--- conflicted
+++ resolved
@@ -8,17 +8,11 @@
 
 dnl deprecated declaraion from fastjet header
 if test $ac_cv_prog_gxx = yes; then
-<<<<<<< HEAD
   CXXFLAGS="$CXXFLAGS -Wall -Werror -Wno-deprecated-declarations -Wextra"
 fi
 
 CINTDEFS=" -noIncludePaths  -inlineInputHeader -Wno-inconsistent-missing-override -Wextra "
-=======
-  CXXFLAGS="$CXXFLAGS -Wall -Werror -Wno-deprecated-declarations"
-fi
 
-CINTDEFS=" -noIncludePaths  -inlineInputHeader -Wno-inconsistent-missing-override "
->>>>>>> 0b10c797
 AC_SUBST(CINTDEFS)
 
 AC_CONFIG_FILES([Makefile])
