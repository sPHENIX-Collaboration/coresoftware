--- conflicted
+++ resolved
@@ -42,13 +42,9 @@
     }
   }
 
-<<<<<<< HEAD
   m_do_nothing = false;
 
   if(m_survey.LoadFromCDB("InttSurveyMap"))
-=======
-  if (m_survey.LoadFromCDB("InttSurveyMap"))
->>>>>>> f4138f7a
   {
     std::cout << PHWHERE << "\n"
               << "\tCould not load 'InttSurveyMap' from CDB\n"
@@ -95,15 +91,7 @@
     InttRawHit* intt_raw_hit = intt_raw_hit_container->get_hit(n);
     if (!intt_raw_hit)
     {
-<<<<<<< HEAD
 		continue;
-=======
-      std::cout << PHWHERE << "\n"
-                << "\tInttRawHit is nullptr but in range of InttRawHitContainer::get_nhits\n"
-                << "\tExiting" << std::endl;
-      gSystem->Exit(1);
-      exit(1);
->>>>>>> f4138f7a
     }
 
     InttMap::RawData_s raw{
