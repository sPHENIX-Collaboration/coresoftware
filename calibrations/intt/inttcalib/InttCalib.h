#ifndef INTTCALIB_H
#define INTTCALIB_H

#include <intt/InttFeeMapv1.h>
#include <intt/InttMap.h>
#include <intt/InttSurveyMapv1.h>

#include <fun4all/SubsysReco.h>

#include <RtypesCore.h>

#include <array>
#include <map>
#include <string>

class PHCompositeNode;

class InttCalib : public SubsysReco
{
 public:
  InttCalib(std::string const& = "InttCalib");
  ~InttCalib() override = default;

  int InitRun(PHCompositeNode*) override;
  int process_event(PHCompositeNode*) override;

  /// Called at the end of each run.
  int EndRun(int const) override;

  void SetHotMapCdbFile(std::string const& file) { m_hotmap_cdb_file = file; }
  void SetHotMapPngFile(std::string const& file) { m_hotmap_png_file = file; }

  void SetBcoMapCdbFile(std::string const& file) { m_bcomap_cdb_file = file; }
  void SetBcoMapPngFile(std::string const& file) { m_bcomap_png_file = file; }

  /// For debugging
  void Debug() const;

 private:
  int ConfigureHotMap();
  int MakeHotMapCdb();
  int MakeHotMapPng();

  int ConfigureBcoMap();
  int MakeBcoMapCdb();
  int MakeBcoMapPng();

  int adjust_hitrate(InttMap::Offline_s const&, double&) const;
  Color_t GetFeeColor(int) const;

  int m_evts{0};
  int m_run_num{0};

  double static constexpr m_NUM_CHANNELS = 8 * 14 * 26 * 128;

  double m_min_hitrate{0.0};
  double m_min_fraction{0.0};
  double m_max_hitrate{0.0};
  double m_max_fraction{0.0};

  std::string m_hotmap_cdb_file;
  std::string m_hotmap_png_file;
  std::string m_bcomap_cdb_file;
  std::string m_bcomap_png_file;

  InttFeeMapv1 m_feemap;
  InttSurveyMapv1 m_survey;
  Eigen::Vector3d m_vertex{0.0, 0.0, 0.0};

  std::array<std::array<std::array<std::array<std::array<int, 129>, 128>, 26>, 14>, 8> m_hitmap{};
  // m_hitmap[8][14][26][128][129]

  std::map<double, double> m_hitrates;
  std::map<double, double> m_invcdf;

  std::map<InttMap::RawData_s, int[128], InttMap::RawDataWildcardComparator> m_bcorates;
<<<<<<< HEAD
  std::map<InttMap::RawData_s, int,      InttMap::RawDataWildcardComparator> m_bcopeaks;

  bool m_do_nothing = false;
=======
  std::map<InttMap::RawData_s, int, InttMap::RawDataWildcardComparator> m_bcopeaks;
>>>>>>> f4138f7a
};

#endif  // INTTCALIB_H<|MERGE_RESOLUTION|>--- conflicted
+++ resolved
@@ -74,13 +74,9 @@
   std::map<double, double> m_invcdf;
 
   std::map<InttMap::RawData_s, int[128], InttMap::RawDataWildcardComparator> m_bcorates;
-<<<<<<< HEAD
   std::map<InttMap::RawData_s, int,      InttMap::RawDataWildcardComparator> m_bcopeaks;
 
   bool m_do_nothing = false;
-=======
-  std::map<InttMap::RawData_s, int, InttMap::RawDataWildcardComparator> m_bcopeaks;
->>>>>>> f4138f7a
 };
 
 #endif  // INTTCALIB_H