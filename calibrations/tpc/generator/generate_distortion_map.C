

#include "AnnularFieldSim.h"
#include "TTree.h" //this prevents a lazy binding issue and/or is a magic spell.
#include "TCanvas.h" //this prevents a lazy binding issue and/or is a magic spell.
//R__LOAD_LIBRARY(.libs/libfieldsim)
R__LOAD_LIBRARY(build/.libs/libfieldsim)

  char field_string[200];
  char lookup_string[200];

AnnularFieldSim *SetupDefaultSphenixTpc(bool twinMe=false, bool useSpacecharge=true);
AnnularFieldSim *SetupDigitalCurrentSphenixTpc(bool twinMe=false, bool useSpacecharge=true);
void TestSpotDistortion(AnnularFieldSim *t);
void SurveyFiles(TFileCollection* filelist);



void generate_distortion_map(const char *inputname, const char *outputname, const char *ibfName, const char *primName, bool hasSpacecharge, int nSteps=500){
  printf("generating single distortion map.  Caution:  This is vastly less efficient than re-using the tpc model once it is set up\n");
  
  bool hasTwin=true; //this flag prompts the code to build both a positive-half and a negative-half for the TPC, reusing as much of the calculations as possible.  It is more efficient to 'twin' one half of the TPC than to recalculate/store the greens functions for both.

  //and some parameters of the files we're loading:
  bool usesChargeDensity=false; //true if source hists contain charge density per bin.  False if hists are charge per bin.
  float tpc_chargescale=1.6e-19;//Coulombs per bin unit.
  float spacecharge_cm_per_axis_unit=0.1;//cm per histogram axis unit, matching the MDC2 sample from Evgeny.
  
  //file names we'll be filling as we go:
  TFile *infile;
 
  TString sourcefilename=inputname;
  TString outputfilename=outputname;

  //now build the time-consuming part:
  //AnnularFieldSim *tpc=SetupDefaultSphenixTpc(hasTwin,hasSpacecharge);//loads the lookup, fields, etc.
  AnnularFieldSim *tpc;
    tpc=SetupDefaultSphenixTpc(hasTwin,hasSpacecharge);//loads the lookup, fields, etc.
 
  //and the location to plot the fieldslices about:
 TVector3 pos=0.5*(tpc->GetOuterEdge()+tpc->GetInnerEdge());;
  pos.SetPhi(3.14159);

  infile=TFile::Open(sourcefilename.Data(),"READ");

  //the total charge is prim + IBF
  TH3* hCharge=(TH3*)(infile->Get(ibfName));
  hCharge->Add((TH3*)(infile->Get(primName)));
  TString chargestring=Form("%s:(%s+%s)",inputname,ibfName,primName);
	       
  //load the spacecharge into the distortion map generator:
  //  void load_spacecharge(TH3F *hist, float zoffset, float chargescale, float cmscale, bool isChargeDensity);
  tpc->load_spacecharge(hCharge,0,tpc_chargescale,spacecharge_cm_per_axis_unit, usesChargeDensity, chargestring.Data());
  if (hasTwin) tpc->twin->load_spacecharge(hCharge,0,tpc_chargescale,spacecharge_cm_per_axis_unit, usesChargeDensity);

  //build the electric fieldmap from the chargemap
  tpc->populate_fieldmap();
  if (hasTwin)  tpc->twin->populate_fieldmap();

  //build the distortion maps from the fieldmaps and save it to the output filename.
<<<<<<< HEAD
  for(int i=0;i<10;i++){
  	TString study_filestring=Form("%s.steps%d.hist.root","study_file_changinginterval",50*(i+1));
  tpc->GenerateSeparateDistortionMaps(study_filestring,50*(i+1),1,1,1,1,true);
  //tpc->GenerateSeparateDistortionMaps(outputfilename.Data(),1,1,1,1,false);
}
=======
  tpc->GenerateSeparateDistortionMaps(outputfilename.Data(),1,1,1,1,true,nSteps);
  //tpc->GenerateSeparateDistortionMaps(outputfilename.Data(),1,1,1,1,false,nSteps);
>>>>>>> d5d97396
  printf("distortions mapped.\n");
  tpc->PlotFieldSlices(outputfilename.Data(),pos, 'E'); //plot the electric field
  tpc->PlotFieldSlices(outputfilename.Data(),pos,'B'); //plot the magnetic field
  printf("fieldslices plotted.\n");
  
  infile->Close();
  printf("input closed.  All done.  Anything else is root's problem.\n");

  return;
  
}

  
void generate_distortion_map(const char * inputpattern="./evgeny_apr/Smooth*.root", const char *outputfilebase="./apr07_maps/apr07", bool hasSpacecharge, bool isDigitalCurrent, int nSteps=500){
  

  int maxmaps=10;
  int maxmapsperfile=2;

  
  bool hasTwin=true; //this flag prompts the code to build both a positive-half and a negative-half for the TPC, reusing as much of the calculations as possible.  It is more efficient to 'twin' one half of the TPC than to recalculate/store the greens functions for both.
  //bool hasSpacecharge=true;

  //and some parameters of the files we're loading:
  bool usesChargeDensity=false; //true if source hists contain charge density per bin.  False if hists are charge per bin.
  float tpc_chargescale=1.6e-19;//Coulombs per bin unit.
  float spacecharge_cm_per_axis_unit=0.1;//cm per histogram axis unit, matching the MDC2 sample from Evgeny.
  
  //file names we'll be filling as we go:
  TFile *infile;
 
  TString sourcefilename;
  TString outputfilename;

  
  //find all files that match the input string (we don't need this yet, but doing it before building the fieldsim saves time if there's an empty directory or something.
  TFileCollection *filelist=new TFileCollection();
  filelist->Add(inputpattern);
  filelist->Print();
  printf("Using pattern \"%s\", found %d files to read, eg : %s\n",inputpattern,filelist->GetList()->GetEntries(),((TFileInfo*)(filelist->GetList()->At(0)))->GetCurrentUrl()->GetUrl());//Title());//Print();


  // SurveyFiles( filelist);

  //now build the time-consuming part:
  //AnnularFieldSim *tpc=SetupDefaultSphenixTpc(hasTwin,hasSpacecharge);//loads the lookup, fields, etc.
  AnnularFieldSim *tpc;


  //previously I flagged digital current and used a different rossegger lookup table.
  //now I just resample the histogram in that event.  There is a ~hard problem there to get right:
  //in each direction, if the source hist is binned more finely than the dest hist, I need to sum the total charge
  //if the source hist is binned more coarsely, I need to interpolate the charge density and multiply by the dest cell volume
  //but really, I need to differentiate between the source geometry and field point geometry.  task for another time...
  // if (isDigitalCurrent){
  //    tpc=SetupDigitalCurrentSphenixTpc(hasTwin,hasSpacecharge);//loads the lookup, fields, etc.
  //  }else {
    tpc=SetupDefaultSphenixTpc(hasTwin,hasSpacecharge);//loads the lookup, fields, etc.
    //  }
  //and the location to plot the fieldslices about:
 TVector3 pos=0.5*(tpc->GetOuterEdge()+tpc->GetInnerEdge());;
  pos.SetPhi(3.14159);


  


  double totalQ=0;
  
  for (int i=0;i<filelist->GetNFiles();i++){
   //for each file, find all histograms in that file.
    sourcefilename=((TFileInfo*)(filelist->GetList()->At(i)))->GetCurrentUrl()->GetFile();//gross
    infile=TFile::Open(sourcefilename.Data(),"READ");
    TList *keys=infile->GetListOfKeys();
    keys->Print();
    int nKeys=infile->GetNkeys();

    for (int j=0;j<nKeys;j++){
      TObject *tobj=infile->Get(keys->At(j)->GetName());
      //if this isn't a 3d histogram, skip it:
      bool isHist=tobj->InheritsFrom("TH3");
      if (!isHist) continue;
      TString objname=tobj->GetName();
      if (objname.Contains("IBF")) continue; //this is an IBF-only map we don't want.
      //assume this histogram is a charge map.
      //load just the averages:
      if (hasSpacecharge){
	if (isDigitalCurrent){
	  tpc->load_and_resample_spacecharge(8,36,40,sourcefilename.Data(),tobj->GetName(),0,tpc_chargescale,spacecharge_cm_per_axis_unit, usesChargeDensity);
	  if (hasTwin) tpc->twin->load_and_resample_spacecharge(8,36,40,sourcefilename.Data(),tobj->GetName(),0,tpc_chargescale,spacecharge_cm_per_axis_unit, usesChargeDensity);

	}

	//load the spacecharge into the distortion map generator:
	tpc->load_spacecharge(sourcefilename.Data(),tobj->GetName(),0,tpc_chargescale,spacecharge_cm_per_axis_unit, usesChargeDensity);
	if (hasTwin) tpc->twin->load_spacecharge(sourcefilename.Data(),tobj->GetName(),0,tpc_chargescale,spacecharge_cm_per_axis_unit, usesChargeDensity);

	//or load just the average:
	//tpc->load_spacecharge(sourcefilename.Data(),"h_Charge_0",0,tpc_chargescale,spacecharge_cm_per_axis_unit, usesChargeDensity);
	//printf("Sanity check:  Q has %d elements and dim=%d\n",tpc->q->Length(), tpc->q->dim);
	//totalQ=0;
	//for (int k=0;k<tpc->q->Length();k++){
	//  totalQ+=*(tpc->q->GetFlat(k));
	//}
	printf("Sanity check:  Total Q in reported region is %E C\n",totalQ);
      }
      tpc->populate_fieldmap();
      if (hasTwin)  tpc->twin->populate_fieldmap();
      if (sourcefilename.Contains("verage")){ //this is an IBF map we don't want.
	outputfilename=Form("%s.average.%s.%s",outputfilebase,field_string,lookup_string);
      } else {
	outputfilename=Form("%s.file%d.%s.%s.%s",outputfilebase,i,tobj->GetName(),field_string,lookup_string);
      }
      printf("%s file has %s hist.  field=%s, lookup=%s. no scaling.\n",
	     sourcefilename.Data(),tobj->GetName(),field_string,lookup_string);

      //TestSpotDistortion(tpc);
 
      //tpc->GenerateDistortionMaps(outputfilename,2,2,2,1,true);
<<<<<<< HEAD
      tpc->GenerateSeparateDistortionMaps(outputfilename,500,2,2,2,1,true);
=======
      tpc->GenerateSeparateDistortionMaps(outputfilename,2,2,2,1,true,nSteps);
>>>>>>> d5d97396
      printf("distortions mapped.\n");
      tpc->PlotFieldSlices(outputfilename.Data(),pos);
      tpc->PlotFieldSlices(outputfilename.Data(),pos,'B');
      printf("fieldslices plotted.\n");     
      printf("obj %d: getname: %s  inherits from TH3D:%d \n",j,tobj->GetName(),tobj->InheritsFrom("TH3"));
      //break; //rcc temp -- uncomment this to process one hist per file.
      if (i>maxmaps) return;
    }
      infile->Close();
  }

  return;
  
}

void TestSpotDistortion(AnnularFieldSim *t){
       TVector3 dummy(20.9034,-2.3553,-103.4712);
      float dummydest=-103.4752;
      t->twin->GetStepDistortion(dummydest,dummy,true,false);
      dummy.SetZ(dummy.Z()*-1);
      t->GetStepDistortion(-dummydest,dummy,true,false);
      return;
}

AnnularFieldSim *SetupDefaultSphenixTpc(bool twinMe, bool useSpacecharge){
  //step1:  specify the sPHENIX space charge model parameters
  const float tpc_rmin=20.0;
  const float tpc_rmax=78.0;
  float tpc_deltar=tpc_rmax-tpc_rmin;
  const float tpc_z=105.5;
  const float tpc_cmVolt=-400*tpc_z; //V =V_CM-V_RDO -- volts per cm times the length of the drift volume.
  //const float tpc_magField=0.5;//T -- The old value used in carlos's studies.
  //const float tpc_driftVel=4.0*1e6;//cm per s  -- used in carlos's studies
  const float tpc_driftVel=8.0*1e6;//cm per s  -- 2019 nominal value
  const float tpc_magField=1.4;//T -- 2019 nominal value
  const char detgeoname[]="sphenix";
  
   //step 2: specify the parameters of the field simulation.  Larger numbers of bins will rapidly increase the memory footprint and compute times.
  //there are some ways to mitigate this by setting a small region of interest, or a more parsimonious lookup strategy, specified when AnnularFieldSim() is actually constructed below.
  int nr=26;//10;//24;//159;//159 nominal
  int nr_roi_min=0;
  int nr_roi=nr;//10;
  int nr_roi_max=nr_roi_min+nr_roi;
  int nphi=40;//38;//360;//360 nominal
  int nphi_roi_min=0;
  int nphi_roi=nphi;//38;
  int nphi_roi_max=nphi_roi_min+nphi_roi;
  int nz=40;//62;//62 nominal
  int nz_roi_min=0;
  int nz_roi=nz;
  int nz_roi_max=nz_roi_min+nz_roi;

  bool realB=true;
  bool realE=true;
  

  //step 3:  create the fieldsim object.  different choices of the last few arguments will change how it builds the lookup table spatially, and how it loads the spacecharge.  The various start-up steps are exposed here so they can be timed in the macro.
  AnnularFieldSim *tpc;
  if (useSpacecharge){
    tpc=    new  AnnularFieldSim(tpc_rmin,tpc_rmax,tpc_z,
			 nr, nr_roi_min,nr_roi_max,1,2,
			 nphi,nphi_roi_min, nphi_roi_max,1,2,
			 nz, nz_roi_min, nz_roi_max,1,2,
				 tpc_driftVel, AnnularFieldSim::PhiSlice, AnnularFieldSim::FromFile);
  }else{
    tpc=    new  AnnularFieldSim(tpc_rmin,tpc_rmax,tpc_z,
			 nr, nr_roi_min,nr_roi_max,1,2,
			 nphi,nphi_roi_min, nphi_roi_max,1,2,
			 nz, nz_roi_min, nz_roi_max,1,2,
				 tpc_driftVel, AnnularFieldSim::PhiSlice, AnnularFieldSim::NoSpacecharge);
  }
    
  tpc->UpdateEveryN(10);//show reports every 10%.

    //load the field maps, either flat or actual maps
  tpc->setFlatFields(tpc_magField,tpc_cmVolt/tpc_z);
  sprintf(field_string,"flat_B%2.1f_E%2.1f",tpc_magField,tpc_cmVolt/tpc_z);

  if (realE){
    tpc->loadEfield("/mntt/c/linuxshare/externalEfield.ttree.root","fTree");
    sprintf(field_string,"realE_B%2.1f_E%2.1f",tpc_magField,tpc_cmVolt/tpc_z);
  }
   if (realB){
    tpc->load3dBfield("/mntt/c/linuxshare/sphenix3dmaprhophiz.root","fieldmap",1,-1.4/1.5);
        //tpc->loadBfield("sPHENIX.2d.root","fieldmap");
    sprintf(field_string,"realB_B%2.1f_E%2.1f",tpc_magField,tpc_cmVolt/tpc_z);
  } 
  if (realE && realB){
    sprintf(field_string,"real_B%2.1f_E%2.1f",tpc_magField,tpc_cmVolt/tpc_z);
  }
  printf("set fields.\n");




  //load the greens functions:
  sprintf(lookup_string,"ross_phi1_%s_phislice_lookup_r%dxp%dxz%d",detgeoname,nr,nphi,nz);
  char lookupFilename[300];
  //sprintf(lookupFilename,"%s.root",lookup_string);
  sprintf(lookupFilename,"/mntt/c/linuxshare/%s.root",lookup_string); //hardcoded for racf
  TFile *fileptr=TFile::Open(lookupFilename,"READ");

  if (!fileptr){ //generate the lookuptable
    //to use the full rossegger terms instead of trivial free-space greens functions, uncomment the line below:
    tpc->load_rossegger();
    printf("loaded rossegger greens functions.\n");
    tpc->populate_lookup();
    tpc->save_phislice_lookup(lookupFilename);
  } else{ //load it from a file
    fileptr->Close();
    tpc->load_phislice_lookup(lookupFilename);
  }

  printf("populated lookup.\n");






    
  //make our twin:
  if(twinMe){
    AnnularFieldSim *twin;
      if (useSpacecharge){
	twin=      new  AnnularFieldSim(tpc_rmin,tpc_rmax,-tpc_z,
			   nr, nr_roi_min,nr_roi_max,1,2,
			   nphi,nphi_roi_min, nphi_roi_max,1,2,
			   nz, nz_roi_min, nz_roi_max,1,2,
			   tpc_driftVel, AnnularFieldSim::PhiSlice, AnnularFieldSim::FromFile);
      } else{
	twin=      new  AnnularFieldSim(tpc_rmin,tpc_rmax,-tpc_z,
			   nr, nr_roi_min,nr_roi_max,1,2,
			   nphi,nphi_roi_min, nphi_roi_max,1,2,
			   nz, nz_roi_min, nz_roi_max,1,2,
			   tpc_driftVel, AnnularFieldSim::PhiSlice, AnnularFieldSim::NoSpacecharge);
      }    twin->UpdateEveryN(10);//show reports every 10%.

    //same magnetic field, opposite electric field
    twin->setFlatFields(tpc_magField,-tpc_cmVolt/tpc_z);
    //sprintf(field_string,"flat_B%2.1f_E%2.1f",tpc_magField,tpc_cmVolt/tpc_z);
    //twin->loadBfield("sPHENIX.2d.root","fieldmap");
    twin->load3dBfield("/mntt/c/linuxshare/sphenix3dmaprhophiz.root","fieldmap",1,-1.4/1.5);
    twin->loadEfield("/mntt/c/linuxshare/externalEfield.ttree.root","fTree",-1);//final '-1' tells it to flip z and the field z coordinate. r coordinate doesn't change, and we assume phi won't either, though the latter is less true.




    //borrow the greens functions:
    twin->borrow_rossegger(tpc->green,tpc_z);//use the original's green's functions, shift our internal coordinates by tpc_z when querying those functions.
    twin->borrow_epartial_from(tpc,tpc_z);//use the original's epartial.  Note that those values ought to be symmetric about z, and since our boundary conditions are translated along with our coordinates, they're completely unchanged.

    tpc->set_twin(twin);
  }

  return tpc;
}
  

AnnularFieldSim *SetupDigitalCurrentSphenixTpc(bool twinMe, bool useSpacecharge){
  //step1:  specify the sPHENIX space charge model parameters
  const float tpc_rmin=20.0;
  const float tpc_rmax=78.0;
  float tpc_deltar=tpc_rmax-tpc_rmin;
  const float tpc_z=105.5;
  const float tpc_cmVolt=-400*tpc_z; //V =V_CM-V_RDO -- volts per cm times the length of the drift volume.
  //const float tpc_magField=0.5;//T -- The old value used in carlos's studies.
  //const float tpc_driftVel=4.0*1e6;//cm per s  -- used in carlos's studies
  const float tpc_driftVel=8.0*1e6;//cm per s  -- 2019 nominal value
  const float tpc_magField=1.4;//T -- 2019 nominal value
  const char detgeoname[]="sphenix";
  
   //step 2: specify the parameters of the field simulation.  Larger numbers of bins will rapidly increase the memory footprint and compute times.
  //there are some ways to mitigate this by setting a small region of interest, or a more parsimonious lookup strategy, specified when AnnularFieldSim() is actually constructed below.
  int nr=8;//10;//24;//159;//159 nominal
  int nr_roi_min=0;
  int nr_roi=nr;//10;
  int nr_roi_max=nr_roi_min+nr_roi;
  int nphi=3*12;//38;//360;//360 nominal
  int nphi_roi_min=0;
  int nphi_roi=nphi;//38;
  int nphi_roi_max=nphi_roi_min+nphi_roi;
  int nz=40;//62;//62 nominal
  int nz_roi_min=0;
  int nz_roi=nz;
  int nz_roi_max=nz_roi_min+nz_roi;

  bool realB=true;
  bool realE=true;
  

  //step 3:  create the fieldsim object.  different choices of the last few arguments will change how it builds the lookup table spatially, and how it loads the spacecharge.  The various start-up steps are exposed here so they can be timed in the macro.
  AnnularFieldSim *tpc;
  if (useSpacecharge){
    tpc=    new  AnnularFieldSim(tpc_rmin,tpc_rmax,tpc_z,
			 nr, nr_roi_min,nr_roi_max,1,2,
			 nphi,nphi_roi_min, nphi_roi_max,1,2,
			 nz, nz_roi_min, nz_roi_max,1,2,
				 tpc_driftVel, AnnularFieldSim::PhiSlice, AnnularFieldSim::FromFile);
  }else{
    tpc=    new  AnnularFieldSim(tpc_rmin,tpc_rmax,tpc_z,
			 nr, nr_roi_min,nr_roi_max,1,2,
			 nphi,nphi_roi_min, nphi_roi_max,1,2,
			 nz, nz_roi_min, nz_roi_max,1,2,
				 tpc_driftVel, AnnularFieldSim::PhiSlice, AnnularFieldSim::NoSpacecharge);
  }
    
  tpc->UpdateEveryN(10);//show reports every 10%.

    //load the field maps, either flat or actual maps
  tpc->setFlatFields(tpc_magField,tpc_cmVolt/tpc_z);
  sprintf(field_string,"flat_B%2.1f_E%2.1f",tpc_magField,tpc_cmVolt/tpc_z);

  if (realE){
    tpc->loadEfield("externalEfield.ttree.root","fTree");
    sprintf(field_string,"realE_B%2.1f_E%2.1f",tpc_magField,tpc_cmVolt/tpc_z);
  }
   if (realB){
    tpc->load3dBfield("sphenix3dmaprhophiz.root","fieldmap",1,-1.4/1.5);
        //tpc->loadBfield("sPHENIX.2d.root","fieldmap");
    sprintf(field_string,"realB_B%2.1f_E%2.1f",tpc_magField,tpc_cmVolt/tpc_z);
  } 
  if (realE && realB){
    sprintf(field_string,"real_B%2.1f_E%2.1f",tpc_magField,tpc_cmVolt/tpc_z);
  }
  printf("set fields.\n");




  //load the greens functions:
  sprintf(lookup_string,"ross_phi1_%s_phislice_lookup_r%dxp%dxz%d",detgeoname,nr,nphi,nz);
  char lookupFilename[200];
  sprintf(lookupFilename,"%s.root",lookup_string);
  TFile *fileptr=TFile::Open(lookupFilename,"READ");

  if (!fileptr){ //generate the lookuptable
    //to use the full rossegger terms instead of trivial free-space greens functions, uncomment the line below:
    tpc->load_rossegger();
    printf("loaded rossegger greens functions.\n");
    tpc->populate_lookup();
    tpc->save_phislice_lookup(lookupFilename);
  } else{ //load it from a file
    fileptr->Close();
    tpc->load_phislice_lookup(lookupFilename);
  }

  printf("populated lookup.\n");






    
  //make our twin:
  if(twinMe){
    AnnularFieldSim *twin;
      if (useSpacecharge){
	twin=      new  AnnularFieldSim(tpc_rmin,tpc_rmax,-tpc_z,
			   nr, nr_roi_min,nr_roi_max,1,2,
			   nphi,nphi_roi_min, nphi_roi_max,1,2,
			   nz, nz_roi_min, nz_roi_max,1,2,
			   tpc_driftVel, AnnularFieldSim::PhiSlice, AnnularFieldSim::FromFile);
      } else{
	twin=      new  AnnularFieldSim(tpc_rmin,tpc_rmax,-tpc_z,
			   nr, nr_roi_min,nr_roi_max,1,2,
			   nphi,nphi_roi_min, nphi_roi_max,1,2,
			   nz, nz_roi_min, nz_roi_max,1,2,
			   tpc_driftVel, AnnularFieldSim::PhiSlice, AnnularFieldSim::NoSpacecharge);
      }    twin->UpdateEveryN(10);//show reports every 10%.

    //same magnetic field, opposite electric field
    twin->setFlatFields(tpc_magField,-tpc_cmVolt/tpc_z);
    //sprintf(field_string,"flat_B%2.1f_E%2.1f",tpc_magField,tpc_cmVolt/tpc_z);
    //twin->loadBfield("sPHENIX.2d.root","fieldmap");
    twin->load3dBfield("sphenix3dmaprhophiz.root","fieldmap",1,-1.4/1.5);
    twin->loadEfield("externalEfield.ttree.root","fTree",-1);//final '-1' tells it to flip z and the field z coordinate. r coordinate doesn't change, and we assume phi won't either, though the latter is less true.




    //borrow the greens functions:
    twin->borrow_rossegger(tpc->green,tpc_z);//use the original's green's functions, shift our internal coordinates by tpc_z when querying those functions.
    twin->borrow_epartial_from(tpc,tpc_z);//use the original's epartial.  Note that those values ought to be symmetric about z, and since our boundary conditions are translated along with our coordinates, they're completely unchanged.

    tpc->set_twin(twin);
  }

  return tpc;
}
  
void  SurveyFiles(TFileCollection *filelist){
   TFile *infile;
 
  TString sourcefilename;
  TString outputfilename;
 //run a check of the files we'll be looking at:
  float integral_sum=0;
  int nhists=0;
  for (int i=0;i<filelist->GetNFiles();i++){
   //for each file, find all histograms in that file.
    sourcefilename=((TFileInfo*)(filelist->GetList()->At(i)))->GetCurrentUrl()->GetFile();//gross
    printf("file %d: %s\n", i, sourcefilename.Data());
    infile=TFile::Open(sourcefilename.Data(),"READ");
    TList *keys=infile->GetListOfKeys();
    //keys->Print();
    int nKeys=infile->GetNkeys();

    for (int j=0;j<nKeys;j++){
      TObject *tobj=infile->Get(keys->At(j)->GetName());
      //if this isn't a 3d histogram, skip it:
      bool isHist=tobj->InheritsFrom("TH3");
      if (!isHist) continue;
      TString objname=tobj->GetName();
      printf(" hist %s ",objname.Data());
      if (objname.Contains("IBF")) {
	printf(" is IBF only.\n");
	continue; //this is an IBF map we don't want.
      }
      float integral=((TH3D*)tobj)->Integral();
      integral_sum+=integral;
      nhists+=1;
	printf(" will be used.  Total Q=%3.3E (ave=%3.3E)\n",integral,integral_sum/nhists);
      //assume this histogram is a charge map.
      //load just the averages:
 
      //break; //rcc temp -- uncomment this to process one hist per file.
      //if (i>maxmaps) return;
    }
      infile->Close();
  }
  return;
}<|MERGE_RESOLUTION|>--- conflicted
+++ resolved
@@ -58,16 +58,13 @@
   if (hasTwin)  tpc->twin->populate_fieldmap();
 
   //build the distortion maps from the fieldmaps and save it to the output filename.
-<<<<<<< HEAD
+
   for(int i=0;i<10;i++){
   	TString study_filestring=Form("%s.steps%d.hist.root","study_file_changinginterval",50*(i+1));
   tpc->GenerateSeparateDistortionMaps(study_filestring,50*(i+1),1,1,1,1,true);
   //tpc->GenerateSeparateDistortionMaps(outputfilename.Data(),1,1,1,1,false);
 }
-=======
-  tpc->GenerateSeparateDistortionMaps(outputfilename.Data(),1,1,1,1,true,nSteps);
-  //tpc->GenerateSeparateDistortionMaps(outputfilename.Data(),1,1,1,1,false,nSteps);
->>>>>>> d5d97396
+
   printf("distortions mapped.\n");
   tpc->PlotFieldSlices(outputfilename.Data(),pos, 'E'); //plot the electric field
   tpc->PlotFieldSlices(outputfilename.Data(),pos,'B'); //plot the magnetic field
@@ -187,11 +184,9 @@
       //TestSpotDistortion(tpc);
  
       //tpc->GenerateDistortionMaps(outputfilename,2,2,2,1,true);
-<<<<<<< HEAD
-      tpc->GenerateSeparateDistortionMaps(outputfilename,500,2,2,2,1,true);
-=======
+
       tpc->GenerateSeparateDistortionMaps(outputfilename,2,2,2,1,true,nSteps);
->>>>>>> d5d97396
+
       printf("distortions mapped.\n");
       tpc->PlotFieldSlices(outputfilename.Data(),pos);
       tpc->PlotFieldSlices(outputfilename.Data(),pos,'B');
