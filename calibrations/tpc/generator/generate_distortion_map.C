

#include "AnnularFieldSim.h"
#include "TTree.h" //this prevents a lazy binding issue and/or is a magic spell.
#include "TCanvas.h" //this prevents a lazy binding issue and/or is a magic spell.
<<<<<<< HEAD
//R__LOAD_LIBRARY(.libs/libfieldsim)
R__LOAD_LIBRARY(build/.libs/libfieldsim)
=======
>>>>>>> f2c668f7

// cppcheck-suppress unknownMacro
R__LOAD_LIBRARY(libfieldsim.so)

char field_string[200];
char lookup_string[200];

AnnularFieldSim *SetupDefaultSphenixTpc(bool twinMe=false, bool useSpacecharge=true);
AnnularFieldSim *SetupDigitalCurrentSphenixTpc(bool twinMe=false, bool useSpacecharge=true);
void TestSpotDistortion(AnnularFieldSim *t);
void SurveyFiles(TFileCollection* filelist);

  
void generate_distortion_map(const char *inputname, const char* gainName, const char *outputname, const char *ibfName, const char *primName, bool hasSpacecharge=true, bool isAdc=false, int nSteps=500, bool scanSteps=false){
  printf("generating single distortion map.  Caution:  This is vastly less efficient than re-using the tpc model once it is set up\n");
 
  bool hasTwin=true; //this flag prompts the code to build both a positive-half and a negative-half for the TPC, reusing as much of the calculations as possible.  It is more efficient to 'twin' one half of the TPC than to recalculate/store the greens functions for both.
  TString gainHistName[2]={"hIbfGain_posz","hIbfGFain_negz"};

  //and some parameters of the files we're loading:
  bool usesChargeDensity=false; //true if source hists contain charge density per bin.  False if hists are charge per bin.
  float tpc_chargescale=1.6e-19;//Coulombs per bin unit.
  float spacecharge_cm_per_axis_unit=0.1;//cm per histogram axis unit, matching the MDC2 sample from Evgeny.
  
  //file names we'll be filling as we go:
  TFile *infile, *gainfile;
 
  TString sourcefilename=inputname;
  TString outputfilename=outputname;

  //now build the time-consuming part:
  AnnularFieldSim *tpc;
    tpc=SetupDefaultSphenixTpc(hasTwin,hasSpacecharge);//loads the lookup, fields, etc.
 
  //and the location to plot the fieldslices about:
 TVector3 pos=0.5*(tpc->GetOuterEdge()+tpc->GetInnerEdge());;
  pos.SetPhi(3.14159);
  
  infile=TFile::Open(sourcefilename.Data(),"READ");


  //the total charge is prim + IBF
  //if we are doing ADCs, though, we only read the one.
  TH3* hCharge=(TH3*)(infile->Get(ibfName));
  if (!isAdc){
    hCharge->Add((TH3*)(infile->Get(primName)));
  }   
    //hCharge->Scale(70);//Scaleing the histogram spacecharge by 100 times

  TString chargestring;
	       
  //load the spacecharge into the distortion map generator:
  //  void load_spacecharge(TH3F *hist, float zoffset, float chargescale, float cmscale, bool isChargeDensity);
  if (!isAdc){
    chargestring=Form("%s:(%s+%s)",inputname,ibfName,primName);
    tpc->load_spacecharge(hCharge,0,tpc_chargescale,spacecharge_cm_per_axis_unit, usesChargeDensity, chargestring.Data());
    if (hasTwin) tpc->twin->load_spacecharge(hCharge,0,tpc_chargescale,spacecharge_cm_per_axis_unit, usesChargeDensity);
  }
  if (isAdc){ //load digital current using the scaling:
    gainfile=TFile::Open(gainName,"READ");
    TH2* hGain[2];
    hGain[0]=(TH2*)(gainfile->Get(gainHistName[0]));
    chargestring=Form("%s:(dc:%s g:%s:%s)",inputname,ibfName,gainName,gainHistName[0].Data());
    tpc->load_digital_current(hCharge,hGain[0],tpc_chargescale,spacecharge_cm_per_axis_unit,chargestring.Data());
    if (hasTwin) {
      hGain[1]=(TH2*)(gainfile->Get(gainHistName[1]));
      tpc->twin->load_digital_current(hCharge,hGain[1],tpc_chargescale,spacecharge_cm_per_axis_unit,chargestring.Data());
    }
  }
  //build the electric fieldmap from the chargemap
  tpc->populate_fieldmap();
  if (hasTwin)  tpc->twin->populate_fieldmap();

  //build the distortion maps from the fieldmaps and save it to the output filename.
  if (scanSteps){
  for(int i=0;i<10;i++){
  	TString study_filestring=Form("%s.steps%d.hist.root","study_file_changinginterval",50*(i+1));
  tpc->GenerateSeparateDistortionMaps(study_filestring,50*(i+1),1,1,1,1,true);
  //tpc->GenerateSeparateDistortionMaps(outputfilename.Data(),1,1,1,1,false);
}
}
  else{
   tpc->GenerateSeparateDistortionMaps(outputfilename.Data(),450,1,1,1,1,false);
}

  printf("distortions mapped.\n");
  tpc->PlotFieldSlices(outputfilename.Data(),pos, 'E'); //plot the electric field
  tpc->PlotFieldSlices(outputfilename.Data(),pos,'B'); //plot the magnetic field
  printf("fieldslices plotted.\n");
  
  infile->Close();
  printf("input closed.  All done.  Anything else is root's problem.\n");

  return;
  
}

  
void generate_distortion_map(const char * inputpattern="./evgeny_apr/Smooth*.root", const char *outputfilebase="./apr07_maps/apr07", bool hasSpacecharge=true, bool isDigitalCurrent=false, int nSteps=500){
  

  int maxmaps=10;
  int maxmapsperfile=2;

  
  bool hasTwin=true; //this flag prompts the code to build both a positive-half and a negative-half for the TPC, reusing as much of the calculations as possible.  It is more efficient to 'twin' one half of the TPC than to recalculate/store the greens functions for both.
  //bool hasSpacecharge=true;

  //and some parameters of the files we're loading:
  bool usesChargeDensity=false; //true if source hists contain charge density per bin.  False if hists are charge per bin.
  float tpc_chargescale=1.6e-19;//Coulombs per bin unit.
  float spacecharge_cm_per_axis_unit=0.1;//cm per histogram axis unit, matching the MDC2 sample from Evgeny.
  
  //file names we'll be filling as we go:
  TFile *infile;
 
  TString sourcefilename;
  TString outputfilename;

  
  //find all files that match the input string (we don't need this yet, but doing it before building the fieldsim saves time if there's an empty directory or something.
  TFileCollection *filelist=new TFileCollection();
  filelist->Add(inputpattern);
  filelist->Print();
  printf("Using pattern \"%s\", found %d files to read, eg : %s\n",inputpattern,filelist->GetList()->GetEntries(),((TFileInfo*)(filelist->GetList()->At(0)))->GetCurrentUrl()->GetUrl());//Title());//Print();


  // SurveyFiles( filelist);

  //now build the time-consuming part:
  //AnnularFieldSim *tpc=SetupDefaultSphenixTpc(hasTwin,hasSpacecharge);//loads the lookup, fields, etc.
  AnnularFieldSim *tpc;


  //previously I flagged digital current and used a different rossegger lookup table.
  //now I just resample the histogram in that event.  There is a ~hard problem there to get right:
  //in each direction, if the source hist is binned more finely than the dest hist, I need to sum the total charge
  //if the source hist is binned more coarsely, I need to interpolate the charge density and multiply by the dest cell volume
  //but really, I need to differentiate between the source geometry and field point geometry.  task for another time...
  // if (isDigitalCurrent){
  //    tpc=SetupDigitalCurrentSphenixTpc(hasTwin,hasSpacecharge);//loads the lookup, fields, etc.
  //  }else {
    tpc=SetupDefaultSphenixTpc(hasTwin,hasSpacecharge);//loads the lookup, fields, etc.
    //  }
  //and the location to plot the fieldslices about:
 TVector3 pos=0.5*(tpc->GetOuterEdge()+tpc->GetInnerEdge());;
  pos.SetPhi(3.14159);


  


  double totalQ=0;
  
  for (int i=0;i<filelist->GetNFiles();i++){
   //for each file, find all histograms in that file.
    sourcefilename=((TFileInfo*)(filelist->GetList()->At(i)))->GetCurrentUrl()->GetFile();//gross
    infile=TFile::Open(sourcefilename.Data(),"READ");
    TList *keys=infile->GetListOfKeys();
    keys->Print();
    int nKeys=infile->GetNkeys();

    for (int j=0;j<nKeys;j++){
      TObject *tobj=infile->Get(keys->At(j)->GetName());
      //if this isn't a 3d histogram, skip it:
      bool isHist=tobj->InheritsFrom("TH3");
      if (!isHist) continue;
      TString objname=tobj->GetName();
      if (objname.Contains("IBF")) continue; //this is an IBF-only map we don't want.
      //assume this histogram is a charge map.
      //load just the averages:
      if (hasSpacecharge){
	if (isDigitalCurrent){
	  tpc->load_and_resample_spacecharge(8,36,40,sourcefilename.Data(),tobj->GetName(),0,tpc_chargescale,spacecharge_cm_per_axis_unit, usesChargeDensity);
	  if (hasTwin) tpc->twin->load_and_resample_spacecharge(8,36,40,sourcefilename.Data(),tobj->GetName(),0,tpc_chargescale,spacecharge_cm_per_axis_unit, usesChargeDensity);

	}

	//load the spacecharge into the distortion map generator:
	tpc->load_spacecharge(sourcefilename.Data(),tobj->GetName(),0,tpc_chargescale,spacecharge_cm_per_axis_unit, usesChargeDensity);
	if (hasTwin) tpc->twin->load_spacecharge(sourcefilename.Data(),tobj->GetName(),0,tpc_chargescale,spacecharge_cm_per_axis_unit, usesChargeDensity);

	//or load just the average:
	//tpc->load_spacecharge(sourcefilename.Data(),"h_Charge_0",0,tpc_chargescale,spacecharge_cm_per_axis_unit, usesChargeDensity);
	//printf("Sanity check:  Q has %d elements and dim=%d\n",tpc->q->Length(), tpc->q->dim);
	//totalQ=0;
	//for (int k=0;k<tpc->q->Length();k++){
	//  totalQ+=*(tpc->q->GetFlat(k));
	//}
	printf("Sanity check:  Total Q in reported region is %E C\n",totalQ);
      }
      tpc->populate_fieldmap();
      if (hasTwin)  tpc->twin->populate_fieldmap();
      if (sourcefilename.Contains("verage")){ //this is an IBF map we don't want.
	outputfilename=Form("%s.average.%s.%s",outputfilebase,field_string,lookup_string);
      } else {
	outputfilename=Form("%s.file%d.%s.%s.%s",outputfilebase,i,tobj->GetName(),field_string,lookup_string);
      }
      printf("%s file has %s hist.  field=%s, lookup=%s. no scaling.\n",
	     sourcefilename.Data(),tobj->GetName(),field_string,lookup_string);

      //TestSpotDistortion(tpc);
 
      //tpc->GenerateDistortionMaps(outputfilename,2,2,2,1,true);


      tpc->GenerateSeparateDistortionMaps(outputfilename,2,2,2,1,true,nSteps);

      printf("distortions mapped.\n");
      tpc->PlotFieldSlices(outputfilename.Data(),pos);
      tpc->PlotFieldSlices(outputfilename.Data(),pos,'B');
      printf("fieldslices plotted.\n");     
      printf("obj %d: getname: %s  inherits from TH3D:%d \n",j,tobj->GetName(),tobj->InheritsFrom("TH3"));
      //break; //rcc temp -- uncomment this to process one hist per file.
      if (i>maxmaps) return;
    }
      infile->Close();
  }

  return;
  
}

void TestSpotDistortion(AnnularFieldSim *t){
       TVector3 dummy(20.9034,-2.3553,-103.4712);
      float dummydest=-103.4752;
      t->twin->GetStepDistortion(dummydest,dummy,true,false);
      dummy.SetZ(dummy.Z()*-1);
      t->GetStepDistortion(-dummydest,dummy,true,false);
      return;
}

AnnularFieldSim *SetupDefaultSphenixTpc(bool twinMe, bool useSpacecharge){
  //step1:  specify the sPHENIX space charge model parameters
  const float tpc_rmin=20.0;
  const float tpc_rmax=78.0;
  float tpc_deltar=tpc_rmax-tpc_rmin;
  const float tpc_z=105.5;
  const float tpc_cmVolt=-400*tpc_z; //V =V_CM-V_RDO -- volts per cm times the length of the drift volume.
  //const float tpc_magField=0.5;//T -- The old value used in carlos's studies.
  //const float tpc_driftVel=4.0*1e6;//cm per s  -- used in carlos's studies
  const float tpc_driftVel=8.0*1e6;//cm per s  -- 2019 nominal value
  const float tpc_magField=1.4;//T -- 2019 nominal value
  const char detgeoname[]="sphenix";


  //step 2: specify the parameters of the field simulation.  Larger numbers of
  // bins will rapidly increase the memory footprint and compute times.  There
  // are some ways to mitigate this by setting a small region of interest, or a
  // more parsimonious lookup strategy, specified when AnnularFieldSim() is
  // actually constructed below.
  int nr=26;//10;//24;//159;//159 nominal
  int nr_roi_min=0;
  int nr_roi=nr;//10;
  int nr_roi_max=nr_roi_min+nr_roi;
  int nphi=40;//38;//360;//360 nominal
  int nphi_roi_min=0;
  int nphi_roi=nphi;//38;
  int nphi_roi_max=nphi_roi_min+nphi_roi;
  int nz=40;//62;//62 nominal
  int nz_roi_min=0;
  int nz_roi=nz;
  int nz_roi_max=nz_roi_min+nz_roi;

  bool realB=true;
  bool realE=true;
  

  
  //step 3:  create the fieldsim object.  different choices of the last few arguments will change how it
  // builds the lookup table spatially, and how it loads the spacecharge.  The various start-up steps
  // are exposed here so they can be timed in the macro.
  
  AnnularFieldSim *tpc;
  if (useSpacecharge){
    tpc=    new  AnnularFieldSim(tpc_rmin,tpc_rmax,tpc_z,
			 nr, nr_roi_min,nr_roi_max,1,2,
			 nphi,nphi_roi_min, nphi_roi_max,1,2,
			 nz, nz_roi_min, nz_roi_max,1,2,
				 tpc_driftVel, AnnularFieldSim::PhiSlice, AnnularFieldSim::FromFile);
  }else{
    tpc=    new  AnnularFieldSim(tpc_rmin,tpc_rmax,tpc_z,
			 nr, nr_roi_min,nr_roi_max,1,2,
			 nphi,nphi_roi_min, nphi_roi_max,1,2,
			 nz, nz_roi_min, nz_roi_max,1,2,
				 tpc_driftVel, AnnularFieldSim::PhiSlice, AnnularFieldSim::NoSpacecharge);
  }
    
  tpc->UpdateEveryN(10);//show reports every 10%.

    //load the field maps, either flat or actual maps
  tpc->setFlatFields(tpc_magField,tpc_cmVolt/tpc_z);
  sprintf(field_string,"flat_B%2.1f_E%2.1f",tpc_magField,tpc_cmVolt/tpc_z);

  if (realE){
    tpc->loadEfield("/sphenix/user/rcorliss/field/externalEfield.ttree.root","fTree");
    sprintf(field_string,"realE_B%2.1f_E%2.1f",tpc_magField,tpc_cmVolt/tpc_z);
  }
   if (realB){
    tpc->load3dBfield("/sphenix/user/rcorliss/field/sphenix3dmaprhophiz.root","fieldmap",1,-1.4/1.5);
        //tpc->loadBfield("sPHENIX.2d.root","fieldmap");
    sprintf(field_string,"realB_B%2.1f_E%2.1f",tpc_magField,tpc_cmVolt/tpc_z);
  } 
  if (realE && realB){
    sprintf(field_string,"real_B%2.1f_E%2.1f",tpc_magField,tpc_cmVolt/tpc_z);
  }
  printf("set fields.\n");




  //load the greens functions:
  sprintf(lookup_string,"ross_phi1_%s_phislice_lookup_r%dxp%dxz%d",detgeoname,nr,nphi,nz);
  char lookupFilename[300];
  //sprintf(lookupFilename,"%s.root",lookup_string);
  sprintf(lookupFilename,"/sphenix/user/rcorliss/rossegger/%s.root",lookup_string); //hardcoded for racf
  TFile *fileptr=TFile::Open(lookupFilename,"READ");

  if (!fileptr){ //generate the lookuptable
    //to use the full rossegger terms instead of trivial free-space greens functions, uncomment the line below:
    tpc->load_rossegger();
    printf("loaded rossegger greens functions.\n");
    tpc->populate_lookup();
    tpc->save_phislice_lookup(lookupFilename);
  } else{ //load it from a file
    fileptr->Close();
    tpc->load_phislice_lookup(lookupFilename);
  }

  printf("populated lookup.\n");






    
  //make our twin:
  if(twinMe){
    AnnularFieldSim *twin;
      if (useSpacecharge){
	twin=      new  AnnularFieldSim(tpc_rmin,tpc_rmax,-tpc_z,
			   nr, nr_roi_min,nr_roi_max,1,2,
			   nphi,nphi_roi_min, nphi_roi_max,1,2,
			   nz, nz_roi_min, nz_roi_max,1,2,
			   tpc_driftVel, AnnularFieldSim::PhiSlice, AnnularFieldSim::FromFile);
      } else{
	twin=      new  AnnularFieldSim(tpc_rmin,tpc_rmax,-tpc_z,
			   nr, nr_roi_min,nr_roi_max,1,2,
			   nphi,nphi_roi_min, nphi_roi_max,1,2,
			   nz, nz_roi_min, nz_roi_max,1,2,
			   tpc_driftVel, AnnularFieldSim::PhiSlice, AnnularFieldSim::NoSpacecharge);
      }    twin->UpdateEveryN(10);//show reports every 10%.

    //same magnetic field, opposite electric field
    twin->setFlatFields(tpc_magField,-tpc_cmVolt/tpc_z);
    //sprintf(field_string,"flat_B%2.1f_E%2.1f",tpc_magField,tpc_cmVolt/tpc_z);
    //twin->loadBfield("sPHENIX.2d.root","fieldmap");
    twin->load3dBfield("/sphenix/user/rcorliss/rossegger/sphenix3dmaprhophiz.root","fieldmap",1,-1.4/1.5);
    twin->loadEfield("/sphenix/user/rcorliss/rossegger/externalEfield.ttree.root","fTree",-1);//final '-1' tells it to flip z and the field z coordinate. r coordinate doesn't change, and we assume phi won't either, though the latter is less true.




    //borrow the greens functions:
    twin->borrow_rossegger(tpc->green,tpc_z);//use the original's green's functions, shift our internal coordinates by tpc_z when querying those functions.
    twin->borrow_epartial_from(tpc,tpc_z);//use the original's epartial.  Note that those values ought to be symmetric about z, and since our boundary conditions are translated along with our coordinates, they're completely unchanged.

    tpc->set_twin(twin);
  }

  return tpc;
}
  

AnnularFieldSim *SetupDigitalCurrentSphenixTpc(bool twinMe, bool useSpacecharge){
  //step1:  specify the sPHENIX space charge model parameters
  const float tpc_rmin=20.0;
  const float tpc_rmax=78.0;
  float tpc_deltar=tpc_rmax-tpc_rmin;
  const float tpc_z=105.5;
  const float tpc_cmVolt=-400*tpc_z; //V =V_CM-V_RDO -- volts per cm times the length of the drift volume.
  //const float tpc_magField=0.5;//T -- The old value used in carlos's studies.
  //const float tpc_driftVel=4.0*1e6;//cm per s  -- used in carlos's studies
  const float tpc_driftVel=8.0*1e6;//cm per s  -- 2019 nominal value
  const float tpc_magField=1.4;//T -- 2019 nominal value
  const char detgeoname[]="sphenix";
  
  //step 2: specify the parameters of the field simulation.  Larger numbers of
  // bins will rapidly increase the memory footprint and compute times.  There
  // are some ways to mitigate this by setting a small region of interest, or a
  // more parsimonious lookup strategy, specified when AnnularFieldSim() is
  // actually constructed below.
  
  int nr=8;//10;//24;//159;//159 nominal
  int nr_roi_min=0;
  int nr_roi=nr;//10;
  int nr_roi_max=nr_roi_min+nr_roi;
  int nphi=3*12;//38;//360;//360 nominal
  int nphi_roi_min=0;
  int nphi_roi=nphi;//38;
  int nphi_roi_max=nphi_roi_min+nphi_roi;
  int nz=40;//62;//62 nominal
  int nz_roi_min=0;
  int nz_roi=nz;
  int nz_roi_max=nz_roi_min+nz_roi;

  bool realB=true;
  bool realE=true;
  

  //step 3:  create the fieldsim object.  different choices of the last few arguments will change how it
  // builds the lookup table spatially, and how it loads the spacecharge.  The various start-up steps
  // are exposed here so they can be timed in the macro.
  AnnularFieldSim *tpc;
  if (useSpacecharge){
    tpc=    new  AnnularFieldSim(tpc_rmin,tpc_rmax,tpc_z,
			 nr, nr_roi_min,nr_roi_max,1,2,
			 nphi,nphi_roi_min, nphi_roi_max,1,2,
			 nz, nz_roi_min, nz_roi_max,1,2,
				 tpc_driftVel, AnnularFieldSim::PhiSlice, AnnularFieldSim::FromFile);
  }else{
    tpc=    new  AnnularFieldSim(tpc_rmin,tpc_rmax,tpc_z,
			 nr, nr_roi_min,nr_roi_max,1,2,
			 nphi,nphi_roi_min, nphi_roi_max,1,2,
			 nz, nz_roi_min, nz_roi_max,1,2,
				 tpc_driftVel, AnnularFieldSim::PhiSlice, AnnularFieldSim::NoSpacecharge);
  }
    
  tpc->UpdateEveryN(10);//show reports every 10%.

    //load the field maps, either flat or actual maps
  tpc->setFlatFields(tpc_magField,tpc_cmVolt/tpc_z);
  sprintf(field_string,"flat_B%2.1f_E%2.1f",tpc_magField,tpc_cmVolt/tpc_z);

  if (realE){
    tpc->loadEfield("externalEfield.ttree.root","fTree");
    sprintf(field_string,"realE_B%2.1f_E%2.1f",tpc_magField,tpc_cmVolt/tpc_z);
  }
   if (realB){
    tpc->load3dBfield("sphenix3dmaprhophiz.root","fieldmap",1,-1.4/1.5);
        //tpc->loadBfield("sPHENIX.2d.root","fieldmap");
    sprintf(field_string,"realB_B%2.1f_E%2.1f",tpc_magField,tpc_cmVolt/tpc_z);
  } 
  if (realE && realB){
    sprintf(field_string,"real_B%2.1f_E%2.1f",tpc_magField,tpc_cmVolt/tpc_z);
  }
  printf("set fields.\n");




  //load the greens functions:
  sprintf(lookup_string,"ross_phi1_%s_phislice_lookup_r%dxp%dxz%d",detgeoname,nr,nphi,nz);
  char lookupFilename[200];
  sprintf(lookupFilename,"%s.root",lookup_string);
  TFile *fileptr=TFile::Open(lookupFilename,"READ");

  if (!fileptr){ //generate the lookuptable
    //to use the full rossegger terms instead of trivial free-space greens functions, uncomment the line below:
    tpc->load_rossegger();
    printf("loaded rossegger greens functions.\n");
    tpc->populate_lookup();
    tpc->save_phislice_lookup(lookupFilename);
  } else{ //load it from a file
    fileptr->Close();
    tpc->load_phislice_lookup(lookupFilename);
  }

  printf("populated lookup.\n");






    
  //make our twin:
  if(twinMe){
    AnnularFieldSim *twin;
      if (useSpacecharge){
	twin=      new  AnnularFieldSim(tpc_rmin,tpc_rmax,-tpc_z,
			   nr, nr_roi_min,nr_roi_max,1,2,
			   nphi,nphi_roi_min, nphi_roi_max,1,2,
			   nz, nz_roi_min, nz_roi_max,1,2,
			   tpc_driftVel, AnnularFieldSim::PhiSlice, AnnularFieldSim::FromFile);
      } else{
	twin=      new  AnnularFieldSim(tpc_rmin,tpc_rmax,-tpc_z,
			   nr, nr_roi_min,nr_roi_max,1,2,
			   nphi,nphi_roi_min, nphi_roi_max,1,2,
			   nz, nz_roi_min, nz_roi_max,1,2,
			   tpc_driftVel, AnnularFieldSim::PhiSlice, AnnularFieldSim::NoSpacecharge);
      }    twin->UpdateEveryN(10);//show reports every 10%.

    //same magnetic field, opposite electric field
    twin->setFlatFields(tpc_magField,-tpc_cmVolt/tpc_z);
    //sprintf(field_string,"flat_B%2.1f_E%2.1f",tpc_magField,tpc_cmVolt/tpc_z);
    //twin->loadBfield("sPHENIX.2d.root","fieldmap");
    twin->load3dBfield("sphenix3dmaprhophiz.root","fieldmap",1,-1.4/1.5);
    twin->loadEfield("externalEfield.ttree.root","fTree",-1);//final '-1' tells it to flip z and the field z coordinate. r coordinate doesn't change, and we assume phi won't either, though the latter is less true.




    //borrow the greens functions:
    twin->borrow_rossegger(tpc->green,tpc_z);//use the original's green's functions, shift our internal coordinates by tpc_z when querying those functions.
    twin->borrow_epartial_from(tpc,tpc_z);//use the original's epartial.  Note that those values ought to be symmetric about z, and since our boundary conditions are translated along with our coordinates, they're completely unchanged.

    tpc->set_twin(twin);
  }

  return tpc;
}
  
void  SurveyFiles(TFileCollection *filelist){
   TFile *infile;
 
  TString sourcefilename;
  TString outputfilename;
 //run a check of the files we'll be looking at:
  float integral_sum=0;
  int nhists=0;
  for (int i=0;i<filelist->GetNFiles();i++){
   //for each file, find all histograms in that file.
    sourcefilename=((TFileInfo*)(filelist->GetList()->At(i)))->GetCurrentUrl()->GetFile();//gross
    printf("file %d: %s\n", i, sourcefilename.Data());
    infile=TFile::Open(sourcefilename.Data(),"READ");
    TList *keys=infile->GetListOfKeys();
    //keys->Print();
    int nKeys=infile->GetNkeys();

    for (int j=0;j<nKeys;j++){
      TObject *tobj=infile->Get(keys->At(j)->GetName());
      //if this isn't a 3d histogram, skip it:
      bool isHist=tobj->InheritsFrom("TH3");
      if (!isHist) continue;
      TString objname=tobj->GetName();
      printf(" hist %s ",objname.Data());
      if (objname.Contains("IBF")) {
	printf(" is IBF only.\n");
	continue; //this is an IBF map we don't want.
      }
      float integral=((TH3D*)tobj)->Integral();
      integral_sum+=integral;
      nhists+=1;
	printf(" will be used.  Total Q=%3.3E (ave=%3.3E)\n",integral,integral_sum/nhists);
      //assume this histogram is a charge map.
      //load just the averages:
 
      //break; //rcc temp -- uncomment this to process one hist per file.
      //if (i>maxmaps) return;
    }
      infile->Close();
  }
  return;
}<|MERGE_RESOLUTION|>--- conflicted
+++ resolved
@@ -3,11 +3,6 @@
 #include "AnnularFieldSim.h"
 #include "TTree.h" //this prevents a lazy binding issue and/or is a magic spell.
 #include "TCanvas.h" //this prevents a lazy binding issue and/or is a magic spell.
-<<<<<<< HEAD
-//R__LOAD_LIBRARY(.libs/libfieldsim)
-R__LOAD_LIBRARY(build/.libs/libfieldsim)
-=======
->>>>>>> f2c668f7
 
 // cppcheck-suppress unknownMacro
 R__LOAD_LIBRARY(libfieldsim.so)
