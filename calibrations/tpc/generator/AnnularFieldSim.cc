--- conflicted
+++ resolved
@@ -2758,11 +2758,8 @@
   return;
 }
 
-<<<<<<< HEAD
 void AnnularFieldSim::GenerateSeparateDistortionMaps(const char *filebase, int nSteps, int r_subsamples, int p_subsamples, int z_subsamples, int /*z_substeps*/, bool andCartesian)
-=======
-void AnnularFieldSim::GenerateSeparateDistortionMaps(const char *filebase, int r_subsamples, int p_subsamples, int z_subsamples, int /*z_substeps*/, bool andCartesian, int nSteps)
->>>>>>> d5d97396
+
 {
   //generates the distortion map for one or both sides of the detector, separating them so
   //they do not try to interpolate across the CM.
@@ -2774,11 +2771,8 @@
   float deltap = s.Phi();   //(pf-pi)/np;
   float deltaz = s.Z();     //(zf-zi)/nz;
   TVector3 stepzvec(0, 0, deltaz);
-<<<<<<< HEAD
+
 //  int nSteps = 500;  //how many steps to take in the particle path.  hardcoded for now.  Think about this later.
-=======
-  //int nSteps = 500;  //how many steps to take in the particle path.  hardcoded for now.  Think about this later.
->>>>>>> d5d97396
 
   int nSides = 1;
   if (hasTwin) nSides = 2;
