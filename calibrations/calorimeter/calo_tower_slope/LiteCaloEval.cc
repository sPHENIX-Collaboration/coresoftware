--- conflicted
+++ resolved
@@ -87,39 +87,6 @@
     {
       std::string hist_name = "hcalin_eta_" + std::to_string(i);
 
-<<<<<<< HEAD
-      hcalin_energy_eta = new TH2F("hcalin_energy_eta", "hcalin energy eta", 100, 0, 10, 24, -0.5, 23.5);
-      hcalin_e_eta_phi = new TH3F("hcalin_e_eta_phi", "hcalin e eta phi", 60, 0, 6, 24, -0.5, 23.5, 64, -0.5, 63.5);
-
-      /// create tower histos
-      for (int i = 0; i < 24; i++)
-	{
-	  for (int j = 0; j < 64; j++)
-	    {
-	      std::string hist_name = "hcal_in_eta_" + std::to_string(i) + "_phi_" + std::to_string(j);
-
-	      hcal_in_eta_phi[i][j] = new TH1F(hist_name.c_str(), "Hcal_in_energy", 40000, 0, 4);
-	      hcal_in_eta_phi[i][j]->SetXTitle("Energy [GeV]");
-	    }
-	}
-
-      //create eta slice histos
-      for (int i = 0; i < 25; i++)
-	{
-	  std::string hist_name = "hcalin_eta_" + std::to_string(i);
-
-	  if (i < 24)
-	    {
-	      hcalin_eta[i] = new TH1F(hist_name.c_str(), "hcalin eta's", 4000, 0, 4.);
-	      hcalin_eta[i]->SetXTitle("Energy [GeV]");
-	    }
-	  else
-	    {
-	      hcalin_eta[i] = new TH1F(hist_name.c_str(), "hcalin eta's", 40000, 0, 4.);
-	      hcalin_eta[i]->SetXTitle("Energy [GeV]");
-	    }
-	}
-=======
       if (i < 24)
       {
         hcalin_eta[i] = new TH1F(hist_name.c_str(), "hcalin eta's", 4000, 0, 4.);
@@ -130,7 +97,6 @@
         hcalin_eta[i] = new TH1F(hist_name.c_str(), "hcalin eta's", 40000, 0, 4.);
         hcalin_eta[i]->SetXTitle("Energy [GeV]");
       }
->>>>>>> 5582a9ea
     }
   }
 
@@ -154,38 +120,6 @@
     /// create eta slice histos
     for (int i = 0; i < 25; i++)
     {
-<<<<<<< HEAD
-      hcalout_energy_eta = new TH2F("hcalout_energy_eta", "hcalout energy eta", 100, 0, 10, 24, 0.5, 23.5);
-      hcalout_e_eta_phi = new TH3F("hcalout_e_eta_phi", "hcalout e eta phi", 100, 0, 10, 24, -0.5, 23.5, 64, -0.5, 63.5);
-
-      /// create tower histos
-      for (int i = 0; i < 24; i++)
-	{
-	  for (int j = 0; j < 64; j++)
-	    {
-	      std::string hist_name = "hcal_out_eta_" + std::to_string(i) + "_phi_" + std::to_string(j);
-
-	      hcal_out_eta_phi[i][j] = new TH1F(hist_name.c_str(), "Hcal_out energy", 10000, 0, 10);
-	      hcal_out_eta_phi[i][j]->SetXTitle("Energy [GeV]");
-	    }
-	}
-
-      /// create eta slice histos
-      for (int i = 0; i < 25; i++)
-	{
-	  std::string hist_name = "hcalout_eta_" + std::to_string(i);
-	  if (i < 24)
-	    {
-	      hcalout_eta[i] = new TH1F(hist_name.c_str(), "hcalout eta's", 10000, 0, 10);
-	      hcalout_eta[i]->SetXTitle("Energy [GeV]");
-	    }
-	  else
-	    {
-	      hcalout_eta[i] = new TH1F(hist_name.c_str(), "hcalout eta's", 100000, 0, 10);
-	      hcalout_eta[i]->SetXTitle("Energy [GeV]");
-	    }
-	}
-=======
       std::string hist_name = "hcalout_eta_" + std::to_string(i);
       if (i < 24)
       {
@@ -197,7 +131,6 @@
         hcalout_eta[i] = new TH1F(hist_name.c_str(), "hcalout eta's", 100000, 0, 10);
         hcalout_eta[i]->SetXTitle("Energy [GeV]");
       }
->>>>>>> 5582a9ea
     }
   }
 
@@ -218,43 +151,6 @@
     // create eta slice histos
     for (int i = 0; i < 97; i++)
     {
-<<<<<<< HEAD
-      /// create tower histos
-      for (int i = 0; i < 96; i++)
-	{
-	  for (int j = 0; j < 256; j++)
-	    {
-	      std::string hist_name = "emc_ieta" + std::to_string(i) + "_phi" + std::to_string(j);
-
-	      cemc_hist_eta_phi[i][j] = new TH1F(hist_name.c_str(), "Hist_ieta_phi_leaf(e)", 10000, 0, 10);
-	      cemc_hist_eta_phi[i][j]->SetXTitle("Energy [GeV]");
-	    }
-	}
-
-      // create eta slice histos
-      for (int i = 0; i < 97; i++)
-	{
-	  gStyle->SetOptFit(1);
-	  std::string b = "eta_" + std::to_string(i);
-
-	  if (i < 96)
-	    {
-	      eta_hist[i] = new TH1F(b.c_str(), "eta and all phi's", 10000, 0, 10);
-	      eta_hist[i]->SetXTitle("Energy [GeV]");
-	    }
-	  else
-	    {
-	      eta_hist[i] = new TH1F(b.c_str(), "eta and all phi's", 100000, 0, 10);
-	      eta_hist[i]->SetXTitle("Energy [GeV]");
-	    }
-	}
-
-      // make 2d histo
-      energy_eta_hist = new TH2F("energy_eta_hist", "energy eta and all phi", 100, 0, 10, 96, -0.5, 95.5);
-
-      // make 3d histo
-      e_eta_phi = new TH3F("e_eta_phi", "e v eta v phi", 100, 0, 10, 96, -0.5, 95.5, 256, -0.5, 255.5);
-=======
       gStyle->SetOptFit(1);
       std::string b = "eta_" + std::to_string(i);
 
@@ -268,7 +164,6 @@
         eta_hist[i] = new TH1F(b.c_str(), "eta and all phi's", 100000, 0, 10);
         eta_hist[i]->SetXTitle("Energy [GeV]");
       }
->>>>>>> 5582a9ea
     }
 
     // make 2d histo
@@ -552,8 +447,6 @@
     max_iphi = 64;
   }
 
-  std::cout << "Target bin width: " << binwidth << std::endl;
-
   /// start of eta loop
   for (int i = 0; i < max_ieta + 1; i++)
   {
@@ -583,18 +476,6 @@
     /// assign the eta slice histo to an array (these arrays are private members in LCE.h)
     eta_hist[i] = heta_temp;
 
-<<<<<<< HEAD
-      if(i==0)
-	{
-	  std::cout << "Old bin width for eta slice " << heta_temp->GetBinWidth(1) << std::endl;
-	}
-
-      //rebin histogram
-      heta_temp->Rebin( binwidth / heta_temp->GetBinWidth(1) );
-
-      if(i==0)
-	std::cout << "New bin width for eta slice " << heta_temp->GetBinWidth(1) << std::endl;
-=======
     if (calotype == LiteCaloEval::HCALOUT)
     {
       hcalout_eta[i] = heta_temp;
@@ -608,7 +489,6 @@
     {
       continue;
     }
->>>>>>> 5582a9ea
 
     /// start of phi loop
     for (int j = 0; j < max_iphi; j++)
@@ -646,65 +526,9 @@
         hcal_out_eta_phi[i][j] = heta_tempp;
       }
       else if (calotype == LiteCaloEval::HCALIN)
-<<<<<<< HEAD
-	{
-	  hcalin_eta[i] = heta_temp;
-	}
-
-      if (!(i < max_ieta))
-	{
-	  continue;
-	}
-
-      /// start of phi loop
-      for (int j = 0; j < max_iphi; j++)
-	{
-	  /// create string to hold name of individual tower
-	  std::string hist_name_p = "emc_ieta" + std::to_string(i) + "_phi" + std::to_string(j);
-
-	  if (calotype == LiteCaloEval::HCALOUT)
-	    {
-	      hist_name_p = "hcal_out_eta_" + std::to_string(i) + "_phi_" + std::to_string(j);
-	    }
-	  else if (calotype == LiteCaloEval::HCALIN)
-	    {
-	      hist_name_p = "hcal_in_eta_" + std::to_string(i) + "_phi_" + std::to_string(j);
-	    }
-
-	  /// heta_tempp holds tower histogram
-	  TH1F *heta_tempp = (TH1F *) f_temp->Get(hist_name_p.c_str());
-
-	  if(i == 0 && j == 0)
-	    std::cout << "Old bin width for towers " << heta_tempp->GetBinWidth(1) << std::endl;
-	  
-	  //rebin histogram
-	  heta_tempp->Rebin( binwidth / heta_tempp->GetBinWidth(1) );
-
-	  if(i==0 && j==0)
-	    std::cout << "New bin width for towers " << heta_tempp->GetBinWidth(1) << std::endl;
-
-	  if (!heta_tempp && i == 0)
-	    {
-	      std::cout << " warning hist " << hist_name_p.c_str() << " not found" << std::endl;
-	    }
-
-	  /// assign heta_tempp to array of tower histos
-	  cemc_hist_eta_phi[i][j] = heta_tempp;
-
-	  if (calotype == LiteCaloEval::HCALOUT)
-	    {
-	      hcal_out_eta_phi[i][j] = heta_tempp;
-	    }
-	  else if (calotype == LiteCaloEval::HCALIN)
-	    {
-	      hcal_in_eta_phi[i][j] = heta_tempp;
-	    }
-	}
-=======
       {
         hcal_in_eta_phi[i][j] = heta_tempp;
       }
->>>>>>> 5582a9ea
     }
   }
 
@@ -713,12 +537,7 @@
 
 void LiteCaloEval::FitRelativeShifts(LiteCaloEval *ref_lce, int modeFitShifts)
 {
-<<<<<<< HEAD
-
-  bool onlyEta = false; //will determine if you only run over eta slices or not
-=======
   bool onlyEta = false;
->>>>>>> 5582a9ea
 
   if (fitmin < 0.001)
   {
@@ -902,18 +721,6 @@
     /// this function will be used to fit eta slice histos
     TF1 *f2f = nullptr;
 
-<<<<<<< HEAD
-	      
-	      // remove towers from eta slice reference associated with the chimney (i < 4) and support ring in high eta region(i>19)
-	      if (i < 4 || i > 19)
-		{
-		  for (int phiCH = 14; phiCH < 20; phiCH++)
-		    {
-		      cleanEtaRef->Add((TH1F *) hcal_out_eta_phi[i][phiCH], -1.0);
-		    }
-		}
-	    }  
-=======
     /// Fit the eta slices w/ our user defined f'n and then get the tf1
     if (calotype == LiteCaloEval::CEMC)
     {
@@ -923,7 +730,6 @@
       }
 
       eta_hist[i]->Fit("myexpo", "L", "", fitmin, fitmax);
->>>>>>> 5582a9ea
 
       f2f = (TF1 *) eta_hist[i]->GetFunction("myexpo");
     }
@@ -1058,215 +864,6 @@
       /// make tf1 that will hold the resulting fit of towers
       TF1 *f2f2 = nullptr;
 
-<<<<<<< HEAD
-      else if (calotype == LiteCaloEval::HCALIN)
-	{
-
-	  if (nsmooth > 1)
-	    {
-	      hcalin_eta[i]->Smooth(nsmooth);
-	    }
-
-	  hcalin_eta[i]->Fit("myexpo", "L", "", fitmin, fitmax);
-
-	  f2f = (TF1 *) hcalin_eta[i]->GetFunction("myexpo");
-	}
-
-
-      ieta_gain = f2f->GetParameter(1);
-
-      ieta_gain_err = f2f->GetParError(1);
-
-      par_value[i] = ieta_gain;
-      par_err[i]   = ieta_gain_err;
-      eta_value[i] = i;
-      eta_err[i]   = 0.0;
-
-      /// This if statement enables the tower fits to run
-      if (onlyEta == true)
-	{
-	  continue;
-	}
-
-      /****************************************************
-      This is the nested forloop to start tower material
-      ****************************************************/
-
-      for (int j = 0; j < max_iphi; j++)
-	{
-	  /// names of tower histo for cloning. used in gain trace mode
-	  std::string myClnmp = "newhc_eta" + std::to_string(1000 * (i + 2) + j);
-
-	  /// histo to hold tower clone
-	  TH1F *hnewfp = nullptr;
-
-	  //check to see if tower in question is part of the chimney/high eta support ring
-	  
-	  bool _isChimney = chk_isChimney(i,j);
-
-	  if (calotype == LiteCaloEval::CEMC)
-	    {
-
-	      //skip tower if there are no entries
-	      if(! (cemc_hist_eta_phi[i][j]->GetEntries()) )
-		{
-		  std::cout << "No entries in EMCAL tower histogram (" << i << "," << j << "). Skipping fitting." << std::endl;
-		  continue;
-		}
-
-	      if (flag_fit_rings == true)
-		{
-		  cleanEtaRef->Add((TH1F *) cemc_hist_eta_phi[i][j], -1.0);
-		}
-
-	      else
-		{
-		  hnewfp = (TH1F *) ref_lce->cemc_hist_eta_phi[i][j]->Clone(myClnmp.c_str());
-
-		}
-	    }
-
-	  else if (calotype == LiteCaloEval::HCALOUT)
-	    {
-
-	      //skip tower if there are no entries
-	      if(! (hcal_out_eta_phi[i][j]->GetEntries()) )
-		{
-		  std::cout << "No entries in OHCAL tower histogram (" << i << "," << j << "). Skipping fitting." << std::endl;
-		  continue;
-		}
-
-	      if (flag_fit_rings == true)
-		{
-		  //check to see if tower is part of chimney/high eta support. If it isnt, proceed to remove that tower from eta ref. This is to ensure we dont remove towers in these regions  twice from eta ref bc they already were in L717		  
-
-		  if(!_isChimney)
-		    {
-		      cleanEtaRef->Add((TH1F *) hcal_out_eta_phi[i][j], -1.0);
-		    }		  
-		}
-
-	      else
-		{
-		  hnewfp = (TH1F *) ref_lce->hcal_out_eta_phi[i][j]->Clone(myClnmp.c_str());
-		}
-	    }
-
-	  else if (calotype == LiteCaloEval::HCALIN)
-	    {
-
-	      //skip tower if there are no entries
-	      if(! (hcal_in_eta_phi[i][j]->GetEntries()) )
-		{
-		  std::cout << "No entries in IHCAL tower histogram(" << i << "," << j << "). Skipping fitting." << std::endl;
-		  continue;
-		}
-
-	      if (flag_fit_rings == true)
-		{
-		  cleanEtaRef->Add((TH1F *) hcal_in_eta_phi[i][j], -1.0);
-		}
-	      else
-		{
-		  hnewfp = (TH1F *) ref_lce->hcal_in_eta_phi[i][j]->Clone(myClnmp.c_str());
-
-		}
-	    }
-
-	  /*
-	    If false make tgraph out of tower and send to be fit with fit fuction.
-	    If true the towers are actually fit against the eta ring. This happends bc "myexpo" uses a tgraph
-	    to fit, and if we dont make LCE_grff for a tower, myexpo uses the latest version of LCE_grff, which is an eta slice tgraph
-	  */
-
-	  if (flag_fit_rings == false)
-	    {
-	      hnewfp->Smooth(nsmooth);
-	      LCE_grff = new TGraph(hnewfp);
-	    }
-
-	  if (flag_fit_rings == true)
-	    {
-	      // cleanEtaRef->Smooth(nsmooth);
-	      LCE_grff = new TGraph(cleanEtaRef);
-	    }
-
-	  /// make tf1 that will hold the resulting fit of towers
-	  TF1 *f2f2 = nullptr;
-
-
-	  //need to scale the reference histogram to allow it to start at an amplitude similar/at tower that is to be fit
-	  if (calotype == LiteCaloEval::CEMC)
-	    {
-	      double scaleP0 = cemc_hist_eta_phi[i][j]->Integral(cemc_hist_eta_phi[i][j]->FindBin(fitmin), cemc_hist_eta_phi[i][j]->FindBin(fitmax));
-
-	      if (flag_fit_rings == 1)
-		{
-		  scaleP0 /= cleanEtaRef->Integral(cleanEtaRef->FindBin(fitmin), cleanEtaRef->FindBin(fitmax));
-		}
-	      else
-		{
-		  scaleP0 /= hnewfp->Integral(hnewfp->FindBin(fitmin), hnewfp->FindBin(fitmax));
-		}
-
-	      f1->SetParameters(scaleP0, 1.0);
-
-	      if (j < 1)
-		{
-		  cemc_hist_eta_phi[i][j]->Fit("myexpo", "L", "", fitmin, fitmax);
-		}
-
-	      else
-		{
-		  cemc_hist_eta_phi[i][j]->Fit("myexpo", "LQ", "", fitmin, fitmax);
-		}
-
-	      f2f2 = (TF1 *) cemc_hist_eta_phi[i][j]->GetFunction("myexpo");
-
-	      //add back the just fitted tower to the eta slice reference 
-	      if (flag_fit_rings == true)
-		{
-
-		  cleanEtaRef->Add((TH1F *) cemc_hist_eta_phi[i][j], 1.0);
-		}
-	    }
-
-	  else if (calotype == LiteCaloEval::HCALOUT)
-	    {
-	      double scaleP0 = hcal_out_eta_phi[i][j]->Integral(hcal_out_eta_phi[i][j]->FindBin(fitmin), hcal_out_eta_phi[i][j]->FindBin(fitmax));
-
-	      if (flag_fit_rings == 1)
-		{
-		  scaleP0 /= cleanEtaRef->Integral(cleanEtaRef->FindBin(fitmin), cleanEtaRef->FindBin(fitmax));
-		}
-	      else
-		{
-		  scaleP0 /= hnewfp->Integral(hnewfp->FindBin(fitmin), hnewfp->FindBin(fitmax));
-		}
-
-	      f1->SetParameters(scaleP0, 1.0);
-
-	      if (j < 1)
-		{
-		  hcal_out_eta_phi[i][j]->Fit("myexpo", "L", "", fitmin, fitmax);
-		}
-
-	      else
-		{
-		  hcal_out_eta_phi[i][j]->Fit("myexpo", "LQ", "", fitmin, fitmax);
-		}
-
-	      f2f2 = (TF1 *) hcal_out_eta_phi[i][j]->GetFunction("myexpo");
-
-	      if (flag_fit_rings == true)
-		{
-		  if(!_isChimney)
-		    {
-		      cleanEtaRef->Add((TH1F *) hcal_out_eta_phi[i][j], 1.0);
-		    }
-		}
-	    }
-=======
       // need to scale the reference histogram to allow it to start at an amplitude similar/at tower that is to be fit
       if (calotype == LiteCaloEval::CEMC)
       {
@@ -1301,7 +898,6 @@
           cleanEtaRef->Add((TH1F *) cemc_hist_eta_phi[i][j], 1.0);
         }
       }
->>>>>>> 5582a9ea
 
       else if (calotype == LiteCaloEval::HCALOUT)
       {
@@ -1485,15 +1081,4 @@
   f_temp->Close();
 
   // std::cout << "LEAVING REL SHIFTS" << std::endl;
-}
-
-bool LiteCaloEval::chk_isChimney(int ieta, int iphi)
-{
-  if( (ieta < 4 || ieta > 19) && (iphi > 13 && iphi < 20) )
-    {
-      return true;
-    }
-
-return false;
-
 }