--- conflicted
+++ resolved
@@ -37,14 +37,12 @@
 
 #include <CLHEP/Vector/ThreeVector.h>  // for Hep3Vector
 
-<<<<<<< HEAD
 #include <g4main/PHG4TruthInfoContainer.h>
 #include <g4main/PHG4VtxPoint.h>
 
 #include <TStyle.h>
 #include <TSystem.h>
-=======
->>>>>>> e496c58a
+
 #include <cmath>    // for fabs, isnan, M_PI
 #include <cstdint>  // for exit
 #include <cstdlib>  // for exit
@@ -177,14 +175,9 @@
 
   if (reqTrig) 
   {
-<<<<<<< HEAD
     trigAna->decodeTriggers(topNode);
     bool fireTrig = false;
     for(auto bit : triggerList)
-=======
-    uint64_t triggervec = gl1PacketInfo->getScaledVector();
-    if ((triggervec >> 10U) & 0x1U || (triggervec >> 11U) & 0x1U || (triggervec >> 12U) & 0x1U)
->>>>>>> e496c58a
     {
       if (trigAna->didTriggerFire(bit) == true){
          fireTrig = true;
@@ -242,7 +235,6 @@
     }
   }
 
-<<<<<<< HEAD
   //////////////////////////////                                                                  // truth vertex    
    PHG4TruthInfoContainer* truthinfo = findNode::getClass<PHG4TruthInfoContainer>(topNode, "G4TruthInfo");
   float vtx_z_tr = -999;
@@ -270,9 +262,6 @@
 
 
   if (!found_vertex && reqVertex) 
-=======
-  if (!found_vertex && reqVertex)
->>>>>>> e496c58a
   {
     return Fun4AllReturnCodes::EVENT_OK;
   }
@@ -366,15 +355,10 @@
 
   h_event->Fill(0);
 
-<<<<<<< HEAD
   float ptClusMax = 4;
   float pt1ClusCut = pt1BaseClusCut;  
   float pt2ClusCut = pt2BaseClusCut;  
-=======
-  float ptClusMax = 7;
-  float pt1ClusCut = pt1BaseClusCut;
-  float pt2ClusCut = pt2BaseClusCut;
->>>>>>> e496c58a
+
 
   if (nClusCount > 30)
   {
@@ -831,10 +815,6 @@
 
   float final_mass_target = target_pi0_mass;
 
-<<<<<<< HEAD
-=======
-  //  int numConv = 0;
->>>>>>> e496c58a
   int numNotConv = 0;
 
   for (int i = 0; i < 96; i++)
@@ -849,15 +829,7 @@
       corr = 0;
     }
     std::cout << "err " << corr << std::endl;
-<<<<<<< HEAD
     if (std::fabs(corr) > convLev)
-=======
-    if (std::fabs(corr) < convLev)
-    {
-      //      numConv++;
-    }
-    else
->>>>>>> e496c58a
     {
       numNotConv++;
     }
@@ -869,10 +841,6 @@
   {
     return true;
   }
-<<<<<<< HEAD
-=======
-
->>>>>>> e496c58a
   return false;
 }
 
