--- conflicted
+++ resolved
@@ -143,14 +143,11 @@
   std::string detector;
   std::string outfilename;
 
-<<<<<<< HEAD
+
   bool reqTrig = true;
   std::vector<int> triggerList;
   bool reqVertex = false;
-=======
-  bool reqMinBias{true};
-  bool reqVertex{false};
->>>>>>> e496c58a
+
 
   bool doVtxCut{true};
   float vtx_z_cut{20};
@@ -274,15 +271,10 @@
   TH1* h_nclusters{nullptr};
   TH1* h_emcal_e_eta{nullptr};
 
-<<<<<<< HEAD
   TriggerAnalyzer* trigAna{nullptr};
 
-  float convLev = 0.005;
-
-
-=======
-  float convLev{0.005};
->>>>>>> e496c58a
+  float convLev = {0.005};
+
 };
 
 #endif