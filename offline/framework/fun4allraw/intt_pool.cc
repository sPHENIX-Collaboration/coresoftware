--- conflicted
+++ resolved
@@ -764,15 +764,10 @@
           << last_bco[fee] << ", current: 0x" << BCO
           << std::dec << std::endl;
       }
-<<<<<<< HEAD
+
       // std::cout << Name() << " pushing back hit for FEE " << fee << " with BCO 0x" << std::hex << BCO << std::dec
       //      << " chip " << hit->chip_id << " channel " << hit->channel_id << " hit length now " << intt_hits.size() << ", last bco: 0x" << std::hex << last_bco[fee] << std::dec << std::endl;
-=======
-
-      // std::cout << Name() << " pushing back hit for FEE " << fee << " with BCO 0x" << std::hex << BCO << std::dec
-      //      << " chip " << hit->chip_id << " channel " << hit->channel_id << " hit length now " << intt_hits.size() << ", last bco: 0x" << std::hex << last_bco[fee] << std::dec << std::endl;
-
->>>>>>> 1ec67284
+
       last_bco[fee] = BCO;
     }
     intt_hits.push_back(hit);
