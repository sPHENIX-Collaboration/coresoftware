#include "intt_pool.h"

#include <Event/packet.h>

#include <algorithm>  // for max
#include <cstring>
#include <iomanip>  // for operator<<, setw, setfill

#define coutfl std::cout << __FILE__ << "  " << __LINE__ << " "
#define cerrfl std::cerr << __FILE__ << "  " << __LINE__ << " "

enum ITEM
{
  F_BCO = 1,
  F_FEE,
  F_CHANNEL_ID,
  F_CHIP_ID,
  F_ADC,
  F_FPHX_BCO,
  F_FULL_FPHX,
  F_FULL_ROC,
  F_AMPLITUDE,
  F_EVENT_COUNTER,
  F_DATAWORD
};

intt_pool::intt_pool(const unsigned int depth, const unsigned int low_mark)
  : _required_depth(depth)
  , _low_mark(low_mark)
{
  // last_index.fill(0);
  for (int fee = 0; fee < MAX_FEECOUNT; fee++)
  {
    last_index[fee] = 0;
  }
}

int intt_pool::addPacket(Packet *p)
{
  int fee, i;

  if (_myPacketid == -1)
  {
    _myPacketid = p->getIdentifier();
  }
  else
  {
    if (_myPacketid != p->getIdentifier())
    {
      cerrfl << " received packet " << p->getIdentifier() << " for pool for id " << _myPacketid << std::endl;
      return -1;
    }
  }

  // coutfl << " adding packet ";
  // p->identify();

  for (fee = 0; fee < MAX_FEECOUNT; fee++)
  {
    for (i = 0; i < p->iValue(fee, "FEE_LENGTH"); i++)
    {
      // coutfl << " pushing back for FEE " << std::setw(2)<<i << "  " << std::hex << p->iValue(fee,i, "") << std::dec <<std::endl;
      fee_data[fee].push_back(p->iValue(fee, i, ""));
    }
    // coutfl << "fee " << fee << " size now " << fee_data[fee].size() << std::endl;
  }

  return 0;
}

unsigned int intt_pool::rawValue(const int fee, const int index)
{
  if (fee < 0 || fee >= MAX_FEECOUNT)
  {
    return 0;
  }
  if (index < 0 || (unsigned int) index >= fee_data[fee].size())
  {
    return 0;
  }
  return fee_data[fee][index];
}

int intt_pool::iValue(const int fee, const char *what)
{
<<<<<<< HEAD

  intt_decode();

  if ( strcmp(what,"FEE_LENGTH") == 0)
=======
  if (strcmp(what, "FEE_LENGTH") == 0)
  {
    if (fee < 0 || fee >= MAX_FEECOUNT)
>>>>>>> 6db5b491
    {
      return 0;
    }
    return fee_data[fee].size();
  }

  int hit = fee;

  if (strcmp(what, "NR_HITS") == 0)
  {
    return intt_hits.size();
  }

<<<<<<< HEAD
  if ( strcmp(what,"NR_BCOS") == 0)
    {
      return BCO_List.size();
    }

  if ( strcmp(what,"ADC") == 0)
    {
      return iValue(hit,F_ADC);
    }
    
  else if ( strcmp(what,"AMPLITUDE") == 0)
    {
      return iValue(hit,F_AMPLITUDE);
    }
      
  if ( strcmp(what,"CHIP_ID") == 0)
    {
      return iValue(hit,F_CHIP_ID);
    }
=======
  if (strcmp(what, "ADC") == 0)
  {
    return iValue(hit, F_ADC);
  }
>>>>>>> 6db5b491

  else if (strcmp(what, "AMPLITUDE") == 0)
  {
    return iValue(hit, F_AMPLITUDE);
  }

  if (strcmp(what, "CHIP_ID") == 0)
  {
    return iValue(hit, F_CHIP_ID);
  }

  if (strcmp(what, "CHANNEL_ID") == 0)
  {
    return iValue(hit, F_CHANNEL_ID);
  }

  if (strcmp(what, "FULL_FPHX") == 0)
  {
    return iValue(hit, F_FULL_FPHX);
  }

  if (strcmp(what, "FEE") == 0)
  {
    return iValue(hit, F_FEE);
  }

  if (strcmp(what, "FPHX_BCO") == 0)
  {
    return iValue(hit, F_FPHX_BCO);
  }

  //--if (strcmp(what, "FULL_FPHX") == 0)
  //--{
  //--  return iValue(hit, F_FULL_FPHX);
  //--}

  if (strcmp(what, "FULL_ROC") == 0)
  {
    return iValue(hit, F_FULL_ROC);
  }

  if (strcmp(what, "EVENT_COUNTER") == 0)
  {
    return iValue(hit, F_EVENT_COUNTER);
  }

  if (strcmp(what, "DATAWORD") == 0)
  {
    return iValue(hit, F_DATAWORD);
  }

  return 0;
}

long long intt_pool::lValue(const int hit, const int field)
{
  intt_decode();
  if (hit < 0 || hit >= (int) intt_hits.size())
  {
    return 0;
  }

  // NOLINTNEXTLINE(hicpp-multiway-paths-covered)
  switch (field)
  {
  case F_BCO:
    return intt_hits[hit]->bco;
    break;

  default:
    coutfl << "Unknown field " << field << std::endl;
    break;
  }

  return 0;
}

long long intt_pool::lValue(const int hit, const char *what)
{
  intt_decode();

<<<<<<< HEAD
  if ( strcmp(what,"BCO") == 0)
    {
      return lValue(hit,F_BCO);
    }

  unsigned int i= hit; //  size() is unsigned
  if ( strcmp(what,"BCOLIST") == 0)
    {
      if ( hit < 0 || i >= BCO_List.size()) return 0;
      auto it = BCO_List.cbegin();
      for (unsigned int j = 0; j< i; j++) ++it;
      return *it;
    }

=======
  if (strcmp(what, "BCO") == 0)
  {
    return lValue(hit, F_BCO);
  }
>>>>>>> 6db5b491
  return 0;
}

unsigned int intt_pool::min_depth() const
{
  unsigned int d = 0;

  for (const auto &fee : fee_data)
  {
    if (fee.size() > d)
    {
      d = fee.size();
    }
  }

  return d;
}

int intt_pool::iValue(const int hit, const int field)
{
  intt_decode();
  if (hit < 0 || hit >= (int) intt_hits.size())
  {
    return 0;
  }

  switch (field)
  {
  case F_FEE:
    return intt_hits[hit]->fee;
    break;

  case F_CHANNEL_ID:
    return intt_hits[hit]->channel_id;
    break;

  case F_CHIP_ID:
    return intt_hits[hit]->chip_id;
    break;

  case F_ADC:
    return intt_hits[hit]->adc;
    break;

  case F_FPHX_BCO:
    return intt_hits[hit]->FPHX_BCO;
    break;

  case F_FULL_FPHX:
    return intt_hits[hit]->full_FPHX;
    break;

  case F_FULL_ROC:
    return intt_hits[hit]->full_ROC;
    break;

  case F_AMPLITUDE:
    return intt_hits[hit]->amplitude;
    break;

  case F_EVENT_COUNTER:
    return intt_hits[hit]->event_counter;
    break;

  case F_DATAWORD:
    return intt_hits[hit]->word;
    break;

  default:
    coutfl << "Unknown field " << field << std::endl;
    break;
  }

  return 0;
}

bool intt_pool::depth_ok() const
{
  if (verbosity > 5)
  {
    std::cout << "current Pool depth " << min_depth()
              << " required depth: " << _required_depth
              << std::endl;
  }
  return (min_depth() >= _required_depth);
}

int intt_pool::next()
{
  _is_decoded = 0;
  std::vector<intt_hit *>::const_iterator hit_itr;

  //  coutfl << "deleting " << intt_hits.size() << " hits"  << std::endl;

  for (hit_itr = intt_hits.begin(); hit_itr != intt_hits.end(); ++hit_itr)
  {
    //      coutfl << "deleting 0x" << std::hex << (*hit_itr)->bco << std::dec << std::endl;
    delete (*hit_itr);
  }
  intt_hits.clear();
  BCO_List.clear();
  return 0;
}

int intt_pool::intt_decode()
{
  //  coutfl << " pool depth too small still: " << min_depth() << " required " << _depth << std::endl;
  if (!depth_ok())
  {
    return 0;
  }

  if (_is_decoded)
  {
    return 0;
  }
  _is_decoded = 1;

  for (int fee = 0; fee < MAX_FEECOUNT; fee++)
  {
    unsigned int j = 0;

    // for ( j = 0;  j <  fee_data[fee].size(); j++)
    // 	{
    // 	  coutfl << "fee " << fee << "  " << j << " found code 0x" << std::hex << fee_data[fee][j] << std::dec << std::endl;
    // 	}

    //      int go_on = 0;
    int header_found = 0;

    std::vector<unsigned int> hitlist;
    j = 0;

    unsigned int remaining = fee_data[fee].size() - _low_mark;
    if (fee_data[fee].size() < _low_mark)
    {
      remaining = 0;
    }

    while (j < (remaining))
    {
      // skip until we have found the first header
      if (!header_found && (fee_data[fee][j] & 0xff00ffff) != 0xad00cade)
      {
        // coutfl<<"skip until header fee "<<fee<<" j="<<j<<" "<<hex<<fee_data[fee][j]<<dec<<std::endl;

        j++;
        last_index[fee] = j;
        if (j > fee_data[fee].size())
        {
          coutfl << "Warning " << j << " " << fee_data[fee].size() << std::endl;
        }
        continue;
      }
      header_found = 1;

      // here j points to a "cade" word

<<<<<<< HEAD
      unsigned int j = 0;

      // for ( j = 0;  j <  fee_data[fee].size(); j++)
      // 	{
      // 	  coutfl << "fee " << fee << "  " << j << " found code 0x" << hex << fee_data[fee][j] << dec << endl;
      // 	}


      //      int go_on = 0;
      int header_found = 0;

      
      std::vector<unsigned int> hitlist;
      j = 0;


      unsigned int remaining = fee_data[fee].size() - _low_mark;
      if ( fee_data[fee].size() < _low_mark) remaining = 0;
      
      while ( j < (remaining) )
	{
	  
	  //skip until we have found the first header
	  if (! header_found &&  (fee_data[fee][j] & 0xff00ffff )!= 0xad00cade )
	    {
	      j++;
	      last_index[fee] = j;
	      if ( j > fee_data[fee].size()) coutfl << "Warning " << j << " " << fee_data[fee].size() << endl;
	      continue;
	    }
	  header_found = 1;

	  // here j points to a "cade" word

	  // push back the cdae word, the BCO, and event counter
	  if ( fee_data[fee].size() -j >=3 )
	    {
	      for ( int k = 0; k < 3; k++) hitlist.push_back(fee_data[fee][j++]);
	      last_index[fee] = j;
	    }
	  else
	    {
	      coutfl << " Warning - size is " << fee_data[fee].size() << " probably cut off"  << endl;
	      j+= fee_data[fee].size() -j;
	      break;
	    }
	  last_index[fee] = j;
	  if ( j > fee_data[fee].size()) coutfl << "Warning " << j << " " << fee_data[fee].size() << endl;
	  // ok, now let's go until we hit the end, or hit the next header, or a footer

	  while ( j < fee_data[fee].size() )  // note we don't stop at the "leftover" amount here 
	    {
	      
	      // we break here if find the next header or a footer
	      if ( ( fee_data[fee][j] & 0xff00ffff ) == 0xad00cade )
		{
		  header_found  = 0;
		  j--;
		  last_index[fee] = j;
		  if ( j > fee_data[fee].size()) coutfl << "Warning " << j << " " << fee_data[fee].size() << endl;
		  // we have a full hitlist in the vector here
		  coutfl << "calling decode with size " << hitlist.size() << endl;
		  intt_decode_hitlist (hitlist, fee);
		  hitlist.clear();
		  break;
		}
	      
	      
	      if ( fee_data[fee][j] == 0xcafeff80 )
		{
		  // we have a full hitlist in the vector here
		  //x		  coutfl << "calling decode with size " << hitlist.size() << endl;
		  //coutfl << "calling decode for FEE " << fee << " with size " << hitlist.size() << endl;
		  intt_decode_hitlist (hitlist, fee);
		  hitlist.clear();
		  j++;
		  last_index[fee] = j;
		  if ( j > fee_data[fee].size()) coutfl << "Warning " << j << " " << fee_data[fee].size() << endl;

		  break;
		}
	      
	      hitlist.push_back(fee_data[fee][j]);

	      j++;
	      last_index[fee] = j;

	    }
	  last_index[fee] = j;


	  remaining = fee_data[fee].size() - _low_mark;
	  if ( fee_data[fee].size() < _low_mark) remaining = 0;

	  
	}
      if ( hitlist.size() )
	{
	  //coutfl << "calling decode for FEE " << fee << " with size " << hitlist.size() << endl;
	  intt_decode_hitlist (hitlist, fee);
	  hitlist.clear();
	}

      
=======
      // push back the cdae word, the BCO, and event counter
      if (fee_data[fee].size() - j >= 3)
      {
        for (int k = 0; k < 3; k++)
        {
          hitlist.push_back(fee_data[fee][j++]);
        }
        last_index[fee] = j;
      }
      else
      {
        coutfl << " Warning - size is " << fee_data[fee].size() << " probably cut off" << std::endl;
        break;
      }
      last_index[fee] = j;
      if (j > fee_data[fee].size())
      {
        coutfl << "Warning " << j << " " << fee_data[fee].size() << std::endl;
      }
      // ok, now let's go until we hit the end, or hit the next header, or a footer

      while (j < fee_data[fee].size())  // note we don't stop at the "leftover" amount here
      {
        // we break here if find the next header or a footer
        if ((fee_data[fee][j] & 0xff00ffff) == 0xad00cade)
        {
          header_found = 0;
          j--;
          last_index[fee] = j;
          if (j > fee_data[fee].size())
          {
            coutfl << "Warning " << j << " " << fee_data[fee].size() << std::endl;
          }
          // we have a full hitlist in the vector here
          coutfl << "calling decode with size " << hitlist.size() << std::endl;
          intt_decode_hitlist(hitlist, fee);
          hitlist.clear();
          break;
        }

        if (fee_data[fee][j] == 0xcafeff80)
        {
          // we have a full hitlist in the vector here
          // x		  coutfl << "calling decode with size " << hitlist.size() << std::endl;
          // coutfl << "calling decode for FEE " << fee << " with size " << hitlist.size() << std::endl;
          intt_decode_hitlist(hitlist, fee);
          hitlist.clear();
          j++;
          last_index[fee] = j;
          if (j > fee_data[fee].size())
          {
            coutfl << "Warning " << j << " " << fee_data[fee].size() << std::endl;
          }

          break;
        }

        hitlist.push_back(fee_data[fee][j]);

        j++;
        last_index[fee] = j;
      }
      last_index[fee] = j;

      remaining = fee_data[fee].size() - _low_mark;
      if (fee_data[fee].size() < _low_mark)
      {
        remaining = 0;
      }
    }

    //--coutfl<<"fee "<<fee
    //--      <<", remaining "<<remaining
    //--      <<", datasize "<<fee_data[fee].size()
    //--      <<", lmark "<< _low_mark
    //--      <<", last "<<last_index[fee]<< " "
    //--      <<( fee_data[fee].size()>0&& last_index[fee]>=fee_data[fee].size() ? "WARNING last index exceeds fee_data_size" : "")
    //--      <<std::endl;

    //--for(unsigned int ii=last_index[fee]; ii<fee_data[fee].size(); ii++){
    //--  coutfl<<"      data:"<<ii<<"  "<<hex<<fee_data[fee][ii]<<dec<<std::endl;
    //--}

    // all data is not in this pool. need to wait next pool data.
    // remaining data should be decoded in the next pool (after all data comes)
    // to do this, last_index goes back to the last header
    if (hitlist.size() > 0 && fee_data[fee].size() > 0 && last_index[fee] >= fee_data[fee].size())
    {
      last_index[fee] -= hitlist.size();
      hitlist.clear();
      // coutfl<<" last_index changed : fee "<<fee<<" "<<last_index[fee]
      //       <<" "<<hex<<fee_data[fee][last_index[fee]]<<" "<<fee_data[fee][last_index[fee]+1]<<dec<<std::endl;
    }

    if (hitlist.size())
    {
      // coutfl << "calling decode for FEE " << fee << " with size " << hitlist.size() << std::endl;
      intt_decode_hitlist(hitlist, fee);
      hitlist.clear();
>>>>>>> 6db5b491
    }
  }

  for (int fee = 0; fee < MAX_FEECOUNT; fee++)
  {
    // coutfl << "FEE " << fee << " erasing  " << last_index[fee] << " words, size is  " << fee_data[fee].size() << std::endl;
    for (unsigned int j = 0; j < last_index[fee]; j++)
    {
      if (fee_data[fee].size())
      {
        fee_data[fee].erase(fee_data[fee].begin());
      }
    }
    // coutfl << "FEE " << fee << " size is now " << fee_data[fee].size() << std::endl;
  }

  //--for ( int fee = 0 ; fee < MAX_FEECOUNT ; fee++)
  //--  {
  //--    coutfl<< "decode end : "<<fee<<" size "<<fee_data[fee].size()<<std::endl;
  //--  }

  return 0;
}

// coutfl << "next fee: " << fee << " j = " << j << std::endl;

// while ( j < fee_data[fee].size() )
// 	{

// 	  //skip until we have found the first header
// 	  if (! header_found &&  (fee_data[fee][j] & 0xff00ffff )!= 0xad00cade )
// 	    {
// 	      j++;
// 	      continue;
// 	    }
// 	  header_found = 1;
// 	  last_index = j;  // remember that we found a header here

// 	  //	  coutfl << "fee " << fee << " found code 0x" << std::hex << fee_data[fee][j] << std::dec << " last_index " << last_index << std::endl;

// 	  unsigned long long l = 0;

// 	  // 1st word  --- cade add9 87ea 0fe3 cade add9
// 	  l = fee_data[fee][j];
// 	  // coutfl << "fee " << i << " BCO MSB " << std::hex << l << std::dec << std::endl;
// 	  BCO |= ( ((l >> 16 ) & 0xff) << 32);
// 	  l = fee_data[fee][j+1];
// 	  BCO |= ( (l & 0xffff) << 16);
// 	  BCO |= ( (l >> 16) & 0xffff);
// 	  //coutfl << "BCO for fee " << std::setw(3) << fee << " : " << std::hex << BCO << std::dec << std::endl;

// 	  if ( !old_BCO ) old_BCO = BCO;

// 	  if ( old_BCO && BCO != old_BCO) // ok, we have reached a new BCO here
// 	    {
// 	      // coutfl << "found a new BCO for fee " << std::setw(3) << fee << " : " << std::hex << old_BCO << " - " << BCO << std::dec << std::endl;
// 	      old_BCO = BCO;
// 	      break;
// 	    }

// 	  // here j points to a "cade" word

// 	  // push back the cdae word, the BCO, and event counter
// 	  for ( int k = 0; k < 3; k++) hitlist.push_back(fee_data[fee][j++]);

// 	  int go_on = 1;
// 	  // ok, now let's go until we hit the end, or hit the next header, or a footer
// 	  while ( j < fee_data[fee].size() && go_on)
// 	    {

// 	      // we break here if find the next header or a footer
// 	      if ( ( fee_data[fee][j] & 0xff00ffff ) == 0xad00cade )
// 		{
// 		  header_found  = 0;
// 		  j--;
// 		  // we have a full hitlist in the vector here
// 		  coutfl << "calling intt_decode_hitlist with size " << hitlist.size() << std::endl;
// 		  intt_decode_hitlist (hitlist, fee);
// 		  hitlist.clear();
// 		  go_on = 0;
// 		}

// 	      if ( fee_data[fee][j] == 0xcafeff80 )
// 		{
// 		  // we have a full hitlist in the vector here
// 		  //coutfl << "calling intt_decode_hitlist with size " << hitlist.size() << std::endl;
// 		  intt_decode_hitlist (hitlist, fee);
// 		  hitlist.clear();
// 		  j++;
// 		  go_on = 0;
// 		}

// 	      hitlist.push_back(fee_data[fee][j]);
// 	      // coutfl << "pos " << j << " fee length " << fee_data[fee].size()
// 	      // 	     << " hit length now " <<  hitlist.size() << " 0x" << std::hex  << fee_data[fee][j] << std::dec << std::endl;
// 	      j++;
// 	    }

// 	}

// //      coutfl << " erasing the first " << last_index << " entries from fee " << fee << std::endl;
// for ( int j = 0; j < last_index; j++)
// 	{
// 	  fee_data[fee].erase(fee_data[fee].begin());
// 	}

// coutfl << "done with BCO 0x" << std::hex << BCO << std::dec << " at index " << last_index  << " fee size is " << fee_data[fee].size() << std::endl;
// coutfl << "calling intt_decode_hitlist with size " << hitlist.size() << std::endl;
// intt_decode_hitlist (hitlist, fee);
// hitlist.clear();

// coutfl << " size is now " << fee_data[i].size() << std::endl;

<<<<<<< HEAD
int intt_pool::intt_decode_hitlist (std::vector<unsigned int> &hitlist , const int fee)
=======
//     }
//   return 0;
// }

int intt_pool::intt_decode_hitlist(std::vector<unsigned int> &hitlist, const int fee)
>>>>>>> 6db5b491
{
  //  coutfl << " next hitlist, size " << hitlist.size() << " :" << std::endl;

  // for ( unsigned int i = 0; i < hitlist.size(); i++)
  //   {
  //     coutfl << i << " " << std::hex << hitlist[i] << std::dec << std::endl;
  //   }
  // std::cout << std::endl;

  if (hitlist.size() < 3)
  {
    coutfl << "hitlist too short " << std::endl;
    return 1;
  }

  unsigned long long BCO = 0;
  unsigned long long l = 0;

  l = hitlist[0];
  BCO |= (((l >> 16U) & 0xffU) << 32U);
  l = hitlist[1];
  BCO |= ((l & 0xffffU) << 16U);
  BCO |= ((l >> 16U) & 0xffffU);
  // unsigned int event_counter = hitlist[2];
  unsigned int event_counter = 0;
  l = hitlist[2];
  event_counter |= ((l & 0xffffU) << 16U);
  event_counter |= ((l >> 16U) & 0xffffU);

  BCO_List.insert(BCO);

  int count = 0;
  for (unsigned int i = 3; i < hitlist.size(); i++)
  {
    unsigned int x = hitlist[i];
    intt_hit *hit = new intt_hit;
    hit->event_counter = event_counter;
    hit->fee = fee;
    hit->bco = BCO;
    hit->channel_id = (x >> 16U) & 0x7fU;  // 7bits
    hit->chip_id = (x >> 23U) & 0x3fU;     // 6
    hit->adc = (x >> 29U) & 0x7U;          // 3

    hit->FPHX_BCO = x & 0x7fU;
    hit->full_FPHX = (x >> 7U) & 0x1U;   // 1
    hit->full_ROC = (x >> 8U) & 0x1U;    // 1
    hit->amplitude = (x >> 9U) & 0x3fU;  // 1
    hit->word = x;
    if (verbosity > 1)
    {
      if (last_bco[fee] > BCO)
      {
        coutfl << "fee " << fee << " old bco : 0x" << std::hex
               << last_bco[fee] << ", current: 0x" << BCO
               << std::dec << std::endl;
      }
      std::cout << Name() << " pushing back hit for FEE " << fee << " with BCO 0x" << std::hex << BCO << std::dec
           << " chip " << hit->chip_id << " channel " << hit->channel_id << " hit length now " << intt_hits.size() << ", last bco: 0x" << std::hex << last_bco[fee] << std::dec << std::endl;
      last_bco[fee] = BCO;
    }
    intt_hits.push_back(hit);
    count++;
  }
  // coutfl << "pushed back " << count  << " hits for FEE " << fee << " with BCO 0x" << std::hex << BCO << dec
  // 	 << " size of hitlist now " << intt_hits.size() << std::endl;

  return 0;
}

void intt_pool::dump(OSTREAM &os)
{
  //  os << "number_of_hits: " << iValue(0, "NR_HITS") << std::endl;
  intt_decode();
  //  identify(os);

<<<<<<< HEAD
  os << "  Number of unique BCOs: " << iValue(0, "NR_BCOS") << endl;
  for ( int i = 0; i < iValue(0, "NR_BCOS"); i++)
    {
      os << " " << setw(3) << i << " 0x" << hex << lValue(i, "BCOLIST") << dec <<  endl;
    }
  

  os << "  Number of hits: " << iValue(0, "NR_HITS") << endl;
=======
  os << "  Number of hits: " << iValue(0, "NR_HITS") << std::endl;
>>>>>>> 6db5b491

  //  std::vector::<intt_hit*>::const_iterator hit_itr;

  os << "   #    FEE    BCO      chip_BCO  chip_id channel_id    ADC  full_phx full_ROC Ampl." << std::endl;

  for (int i = 0; i < iValue(0, "NR_HITS"); i++)
  {
    os << std::setw(4) << i << " "
       << std::setw(5) << iValue(i, F_FEE) << " "
       << std::hex << std::setw(11) << lValue(i, F_BCO) << std::dec << "   "
       << std::hex << std::setw(2) << "0x" << iValue(i, F_FPHX_BCO) << std::dec << "   "
       << std::setw(5) << iValue(i, F_CHIP_ID) << " "
       << std::setw(9) << iValue(i, F_CHANNEL_ID) << "     "
       << std::setw(5) << iValue(i, F_ADC) << " "
       << std::setw(5) << iValue(i, F_FULL_FPHX) << " "
       << std::setw(9) << iValue(i, F_FULL_ROC)
       << std::setw(8) << iValue(i, F_AMPLITUDE)
       << "     "
       << "0x" << std::setw(8) << std::hex << std::setfill('0') << iValue(i, F_DATAWORD)
       << std::setfill(' ') << std::dec << std::endl;
  }
}<|MERGE_RESOLUTION|>--- conflicted
+++ resolved
@@ -83,16 +83,12 @@
 
 int intt_pool::iValue(const int fee, const char *what)
 {
-<<<<<<< HEAD
 
   intt_decode();
 
-  if ( strcmp(what,"FEE_LENGTH") == 0)
-=======
   if (strcmp(what, "FEE_LENGTH") == 0)
   {
     if (fee < 0 || fee >= MAX_FEECOUNT)
->>>>>>> 6db5b491
     {
       return 0;
     }
@@ -106,32 +102,15 @@
     return intt_hits.size();
   }
 
-<<<<<<< HEAD
   if ( strcmp(what,"NR_BCOS") == 0)
     {
       return BCO_List.size();
     }
 
-  if ( strcmp(what,"ADC") == 0)
-    {
-      return iValue(hit,F_ADC);
-    }
-    
-  else if ( strcmp(what,"AMPLITUDE") == 0)
-    {
-      return iValue(hit,F_AMPLITUDE);
-    }
-      
-  if ( strcmp(what,"CHIP_ID") == 0)
-    {
-      return iValue(hit,F_CHIP_ID);
-    }
-=======
   if (strcmp(what, "ADC") == 0)
   {
     return iValue(hit, F_ADC);
   }
->>>>>>> 6db5b491
 
   else if (strcmp(what, "AMPLITUDE") == 0)
   {
@@ -213,11 +192,10 @@
 {
   intt_decode();
 
-<<<<<<< HEAD
-  if ( strcmp(what,"BCO") == 0)
-    {
-      return lValue(hit,F_BCO);
-    }
+  if (strcmp(what, "BCO") == 0)
+  {
+    return lValue(hit, F_BCO);
+  }
 
   unsigned int i= hit; //  size() is unsigned
   if ( strcmp(what,"BCOLIST") == 0)
@@ -228,12 +206,6 @@
       return *it;
     }
 
-=======
-  if (strcmp(what, "BCO") == 0)
-  {
-    return lValue(hit, F_BCO);
-  }
->>>>>>> 6db5b491
   return 0;
 }
 
@@ -335,6 +307,7 @@
   }
   intt_hits.clear();
   BCO_List.clear();
+
   return 0;
 }
 
@@ -392,112 +365,6 @@
 
       // here j points to a "cade" word
 
-<<<<<<< HEAD
-      unsigned int j = 0;
-
-      // for ( j = 0;  j <  fee_data[fee].size(); j++)
-      // 	{
-      // 	  coutfl << "fee " << fee << "  " << j << " found code 0x" << hex << fee_data[fee][j] << dec << endl;
-      // 	}
-
-
-      //      int go_on = 0;
-      int header_found = 0;
-
-      
-      std::vector<unsigned int> hitlist;
-      j = 0;
-
-
-      unsigned int remaining = fee_data[fee].size() - _low_mark;
-      if ( fee_data[fee].size() < _low_mark) remaining = 0;
-      
-      while ( j < (remaining) )
-	{
-	  
-	  //skip until we have found the first header
-	  if (! header_found &&  (fee_data[fee][j] & 0xff00ffff )!= 0xad00cade )
-	    {
-	      j++;
-	      last_index[fee] = j;
-	      if ( j > fee_data[fee].size()) coutfl << "Warning " << j << " " << fee_data[fee].size() << endl;
-	      continue;
-	    }
-	  header_found = 1;
-
-	  // here j points to a "cade" word
-
-	  // push back the cdae word, the BCO, and event counter
-	  if ( fee_data[fee].size() -j >=3 )
-	    {
-	      for ( int k = 0; k < 3; k++) hitlist.push_back(fee_data[fee][j++]);
-	      last_index[fee] = j;
-	    }
-	  else
-	    {
-	      coutfl << " Warning - size is " << fee_data[fee].size() << " probably cut off"  << endl;
-	      j+= fee_data[fee].size() -j;
-	      break;
-	    }
-	  last_index[fee] = j;
-	  if ( j > fee_data[fee].size()) coutfl << "Warning " << j << " " << fee_data[fee].size() << endl;
-	  // ok, now let's go until we hit the end, or hit the next header, or a footer
-
-	  while ( j < fee_data[fee].size() )  // note we don't stop at the "leftover" amount here 
-	    {
-	      
-	      // we break here if find the next header or a footer
-	      if ( ( fee_data[fee][j] & 0xff00ffff ) == 0xad00cade )
-		{
-		  header_found  = 0;
-		  j--;
-		  last_index[fee] = j;
-		  if ( j > fee_data[fee].size()) coutfl << "Warning " << j << " " << fee_data[fee].size() << endl;
-		  // we have a full hitlist in the vector here
-		  coutfl << "calling decode with size " << hitlist.size() << endl;
-		  intt_decode_hitlist (hitlist, fee);
-		  hitlist.clear();
-		  break;
-		}
-	      
-	      
-	      if ( fee_data[fee][j] == 0xcafeff80 )
-		{
-		  // we have a full hitlist in the vector here
-		  //x		  coutfl << "calling decode with size " << hitlist.size() << endl;
-		  //coutfl << "calling decode for FEE " << fee << " with size " << hitlist.size() << endl;
-		  intt_decode_hitlist (hitlist, fee);
-		  hitlist.clear();
-		  j++;
-		  last_index[fee] = j;
-		  if ( j > fee_data[fee].size()) coutfl << "Warning " << j << " " << fee_data[fee].size() << endl;
-
-		  break;
-		}
-	      
-	      hitlist.push_back(fee_data[fee][j]);
-
-	      j++;
-	      last_index[fee] = j;
-
-	    }
-	  last_index[fee] = j;
-
-
-	  remaining = fee_data[fee].size() - _low_mark;
-	  if ( fee_data[fee].size() < _low_mark) remaining = 0;
-
-	  
-	}
-      if ( hitlist.size() )
-	{
-	  //coutfl << "calling decode for FEE " << fee << " with size " << hitlist.size() << endl;
-	  intt_decode_hitlist (hitlist, fee);
-	  hitlist.clear();
-	}
-
-      
-=======
       // push back the cdae word, the BCO, and event counter
       if (fee_data[fee].size() - j >= 3)
       {
@@ -597,7 +464,6 @@
       // coutfl << "calling decode for FEE " << fee << " with size " << hitlist.size() << std::endl;
       intt_decode_hitlist(hitlist, fee);
       hitlist.clear();
->>>>>>> 6db5b491
     }
   }
 
@@ -711,15 +577,11 @@
 
 // coutfl << " size is now " << fee_data[i].size() << std::endl;
 
-<<<<<<< HEAD
-int intt_pool::intt_decode_hitlist (std::vector<unsigned int> &hitlist , const int fee)
-=======
 //     }
 //   return 0;
 // }
 
 int intt_pool::intt_decode_hitlist(std::vector<unsigned int> &hitlist, const int fee)
->>>>>>> 6db5b491
 {
   //  coutfl << " next hitlist, size " << hitlist.size() << " :" << std::endl;
 
@@ -795,18 +657,7 @@
   intt_decode();
   //  identify(os);
 
-<<<<<<< HEAD
-  os << "  Number of unique BCOs: " << iValue(0, "NR_BCOS") << endl;
-  for ( int i = 0; i < iValue(0, "NR_BCOS"); i++)
-    {
-      os << " " << setw(3) << i << " 0x" << hex << lValue(i, "BCOLIST") << dec <<  endl;
-    }
-  
-
-  os << "  Number of hits: " << iValue(0, "NR_HITS") << endl;
-=======
   os << "  Number of hits: " << iValue(0, "NR_HITS") << std::endl;
->>>>>>> 6db5b491
 
   //  std::vector::<intt_hit*>::const_iterator hit_itr;
 
