
/*!
 * \file MicromegasBcoMatchingInformation.cc
 * \author Hugo Pereira Da Costa <hugo.pereira-da-costa@cea.fr>
 * \brief handles matching between GTM and FEE BCO clock
 */

#include "MicromegasBcoMatchingInformation.h"

#include <Event/packet.h>

#include <algorithm>
#include <vector>

namespace
{

  // streamer for lists
  template <template<class> class Container, class T>
    // template <class T>
  std::ostream& operator<<(std::ostream& o, const Container<T>& list)
  {
    if (list.empty())
    {
      o << "{}";
    }
    else
    {
      const bool is_hex = (o.flags()&std::ios_base::hex);
      o << "{ ";
      bool first = true;
      for (const auto& value : list)
      {
        if (!first)
        {
          o << ", ";
        }
        if( is_hex )
        { o << "0x"; }
        o << value;
        first = false;
      }
      o << " }";
    }
    return o;
  }

  template <class T>
  std::ostream& operator<<(std::ostream& o, const std::vector<T>& list)
  {
    if (list.empty())
    {
      o << "{}";
    }
    else
    {
      const bool is_hex = (o.flags()&std::ios_base::hex);
      o << "{ ";
      bool first = true;
      for (const auto& value : list)
      {
        if (!first)
        {
          o << ", ";
        }
        if( is_hex )
        { o << "0x"; }
        o << value;
        first = false;
      }
      o << " }";
    }
    return o;
  }

  // get the difference between two BCO.
  template<class T>
    inline static constexpr T get_bco_diff( const T& first, const T& second )
  { return first < second ? (second-first):(first-second); }

  // define limit for matching two fee_bco
  static constexpr unsigned int m_max_multiplier_adjustment_count = 1000;

  // define limit for matching two fee_bco
  static constexpr unsigned int m_max_fee_bco_diff = 10;

  // define limit for matching fee_bco to fee_bco_predicted
  static constexpr unsigned int m_max_gtm_bco_diff = 100;

  // needed to avoid memory leak. Assumes that we will not be assembling more than 50 events at the same time
  static constexpr unsigned int m_max_matching_data_size = 50;

  //! copied from micromegas/MicromegasDefs.h, not available here
  static constexpr int m_nchannels_fee = 256;

  /* see: https://git.racf.bnl.gov/gitea/Instrumentation/sampa_data/src/branch/fmtv2/README.md */
  enum SampaDataType
  {
    HEARTBEAT_T = 0b000,
    TRUNCATED_DATA_T = 0b001,
    TRUNCATED_TRIG_EARLY_DATA_T = 0b011,
    NORMAL_DATA_T = 0b100,
    LARGE_DATA_T = 0b101,
    TRIG_EARLY_DATA_T = 0b110,
    TRIG_EARLY_LARGE_DATA_T = 0b111,
  };

  /* see: https://git.racf.bnl.gov/gitea/Instrumentation/sampa_data/src/branch/fmtv2/README.md */
  enum ModeBitType
  {
    BX_COUNTER_SYNC_T = 0,
    ELINK_HEARTBEAT_T = 1,
    SAMPA_EVENT_TRIGGER_T = 2,
    CLEAR_LV1_LAST_T = 6,
    CLEAR_LV1_ENDAT_T = 7
  };
}

// this is the clock multiplier from lvl1 to fee clock
/* todo: should replace with actual rational number for John K. */
double MicromegasBcoMatchingInformation::m_multiplier = 4.262916255;

//___________________________________________________
std::optional<uint32_t> MicromegasBcoMatchingInformation::get_predicted_fee_bco( uint64_t gtm_bco ) const
{
  // check proper initialization
  if( !m_verified ) { return std::nullopt; }

  // get gtm bco difference with proper rollover accounting
  const uint64_t gtm_bco_difference = (gtm_bco >= m_gtm_bco_first) ?
    (gtm_bco - m_gtm_bco_first):
    (gtm_bco + (1ULL<<40U) - m_gtm_bco_first);

  // convert to fee bco, and truncate to 20 bits
  const uint64_t fee_bco_predicted = m_fee_bco_first + get_adjusted_multiplier()*gtm_bco_difference;
  return  uint32_t(fee_bco_predicted & 0xFFFFFU);
}

//___________________________________________________
void MicromegasBcoMatchingInformation::print_gtm_bco_information() const
{
  if(!m_gtm_bco_list.empty())
  {

    std::cout
      << "MicromegasBcoMatchingInformation::save_gtm_bco_information -"
      << " gtm_bco: " << std::hex << m_gtm_bco_list << std::dec
      << std::endl;

    // also print predicted fee bco
    if( m_verified )
    {
      std::list<uint32_t> fee_bco_predicted_list;
      std::transform(
        m_gtm_bco_list.begin(),
        m_gtm_bco_list.end(),
        std::back_inserter(fee_bco_predicted_list),
        [this](const uint64_t& gtm_bco ){ return get_predicted_fee_bco(gtm_bco).value(); } );

      std::cout
        << "MicromegasBcoMatchingInformation::save_gtm_bco_information -"
        << " fee_bco_predicted: " << std::hex << fee_bco_predicted_list << std::dec
        << std::endl;
    }
  }
}

//___________________________________________________
void MicromegasBcoMatchingInformation::save_gtm_bco_information( Packet* packet )
{
  // append gtm_bco from taggers in this event to packet-specific list of available lv1_bco
  const int n_tagger = packet->lValue(0, "N_TAGGER");
  for (int t = 0; t < n_tagger; ++t)
  {
    // save level1 trigger bco
    const bool is_lvl1 = static_cast<uint8_t>(packet->lValue(t, "IS_LEVEL1_TRIGGER"));
    if (is_lvl1)
    {
      const uint64_t gtm_bco = static_cast<uint64_t>(packet->lValue(t, "BCO"));
      m_gtm_bco_list.push_back(gtm_bco);
    }

    // also save hearbeat bco
    const bool is_modebit = static_cast<uint8_t>(packet->lValue(t, "IS_MODEBIT"));
    if( is_modebit )
    {
      // get modebits
      uint64_t modebits = static_cast<uint8_t>(packet->lValue(t, "MODEBITS"));
      if( modebits&(1<<ELINK_HEARTBEAT_T) )
      {
        const uint64_t gtm_bco = static_cast<uint64_t>(packet->lValue(t, "BCO"));
        m_gtm_bco_list.push_back(gtm_bco);
      }
    }
  }
}

//___________________________________________________
bool MicromegasBcoMatchingInformation::find_reference( Packet* packet )
{
  if( find_reference_from_modebits( packet ) ) return true;
  if( find_reference_from_data( packet ) ) return true;
  return false;
}

//___________________________________________________
bool MicromegasBcoMatchingInformation::find_reference_from_modebits( Packet* packet )
{
  // append gtm_bco from taggers in this event to packet-specific list of available lv1_bco
  const int n_tagger = packet->lValue(0, "N_TAGGER");
  for (int t = 0; t < n_tagger; ++t)
  {
    const bool is_modebit = static_cast<uint8_t>(packet->lValue(t, "IS_MODEBIT"));
    if( is_modebit )
    {
      // get modebits
      uint64_t modebits = static_cast<uint8_t>(packet->lValue(t, "MODEBITS"));
      if( modebits&(1<<BX_COUNTER_SYNC_T) )
      {
<<<<<<< HEAD
        if( verbosity() )
        {
          std::cout << "MicromegasBcoMatchingInformation::find_reference_from_modebits"
            << " - packet: " << packet->getIdentifier()
            << " found reference from modebits"
            << std::endl;
        }
=======
        std::cout << "MicromegasBcoMatchingInformation::find_reference_from_modebits"
          << " - packet: " << packet->getIdentifier()
          << " found reference from modebits"
          << std::endl;

>>>>>>> 6db5b491
        // get BCO and assign
        const uint64_t gtm_bco = static_cast<uint64_t>(packet->lValue(t, "BCO"));
        m_gtm_bco_first = gtm_bco;
        m_fee_bco_first = 0;
        m_verified = true;
        return true;
      }
    }
  }

  return false;
}

//___________________________________________________
bool MicromegasBcoMatchingInformation::find_reference_from_data( Packet* packet )
{
  // store gtm bco and diff to previous in an array
  std::vector<uint64_t> gtm_bco_list;
  std::vector<uint64_t> gtm_bco_diff_list;
  for( const auto& gtm_bco:m_gtm_bco_list )
  {
    if( !gtm_bco_list.empty() )
    {
      // add difference to last
      // get gtm bco difference with proper rollover accounting
      const uint64_t gtm_bco_difference = (gtm_bco >= gtm_bco_list.back()) ?
        (gtm_bco -  gtm_bco_list.back()):
        (gtm_bco + (1ULL<<40U) - gtm_bco_list.back());

      gtm_bco_diff_list.push_back(get_adjusted_multiplier()*gtm_bco_difference);
    }

    // append to list
    gtm_bco_list.push_back( gtm_bco );
  }

  // print all differences
  std::cout << "MicromegasBcoMatchingInformation::find_reference - gtm_bco_diff_list: " << gtm_bco_diff_list << std::endl;

  uint32_t fee_bco_prev = 0;
  bool has_fee_bco_prev = false;

  // get number of waveforms
  const int n_waveform = packet->iValue(0, "NR_WF");
  for (int iwf = 0; iwf < n_waveform; ++iwf)
  {

    // check type
    const unsigned short type = packet->iValue(iwf, "TYPE" );

    // skip heartbeat waveforms
    if( type == HEARTBEAT_T ) continue;

    // check channel
    const unsigned short channel = packet->iValue( iwf, "CHANNEL" );

    // bound check
    if( channel >= m_nchannels_fee )
    { continue; }

    const uint32_t fee_bco = static_cast<uint32_t>(packet->iValue(iwf, "BCO"));
    if( !has_fee_bco_prev )
    {
      fee_bco_prev = fee_bco;
      has_fee_bco_prev = true;
    }

    // calculate difference
    const uint64_t fee_bco_diff = get_bco_diff( fee_bco, fee_bco_prev );

    // discard identical fee_bco
    if( fee_bco_diff < m_max_fee_bco_diff )
    { continue; }

    std::cout << "MicromegasBcoMatchingInformation::find_reference - fee_bco_diff: " << fee_bco_diff << std::endl;

    // look for matching diff in gtm_bco array
    for( size_t i = 0; i < gtm_bco_diff_list.size(); ++i )
    {

      uint64_t sum = 0;
      for( size_t j=i; j<gtm_bco_diff_list.size(); ++j )
      {
        sum += gtm_bco_diff_list[j];
        if( get_bco_diff( sum, fee_bco_diff ) < m_max_fee_bco_diff )
        {
          m_verified = true;
          m_gtm_bco_first = gtm_bco_list[i];
          m_fee_bco_first = fee_bco_prev;

          if( verbosity() )
          {
            std::cout << "MicromegasBcoMatchingInformation::find_reference - matching is verified" << std::endl;
            std::cout
              << "MicromegasBcoMatchingInformation::find_reference -"
              << " m_gtm_bco_first: " << std::hex << m_gtm_bco_first << std::dec
              << std::endl;
            std::cout
              << "MicromegasBcoMatchingInformation::find_reference -"
              << " m_fee_bco_first: " << std::hex << m_fee_bco_first << std::dec
              << std::endl;
          }
          return true;
        }
      }
    }

    // update previous fee_bco
    fee_bco_prev = fee_bco;
  }
  return false;
}


//___________________________________________________
std::optional<uint64_t> MicromegasBcoMatchingInformation::find_gtm_bco( uint32_t fee_bco )
{
  // make sure the bco matching is properly initialized
  if( !m_verified )
  {
    return std::nullopt;
  }
  // find matching gtm bco in map
  const auto bco_matching_iter = std::find_if(
    m_bco_matching_list.begin(),
    m_bco_matching_list.end(),
    [fee_bco]( const m_bco_matching_pair_t& pair )
    { return get_bco_diff( pair.first, fee_bco ) < m_max_fee_bco_diff; } );

  if( bco_matching_iter != m_bco_matching_list.end() )
  {

    return bco_matching_iter->second;

  } else {

    // find element for which predicted fee_bco matches fee_bco, within limit
    const auto iter = std::find_if(
      m_gtm_bco_list.begin(),
      m_gtm_bco_list.end(),
      [this, fee_bco]( const uint64_t& gtm_bco )
      { return get_bco_diff( get_predicted_fee_bco(gtm_bco).value(), fee_bco ) <  m_max_gtm_bco_diff; } );

    // check
    if( iter != m_gtm_bco_list.end() )
    {
      const auto gtm_bco = *iter;
      if (verbosity())
      {
        const auto fee_bco_predicted = get_predicted_fee_bco(gtm_bco).value();
        const auto fee_bco_diff = get_bco_diff(fee_bco_predicted, fee_bco);

        std::cout << "MicromegasBcoMatchingInformation::find_gtm_bco -"
          << std::hex
          << " fee_bco: 0x" << fee_bco
          << " predicted: 0x" << fee_bco_predicted
          << " gtm_bco: 0x" << gtm_bco
          << std::dec
          << " difference: " << fee_bco_diff
          << std::endl;
      }

      // save fee_bco and gtm_bco matching in map
      m_bco_matching_list.emplace_back(fee_bco, gtm_bco);

      // remove gtm bco from runing list
      m_gtm_bco_list.erase(iter);

      // update clock adjustment
      update_multiplier_adjustment( gtm_bco, fee_bco );

      return gtm_bco;
    } else {

      if(verbosity() && m_orphans.insert(fee_bco).second)
      {

        // find element for which predicted fee_bco is the closest to request
        const auto iter2 = std::min_element(
          m_gtm_bco_list.begin(),
          m_gtm_bco_list.end(),
          [this, fee_bco]( const uint64_t& first, const uint64_t& second )
          { return get_bco_diff( get_predicted_fee_bco(first).value(), fee_bco ) <  get_bco_diff( get_predicted_fee_bco(second).value(), fee_bco ); } );

        const int fee_bco_diff = (iter2 != m_gtm_bco_list.end()) ?
          get_bco_diff( get_predicted_fee_bco(*iter2).value(), fee_bco ):-1;

        std::cout << "MicromegasBcoMatchingInformation::find_gtm_bco -"
          << std::hex
          << " fee_bco: 0x" << fee_bco
          << std::dec
          << " gtm_bco: none"
          << " difference: " << fee_bco_diff
          << std::endl;
      }
      return std::nullopt;
    }
  }

  // never reached
  return std::nullopt;

}

//___________________________________________________
void MicromegasBcoMatchingInformation::cleanup()
{
  // remove old gtm_bco and matching
  while( m_gtm_bco_list.size() > m_max_matching_data_size ) { m_gtm_bco_list.pop_front(); }
  while( m_bco_matching_list.size() > m_max_matching_data_size ) { m_bco_matching_list.pop_front(); }

  // clear orphans
  m_orphans.clear();
}


//___________________________________________________
double MicromegasBcoMatchingInformation::get_adjusted_multiplier() const
{ return m_multiplier + m_multiplier_adjustment; }

//___________________________________________________
void MicromegasBcoMatchingInformation::update_multiplier_adjustment( uint64_t gtm_bco, uint32_t fee_bco )
{
  // check that references are valid
  if( !m_verified ) return;

  // skip if trivial
  if( gtm_bco == m_gtm_bco_first ) return;

  const uint32_t fee_bco_predicted = get_predicted_fee_bco( gtm_bco ).value();
  const double delta_fee_bco = double(fee_bco)-double(fee_bco_predicted);
  const double gtm_bco_difference = (gtm_bco >= m_gtm_bco_first) ?
    (gtm_bco - m_gtm_bco_first):
    (gtm_bco + (1ULL<<40U) - m_gtm_bco_first);

  m_multiplier_adjustment_numerator += gtm_bco_difference*delta_fee_bco;
  m_multiplier_adjustment_denominator += gtm_bco_difference*gtm_bco_difference;
  ++m_multiplier_adjustment_count;

  if( verbosity() )
  {

    const auto default_precision{std::cout.precision()};
    std::cout << "MicromegasBcoMatchingInformation::update_multiplier_adjustment -"
      << " m_multiplier_adjustment_count: " << m_multiplier_adjustment_count
      << std::setprecision(10)
      << " m_multiplier: " << get_adjusted_multiplier()
      << " adjustment: " << m_multiplier_adjustment_numerator/m_multiplier_adjustment_denominator
      << " m_multiplier_adjusted: " << get_adjusted_multiplier() + m_multiplier_adjustment_numerator/m_multiplier_adjustment_denominator
      << std::setprecision(default_precision)
      << std::endl;
  }

  // update multiplier
  if( m_multiplier_adjustment_count > m_max_multiplier_adjustment_count )
  {
    m_multiplier_adjustment += m_multiplier_adjustment_numerator/m_multiplier_adjustment_denominator;
    m_multiplier_adjustment_numerator = 0;
    m_multiplier_adjustment_denominator = 0;
    m_multiplier_adjustment_count = 0;
  }

}<|MERGE_RESOLUTION|>--- conflicted
+++ resolved
@@ -217,7 +217,6 @@
       uint64_t modebits = static_cast<uint8_t>(packet->lValue(t, "MODEBITS"));
       if( modebits&(1<<BX_COUNTER_SYNC_T) )
       {
-<<<<<<< HEAD
         if( verbosity() )
         {
           std::cout << "MicromegasBcoMatchingInformation::find_reference_from_modebits"
@@ -225,13 +224,6 @@
             << " found reference from modebits"
             << std::endl;
         }
-=======
-        std::cout << "MicromegasBcoMatchingInformation::find_reference_from_modebits"
-          << " - packet: " << packet->getIdentifier()
-          << " found reference from modebits"
-          << std::endl;
-
->>>>>>> 6db5b491
         // get BCO and assign
         const uint64_t gtm_bco = static_cast<uint64_t>(packet->lValue(t, "BCO"));
         m_gtm_bco_first = gtm_bco;
