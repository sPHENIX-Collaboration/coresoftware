
/*!
 * \file MicromegasBcoMatchingInformation.cc
 * \author Hugo Pereira Da Costa <hugo.pereira-da-costa@cea.fr>
 * \brief handles matching between GTM and FEE BCO clock
 */

#include "MicromegasBcoMatchingInformation.h"

#include <Event/packet.h>

#include <algorithm>
#include <vector>

namespace
{

  // streamer for lists
  template <template<class> class Container, class T>
    // template <class T>
  std::ostream& operator<<(std::ostream& o, const Container<T>& list)
  {
    if (list.empty())
    {
      o << "{}";
    }
    else
    {
      const bool is_hex = (o.flags() & std::ios_base::hex);
      o << "{ ";
      bool first = true;
      for (const auto& value : list)
      {
        if (!first)
        {
          o << ", ";
        }
        if (is_hex)
        {
          o << "0x";
        }
        o << value;
        first = false;
      }
      o << " }";
    }
    return o;
  }

  template <class T>
  std::ostream& operator<<(std::ostream& o, const std::vector<T>& list)
  {
    if (list.empty())
    {
      o << "{}";
    }
    else
    {
      const bool is_hex = (o.flags() & std::ios_base::hex);
      o << "{ ";
      bool first = true;
      for (const auto& value : list)
      {
        if (!first)
        {
          o << ", ";
        }
        if (is_hex)
        {
          o << "0x";
        }
        o << value;
        first = false;
      }
      o << " }";
    }
    return o;
  }

  // get the difference between two BCO.
  template <class T>
  inline static constexpr T get_bco_diff(const T& first, const T& second)
  {
    return first < second ? (second - first) : (first - second);
  }

  // define limit for matching two fee_bco
  static constexpr unsigned int m_max_multiplier_adjustment_count = 1000;

  // define limit for matching two fee_bco
  static constexpr unsigned int m_max_fee_bco_diff = 10;

  // define limit for matching fee_bco to fee_bco_predicted
  static constexpr unsigned int m_max_gtm_bco_diff = 100;

  // needed to avoid memory leak. Assumes that we will not be assembling more than 50 events at the same time
  static constexpr unsigned int m_max_matching_data_size = 50;

  //! copied from micromegas/MicromegasDefs.h, not available here
  static constexpr int m_nchannels_fee = 256;

  //! max number of dropped waveforms before re-synching
  static constexpr uint32_t m_waveform_count_dropped_max = 100;

  /* see: https://git.racf.bnl.gov/gitea/Instrumentation/sampa_data/src/branch/fmtv2/README.md */
  enum SampaDataType
  {
    HEARTBEAT_T = 0b000,
    TRUNCATED_DATA_T = 0b001,
    TRUNCATED_TRIG_EARLY_DATA_T = 0b011,
    NORMAL_DATA_T = 0b100,
    LARGE_DATA_T = 0b101,
    TRIG_EARLY_DATA_T = 0b110,
    TRIG_EARLY_LARGE_DATA_T = 0b111,
  };

  /* see: https://git.racf.bnl.gov/gitea/Instrumentation/sampa_data/src/branch/fmtv2/README.md */
  enum ModeBitType
  {
    BX_COUNTER_SYNC_T = 0,
    ELINK_HEARTBEAT_T = 1,
    SAMPA_EVENT_TRIGGER_T = 2,
    CLEAR_LV1_LAST_T = 6,
    CLEAR_LV1_ENDAT_T = 7
  };
}  // namespace

// this is the clock multiplier from lvl1 to fee clock
/* todo: should replace with actual rational number for John K. */
double MicromegasBcoMatchingInformation::m_multiplier = 4.262916255;

//___________________________________________________
std::optional<uint32_t> MicromegasBcoMatchingInformation::get_predicted_fee_bco(uint64_t gtm_bco) const
{
  // check proper initialization
<<<<<<< HEAD
  if( !is_verified() ) { return std::nullopt; }
=======
  if (!is_verified())
  {
    return std::nullopt;
  }
>>>>>>> c0621549

  // get gtm bco difference with proper rollover accounting
  const uint64_t gtm_bco_difference = (gtm_bco >= m_gtm_bco_first) ? (gtm_bco - m_gtm_bco_first) : (gtm_bco + (1ULL << 40U) - m_gtm_bco_first);

  // convert to fee bco, and truncate to 20 bits
  const uint64_t fee_bco_predicted = m_fee_bco_first + get_adjusted_multiplier() * gtm_bco_difference;
  return uint32_t(fee_bco_predicted & 0xFFFFFU);
}

//___________________________________________________
void MicromegasBcoMatchingInformation::print_gtm_bco_information() const
{
  if (!m_gtm_bco_list.empty())
  {
    std::cout
        << "MicromegasBcoMatchingInformation::save_gtm_bco_information -"
        << " gtm_bco: " << std::hex << m_gtm_bco_list << std::dec
        << std::endl;

    // also print predicted fee bco
<<<<<<< HEAD
    if( is_verified() )
=======
    if (is_verified())
>>>>>>> c0621549
    {
      std::list<uint32_t> fee_bco_predicted_list;
      std::transform(
          m_gtm_bco_list.begin(),
          m_gtm_bco_list.end(),
          std::back_inserter(fee_bco_predicted_list),
          [this](const uint64_t& gtm_bco)
          { return get_predicted_fee_bco(gtm_bco).value(); });

      std::cout
          << "MicromegasBcoMatchingInformation::save_gtm_bco_information -"
          << " fee_bco_predicted: " << std::hex << fee_bco_predicted_list << std::dec
          << std::endl;
    }
  }
}

//___________________________________________________
void MicromegasBcoMatchingInformation::save_gtm_bco_information(Packet* packet)
{
  // append gtm_bco from taggers in this event to packet-specific list of available lv1_bco
  const int n_tagger = packet->lValue(0, "N_TAGGER");
  for (int t = 0; t < n_tagger; ++t)
  {
    // save level1 trigger bco
    const bool is_lvl1 = static_cast<uint8_t>(packet->lValue(t, "IS_LEVEL1_TRIGGER"));
    if (is_lvl1)
    {
      const uint64_t gtm_bco = static_cast<uint64_t>(packet->lValue(t, "BCO"));
      m_gtm_bco_list.push_back(gtm_bco);
    }

    // also save hearbeat bco
    const bool is_modebit = static_cast<uint8_t>(packet->lValue(t, "IS_MODEBIT"));
    if (is_modebit)
    {
      // get modebits
      uint64_t modebits = static_cast<uint8_t>(packet->lValue(t, "MODEBITS"));
      if (modebits & (1U << ELINK_HEARTBEAT_T))
      {
        const uint64_t gtm_bco = static_cast<uint64_t>(packet->lValue(t, "BCO"));
        m_gtm_bco_list.push_back(gtm_bco);
      }
    }
  }
}

//___________________________________________________
bool MicromegasBcoMatchingInformation::find_reference(Packet* packet)
{
  if (find_reference_from_modebits(packet))
  {
    return true;
  }
  if (find_reference_from_data(packet))
  {
    return true;
  }
  return false;
}

//___________________________________________________
bool MicromegasBcoMatchingInformation::find_reference_from_modebits(Packet* packet)
{
  // append gtm_bco from taggers in this event to packet-specific list of available lv1_bco
  const int n_tagger = packet->lValue(0, "N_TAGGER");
  for (int t = 0; t < n_tagger; ++t)
  {
    const bool is_modebit = static_cast<uint8_t>(packet->lValue(t, "IS_MODEBIT"));
    if (is_modebit)
    {
      // get modebits
      uint64_t modebits = static_cast<uint8_t>(packet->lValue(t, "MODEBITS"));
      if (modebits & (1U << BX_COUNTER_SYNC_T))
      {
<<<<<<< HEAD
        if( verbosity() )
        {
          std::cout << "MicromegasBcoMatchingInformation::find_reference_from_modebits"
            << " - packet: " << packet->getIdentifier()
            << " found reference from modebits"
            << std::endl;
        }
=======
        std::cout << "MicromegasBcoMatchingInformation::find_reference_from_modebits"
                  << " - packet: " << packet->getIdentifier()
                  << " found reference from modebits"
                  << std::endl;

>>>>>>> c0621549
        // get BCO and assign
        const uint64_t gtm_bco = static_cast<uint64_t>(packet->lValue(t, "BCO"));
        m_gtm_bco_first = gtm_bco;
        m_fee_bco_first = 0;
        m_verified_from_modebits = true;
        return true;
      }
    }
  }

  return false;
}

//___________________________________________________
bool MicromegasBcoMatchingInformation::find_reference_from_data(Packet* packet)
{
  // store gtm bco and diff to previous in an array
  std::vector<uint64_t> gtm_bco_list;
  std::vector<uint64_t> gtm_bco_diff_list;
  for (const auto& gtm_bco : m_gtm_bco_list)
  {
    if (!gtm_bco_list.empty())
    {
      // add difference to last
      // get gtm bco difference with proper rollover accounting
      const uint64_t gtm_bco_difference = (gtm_bco >= gtm_bco_list.back()) ? (gtm_bco - gtm_bco_list.back()) : (gtm_bco + (1ULL << 40U) - gtm_bco_list.back());

      gtm_bco_diff_list.push_back(get_adjusted_multiplier() * gtm_bco_difference);
    }

    // append to list
    gtm_bco_list.push_back(gtm_bco);
  }

  // print all differences
  if (verbosity())
  {
    std::cout << "MicromegasBcoMatchingInformation::find_reference_from_data - gtm_bco_diff_list: " << gtm_bco_diff_list << std::endl;
  }

  uint32_t fee_bco_prev = 0;
  bool has_fee_bco_prev = false;

  // get number of waveforms
  const int n_waveform = packet->iValue(0, "NR_WF");
  for (int iwf = 0; iwf < n_waveform; ++iwf)
  {
    // check type
    const unsigned short type = packet->iValue(iwf, "TYPE");

    // skip heartbeat waveforms
    if (type == HEARTBEAT_T)
    {
      continue;
    }

    // check channel
    const unsigned short channel = packet->iValue(iwf, "CHANNEL");

    // bound check
    if (channel >= m_nchannels_fee)
    {
      continue;
    }

    const uint32_t fee_bco = static_cast<uint32_t>(packet->iValue(iwf, "BCO"));
    if (!has_fee_bco_prev)
    {
      fee_bco_prev = fee_bco;
      has_fee_bco_prev = true;
    }

    // calculate difference
    const uint64_t fee_bco_diff = get_bco_diff(fee_bco, fee_bco_prev);

    // discard identical fee_bco
    if (fee_bco_diff < m_max_fee_bco_diff)
    {
      continue;
    }

    std::cout << "MicromegasBcoMatchingInformation::find_reference_from_data - fee_bco_diff: " << fee_bco_diff << std::endl;

    // look for matching diff in gtm_bco array
    for (size_t i = 0; i < gtm_bco_diff_list.size(); ++i)
    {
      uint64_t sum = 0;
      for (size_t j = i; j < gtm_bco_diff_list.size(); ++j)
      {
        sum += gtm_bco_diff_list[j];
        if (get_bco_diff(sum, fee_bco_diff) < m_max_fee_bco_diff)
        {
          m_verified_from_data = true;
          m_gtm_bco_first = gtm_bco_list[i];
          m_fee_bco_first = fee_bco_prev;

          if (verbosity())
          {
            std::cout << "MicromegasBcoMatchingInformation::find_reference_from_data - matching is verified" << std::endl;
            std::cout
                << "MicromegasBcoMatchingInformation::find_reference_from_data -"
                << " m_gtm_bco_first: " << std::hex << m_gtm_bco_first << std::dec
                << std::endl;
            std::cout
                << "MicromegasBcoMatchingInformation::find_reference_from_data -"
                << " m_fee_bco_first: " << std::hex << m_fee_bco_first << std::dec
                << std::endl;
          }
          return true;
        }
      }
    }

    // update previous fee_bco
    fee_bco_prev = fee_bco;
  }
  return false;
}

//___________________________________________________
std::optional<uint64_t> MicromegasBcoMatchingInformation::find_gtm_bco(uint32_t fee_bco)
{
  // make sure the bco matching is properly initialized
<<<<<<< HEAD
  if( !is_verified() )
=======
  if (!is_verified())
>>>>>>> c0621549
  {
    return std::nullopt;
  }
  // find matching gtm bco in map
  const auto bco_matching_iter = std::find_if(
      m_bco_matching_list.begin(),
      m_bco_matching_list.end(),
      [fee_bco](const m_bco_matching_pair_t& pair)
      { return get_bco_diff(pair.first, fee_bco) < m_max_fee_bco_diff; });

  if (bco_matching_iter != m_bco_matching_list.end())
  {
    return bco_matching_iter->second;
  }
  else
  {
    // find element for which predicted fee_bco matches fee_bco, within limit
    const auto iter = std::find_if(
        m_gtm_bco_list.begin(),
        m_gtm_bco_list.end(),
        [this, fee_bco](const uint64_t& gtm_bco)
        { return get_bco_diff(get_predicted_fee_bco(gtm_bco).value(), fee_bco) < m_max_gtm_bco_diff; });

    // check
    if (iter != m_gtm_bco_list.end())
    {
      const auto gtm_bco = *iter;
      if (verbosity())
      {
        const auto fee_bco_predicted = get_predicted_fee_bco(gtm_bco).value();
        const auto fee_bco_diff = get_bco_diff(fee_bco_predicted, fee_bco);

        std::cout << "MicromegasBcoMatchingInformation::find_gtm_bco -"
                  << std::hex
                  << " fee_bco: 0x" << fee_bco
                  << " predicted: 0x" << fee_bco_predicted
                  << " gtm_bco: 0x" << gtm_bco
                  << std::dec
                  << " difference: " << fee_bco_diff
                  << std::endl;
      }

      // save fee_bco and gtm_bco matching in map
      m_bco_matching_list.emplace_back(fee_bco, gtm_bco);

      // remove gtm bco from runing list
      m_gtm_bco_list.erase(iter);

      // update clock adjustment
      update_multiplier_adjustment(gtm_bco, fee_bco);

      return gtm_bco;
<<<<<<< HEAD
    } else {

      if( m_orphans.insert(fee_bco).second)
=======
    }
    else
    {
      if (m_orphans.insert(fee_bco).second)
>>>>>>> c0621549
      {
        if (verbosity())
        {
          // find element for which predicted fee_bco is the closest to request
          const auto iter2 = std::min_element(
              m_gtm_bco_list.begin(),
              m_gtm_bco_list.end(),
              [this, fee_bco](const uint64_t& first, const uint64_t& second)
              { return get_bco_diff(get_predicted_fee_bco(first).value(), fee_bco) < get_bco_diff(get_predicted_fee_bco(second).value(), fee_bco); });

          const int fee_bco_diff = (iter2 != m_gtm_bco_list.end()) ? get_bco_diff(get_predicted_fee_bco(*iter2).value(), fee_bco) : -1;

          std::cout << "MicromegasBcoMatchingInformation::find_gtm_bco -"
                    << std::hex
                    << " fee_bco: 0x" << fee_bco
                    << std::dec
                    << " gtm_bco: none"
                    << " difference: " << fee_bco_diff
                    << std::endl;
        }

<<<<<<< HEAD
        if( verbosity() )
        {
          // find element for which predicted fee_bco is the closest to request
          const auto iter2 = std::min_element(
            m_gtm_bco_list.begin(),
            m_gtm_bco_list.end(),
            [this, fee_bco]( const uint64_t& first, const uint64_t& second )
            { return get_bco_diff( get_predicted_fee_bco(first).value(), fee_bco ) <  get_bco_diff( get_predicted_fee_bco(second).value(), fee_bco ); } );

          const int fee_bco_diff = (iter2 != m_gtm_bco_list.end()) ?
            get_bco_diff( get_predicted_fee_bco(*iter2).value(), fee_bco ):-1;

          std::cout << "MicromegasBcoMatchingInformation::find_gtm_bco -"
            << std::hex
            << " fee_bco: 0x" << fee_bco
            << std::dec
            << " gtm_bco: none"
            << " difference: " << fee_bco_diff
            << std::endl;
        }

        // increment number of dropped fee
        ++m_waveform_count_dropped;

        // check against max allowed value
        if( m_waveform_count_dropped > m_waveform_count_dropped_max )
        {
          m_waveform_count_dropped = 0;
          m_verified_from_data = false;
          std::cout << "MicromegasBcoMatchingInformation::find_gtm_bco - too many dropped waveforms, forcing re-synchronization" << std::endl;
        }

=======
        // increment number of dropped fee
        ++m_waveform_count_dropped;

        // check against max allowed value
        if (m_waveform_count_dropped > m_waveform_count_dropped_max)
        {
          m_waveform_count_dropped = 0;
          m_verified_from_data = false;
          std::cout << "MicromegasBcoMatchingInformation::find_gtm_bco - too many dropped waveforms, forcing re-synchronization" << std::endl;
        }
>>>>>>> c0621549
      }
      return std::nullopt;
    }
  }

  // never reached
  return std::nullopt;
}

//___________________________________________________
void MicromegasBcoMatchingInformation::cleanup()
{
  // remove old gtm_bco and matching
  while (m_gtm_bco_list.size() > m_max_matching_data_size)
  {
    m_gtm_bco_list.pop_front();
  }
  while (m_bco_matching_list.size() > m_max_matching_data_size)
  {
    m_bco_matching_list.pop_front();
  }

  // clear orphans
  m_orphans.clear();
}

//___________________________________________________
double MicromegasBcoMatchingInformation::get_adjusted_multiplier() const
{
  return m_multiplier + m_multiplier_adjustment;
}

//___________________________________________________
void MicromegasBcoMatchingInformation::update_multiplier_adjustment(uint64_t gtm_bco, uint32_t fee_bco)
{
  // check that references are valid
<<<<<<< HEAD
  if( !is_verified() ) return;
=======
  if (!is_verified())
  {
    return;
  }
>>>>>>> c0621549

  // skip if trivial
  if (gtm_bco == m_gtm_bco_first)
  {
    return;
  }

  const uint32_t fee_bco_predicted = get_predicted_fee_bco(gtm_bco).value();
  const double delta_fee_bco = double(fee_bco) - double(fee_bco_predicted);
  const double gtm_bco_difference = (gtm_bco >= m_gtm_bco_first) ? (gtm_bco - m_gtm_bco_first) : (gtm_bco + (1ULL << 40U) - m_gtm_bco_first);

  m_multiplier_adjustment_numerator += gtm_bco_difference * delta_fee_bco;
  m_multiplier_adjustment_denominator += gtm_bco_difference * gtm_bco_difference;
  ++m_multiplier_adjustment_count;

  if (verbosity())
  {
    const auto default_precision{std::cout.precision()};
    std::cout << "MicromegasBcoMatchingInformation::update_multiplier_adjustment -"
              << " m_multiplier_adjustment_count: " << m_multiplier_adjustment_count
              << std::setprecision(10)
              << " m_multiplier: " << get_adjusted_multiplier()
              << " adjustment: " << m_multiplier_adjustment_numerator / m_multiplier_adjustment_denominator
              << " m_multiplier_adjusted: " << get_adjusted_multiplier() + m_multiplier_adjustment_numerator / m_multiplier_adjustment_denominator
              << std::setprecision(default_precision)
              << std::endl;
  }

  // update multiplier
  if (m_multiplier_adjustment_count > m_max_multiplier_adjustment_count)
  {
    m_multiplier_adjustment += m_multiplier_adjustment_numerator / m_multiplier_adjustment_denominator;
    m_multiplier_adjustment_numerator = 0;
    m_multiplier_adjustment_denominator = 0;
    m_multiplier_adjustment_count = 0;
  }
}<|MERGE_RESOLUTION|>--- conflicted
+++ resolved
@@ -133,14 +133,10 @@
 std::optional<uint32_t> MicromegasBcoMatchingInformation::get_predicted_fee_bco(uint64_t gtm_bco) const
 {
   // check proper initialization
-<<<<<<< HEAD
-  if( !is_verified() ) { return std::nullopt; }
-=======
   if (!is_verified())
   {
     return std::nullopt;
   }
->>>>>>> c0621549
 
   // get gtm bco difference with proper rollover accounting
   const uint64_t gtm_bco_difference = (gtm_bco >= m_gtm_bco_first) ? (gtm_bco - m_gtm_bco_first) : (gtm_bco + (1ULL << 40U) - m_gtm_bco_first);
@@ -161,11 +157,7 @@
         << std::endl;
 
     // also print predicted fee bco
-<<<<<<< HEAD
-    if( is_verified() )
-=======
     if (is_verified())
->>>>>>> c0621549
     {
       std::list<uint32_t> fee_bco_predicted_list;
       std::transform(
@@ -241,21 +233,11 @@
       uint64_t modebits = static_cast<uint8_t>(packet->lValue(t, "MODEBITS"));
       if (modebits & (1U << BX_COUNTER_SYNC_T))
       {
-<<<<<<< HEAD
-        if( verbosity() )
-        {
-          std::cout << "MicromegasBcoMatchingInformation::find_reference_from_modebits"
-            << " - packet: " << packet->getIdentifier()
-            << " found reference from modebits"
-            << std::endl;
-        }
-=======
         std::cout << "MicromegasBcoMatchingInformation::find_reference_from_modebits"
                   << " - packet: " << packet->getIdentifier()
                   << " found reference from modebits"
                   << std::endl;
 
->>>>>>> c0621549
         // get BCO and assign
         const uint64_t gtm_bco = static_cast<uint64_t>(packet->lValue(t, "BCO"));
         m_gtm_bco_first = gtm_bco;
@@ -379,11 +361,7 @@
 std::optional<uint64_t> MicromegasBcoMatchingInformation::find_gtm_bco(uint32_t fee_bco)
 {
   // make sure the bco matching is properly initialized
-<<<<<<< HEAD
-  if( !is_verified() )
-=======
   if (!is_verified())
->>>>>>> c0621549
   {
     return std::nullopt;
   }
@@ -436,16 +414,10 @@
       update_multiplier_adjustment(gtm_bco, fee_bco);
 
       return gtm_bco;
-<<<<<<< HEAD
-    } else {
-
-      if( m_orphans.insert(fee_bco).second)
-=======
     }
     else
     {
       if (m_orphans.insert(fee_bco).second)
->>>>>>> c0621549
       {
         if (verbosity())
         {
@@ -467,51 +439,16 @@
                     << std::endl;
         }
 
-<<<<<<< HEAD
-        if( verbosity() )
-        {
-          // find element for which predicted fee_bco is the closest to request
-          const auto iter2 = std::min_element(
-            m_gtm_bco_list.begin(),
-            m_gtm_bco_list.end(),
-            [this, fee_bco]( const uint64_t& first, const uint64_t& second )
-            { return get_bco_diff( get_predicted_fee_bco(first).value(), fee_bco ) <  get_bco_diff( get_predicted_fee_bco(second).value(), fee_bco ); } );
-
-          const int fee_bco_diff = (iter2 != m_gtm_bco_list.end()) ?
-            get_bco_diff( get_predicted_fee_bco(*iter2).value(), fee_bco ):-1;
-
-          std::cout << "MicromegasBcoMatchingInformation::find_gtm_bco -"
-            << std::hex
-            << " fee_bco: 0x" << fee_bco
-            << std::dec
-            << " gtm_bco: none"
-            << " difference: " << fee_bco_diff
-            << std::endl;
-        }
-
         // increment number of dropped fee
         ++m_waveform_count_dropped;
 
         // check against max allowed value
-        if( m_waveform_count_dropped > m_waveform_count_dropped_max )
+        if (m_waveform_count_dropped > m_waveform_count_dropped_max)
         {
           m_waveform_count_dropped = 0;
           m_verified_from_data = false;
           std::cout << "MicromegasBcoMatchingInformation::find_gtm_bco - too many dropped waveforms, forcing re-synchronization" << std::endl;
         }
-
-=======
-        // increment number of dropped fee
-        ++m_waveform_count_dropped;
-
-        // check against max allowed value
-        if (m_waveform_count_dropped > m_waveform_count_dropped_max)
-        {
-          m_waveform_count_dropped = 0;
-          m_verified_from_data = false;
-          std::cout << "MicromegasBcoMatchingInformation::find_gtm_bco - too many dropped waveforms, forcing re-synchronization" << std::endl;
-        }
->>>>>>> c0621549
       }
       return std::nullopt;
     }
@@ -548,14 +485,10 @@
 void MicromegasBcoMatchingInformation::update_multiplier_adjustment(uint64_t gtm_bco, uint32_t fee_bco)
 {
   // check that references are valid
-<<<<<<< HEAD
-  if( !is_verified() ) return;
-=======
   if (!is_verified())
   {
     return;
   }
->>>>>>> c0621549
 
   // skip if trivial
   if (gtm_bco == m_gtm_bco_first)
