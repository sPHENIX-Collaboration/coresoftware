--- conflicted
+++ resolved
@@ -1184,11 +1184,12 @@
   {
     while (m_TpcRawHitMap.begin()->first < m_RefBCO - m_tpc_negative_bco)
     {
-<<<<<<< HEAD
       for (auto iter : m_TpcInputVector)
       {
         iter->CleanupUsedPackets(m_TpcRawHitMap.begin()->first);
-      }
+        iter->clearPacketBClkStackMap(m_TpcRawHitMap.begin()->first);
+
+    }
       m_TpcRawHitMap.begin()->second.TpcRawHitVector.clear();
       m_TpcRawHitMap.erase(m_TpcRawHitMap.begin());
       iret = FillTpcPool();
@@ -1196,18 +1197,6 @@
       {
         return iret;
       }
-=======
-      iter->CleanupUsedPackets(m_TpcRawHitMap.begin()->first);
-      iter->clearPacketBClkStackMap(m_TpcRawHitMap.begin()->first);
-
-    }
-    m_TpcRawHitMap.begin()->second.TpcRawHitVector.clear();
-    m_TpcRawHitMap.erase(m_TpcRawHitMap.begin());
-    iret = FillTpcPool();
-    if (iret)
-    {
-      return iret;
->>>>>>> 8cea2096
     }
   }
   unsigned int refbcobitshift = m_RefBCO & 0x3FU;
@@ -1259,29 +1248,15 @@
       for (auto iter : m_TpcInputVector)
       {
         iter->CleanupUsedPackets(m_TpcRawHitMap.begin()->first);
-      }
+          // we just want to erase anything that is well away from the current GL1
+  
+    }
       m_TpcRawHitMap.begin()->second.TpcRawHitVector.clear();
       m_TpcRawHitMap.erase(m_TpcRawHitMap.begin());
       if (m_TpcRawHitMap.empty())
       {
         break;
       }
-<<<<<<< HEAD
-=======
-      tpccont->AddHit(tpchititer);
-    }
-    for (auto iter : m_TpcInputVector)
-    {
-      iter->CleanupUsedPackets(m_TpcRawHitMap.begin()->first);
-        // we just want to erase anything that is well away from the current GL1
-  
-    }
-    m_TpcRawHitMap.begin()->second.TpcRawHitVector.clear();
-    m_TpcRawHitMap.erase(m_TpcRawHitMap.begin());
-    if (m_TpcRawHitMap.empty())
-    {
-      break;
->>>>>>> 8cea2096
     }
   }
   if (Verbosity() > 0)
