--- conflicted
+++ resolved
@@ -804,11 +804,6 @@
   }
 
   // fill all BCO statistics
-<<<<<<< HEAD
-  for (const auto &iter : m_MicromegasInputVector)
-  {
-    static_cast<SingleMicromegasPoolInput*>(iter)->FillBcoStatistics(m_RefBCO);
-=======
   bool first = true;
   for (const auto &iter : m_MicromegasInputVector)
   {
@@ -818,7 +813,6 @@
       first = false; 
     }
     static_cast<SingleMicromegasPoolInput*>(iter)->FillBcoQA(m_RefBCO);
->>>>>>> 349e366a
   }
 
 
