#include "Fun4AllStreamingInputManager.h"

#include "InputManagerType.h"
#include "SingleMicromegasPoolInput.h"
#include "SingleStreamingInput.h"

#include <ffarawobjects/Gl1RawHit.h>
#include <ffarawobjects/InttRawHit.h>
#include <ffarawobjects/InttRawHitContainer.h>
#include <ffarawobjects/MicromegasRawHit.h>
#include <ffarawobjects/MicromegasRawHitContainer.h>
#include <ffarawobjects/MvtxRawEvtHeader.h>
#include <ffarawobjects/MvtxRawHit.h>
#include <ffarawobjects/MvtxRawHitContainer.h>
#include <ffarawobjects/TpcRawHit.h>
#include <ffarawobjects/TpcRawHitContainer.h>

#include <fun4all/Fun4AllInputManager.h>  // for Fun4AllInputManager
#include <fun4all/Fun4AllReturnCodes.h>
#include <fun4all/Fun4AllServer.h>
#include <fun4all/Fun4AllSyncManager.h>

#include <ffaobjects/SyncObject.h>  // for SyncObject
#include <ffaobjects/SyncObjectv1.h>

#include <qautils/QAHistManagerDef.h>
#include <qautils/QAUtil.h>

#include <frog/FROG.h>

#include <boost/format.hpp>
#include <phool/PHObject.h>  // for PHObject
#include <phool/getClass.h>
#include <phool/phool.h>  // for PHWHERE

#include <TSystem.h>
#include <TH1.h>

#include <algorithm>  // for max
#include <cassert>
#include <cstdint>  // for uint64_t, uint16_t
#include <cstdlib>
#include <iostream>  // for operator<<, basic_ostream, endl
#include <utility>   // for pair

Fun4AllStreamingInputManager::Fun4AllStreamingInputManager(const std::string &name, const std::string &dstnodename, const std::string &topnodename)
  : Fun4AllInputManager(name, dstnodename, topnodename)
  , m_SyncObject(new SyncObjectv1())
{
  Fun4AllServer *se = Fun4AllServer::instance();
  m_topNode = se->topNode(TopNodeName());
<<<<<<< HEAD

  createQAHistos();
=======
  
>>>>>>> aec01817
  return;
}

Fun4AllStreamingInputManager::~Fun4AllStreamingInputManager()
{
  if (IsOpen())
  {
    fileclose();
  }
  delete m_SyncObject;
  // clear leftover raw event maps and vectors with poolreaders
  // GL1
  for (auto iter : m_Gl1InputVector)
  {
    delete iter;
  }

  m_Gl1InputVector.clear();

  // MVTX
  for (auto const &mapiter : m_MvtxRawHitMap)
  {
    for (auto mvtxhititer : mapiter.second.MvtxRawHitVector)
    {
      delete mvtxhititer;
    }
  }
  m_MvtxRawHitMap.clear();

  for (auto iter : m_MvtxInputVector)
  {
    delete iter;
  }
  m_MvtxInputVector.clear();

  // INTT
  for (auto const &mapiter : m_InttRawHitMap)
  {
    for (auto intthititer : mapiter.second.InttRawHitVector)
    {
      delete intthititer;
    }
  }
  m_InttRawHitMap.clear();

  for (auto iter : m_InttInputVector)
  {
    delete iter;
  }
  m_InttInputVector.clear();

  // TPC
  for (auto const &mapiter : m_TpcRawHitMap)
  {
    for (auto tpchititer : mapiter.second.TpcRawHitVector)
    {
      delete tpchititer;
    }
  }

  m_TpcRawHitMap.clear();
  for (auto iter : m_TpcInputVector)
  {
    delete iter;
  }
  m_TpcInputVector.clear();

  // Micromegas

  for (auto const &mapiter : m_MicromegasRawHitMap)
  {
    for (auto micromegashititer : mapiter.second.MicromegasRawHitVector)
    {
      delete micromegashititer;
    }
  }
  for (auto iter : m_MicromegasInputVector)
  {
    delete iter;
  }

  m_MicromegasInputVector.clear();
}

int Fun4AllStreamingInputManager::run(const int /*nevents*/)
{
  int iret = 0;
  if (m_gl1_registered_flag)  // Gl1 first to get the reference
  {
    iret += FillGl1();
  }
  if (m_intt_registered_flag)
  {
    iret += FillIntt();
  }
  if (m_mvtx_registered_flag)
  {
    iret += FillMvtx();
  }
  if (m_tpc_registered_flag)
  {
    iret += FillTpc();
  }

  if (m_micromegas_registered_flag)
  {
    iret += FillMicromegas();
  }

  // std::cout << "size  m_InttRawHitMap: " <<  m_InttRawHitMap.size()
  // 	    << std::endl;
  return iret;
  // readagain:
  //   if (!IsOpen())
  //   {
  //     if (FileListEmpty())
  //     {
  //       if (Verbosity() > 0)
  //       {
  //         std::cout << Name() << ": No Input file open" << std::endl;
  //       }
  //       return -1;
  //     }
  //     else
  //     {
  //       if (OpenNextFile())
  //       {
  //         std::cout << Name() << ": No Input file from filelist opened" << std::endl;
  //         return -1;
  //       }
  //     }
  //   }
  //   if (Verbosity() > 3)
  //   {
  //     std::cout << "Getting Event from " << Name() << std::endl;
  //   }
  // // Fill Event combiner
  //   unsigned int watermark = m_EventCombiner.size();
  //   if (watermark < m_LowWaterMark)
  //   {
  //     for (unsigned int i = watermark; i < m_CombinerDepth; i++)
  //     {
  //       Event *evt = m_EventIterator->getNextEvent();
  //       std::cout << "Filling combiner with event " << evt->getEvtSequence() << std::endl;
  //       m_EventCombiner.insert(std::make_pair(evt->getEvtSequence(), evt));
  //     }
  //   }
  //   //  std::cout << "running event " << nevents << std::endl;
  //   PHNodeIterator iter(m_topNode);
  //   PHDataNode<Event> *EvtNode = dynamic_cast<PHDataNode<Event> *>(iter.findFirst("PHDataNode", m_EvtNodeName));
  //   if (m_SaveEvent)  // if an event was pushed back, copy saved pointer and reset m_SaveEvent pointer
  //   {
  //     m_Event = m_SaveEvent;
  //     m_SaveEvent = nullptr;
  //     m_EventsThisFile--;
  //     m_EventsTotal--;
  //   }
  //   else
  //   {
  //     m_Event = m_EventCombiner.begin()->second;
  //   }
  //   EvtNode->setData(m_Event);
  //   if (!m_Event)
  //   {
  //     fileclose();
  //     goto readagain;
  //   }
  //   if (Verbosity() > 1)
  //   {
  //     std::cout << Name() << " EVT run " << m_Event->getRunNumber() << ", evt no: " << m_Event->getEvtSequence() << std::endl;
  //   }
  //   m_EventsTotal++;
  //   m_EventsThisFile++;
  //   SetRunNumber(m_Event->getRunNumber());
  //   MySyncManager()->EvtEvents(m_EventsThisFile);
  //   MySyncManager()->SegmentNumber(m_Segment);
  //   MySyncManager()->CurrentEvent(m_Event->getEvtSequence());
  //   m_SyncObject->EventCounter(m_EventsThisFile);
  //   m_SyncObject->SegmentNumber(m_Segment);
  //   m_SyncObject->RunNumber(m_Event->getRunNumber());
  //   m_SyncObject->EventNumber(m_Event->getEvtSequence());
  //   // check if the local SubsysReco discards this event
  //   if (RejectEvent() != Fun4AllReturnCodes::EVENT_OK)
  //   {
  //     ResetEvent();
  //     goto readagain;
  //   }
  //  return 0;
}

int Fun4AllStreamingInputManager::fileclose()
{
  return 0;
}

void Fun4AllStreamingInputManager::Print(const std::string &what) const
{
  if (what == "TPC")
  {
    for (auto &iter : m_TpcRawHitMap)
    {
      std::cout << "bco: " << std::hex << iter.first << std::dec << std::endl;
      for (auto &itervec : iter.second.TpcRawHitVector)
      {
        std::cout << "hit: " << std::hex << itervec << std::dec << std::endl;
        itervec->identify();
      }
    }
  }
  if (what == "ALL" || what == "INPUTFILES")
  {
    std::cout << "-----------------------------" << std::endl;
    for (const auto &iter : m_Gl1InputVector)
    {
      std::cout << "Single Streaming Input Manager " << iter->Name() << " reads run "
                << iter->RunNumber()
                << " from file " << iter->FileName()
                << std::endl;
    }
    for (const auto &iter : m_MvtxInputVector)
    {
      std::cout << "Single Streaming Input Manager " << iter->Name() << " reads run "
                << iter->RunNumber()
                << " from file " << iter->FileName()
                << std::endl;
    }
    for (const auto &iter : m_InttInputVector)
    {
      std::cout << "Single Streaming Input Manager " << iter->Name() << " reads run "
                << iter->RunNumber()
                << " from file " << iter->FileName()
                << std::endl;
    }
    for (const auto &iter : m_TpcInputVector)
    {
      std::cout << "Single Streaming Input Manager " << iter->Name() << " reads run "
                << iter->RunNumber()
                << " from file " << iter->FileName()
                << std::endl;
    }
    for (const auto &iter : m_MicromegasInputVector)
    {
      std::cout << "Single Streaming Input Manager " << iter->Name() << " reads run "
                << iter->RunNumber()
                << " from file " << iter->FileName()
                << std::endl;
    }
  }
  Fun4AllInputManager::Print(what);
  return;
}

int Fun4AllStreamingInputManager::ResetEvent()
{
  // for (auto iter : m_EvtInputVector)
  // {
  //   iter->CleanupUsedPackets(m_CurrentBeamClock);
  // }
  //  m_SyncObject->Reset();
  m_RefBCO = 0;
  return 0;
}

int Fun4AllStreamingInputManager::PushBackEvents(const int /*i*/)
{
  return 0;
  // PushBackEvents is supposedly pushing events back on the stack which works
  // easily with root trees (just grab a different entry) but hard in these HepMC ASCII files.
  // A special case is when the synchronization fails and we need to only push back a single
  // event. In this case we save the m_Event pointer as m_SaveEvent which is used in the run method
  // instead of getting the next event.
  // if (i > 0)
  // {
  //   if (i == 1 && m_Event)  // check on m_Event pointer makes sure it is not done from the cmd line
  //   {
  //     m_SaveEvent = m_Event;
  //     return 0;
  //   }
  //   std::cout << PHWHERE << Name()
  //        << " Fun4AllStreamingInputManager cannot push back " << i << " events into file"
  //        << std::endl;
  //   return -1;
  // }
  // if (!m_EventIterator)
  // {
  //   std::cout << PHWHERE << Name()
  //        << " no file open" << std::endl;
  //   return -1;
  // }
  // // Skipping events is implemented as
  // // pushing a negative number of events on the stack, so in order to implement
  // // the skipping of events we read -i events.
  // int nevents = -i;  // negative number of events to push back -> skip num events
  // int errorflag = 0;
  // while (nevents > 0 && !errorflag)
  // {
  //   m_Event = m_EventIterator->getNextEvent();
  //   if (!m_Event)
  //   {
  //     std::cout << "Error after skipping " << i - nevents
  //          << " file exhausted?" << std::endl;
  //     errorflag = -1;
  //     fileclose();
  //   }
  //   else
  //   {
  //     if (Verbosity() > 3)
  //     {
  //       std::cout << "Skipping evt no: " << m_Event->getEvtSequence() << std::endl;
  //     }
  //   }
  //   delete m_Event;
  //   m_Event = nullptr;
  //   nevents--;
  // }
  // return errorflag;
}

int Fun4AllStreamingInputManager::GetSyncObject(SyncObject **mastersync)
{
  // here we copy the sync object from the current file to the
  // location pointed to by mastersync. If mastersync is a 0 pointer
  // the syncobject is cloned. If mastersync allready exists the content
  // of syncobject is copied
  if (!(*mastersync))
  {
    if (m_SyncObject)
    {
      *mastersync = dynamic_cast<SyncObject *>(m_SyncObject->CloneMe());
      assert(*mastersync);
    }
  }
  else
  {
    *(*mastersync) = *m_SyncObject;  // copy syncobject content
  }
  return Fun4AllReturnCodes::SYNC_OK;
}

int Fun4AllStreamingInputManager::SyncIt(const SyncObject *mastersync)
{
  if (!mastersync)
  {
    std::cout << PHWHERE << Name() << " No MasterSync object, cannot perform synchronization" << std::endl;
    std::cout << "Most likely your first file does not contain a SyncObject and the file" << std::endl;
    std::cout << "opened by the Fun4AllDstInputManager with Name " << Name() << " has one" << std::endl;
    std::cout << "Change your macro and use the file opened by this input manager as first input" << std::endl;
    std::cout << "and you will be okay. Fun4All will not process the current configuration" << std::endl
              << std::endl;
    return Fun4AllReturnCodes::SYNC_FAIL;
  }
  int iret = m_SyncObject->Different(mastersync);
  if (iret)
  {
    std::cout << "big problem" << std::endl;
    exit(1);
  }
  return Fun4AllReturnCodes::SYNC_OK;
}

std::string Fun4AllStreamingInputManager::GetString(const std::string &what) const
{
  std::cout << PHWHERE << " called with " << what << " , returning empty string" << std::endl;
  return "";
}

void Fun4AllStreamingInputManager::registerStreamingInput(SingleStreamingInput *evtin, InputManagerType::enu_subsystem system)
{
  evtin->StreamingInputManager(this);
  evtin->CreateDSTNode(m_topNode);
  evtin->ConfigureStreamingInputManager();
  switch (system)
  {
  case InputManagerType::MVTX:
    m_mvtx_registered_flag = true;
    m_MvtxInputVector.push_back(evtin);
    break;
  case InputManagerType::INTT:
    m_intt_registered_flag = true;
    m_InttInputVector.push_back(evtin);
    break;
  case InputManagerType::TPC:
    m_tpc_registered_flag = true;
    m_TpcInputVector.push_back(evtin);
    break;
  case InputManagerType::MICROMEGAS:
    m_micromegas_registered_flag = true;
    m_MicromegasInputVector.push_back(evtin);
    break;
  case InputManagerType::GL1:
    m_gl1_registered_flag = true;
    m_Gl1InputVector.push_back(evtin);
    break;
  default:
    std::cout << "invalid subsystem flag " << system << std::endl;
    gSystem->Exit(1);
    exit(1);
  }
  if (Verbosity() > 3)
  {
    std::cout << "registering " << evtin->Name()
              << " number of registered inputs: "
              << m_Gl1InputVector.size() + m_InttInputVector.size() + m_MicromegasInputVector.size() + m_MvtxInputVector.size() + m_TpcInputVector.size()
              << std::endl;
  }
}

void Fun4AllStreamingInputManager::AddGl1RawHit(uint64_t bclk, Gl1RawHit *hit)
{
  if (Verbosity() > 1)
  {
    std::cout << "Adding gl1 hit to bclk 0x"
              << std::hex << bclk << std::dec << std::endl;
  }
  m_Gl1RawHitMap[bclk].Gl1RawHitVector.push_back(hit);
}

void Fun4AllStreamingInputManager::AddMvtxRawHit(uint64_t bclk, MvtxRawHit *hit)
{
  if (Verbosity() > 1)
  {
    std::cout << "Adding mvtx hit to bclk 0x"
              << std::hex << bclk << std::dec << std::endl;
  }
  m_MvtxRawHitMap[bclk].MvtxRawHitVector.push_back(hit);
}

void Fun4AllStreamingInputManager::AddMvtxFeeId(uint64_t bclk, uint16_t feeid)
{
  if (Verbosity() > 1)
  {
    std::cout << "Adding mvtx feeid to bclk 0x"
              << std::hex << bclk << std::dec << std::endl;
  }
  m_MvtxRawHitMap[bclk].MvtxFeeIds.insert(feeid);
}

void Fun4AllStreamingInputManager::AddMvtxL1TrgBco(uint64_t bclk, uint64_t lv1Bco)
{
  if (Verbosity() > 1)
  {
    std::cout << "Adding mvtx L1Trg to bclk 0x"
              << std::hex << bclk << std::dec << std::endl;
  }
  m_MvtxRawHitMap[bclk].MvtxL1TrgBco.insert(lv1Bco);
}

void Fun4AllStreamingInputManager::AddInttRawHit(uint64_t bclk, InttRawHit *hit)
{
  if (Verbosity() > 1)
  {
    std::cout << "Adding intt hit to bclk 0x"
              << std::hex << bclk << std::dec << std::endl;
  }
  m_InttRawHitMap[bclk].InttRawHitVector.push_back(hit);
  m_InttPacketFeeBcoMap[hit->get_packetid()][hit->get_fee()] = bclk;
}

void Fun4AllStreamingInputManager::AddMicromegasRawHit(uint64_t bclk, MicromegasRawHit *hit)
{
  if (Verbosity() > 1)
  {
    std::cout << "Adding micromegas hit to bclk 0x"
              << std::hex << bclk << std::dec << std::endl;
  }
  m_MicromegasRawHitMap[bclk].MicromegasRawHitVector.push_back(hit);
}

void Fun4AllStreamingInputManager::AddTpcRawHit(uint64_t bclk, TpcRawHit *hit)
{
  if (Verbosity() > 1)
  {
    std::cout << "Adding tpc hit to bclk 0x"
              << std::hex << bclk << std::dec << std::endl;
  }
  m_TpcRawHitMap[bclk].TpcRawHitVector.push_back(hit);
}

int Fun4AllStreamingInputManager::FillGl1()
{
  // unsigned int alldone = 0;
  for (auto iter : m_Gl1InputVector)
  {
    if (Verbosity() > 0)
    {
      std::cout << "Fun4AllStreamingInputManager::FillGl1 - fill pool for " << iter->Name() << std::endl;
    }
    iter->FillPool();
    if (m_RunNumber == 0)
    {
      m_RunNumber = iter->RunNumber();
      SetRunNumber(m_RunNumber);
    }
    else
    {
      if (m_RunNumber != iter->RunNumber())
      {
        std::cout << PHWHERE << " Run Number mismatch, run is "
                  << m_RunNumber << ", " << iter->Name() << " reads "
                  << iter->RunNumber() << std::endl;
        std::cout << "You are likely reading files from different runs, do not do that" << std::endl;
        Print("INPUTFILES");
        gSystem->Exit(1);
        exit(1);
      }
    }
  }
  if (m_Gl1RawHitMap.empty())
  {
    std::cout << "we are done" << std::endl;
    return -1;
  }
  //    std::cout << "stashed gl1 BCOs: " << m_Gl1RawHitMap.size() << std::endl;
  Gl1RawHit *gl1rawhit = findNode::getClass<Gl1RawHit>(m_topNode, "GL1RAWHIT");
  //  std::cout << "before filling m_Gl1RawHitMap size: " <<  m_Gl1RawHitMap.size() << std::endl;
  for (auto gl1hititer : m_Gl1RawHitMap.begin()->second.Gl1RawHitVector)
  {
    if (Verbosity() > 1)
    {
      gl1hititer->identify();
    }
    gl1rawhit->CopyFrom(gl1hititer);
    MySyncManager()->CurrentEvent(gl1rawhit->getEvtSequence());
    m_RefBCO = gl1hititer->get_bco();
    m_RefBCO = m_RefBCO & 0xFFFFFFFFFFU;  // 40 bits (need to handle rollovers)
//    std::cout << "BCOis " << std::hex << m_RefBCO << std::dec << std::endl;

  }
  for (auto iter : m_Gl1InputVector)
  {
    iter->CleanupUsedPackets(m_Gl1RawHitMap.begin()->first);
  }
  m_Gl1RawHitMap.begin()->second.Gl1RawHitVector.clear();
  m_Gl1RawHitMap.erase(m_Gl1RawHitMap.begin());
  // std::cout << "size  m_Gl1RawHitMap: " <<  m_Gl1RawHitMap.size()
  // 	    << std::endl;
  return 0;
}

int Fun4AllStreamingInputManager::FillIntt()
{
  int iret = FillInttPool();
  if (iret)
  {
    return iret;
  }
  // unsigned int alldone = 0;
  //     std::cout << "stashed intt BCOs: " << m_InttRawHitMap.size() << std::endl;
  InttRawHitContainer *inttcont = findNode::getClass<InttRawHitContainer>(m_topNode, "INTTRAWHIT");
  //  std::cout << "before filling m_InttRawHitMap size: " <<  m_InttRawHitMap.size() << std::endl;
  // !m_InttRawHitMap.empty() is implicitely handled and the check is expensive
  // FillInttPool() contains this check already and will return non zero
  // so here m_InttRawHitMap will always contain entries
  uint64_t select_crossings = m_intt_bco_range;
  if (m_RefBCO == 0)
  {
    m_RefBCO = m_InttRawHitMap.begin()->first;
//    std::cout << "BCOis " << std::hex << m_RefBCO << std::dec << std::endl;
  }
  select_crossings += m_RefBCO;
  if (Verbosity() > 2)
  {
    std::cout << "select INTT crossings"
              << " from 0x" << std::hex << m_RefBCO - m_intt_negative_bco
              << " to 0x" << select_crossings - m_intt_negative_bco
              << " for ref BCO " << m_RefBCO
              << std::dec << std::endl;
  }
  while (m_InttRawHitMap.begin()->first < m_RefBCO - m_intt_negative_bco)
  {
    std::cout << "Intt BCO: 0x" << std::hex << m_InttRawHitMap.begin()->first
              << " corrected for negative offset: 0x" << m_InttRawHitMap.begin()->first + m_intt_negative_bco
              << " smaller than GL1 BCO: 0x" << m_RefBCO
              << " corrected for range: 0x" << select_crossings
              << ", ditching this bco" << std::dec << std::endl;
    for (auto iter : m_InttInputVector)
    {
      iter->CleanupUsedPackets(m_InttRawHitMap.begin()->first);
    }
    m_InttRawHitMap.begin()->second.InttRawHitVector.clear();
    m_InttRawHitMap.erase(m_InttRawHitMap.begin());
    iret = FillInttPool();
    if (iret)
    {
      return iret;
    }
  }
  while (m_InttRawHitMap.begin()->first <= select_crossings - m_intt_negative_bco)
  {
    for (auto intthititer : m_InttRawHitMap.begin()->second.InttRawHitVector)
    {
      if (Verbosity() > 1)
      {
        intthititer->identify();
      }
      inttcont->AddHit(intthititer);
    }
    for (auto iter : m_InttInputVector)
    {
      iter->CleanupUsedPackets(m_InttRawHitMap.begin()->first);
    }
    m_InttRawHitMap.begin()->second.InttRawHitVector.clear();
    m_InttRawHitMap.erase(m_InttRawHitMap.begin());
    if (m_InttRawHitMap.empty())
    {
      break;
    }
  }
  return 0;
}

int Fun4AllStreamingInputManager::FillMvtx()
{
  int iret = FillMvtxPool();
  if (iret)
  {
    return iret;
  }
  MvtxRawEvtHeader *mvtxEvtHeader = findNode::getClass<MvtxRawEvtHeader>(m_topNode, "MVTXRAWEVTHEADER");
  if (!mvtxEvtHeader)
  {
    std::cout << "ERROR: MVTXRAWEVTHEADER node not found, exit. " << std::endl;
    gSystem->Exit(1);
    exit(1);
  }

  MvtxRawHitContainer *mvtxcont = findNode::getClass<MvtxRawHitContainer>(m_topNode, "MVTXRAWHIT");
  if (!mvtxcont)
  {
    std::cout << "ERROR: MVTXRAWHIT node not found, exit. " << std::endl;
    gSystem->Exit(1);
    exit(1);
  }
  // std::cout << "before filling m_MvtxRawHitMap size: " <<  m_MvtxRawHitMap.size() << std::endl;
  uint64_t select_crossings = m_mvtx_bco_range;
  if (m_RefBCO == 0)
  {
    m_RefBCO = m_MvtxRawHitMap.begin()->first;
  }
  select_crossings += m_RefBCO;

  uint64_t ref_bco_minus_range = m_RefBCO < m_mvtx_bco_range ? 0 : m_RefBCO - m_mvtx_bco_range;
  if (Verbosity() > 2)
  {
    std::cout << "select MVTX crossings"
              << " from 0x" << std::hex << ref_bco_minus_range
              << " to 0x" << select_crossings - m_mvtx_bco_range
              << std::dec << std::endl;
  }
  // m_MvtxRawHitMap.empty() does not need to be checked here, FillMvtxPool returns non zero
  // if this map is empty which is handled above
  //All three values used in the while loop evaluation are unsigned ints. If m_RefBCO is < m_mvtx_bco_range then we will overflow and delete all hits
  while (m_MvtxRawHitMap.begin()->first < ref_bco_minus_range)
  {
    if (Verbosity() > 2)
    {
      std::cout << "ditching mvtx bco 0x" << std::hex << m_MvtxRawHitMap.begin()->first << ", ref: 0x" << m_RefBCO << std::dec << std::endl;
    }
    for (auto iter : m_MvtxInputVector)
    {
      iter->CleanupUsedPackets(m_MvtxRawHitMap.begin()->first);
    }
    m_MvtxRawHitMap.begin()->second.MvtxRawHitVector.clear();
    m_MvtxRawHitMap.erase(m_MvtxRawHitMap.begin());
    iret = FillMvtxPool();
    if (iret)
    {
      return iret;
    }
  }
  // again m_MvtxRawHitMap.empty() is handled by return of FillMvtxPool()
  if (Verbosity() > 2)
  {
    std::cout << "after ditching, mvtx bco: 0x" << std::hex << m_MvtxRawHitMap.begin()->first << ", ref: 0x" << m_RefBCO
              << std::dec << std::endl;
  }
  auto mvtxRawHitInfoIt = m_MvtxRawHitMap.begin();

  mvtxEvtHeader->AddFeeId(mvtxRawHitInfoIt->second.MvtxFeeIds);
  mvtxEvtHeader->AddL1Trg(mvtxRawHitInfoIt->second.MvtxL1TrgBco);
  while (m_MvtxRawHitMap.begin()->first <= select_crossings - m_mvtx_bco_range)
  {
    if (Verbosity() > 2)
    {
      std::cout << "Adding 0x" << std::hex << m_MvtxRawHitMap.begin()->first
                << " ref: 0x" << select_crossings << std::dec << std::endl;
    }
    for (auto mvtxhititer : m_MvtxRawHitMap.begin()->second.MvtxRawHitVector)
    {
      if (Verbosity() > 1)
      {
        mvtxhititer->identify();
      }
      mvtxcont->AddHit(mvtxhititer);
    }
    for (auto iter : m_MvtxInputVector)
    {
      iter->CleanupUsedPackets(m_MvtxRawHitMap.begin()->first);
    }
    m_MvtxRawHitMap.begin()->second.MvtxRawHitVector.clear();
    m_MvtxRawHitMap.erase(m_MvtxRawHitMap.begin());
    // m_MvtxRawHitMap.empty() need to be checked here since we do not call FillPoolMvtx()
    if (m_MvtxRawHitMap.empty())
    {
      break;
    }
  }

  return 0;
}

//_______________________________________________________
int Fun4AllStreamingInputManager::FillMicromegas()
{
  int iret = FillMicromegasPool();
  if (iret)
  {
    return iret;
  }

  auto container = findNode::getClass<MicromegasRawHitContainer>(m_topNode, "MICROMEGASRAWHIT");
  uint64_t select_crossings = m_micromegas_bco_range;
  if (m_RefBCO == 0)
  {
    m_RefBCO = m_MicromegasRawHitMap.begin()->first;
  }
  select_crossings += m_RefBCO;
  if (Verbosity() > 2)
  {
    std::cout << "select MicroMegas crossings"
              << " from 0x" << std::hex << m_RefBCO - m_micromegas_bco_range
              << " to 0x" << select_crossings - m_micromegas_bco_range
              << " for ref BCO " << m_RefBCO
              << std::dec << std::endl;
  }

  // m_MicromegasRawHitMap.empty() does not need to be checked here, FillMicromegasPool returns non zero
  // if this map is empty which is handled above
  while (m_MicromegasRawHitMap.begin()->first < m_RefBCO - m_micromegas_negative_bco)
  {
    std::cout << "Micromegas BCO: 0x" << std::hex << m_MicromegasRawHitMap.begin()->first
              << " smaller than GL1 BCO: 0x" << m_RefBCO
              << ", ditching this bco" << std::dec << std::endl;
    for (auto iter : m_MicromegasInputVector)
    {
      iter->CleanupUsedPackets(m_MicromegasRawHitMap.begin()->first);
    }
    m_MicromegasRawHitMap.begin()->second.MicromegasRawHitVector.clear();
    m_MicromegasRawHitMap.erase(m_MicromegasRawHitMap.begin());
    iret = FillMicromegasPool();
    if (iret)
    {
      return iret;
    }
  }

  // fill all BCO statistics
  bool first = true;
  for (const auto &iter : m_MicromegasInputVector)
  {
    if (first)
    {
      static_cast<SingleMicromegasPoolInput*>(iter)->createQAHistos();
      first = false; 
    }
    static_cast<SingleMicromegasPoolInput*>(iter)->FillBcoQA(m_RefBCO);
  }


  while ((m_MicromegasRawHitMap.begin()->first) <= select_crossings - m_micromegas_negative_bco)
  {
    for (const auto &hititer : m_MicromegasRawHitMap.begin()->second.MicromegasRawHitVector)
    {
      container->AddHit(hititer);
    }

    for (const auto &iter : m_MicromegasInputVector)
    {
      iter->CleanupUsedPackets(m_MicromegasRawHitMap.begin()->first);
    }

    m_MicromegasRawHitMap.begin()->second.MicromegasRawHitVector.clear();
    m_MicromegasRawHitMap.erase(m_MicromegasRawHitMap.begin());
    if (m_MicromegasRawHitMap.empty())
    {
      break;
    }
  }

  return 0;
}

int Fun4AllStreamingInputManager::FillTpc()
{
  int iret = FillTpcPool();
  if (iret)
  {
    return iret;
  }
  auto hm = QAHistManagerDef::getHistoManager();
  assert(hm);
  TH1 *h_refbco = dynamic_cast<TH1 *>(hm->getHisto("h_TpcPoolQA_RefGL1BCO"));

  TH1 *h_gl1tagged[24][2];
  for (int i = 0; i < 24; i++)
  {
    for(int j=0; j<2; j++)
    {
    h_gl1tagged[i][j] = dynamic_cast<TH1 *>(hm->getHisto((boost::format("h_TpcPoolQA_TagBCO_packet%i_subpacket%i") % i % j).str()));
  }
  }

  TpcRawHitContainer *tpccont = findNode::getClass<TpcRawHitContainer>(m_topNode, "TPCRAWHIT");
  //  std::cout << "before filling m_TpcRawHitMap size: " <<  m_TpcRawHitMap.size() << std::endl;
  uint64_t select_crossings = m_tpc_bco_range;
  if (m_RefBCO == 0)
  {
    m_RefBCO = m_TpcRawHitMap.begin()->first;
  }
  select_crossings += m_RefBCO;
  if (Verbosity() > 2)
  {
    std::cout << "select TPC crossings"
              << " from 0x" << std::hex << m_RefBCO - m_tpc_negative_bco
              << " to 0x" << select_crossings - m_tpc_negative_bco
              << std::dec << std::endl;
  }
  // m_TpcRawHitMap.empty() does not need to be checked here, FillTpcPool returns non zero
  // if this map is empty which is handled above
 
  while (m_TpcRawHitMap.begin()->first < m_RefBCO - m_tpc_negative_bco)
  {
    for (auto iter : m_TpcInputVector)
    {
      iter->CleanupUsedPackets(m_TpcRawHitMap.begin()->first);
    }
    m_TpcRawHitMap.begin()->second.TpcRawHitVector.clear();
    m_TpcRawHitMap.erase(m_TpcRawHitMap.begin());
    iret = FillTpcPool();
    if (iret)
    {
      return iret;
    }
  }

  int refbcobitshift = m_RefBCO & 0x3F;
  h_refbco->Fill(refbcobitshift);
  for (size_t p = 0; p < m_TpcInputVector.size(); p++)
  {
    auto bcl_stack = m_TpcInputVector[p]->BclkStackMap();
    for (auto &[subpacket, bclset] : bcl_stack)
    {
      
      for(auto& bcl : bclset)
      {
      auto diff = (m_RefBCO > bcl) ? m_RefBCO - bcl : bcl - m_RefBCO;
      if (diff < 5)
      {
        // just fill it once per packet, as we just care if any data was sent 
        h_gl1tagged[p][subpacket]->Fill(refbcobitshift);
        break;
      }
    }
    }
  }

  // again m_TpcRawHitMap.empty() is handled by return of FillTpcPool()
  while (m_TpcRawHitMap.begin()->first <= select_crossings - m_tpc_negative_bco)
  {
    for (auto tpchititer : m_TpcRawHitMap.begin()->second.TpcRawHitVector)
    {
      if (Verbosity() > 1)
      {
        tpchititer->identify();
      }
      tpccont->AddHit(tpchititer);
    }
    for (auto iter : m_TpcInputVector)
    {
      iter->CleanupUsedPackets(m_TpcRawHitMap.begin()->first);
    }
    m_TpcRawHitMap.begin()->second.TpcRawHitVector.clear();
    m_TpcRawHitMap.erase(m_TpcRawHitMap.begin());
    if (m_TpcRawHitMap.empty())
    {
      break;
    }
  }
  if (Verbosity() > 0)
  {
    std::cout << "tpc container size: " << tpccont->get_nhits();
    std::cout << ", size  m_TpcRawHitMap: " << m_TpcRawHitMap.size()
              << std::endl;
  }
  if (tpccont->get_nhits() > 500000)
  {
    std::cout << "Resetting TPC Container with number of entries " << tpccont->get_nhits() << std::endl;
    tpccont->Reset();
  }
  return 0;
}

void Fun4AllStreamingInputManager::SetInttBcoRange(const unsigned int i)
{
  m_intt_bco_range = std::max(i, m_intt_bco_range);
}

void Fun4AllStreamingInputManager::SetInttNegativeBco(const unsigned int i)
{
  m_intt_negative_bco = std::max(i, m_intt_negative_bco);
}

void Fun4AllStreamingInputManager::SetMicromegasBcoRange(const unsigned int i)
{
  m_micromegas_bco_range = std::max(i, m_micromegas_bco_range);
}

void Fun4AllStreamingInputManager::SetMicromegasNegativeBco(const unsigned int i)
{
  m_micromegas_negative_bco = std::max(i, m_micromegas_negative_bco);
}

void Fun4AllStreamingInputManager::SetMvtxNegativeBco(const unsigned int i)
{
  m_mvtx_negative_bco = std::max(i, m_mvtx_negative_bco);
}

void Fun4AllStreamingInputManager::SetTpcBcoRange(const unsigned int i)
{
  m_tpc_bco_range = std::max(i, m_tpc_bco_range);
}

void Fun4AllStreamingInputManager::SetTpcNegativeBco(const unsigned int i)
{
  m_tpc_negative_bco = std::max(i, m_tpc_negative_bco);
}

void Fun4AllStreamingInputManager::SetMvtxBcoRange(const unsigned int i)
{
  m_mvtx_bco_range = std::max(i, m_mvtx_bco_range);
}

int Fun4AllStreamingInputManager::FillInttPool()
{
  for (auto iter : m_InttInputVector)
  {
    if (Verbosity() > 0)
    {
      std::cout << "Fun4AllStreamingInputManager::FillInttPool - fill pool for " << iter->Name() << std::endl;
    }
    iter->FillPool();
    if (m_RunNumber == 0)
    {
      m_RunNumber = iter->RunNumber();
      SetRunNumber(m_RunNumber);
    }
    else
    {
      if (m_RunNumber != iter->RunNumber())
      {
        std::cout << PHWHERE << " Run Number mismatch, run is "
                  << m_RunNumber << ", " << iter->Name() << " reads "
                  << iter->RunNumber() << std::endl;
        std::cout << "You are likely reading files from different runs, do not do that" << std::endl;
        Print("INPUTFILES");
        gSystem->Exit(1);
        exit(1);
      }
    }
  }
  if (m_InttRawHitMap.empty())
  {
    std::cout << "we are done" << std::endl;
    return -1;
  }
  return 0;
}

int Fun4AllStreamingInputManager::FillTpcPool()
{
  for (auto iter : m_TpcInputVector)
  {
    if (Verbosity() > 0)
    {
      std::cout << "Fun4AllStreamingInputManager::FillTpcPool - fill pool for " << iter->Name() << std::endl;
    }
    iter->FillPool();
    if (m_RunNumber == 0)
    {
      m_RunNumber = iter->RunNumber();
      SetRunNumber(m_RunNumber);
    }
    else
    {
      if (m_RunNumber != iter->RunNumber())
      {
        std::cout << PHWHERE << " Run Number mismatch, run is "
                  << m_RunNumber << ", " << iter->Name() << " reads "
                  << iter->RunNumber() << std::endl;
        std::cout << "You are likely reading files from different runs, do not do that" << std::endl;
        Print("INPUTFILES");
        gSystem->Exit(1);
        exit(1);
      }
    }
  }
  if (m_TpcRawHitMap.empty())
  {
    std::cout << "we are done" << std::endl;
    return -1;
  }
  return 0;
}

int Fun4AllStreamingInputManager::FillMicromegasPool()
{
  for (auto iter : m_MicromegasInputVector)
  {
    if (Verbosity() > 0)
    {
      std::cout << "Fun4AllStreamingInputManager::FillMicromegasPool - fill pool for " << iter->Name() << std::endl;
    }
    iter->FillPool();
    if (m_RunNumber == 0)
    {
      m_RunNumber = iter->RunNumber();
      SetRunNumber(m_RunNumber);
    }
    else
    {
      if (m_RunNumber != iter->RunNumber())
      {
        std::cout << PHWHERE << " Run Number mismatch, run is "
                  << m_RunNumber << ", " << iter->Name() << " reads "
                  << iter->RunNumber() << std::endl;
        std::cout << "You are likely reading files from different runs, do not do that" << std::endl;
        Print("INPUTFILES");
        gSystem->Exit(1);
        exit(1);
      }
    }
  }
  if (m_MicromegasRawHitMap.empty())
  {
    std::cout << "Micromegas are done" << std::endl;
    return -1;
  }
  return 0;
}

int Fun4AllStreamingInputManager::FillMvtxPool()
{
  for (auto iter : m_MvtxInputVector)
  {
    if (Verbosity() > 3)
    {
      std::cout << "Fun4AllStreamingInputManager::FillMvtxPool - fill pool for " << iter->Name() << std::endl;
    }
    iter->FillPool();
    if (m_RunNumber == 0)
    {
      m_RunNumber = iter->RunNumber();
      SetRunNumber(m_RunNumber);
    }
    else
    {
      if (m_RunNumber != iter->RunNumber())
      {
        std::cout << PHWHERE << " Run Number mismatch, run is "
                  << m_RunNumber << ", " << iter->Name() << " reads "
                  << iter->RunNumber() << std::endl;
        std::cout << "You are likely reading files from different runs, do not do that" << std::endl;
        Print("INPUTFILES");
        gSystem->Exit(1);
        exit(1);
      }
    }
  }
  if (m_MvtxRawHitMap.empty())
  {
    std::cout << "we are done" << std::endl;
    return -1;
  }
  return 0;
}
void Fun4AllStreamingInputManager::createQAHistos()
{
  auto hm = QAHistManagerDef::getHistoManager();
  assert(hm);
  {
    auto h = new TH1I("h_TpcPoolQA_RefGL1BCO", "TPC ref BCO", 100, 0, 100);
    h->GetXaxis()->SetTitle("GL1 BCO");
    h->SetTitle("GL1 Reference BCO");
    hm->registerHisto(h);
  }
    for(int i=0; i<24; i++)
    {
      for (int j = 0; j < 2; j++)
      {
  
  {
    auto h = new TH1I((boost::format("h_TpcPoolQA_TagBCO_packet%i_subpacket%i") % i % j).str().c_str(), "TPC trigger tagged BCO", 100, 0, 100);
    h->GetXaxis()->SetTitle("GL1 BCO");
    h->SetTitle((boost::format("Packet %i and packet %i") % i %j).str().c_str());
    hm->registerHisto(h);
  }
      }
  }
}<|MERGE_RESOLUTION|>--- conflicted
+++ resolved
@@ -49,12 +49,8 @@
 {
   Fun4AllServer *se = Fun4AllServer::instance();
   m_topNode = se->topNode(TopNodeName());
-<<<<<<< HEAD
 
   createQAHistos();
-=======
-  
->>>>>>> aec01817
   return;
 }
 
