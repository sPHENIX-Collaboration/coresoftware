--- conflicted
+++ resolved
@@ -3,13 +3,8 @@
 #include "Fun4AllPrdfInputTriggerManager.h"
 #include "InputManagerType.h"
 
-<<<<<<< HEAD
-#include <ffarawobjects/MbdPacketv1.h>
-#include <ffarawobjects/MbdPacketContainerv1.h>
-=======
 #include <ffarawobjects/CaloPacketv1.h>
 #include <ffarawobjects/CaloPacketContainerv1.h>
->>>>>>> cb345f9d
 
 #include <phool/PHCompositeNode.h>
 #include <phool/PHIODataNode.h>    // for PHIODataNode
@@ -284,17 +279,10 @@
     detNode = new PHCompositeNode("MBD");
     dstNode->addNode(detNode);
   }
-<<<<<<< HEAD
-  MbdPacketContainer *mbdpacketcont = findNode::getClass<MbdPacketContainer>(detNode, "MBDPackets");
-  if (!mbdpacketcont)
-  {
-    mbdpacketcont = new MbdPacketContainerv1();
-=======
   CaloPacketContainer *mbdpacketcont = findNode::getClass<CaloPacketContainer>(detNode, "MBDPackets");
   if (!mbdpacketcont)
   {
     mbdpacketcont = new CaloPacketContainerv1();
->>>>>>> cb345f9d
     PHIODataNode<PHObject> *newNode = new PHIODataNode<PHObject>(mbdpacketcont, "MBDPackets", "PHObject");
     detNode->addNode(newNode);
   }
