--- conflicted
+++ resolved
@@ -19,10 +19,7 @@
   Fun4AllPrdfInputPoolManager.h \
   Fun4AllPrdfOutputManager.h \
   Fun4AllRolloverFileOutStream.h \
-<<<<<<< HEAD
-=======
   SingleEvtInput.h \
->>>>>>> 97e998a7
   SinglePrdfInput.h
 
 lib_LTLIBRARIES = \
@@ -37,10 +34,7 @@
   Fun4AllPrdfInputPoolManager.cc \
   Fun4AllPrdfOutputManager.cc \
   Fun4AllRolloverFileOutStream.cc \
-<<<<<<< HEAD
-=======
   SingleEvtInput.cc \
->>>>>>> 97e998a7
   SinglePrdfInput.cc
 
 libfun4allraw_la_LIBADD = \
