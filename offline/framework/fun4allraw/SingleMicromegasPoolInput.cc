--- conflicted
+++ resolved
@@ -46,7 +46,6 @@
 //______________________________________________________________
 SingleMicromegasPoolInput::~SingleMicromegasPoolInput()
 {
-<<<<<<< HEAD
   for( const auto& [packet,counts]:m_waveform_count_total )
   {
     const auto& dropped = m_waveform_count_dropped[packet];
@@ -55,13 +54,6 @@
     std::cout << "SingleMicromegasPoolInput::~SingleMicromegasPoolInput - waveform_count_dropped: " << dropped << std::endl;
     std::cout << "SingleMicromegasPoolInput::~SingleMicromegasPoolInput - ratio: " << double(dropped)/counts << std::endl;
     std::cout << std::endl;
-=======
-  if (Verbosity())
-  {
-    std::cout << "SingleMicromegasPoolInput::~SingleMicromegasPoolInput - waveform_count_total: " << m_waveform_count_total << std::endl;
-    std::cout << "SingleMicromegasPoolInput::~SingleMicromegasPoolInput - waveform_count_dropped: " << m_waveform_count_dropped << std::endl;
-    std::cout << "SingleMicromegasPoolInput::~SingleMicromegasPoolInput - ratio: " << double(m_waveform_count_dropped) / m_waveform_count_total << std::endl;
->>>>>>> 841a7935
   }
 }
 
@@ -466,30 +458,20 @@
   auto hm = QAHistManagerDef::getHistoManager();
   assert(hm);
 
-<<<<<<< HEAD
   auto h_packet_stat = dynamic_cast<TH1 *>(hm->getHisto("h_MicromegasBCOQA_packet_stat"));
   h_packet_stat->Fill( "Reference", 1 );
-=======
-  TH1* h_packet = dynamic_cast<TH1*>(hm->getHisto("h_MicromegasBCOQA_npacket_bco"));
-  TH1* h_waveform = dynamic_cast<TH1*>(hm->getHisto("h_MicromegasBCOQA_nwaveform_bco"));
->>>>>>> 841a7935
 
   unsigned int n_waveforms = 0;
   unsigned int n_packets = 0;
   for (uint64_t gtm_bco_loc = gtm_bco - m_NegativeBco; gtm_bco_loc < gtm_bco + m_BcoRange - m_NegativeBco; ++gtm_bco_loc)
   {
     const auto packet_iter = m_BeamClockPacket.find(gtm_bco_loc);
-<<<<<<< HEAD
     if( packet_iter != m_BeamClockPacket.end() )
     {
       for( const auto& packet_id:packet_iter->second )
       { h_packet_stat->Fill( std::to_string(packet_id).c_str(), 1 ); }
 
       h_packet_stat->Fill( "All", packet_iter->second.size() );
-=======
-    if (packet_iter != m_BeamClockPacket.end())
-    {
->>>>>>> 841a7935
       n_packets += packet_iter->second.size();
     }
 
@@ -521,7 +503,6 @@
   auto hm = QAHistManagerDef::getHistoManager();
   assert(hm);
 
-<<<<<<< HEAD
   auto h_npacket_bco_hist = new TH1I( "h_MicromegasBCOQA_npacket_bco", "TPOT Packet Count per GTM BCO; Matching BCO tagger count; GL1 trigger count", 10, 0, 10 );
   auto h_nwaveform_bco_hist = new TH1I( "h_MicromegasBCOQA_nwaveform_bco", "TPOT Waveform Count per GTM BCO; Matching Waveform count; GL1 trigger count", 4100, 0, 4100 );
 
@@ -542,10 +523,4 @@
     h->SetFillColor(kYellow);
     hm->registerHisto(h);
   }
-=======
-  auto h_npacket_bco_hist = new TH1I("h_MicromegasBCOQA_npacket_bco", "TPOT Packet Count per GTM BCO; Packets; A.U.", 10, 0, 10);
-  hm->registerHisto(h_npacket_bco_hist);
-  auto h_nwaveform_bco_hist = new TH1I("h_MicromegasBCOQA_nwaveform_bco", "TPOT Waveform Count per GTM BCO; Waveforms; A.U.", 4100, 0, 4100);
-  hm->registerHisto(h_nwaveform_bco_hist);
->>>>>>> 841a7935
 }