#include "SingleMicromegasPoolInput.h"

#include "Fun4AllStreamingInputManager.h"

#include <ffarawobjects/MicromegasRawHitContainerv1.h>
#include <ffarawobjects/MicromegasRawHitv1.h>

#include <frog/FROG.h>

#include <phool/PHCompositeNode.h>
#include <phool/PHNodeIterator.h>  // for PHNodeIterator
#include <phool/getClass.h>
#include <phool/phool.h>

#include <Event/Event.h>
#include <Event/EventTypes.h>
#include <Event/Eventiterator.h>
#include <Event/fileEventiterator.h>

#include <memory>
#include <set>

namespace
{
  // streamer for lists
  template< class T >
    std::ostream& operator << ( std::ostream& out, const std::list<T>& list )
  {
    if( list.empty() ) out << "{}";
    else
    {
      out << "{ ";
      bool first = true;
      for( const auto& value:list )
      {
        if( !first ) out << ", ";
        out << value;
        first = false;
      }
      out << " }";
    }
    return out;
  }
  
  // minimum number of requested samples
  static constexpr int m_min_req_samples = 5;
  
}

//______________________________________________________________
SingleMicromegasPoolInput::SingleMicromegasPoolInput(const std::string &name)
: SingleStreamingInput(name)
{
  SubsystemEnum(Fun4AllStreamingInputManager::MICROMEGAS);
  plist = new Packet *[10];
}

//______________________________________________________________
SingleMicromegasPoolInput::~SingleMicromegasPoolInput()
{ delete[] plist; }

//______________________________________________________________
void SingleMicromegasPoolInput::FillPool(const unsigned int /*nbclks*/)
{
  if (AllDone())  // no more files and all events read
  { return; }

  while( !GetEventiterator() )  // at startup this is a null pointer
  {
    if (!OpenNextFile())
    {
      AllDone(1);
      return;
    }
  }

  while (GetSomeMoreEvents())
  {
    std::unique_ptr<Event> evt( GetEventiterator()->getNextEvent() );
    while (!evt)
    {
      fileclose();
      if (!OpenNextFile())
      {
        AllDone(1);
        return;
      }

      // get next event
      evt.reset( GetEventiterator()->getNextEvent() );
    }

    if (Verbosity() > 2)
    { std::cout << "Fetching next Event" << evt->getEvtSequence() << std::endl; }

    RunNumber(evt->getRunNumber());
    if (Verbosity() > 1)
    { evt->identify(); }

    if (evt->getEvtType() != DATAEVENT)
<<<<<<< HEAD
    { 
      m_NumSpecialEvents++; 
      continue;
    }
=======
    { m_NumSpecialEvents++; continue;}
>>>>>>> f7c5b4ba

    const int EventSequence = evt->getEvtSequence();
    const int npackets = evt->getPacketList(plist, 10);

    if (npackets == 10)
    { 
      std::cout << "SingleMicromegasPoolInput::FillPool - too many packets" << std::endl;
      exit(1); 
    }

    for (int i = 0; i < npackets; i++)
    {

      // keep pointer to local packet
      auto& packet = plist[i];

      // get packet id
      const auto packet_id = packet->getIdentifier();

      if (Verbosity() > 1)
      { packet->identify(); }

      // loop over taggers
      const int ntagger = packet->lValue(0, "N_TAGGER");
      for (int t = 0; t < ntagger; t++)
      {

        // only store gtm_bco for level1 type of taggers (not ENDDAT)
        const auto is_lvl1 = static_cast<uint8_t>(packet->lValue(t, "IS_LEVEL1_TRIGGER"));
        if( is_lvl1 )
        {
          // get gtm_bco
          const auto gtm_bco = static_cast<uint64_t>(packet->lValue(t, "BCO"));

          // store as available bco for all FEE's bco alignment objects
          for( auto&& bco_alignment:m_bco_alignment_list )
          { bco_alignment.gtm_bco_list.push_back(gtm_bco); }
        }
      }

      // loop over waveforms
      const int nwf = packet->iValue(0, "NR_WF");

      if( Verbosity() )
      {
        std::cout << "SingleMicromegasPoolInput::FillPool -"
          << " packet: " << packet_id
          << " n_lvl1_bco: " << m_bco_alignment_list[0].gtm_bco_list.size()
          << " n_waveform: " << nwf
          << std::endl;

        std::cout << "SingleMicromegasPoolInput::FillPool -"
          << " packet: " << packet_id
          << " bco: " << std::hex << m_bco_alignment_list[0].gtm_bco_list << std::dec
          << std::endl;
      }

      // keep track of orphans
      using fee_pair_t = std::pair< unsigned int, unsigned int>;
      std::set<fee_pair_t> orphans;

      for (int wf = 0; wf < nwf; wf++)
      {

        // get fee id
        const int fee_id = packet->iValue(wf, "FEE");

        // get checksum_error and check
        const auto checksum_error = packet->iValue(wf, "CHECKSUMERROR");
        if( checksum_error ) continue;
        
        // get number of samples and check
        const uint16_t samples = packet->iValue(wf, "SAMPLES");
        if( samples < m_min_req_samples ) continue;
        
        // get fee bco
        const unsigned int fee_bco = packet->iValue(wf, "BCO");

        // get matching gtm bco, from bco alignment object
        uint64_t gtm_bco = 0;
        auto&& bco_alignment = m_bco_alignment_list.at(fee_id);
        if( bco_alignment.fee_bco == fee_bco )
        {
          // assign gtm bco
          gtm_bco = bco_alignment.gtm_bco;

        } else if( !bco_alignment.gtm_bco_list.empty() ) {

          // get first available gtm_bco from list
          gtm_bco = bco_alignment.gtm_bco_list.front();

          if( Verbosity() )
          {
            std::cout << "SingleMicromegasPoolInput::FillPool -"
              << " fee_id: " << fee_id
              << " fee_bco: 0x" << std::hex << fee_bco
              << " gtm_bco: 0x" << gtm_bco
              << std::dec
              << std::endl;
          }

          // store as current gtm/fee bco
          bco_alignment.fee_bco = fee_bco;
          bco_alignment.gtm_bco = gtm_bco;

          // remove from list of availables gtm_bco
          bco_alignment.gtm_bco_list.pop_front();

        } else {

          if( Verbosity() && orphans.insert( std::make_pair( fee_id, fee_bco ) ).second )
          {
            std::cout << "SingleMicromegasPoolInput::FillPool -"
              << " fee_id: " << fee_id
              << " fee_bco: 0x" << std::hex << fee_bco << std::dec
              << " gtm_bco: none"
              << std::endl;
          }

          // skip the waverform
          continue;

        }

        // create new hit
        auto newhit = std::make_unique<MicromegasRawHitv1>();
        newhit->set_bco(fee_bco);
        newhit->set_gtm_bco(gtm_bco);

        // packet id, fee id, channel, etc.
        newhit->set_packetid(packet_id);
        newhit->set_fee(fee_id);
        newhit->set_channel(packet->iValue(wf, "CHANNEL"));
        newhit->set_sampaaddress(packet->iValue(wf, "SAMPAADDRESS"));
        newhit->set_sampachannel(packet->iValue(wf, "CHANNEL"));

        // assign samples
        newhit->set_samples( samples );

        // adc values
        for( uint16_t is =0; is < samples; ++is )
        { newhit->set_adc( is, packet->iValue( wf, is ) ); }

        m_BeamClockFEE[gtm_bco].insert(fee_id);
        m_FEEBclkMap[fee_id] = gtm_bco;
        if (Verbosity() > 2)
        {
          std::cout << "evtno: " << EventSequence
            << ", hits: " << wf
            << ", num waveforms: " << nwf
            << ", bco: 0x" << std::hex << gtm_bco << std::dec
            << ", FEE: " << fee_id << std::endl;
        }

        if (StreamingInputManager())
        { StreamingInputManager()->AddMicromegasRawHit(gtm_bco, newhit.get()); }

        m_MicromegasRawHitMap[gtm_bco].push_back(newhit.release());
        m_BclkStack.insert(gtm_bco);
      }

      // clear all stored bco list
      for( auto&& bco_alignment:m_bco_alignment_list )
      { bco_alignment.gtm_bco_list.clear(); }

      delete packet;
    }
  }
}

//______________________________________________________________
void SingleMicromegasPoolInput::Print(const std::string &what) const
{
  if (what == "ALL" || what == "FEE")
  {
    for (const auto &bcliter : m_BeamClockFEE)
    {
      std::cout << "Beam clock 0x" << std::hex << bcliter.first << std::dec << std::endl;
      for (auto feeiter : bcliter.second)
      {
        std::cout << "FEM: " << feeiter << std::endl;
      }
    }
  }

  if (what == "ALL" || what == "FEEBCLK")
  {
    for (auto bcliter : m_FEEBclkMap)
    {
      std::cout << "FEE" << bcliter.first << " bclk: 0x"
        << std::hex << bcliter.second << std::dec << std::endl;
    }
  }

  if (what == "ALL" || what == "STORAGE")
  {
    for (const auto &bcliter : m_MicromegasRawHitMap)
    {
      std::cout << "Beam clock 0x" << std::hex << bcliter.first << std::dec << std::endl;
      for (auto feeiter : bcliter.second)
      {
        std::cout
          << "fee: " << feeiter->get_fee()
          << " at " << std::hex << feeiter << std::dec
          << std::endl;
      }
    }
  }

  if (what == "ALL" || what == "STACK")
  {
    for( const auto& iter : m_BclkStack)
    {
      std::cout << "stacked bclk: 0x" << std::hex << iter << std::dec << std::endl;
    }
  }
}

//____________________________________________________________________________
void SingleMicromegasPoolInput::CleanupUsedPackets(const uint64_t bclk)
{
  std::vector<uint64_t> toclearbclk;
  for (const auto &iter : m_MicromegasRawHitMap)
  {
    if (iter.first <= bclk)
    {
      for (auto pktiter : iter.second)
      { delete pktiter; }

      toclearbclk.push_back(iter.first);
    } else {
      break;
    }

  }

  for (auto iter : toclearbclk)
  {
    m_BclkStack.erase(iter);
    m_BeamClockFEE.erase(iter);
    m_MicromegasRawHitMap.erase(iter);
  }
}

//_______________________________________________________
void SingleMicromegasPoolInput::ClearCurrentEvent()
{
  uint64_t currentbclk = *m_BclkStack.begin();
  CleanupUsedPackets(currentbclk);
  return;
}

//_______________________________________________________
bool SingleMicromegasPoolInput::GetSomeMoreEvents()
{
  if (AllDone()) return false;
  if (m_MicromegasRawHitMap.empty()) return true;

  uint64_t lowest_bclk = m_MicromegasRawHitMap.begin()->first + m_BcoRange;
  for (auto bcliter : m_FEEBclkMap)
  { if (bcliter.second <= lowest_bclk) return true; }

  return false;
}

//_______________________________________________________
void SingleMicromegasPoolInput::CreateDSTNode(PHCompositeNode *topNode)
{
  PHNodeIterator iter(topNode);
  auto dstNode = dynamic_cast<PHCompositeNode *>(iter.findFirst("PHCompositeNode", "DST"));
  if (! dstNode)
  {
    dstNode = new PHCompositeNode("DST");
    topNode->addNode(dstNode);
  }

  PHNodeIterator iterDst(dstNode);
  auto detNode = dynamic_cast<PHCompositeNode *>(iterDst.findFirst("PHCompositeNode", "MICROMEGAS"));
  if (!detNode)
  {
    detNode = new PHCompositeNode("MICROMEGAS");
    dstNode->addNode(detNode);
  }

  auto container = findNode::getClass<MicromegasRawHitContainer>(detNode,"MICROMEGASRAWHIT");
  if (!container)
  {
    container = new MicromegasRawHitContainerv1();
    auto newNode = new PHIODataNode<PHObject>(container, "MICROMEGASRAWHIT", "PHObject");
    detNode->addNode(newNode);
  }

}

//_______________________________________________________
void SingleMicromegasPoolInput::ConfigureStreamingInputManager()
{
  if (StreamingInputManager())
  {
    StreamingInputManager()->SetMicromegasBcoRange(m_BcoRange);
    StreamingInputManager()->SetMicromegasNegativeBco(m_NegativeBco);
  }
}<|MERGE_RESOLUTION|>--- conflicted
+++ resolved
@@ -98,14 +98,7 @@
     { evt->identify(); }
 
     if (evt->getEvtType() != DATAEVENT)
-<<<<<<< HEAD
-    { 
-      m_NumSpecialEvents++; 
-      continue;
-    }
-=======
     { m_NumSpecialEvents++; continue;}
->>>>>>> f7c5b4ba
 
     const int EventSequence = evt->getEvtSequence();
     const int npackets = evt->getPacketList(plist, 10);
