--- conflicted
+++ resolved
@@ -104,21 +104,6 @@
     {
       exit(1);
     }
-<<<<<<< HEAD
-    bool skipthis = true;
-
-    for (int i = 0; i < npackets; i++)
-    {
-      int numBCOs = plist[i]->iValue(0, "NR_BCOS");
-      for (int j = 0; j < numBCOs; j++)
-      {
-        uint64_t bco = plist[i]->lValue(j, "BCOLIST");
-        if (bco < minBCO)
-        {
-          continue;
-        }
-        skipthis = false;
-=======
     if (m_SkipEarlyEvents)
     {
       for (int i = 0; i < npackets; i++)
@@ -133,7 +118,6 @@
 	  }
 	  m_SkipEarlyEvents = false;
 	}
->>>>>>> de27998e
       }
     }
     if (m_SkipEarlyEvents)
@@ -184,50 +168,11 @@
 
         int numBCOs = pool->iValue(0, "NR_BCOS");
         uint64_t largest_bco = 0;
-<<<<<<< HEAD
-=======
         bool skipthis{true};
->>>>>>> de27998e
         for (int j = 0; j < numBCOs; j++)
         {
           uint64_t bco = pool->lValue(j, "BCOLIST");
           if (largest_bco < bco)
-<<<<<<< HEAD
-          {
-            largest_bco = bco;
-          }
-          if (bco < minBCO)
-          {
-            continue;
-          }
-          skipthis = false;
-          m_BclkStack.insert(bco);
-          m_BclkStackPacketMap[packet_id].insert(bco);
-        }
-        if (skipthis)
-        {
-          if (Verbosity() > 1)
-          {
-            std::cout << "largest bco: 0x" << std::hex << largest_bco << ", minbco 0x" << minBCO
-                      << std::dec << ", evtno: " << EventSequence << std::endl;
-          }
-        }
-        else
-        {
-          int nFEEs = pool->iValue(0, "UNIQUE_FEES");
-          for (int j = 0; j < nFEEs; j++)
-          {
-            int fee = pool->iValue(j, "FEE_ID");
-            int nbcos = pool->iValue(fee, "FEE_BCOS");
-            for (int k = 0; k < nbcos; k++)
-            {
-              auto bco = pool->lValue(fee, k, "BCOVAL");
-              m_FeeGTML1BCOMap[fee].insert(bco);
-            }
-          }
-          for (int j = 0; j < num_hits; j++)
-          {
-=======
           {
             largest_bco = bco;
           }
@@ -251,7 +196,6 @@
         {
           for (int j = 0; j < num_hits; j++)
           {
->>>>>>> de27998e
             uint64_t gtm_bco = pool->lValue(j, "BCO");
             if (gtm_bco < minBCO)
             {
@@ -274,10 +218,6 @@
             newhit->set_full_FPHX(pool->iValue(j, "FULL_FPHX"));
             newhit->set_full_ROC(pool->iValue(j, "FULL_ROC"));
             newhit->set_event_counter(pool->iValue(j, "EVENT_COUNTER"));
-<<<<<<< HEAD
-
-=======
->>>>>>> de27998e
             gtm_bco += m_Rollover[FEE];
 
             if (gtm_bco < m_PreviousClock[FEE])
