#include "SingleInttPoolInput.h"
#include "intt_pool.h"

#include "Fun4AllStreamingInputManager.h"
#include "InputManagerType.h"

#include <ffarawobjects/InttRawHitContainerv2.h>
#include <ffarawobjects/InttRawHitv2.h>

#include <phool/PHCompositeNode.h>
#include <phool/PHIODataNode.h>    // for PHIODataNode
#include <phool/PHNodeIterator.h>  // for PHNodeIterator
#include <phool/getClass.h>

#include <Event/Event.h>
#include <Event/EventTypes.h>
#include <Event/Eventiterator.h>

#include <algorithm>  // for max
#include <cstdint>    // for uint64_t
#include <cstdlib>    // for exit
#include <iostream>   // for operator<<, basic_o...
#include <set>
#include <utility>  // for pair

SingleInttPoolInput::SingleInttPoolInput(const std::string &name)
  : SingleStreamingInput(name)
{
  SubsystemEnum(InputManagerType::INTT);
  plist = new Packet *[1];
  m_rawHitContainerName = "INTTRAWHIT";
}

SingleInttPoolInput::~SingleInttPoolInput()
{
  delete[] plist;
  for (auto iter : poolmap)
  {
    if (Verbosity() > 2)
    {
      std::cout << "deleting intt pool for id  " << (iter.second)->getIdentifier() << std::endl;
    }
    delete (iter.second);
  }
}

void SingleInttPoolInput::FillPool(const uint64_t minBCO)
{
  if (AllDone())  // no more files and all events read
  {
    return;
  }
  while (GetEventiterator() == nullptr)  // at startup this is a null pointer
  {
    if (!OpenNextFile())
    {
      AllDone(1);
      return;
    }
  }

  //  std::set<uint64_t> saved_beamclocks;
  while (GetSomeMoreEvents(0))
  {
    Event *evt = GetEventiterator()->getNextEvent();
    while (!evt)
    {
      fileclose();
      if (!OpenNextFile())
      {
        AllDone(1);
        return;
      }
      evt = GetEventiterator()->getNextEvent();
    }
    if (Verbosity() > 2)
    {
      std::cout << "Fetching next Event" << evt->getEvtSequence() << std::endl;
    }
    RunNumber(evt->getRunNumber());
    if (GetVerbosity() > 1)
    {
      evt->identify();
    }
    // not interested in special events, really
    if (evt->getEvtType() != DATAEVENT)
    {
      m_NumSpecialEvents++;
      if (evt->getEvtType() == ENDRUNEVENT)
      {
        std::cout << "End run flag for INTT found, remaining INTT data is corrupted" << std::endl;
        delete evt;
        AllDone(1);
        return;
      }
      delete evt;
      continue;
    }

    int EventSequence = evt->getEvtSequence();
    int npackets = evt->getPacketList(plist, 1);

    if (npackets > 1)
    {
      exit(1);
    }
    bool skipthis = true;

    for (int i = 0 ; i< npackets; i++)
    {
       int numBCOs = plist[i]->iValue(0, "NR_BCOS");
       for (int j = 0; j < numBCOs; j++)
       {
	 uint64_t bco = plist[i]->lValue(j, "BCOLIST");
	 if (bco < minBCO)
	 {
	   continue;
	 }
	 skipthis = false;
       }
    }
    if (skipthis)
    {
      for (int i = 0 ; i< npackets; i++)
      {
	delete plist[i];
      }
      delete evt;
      continue;
    }
    for (int i = 0; i < npackets; i++)
    {
      if (Verbosity() > 2)
      {
        plist[i]->identify();
      }

      if (poolmap.find(plist[i]->getIdentifier()) == poolmap.end())  // we haven't seen this one yet
      {
        if (Verbosity() > 1)
        {
          std::cout << "starting new intt pool for packet " << plist[i]->getIdentifier() << std::endl;
        }
        poolmap[plist[i]->getIdentifier()] = new intt_pool(1000, 100);
        poolmap[plist[i]->getIdentifier()]->Verbosity(Verbosity());
        poolmap[plist[i]->getIdentifier()]->Name(std::to_string(plist[i]->getIdentifier()));
      }
      poolmap[plist[i]->getIdentifier()]->addPacket(plist[i]);

      delete plist[i];
    }

    delete evt;

    for (auto iter : poolmap)
    {
      intt_pool *pool = iter.second;  // less typing
      auto packet_id = pool->getIdentifier();
      if (pool->depth_ok())
      {
        int num_hits = pool->iValue(0, "NR_HITS");
        if (Verbosity() > 1)
        {
          std::cout << "Number of Hits: " << num_hits << " for packet "
                    << pool->getIdentifier() << std::endl;
        }
<<<<<<< HEAD

        int numBCOs = pool->iValue(0, "NR_BCOS");
        for (int j = 0; j < numBCOs; j++)
        {
          auto bco = pool->lValue(j, "BCOLIST");
          m_BclkStack.insert(bco);

          m_BclkStackPacketMap[packet_id].insert(bco);
        }
        int nFEEs = pool->iValue(0, "UNIQUE_FEES");
        for (int j = 0; j < nFEEs; j++)
        {
          int fee = pool->iValue(j, "FEE_ID");
          int nbcos = pool->iValue(fee, "FEE_BCOS");
          for (int k = 0; k < nbcos; k++)
          {
            auto bco = pool->lValue(fee, k, "BCOVAL");
            m_FeeGTML1BCOMap[fee].insert(bco);
          }
        }
=======
        
       int numBCOs = pool->iValue(0, "NR_BCOS");
       uint64_t largest_bco = 0;
         for (int j = 0; j < numBCOs; j++)
         {
           uint64_t bco = pool->lValue(j, "BCOLIST");
	   if (largest_bco < bco)
	   {
	     largest_bco = bco;
	   }
	   if (bco < minBCO)
	   {
	     continue;
	   }
	   skipthis = false;
           m_BclkStack.insert(bco);
           m_BclkStackPacketMap[packet_id].insert(bco);
         }
	 if (skipthis)
	 {
	   if (Verbosity() > 1)
	   {
	     std::cout << "largest bco: 0x" << std::hex << largest_bco << ", minbco 0x" << minBCO
		       << std::dec << ", evtno: " << EventSequence << std::endl;
	   }
	 }
	 else
	 {
>>>>>>> 1ec67284
        for (int j = 0; j < num_hits; j++)
        {
          uint64_t gtm_bco = pool->lValue(j, "BCO");
	  if (gtm_bco < minBCO)
	  {
	    // std::cout << "dropping hit with bco 0x" << std::hex
	    // 	      << gtm_bco << ", min bco: 0x" << minBCO
	    // 	      << std::endl;
	     continue;
	  }
          InttRawHit *newhit = new InttRawHitv2();
          int FEE = pool->iValue(j, "FEE");
          newhit->set_packetid(pool->getIdentifier());
          newhit->set_fee(FEE);
          newhit->set_bco(gtm_bco);
          newhit->set_adc(pool->iValue(j, "ADC"));
          newhit->set_amplitude(pool->iValue(j, "AMPLITUDE"));
          newhit->set_chip_id(pool->iValue(j, "CHIP_ID"));
          newhit->set_channel_id(pool->iValue(j, "CHANNEL_ID"));
          newhit->set_word(pool->iValue(j, "DATAWORD"));
          newhit->set_FPHX_BCO(pool->iValue(j, "FPHX_BCO"));
          newhit->set_full_FPHX(pool->iValue(j, "FULL_FPHX"));
          newhit->set_full_ROC(pool->iValue(j, "FULL_ROC"));
          newhit->set_event_counter(pool->iValue(j, "EVENT_COUNTER"));

          gtm_bco += m_Rollover[FEE];

          if (gtm_bco < m_PreviousClock[FEE])
          {
            m_Rollover[FEE] += 0x10000000000;
            gtm_bco += 0x10000000000;  // rollover makes sure our bclks are ascending even if we roll over the 40 bit counter
          }
          m_PreviousClock[FEE] = gtm_bco;
          m_BeamClockFEE[gtm_bco].insert(FEE);
          m_FEEBclkMap[FEE] = gtm_bco;
          if (Verbosity() > 2)
          {
            std::cout << "evtno: " << EventSequence
                      << ", hits: " << j
                      << ", nr_hits: " << num_hits
                      << ", FEE: " << FEE
                      << ", bco: 0x" << std::hex << gtm_bco << std::dec
		      << ", min bco: 0x" << std::hex << minBCO << std::dec
                      << ", channel: " << newhit->get_channel_id()
                      << ", evt_counter: " << newhit->get_event_counter() << std::endl;
          }
          if (StreamingInputManager())
          {
            StreamingInputManager()->AddInttRawHit(gtm_bco, newhit);
          }
          m_InttRawHitMap[gtm_bco].push_back(newhit);
        }
	 }
        //	    Print("FEEBCLK");
      }
      pool->next();
    }
  }
}

void SingleInttPoolInput::Print(const std::string &what) const
{
  if (what == "ALL" || what == "FEE")
  {
    for (const auto &bcliter : m_BeamClockFEE)
    {
      std::cout << "Beam clock 0x" << std::hex << bcliter.first << std::dec << std::endl;
      for (auto feeiter : bcliter.second)
      {
        std::cout << "FEM: " << feeiter << std::endl;
      }
    }
  }
  if (what == "ALL" || what == "FEEBCLK")
  {
    std::cout << "Printing last beamclock for every FEE" << std::endl;
    for (auto bcliter : m_FEEBclkMap)
    {
      std::cout << "FEE" << bcliter.first << " bclk: 0x"
                << std::hex << bcliter.second << std::dec << std::endl;
    }
  }
  if (what == "ALL" || what == "STORAGE")
  {
    for (const auto &bcliter : m_InttRawHitMap)
    {
      std::cout << "Beam clock 0x" << std::hex << bcliter.first << std::dec << std::endl;
      for (auto feeiter : bcliter.second)
      {
        std::cout << "fee: " << feeiter->get_fee()
                  << " at " << std::hex << feeiter << std::dec << std::endl;
      }
    }
  }
  if (what == "ALL" || what == "STACK")
  {
    for (auto &[packetid, bclkstack] : m_BclkStackPacketMap)
    {
      for (auto &bclk : bclkstack)
      {
        std::cout << "stacked bclk: 0x" << std::hex << bclk << std::dec << std::endl;
      }
    }
    for (auto iter : m_BclkStack)
    {
      std::cout << "stacked bclk: 0x" << std::hex << iter << std::dec << std::endl;
    }
  }
}

void SingleInttPoolInput::CleanupUsedPackets(const uint64_t bclk)
{
  std::vector<uint64_t> toclearbclk;
  for (const auto &iter : m_InttRawHitMap)
  {
    if (iter.first <= bclk)
    {
      for (auto pktiter : iter.second)
      {
        delete pktiter;
      }
      toclearbclk.push_back(iter.first);
    }
    else
    {
      break;
    }
  }
  for (auto iter : toclearbclk)
  {
    m_BclkStack.erase(iter);
    for (auto &[packetid, bclkstack] : m_BclkStackPacketMap)
    {
      bclkstack.erase(iter);
    }
    m_BeamClockFEE.erase(iter);
    m_InttRawHitMap.erase(iter);
  }
}

bool SingleInttPoolInput::CheckPoolDepth(const uint64_t bclk)
{
  for (auto iter : m_FEEBclkMap)
  {
    if (Verbosity() > 2)
    {
      std::cout << "my bclk 0x" << std::hex << iter.second
                << " req: 0x" << bclk << std::dec << std::endl;
    }
    if (iter.second < bclk)
    {
      if (Verbosity() > 1)
      {
        std::cout << "FEE " << iter.first << " beamclock 0x" << std::hex << iter.second
                  << " smaller than req bclk: 0x" << bclk << std::dec << std::endl;
      }
      return false;
    }
  }
  return true;
}

void SingleInttPoolInput::ClearCurrentEvent()
{
  // called interactively, to get rid of the current event
  uint64_t currentbclk = *(m_BclkStackPacketMap.begin()->second).begin();
  //  std::cout << "clearing bclk 0x" << std::hex << currentbclk << std::dec << std::endl;
  CleanupUsedPackets(currentbclk);
  // m_BclkStack.erase(currentbclk);
  // m_BeamClockFEE.erase(currentbclk);
  return;
}

bool SingleInttPoolInput::GetSomeMoreEvents(const uint64_t ibclk)
{
  if (AllDone())
  {
    return false;
  }
  if (poolmap.empty())
  {
//      std::cout << "GetSomeMoreEvents poolmap empty, ret true" << std::endl;
    return true;
  }
    // for (auto iter : poolmap)
    // {
    //   if (!iter.second->depth_ok())
    //   {
    //   std::cout << "GetSomeMoreEvents depth not ok, ret true" << std::endl;
    // 	return true;
    //   }
    // }
  uint64_t localbclk = ibclk;
  if (ibclk == 0)
  {
    if (m_InttRawHitMap.empty())
    {
//      std::cout << "GetSomeMoreEvents hitmap empty, ret true" << std::endl;
      return true;
    }
    localbclk = m_InttRawHitMap.begin()->first;
  }

  std::set<int> toerase;
  for (auto bcliter : m_FEEBclkMap)
  {
    if (bcliter.second <= localbclk)
    {
      uint64_t highest_bclk = m_InttRawHitMap.rbegin()->first;
      if ((highest_bclk - m_InttRawHitMap.begin()->first) < MaxBclkDiff())
      {
        // std::cout << "FEE " << bcliter.first << " bclk: "
        // 		<< std::hex << bcliter.second << ", req: " << localbclk
        // 		<< std::dec << std::endl;
        return true;
      }
      else
      {
        std::cout << PHWHERE << Name() << ": erasing FEE " << bcliter.first
                  << " with stuck bclk: 0x" << std::hex << bcliter.second
                  << " current bco range: 0x" << m_InttRawHitMap.begin()->first
                  << ", to: 0x" << highest_bclk << ", delta: " << std::dec
                  << (highest_bclk - m_InttRawHitMap.begin()->first)
                  << std::dec << std::endl;
        toerase.insert(bcliter.first);
      }
    }
  }
  for (auto iter : toerase)
  {
    m_FEEBclkMap.erase(iter);
  }
//  std::cout << "GetSomeMoreEvents ret false" << std::endl;
  return false;
}

void SingleInttPoolInput::CreateDSTNode(PHCompositeNode *topNode)
{
  PHNodeIterator iter(topNode);
  PHCompositeNode *dstNode = dynamic_cast<PHCompositeNode *>(iter.findFirst("PHCompositeNode", "DST"));
  if (!dstNode)
  {
    dstNode = new PHCompositeNode("DST");
    topNode->addNode(dstNode);
  }
  PHNodeIterator iterDst(dstNode);
  PHCompositeNode *detNode = dynamic_cast<PHCompositeNode *>(iterDst.findFirst("PHCompositeNode", "INTT"));
  if (!detNode)
  {
    detNode = new PHCompositeNode("INTT");
    dstNode->addNode(detNode);
  }
  InttRawHitContainer *intthitcont = findNode::getClass<InttRawHitContainer>(detNode, m_rawHitContainerName);
  if (!intthitcont)
  {
    intthitcont = new InttRawHitContainerv2();
    PHIODataNode<PHObject> *newNode = new PHIODataNode<PHObject>(intthitcont, m_rawHitContainerName, "PHObject");
    detNode->addNode(newNode);
  }
}
//_______________________________________________________

void SingleInttPoolInput::ConfigureStreamingInputManager()
{
  if (StreamingInputManager())
  {
    StreamingInputManager()->SetInttBcoRange(m_BcoRange);
    StreamingInputManager()->SetInttNegativeBco(m_NegativeBco);
  }
}<|MERGE_RESOLUTION|>--- conflicted
+++ resolved
@@ -164,28 +164,6 @@
           std::cout << "Number of Hits: " << num_hits << " for packet "
                     << pool->getIdentifier() << std::endl;
         }
-<<<<<<< HEAD
-
-        int numBCOs = pool->iValue(0, "NR_BCOS");
-        for (int j = 0; j < numBCOs; j++)
-        {
-          auto bco = pool->lValue(j, "BCOLIST");
-          m_BclkStack.insert(bco);
-
-          m_BclkStackPacketMap[packet_id].insert(bco);
-        }
-        int nFEEs = pool->iValue(0, "UNIQUE_FEES");
-        for (int j = 0; j < nFEEs; j++)
-        {
-          int fee = pool->iValue(j, "FEE_ID");
-          int nbcos = pool->iValue(fee, "FEE_BCOS");
-          for (int k = 0; k < nbcos; k++)
-          {
-            auto bco = pool->lValue(fee, k, "BCOVAL");
-            m_FeeGTML1BCOMap[fee].insert(bco);
-          }
-        }
-=======
         
        int numBCOs = pool->iValue(0, "NR_BCOS");
        uint64_t largest_bco = 0;
@@ -214,7 +192,6 @@
 	 }
 	 else
 	 {
->>>>>>> 1ec67284
         for (int j = 0; j < num_hits; j++)
         {
           uint64_t gtm_bco = pool->lValue(j, "BCO");
