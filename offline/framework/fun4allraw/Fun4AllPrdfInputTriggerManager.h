--- conflicted
+++ resolved
@@ -58,12 +58,6 @@
   int MoveCemcToNodeTree();
   void AddCemcPacket(int eventno, CaloPacket *pkt);
   int FillGl1();
-<<<<<<< HEAD
-  void AddGl1Packet(int eventno, Gl1Packet *gl1pkt);
-  int FillMbd();
-  void AddMbdPacket(int eventno, MbdPacket *mbdpkt);
-  void AddHcalPacket(int eventno, CaloPacket *pkt);
-=======
   int MoveGl1ToNodeTree();
   void AddGl1Packet(int eventno, Gl1Packet *gl1pkt);
   int FillMbd();
@@ -77,7 +71,6 @@
   void AddZdcPacket(int eventno, CaloPacket *pkt);
   void DetermineReferenceEventNumber();
 
->>>>>>> cb345f9d
  private:
 
   struct SinglePrdfInputInfo
@@ -88,19 +81,11 @@
   struct Gl1PacketInfo
   {
     std::vector<Gl1Packet *> Gl1PacketVector;
-<<<<<<< HEAD
-    unsigned int EventFoundCounter = 0;
-=======
     unsigned int EventFoundCounter {0};
->>>>>>> cb345f9d
   };
 
   struct MbdPacketInfo
   {
-<<<<<<< HEAD
-    std::vector<MbdPacket *> MbdPacketVector;
-    unsigned int EventFoundCounter = 0;
-=======
     std::vector<CaloPacket *> MbdPacketVector;
     unsigned int EventFoundCounter {0};
   };
@@ -109,15 +94,11 @@
   {
     std::vector<CaloPacket *> CemcPacketVector;
     unsigned int EventFoundCounter {0};
->>>>>>> cb345f9d
   };
 
   struct HcalPacketInfo
   {
     std::vector<CaloPacket *> HcalPacketVector;
-<<<<<<< HEAD
-    unsigned int EventFoundCounter = 0;
-=======
     unsigned int EventFoundCounter {0};
   };
 
@@ -125,44 +106,31 @@
   {
     std::vector<CaloPacket *> ZdcPacketVector;
     unsigned int EventFoundCounter {0};
->>>>>>> cb345f9d
   };
 
   int m_RunNumber{0};
   int m_RefEventNo {std::numeric_limits<int>::min()};
   bool m_gl1_registered_flag{false};
   bool m_mbd_registered_flag{false};
-<<<<<<< HEAD
-  bool m_hcal_registered_flag{false};
-=======
   bool m_cemc_registered_flag{false};
   bool m_hcal_registered_flag{false};
   bool m_zdc_registered_flag{false};
->>>>>>> cb345f9d
   unsigned int m_PoolDepth = 100;
   std::vector<SinglePrdfInput *> m_PrdfInputVector;
   std::vector<SingleTriggerInput *> m_TriggerInputVector;
   std::vector<SingleTriggerInput *> m_Gl1InputVector;
   std::vector<SingleTriggerInput *> m_MbdInputVector;
-<<<<<<< HEAD
-  std::vector<SingleTriggerInput *> m_HcalInputVector;
-=======
   std::vector<SingleTriggerInput *> m_CemcInputVector;
   std::vector<SingleTriggerInput *> m_HcalInputVector;
   std::vector<SingleTriggerInput *> m_ZdcInputVector;
->>>>>>> cb345f9d
   SyncObject *m_SyncObject = nullptr;
   PHCompositeNode *m_topNode = nullptr;
   SinglePrdfInput *m_RefPrdfInput = nullptr;
   std::map<int, Gl1PacketInfo> m_Gl1PacketMap;
   std::map<int, MbdPacketInfo> m_MbdPacketMap;
-<<<<<<< HEAD
-  std::map<int, HcalPacketInfo> m_HcalPacketMap;
-=======
   std::map<int, CemcPacketInfo> m_CemcPacketMap;
   std::map<int, HcalPacketInfo> m_HcalPacketMap;
   std::map<int, ZdcPacketInfo> m_ZdcPacketMap;
->>>>>>> cb345f9d
   std::map<int, int> m_DroppedPacketMap;
   std::map<int, std::vector<std::pair<int, SinglePrdfInput *>>> m_ClockCounters;
   std::map<int, int> m_RefClockCounters;
