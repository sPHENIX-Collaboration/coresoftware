#ifndef FUN4ALLRAW_INPUTMANAGERTYPES_H
#define FUN4ALLRAW_INPUTMANAGERTYPES_H

namespace InputManagerType
{
  enum enu_subsystem
  {
    MVTX = 1,
    INTT = 2,
    TPC = 3,
    MICROMEGAS = 4,
    GL1 = 5,
    MBD = 6,
<<<<<<< HEAD
    HCAL = 7
=======
    HCAL = 7,
    CEMC = 8,
    ZDC = 9
>>>>>>> cb345f9d
  };

}

#endif<|MERGE_RESOLUTION|>--- conflicted
+++ resolved
@@ -11,13 +11,9 @@
     MICROMEGAS = 4,
     GL1 = 5,
     MBD = 6,
-<<<<<<< HEAD
-    HCAL = 7
-=======
     HCAL = 7,
     CEMC = 8,
     ZDC = 9
->>>>>>> cb345f9d
   };
 
 }
