--- conflicted
+++ resolved
@@ -32,13 +32,9 @@
 
   //! true if matching information is verified
   bool is_verified() const
-<<<<<<< HEAD
-  { return m_verified_from_modebits||m_verified_from_data; }
-=======
   {
     return m_verified_from_modebits || m_verified_from_data;
   }
->>>>>>> c0621549
 
   //! get predicted fee_bco from gtm_bco
   std::optional<uint32_t> get_predicted_fee_bco(uint64_t) const;
