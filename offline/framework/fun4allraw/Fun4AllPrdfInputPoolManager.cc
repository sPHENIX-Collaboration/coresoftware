#include "Fun4AllPrdfInputPoolManager.h"

#include "SinglePrdfInput.h"

#include <fun4all/Fun4AllInputManager.h>  // for Fun4AllInputManager
#include <fun4all/Fun4AllReturnCodes.h>
#include <fun4all/Fun4AllServer.h>
#include <fun4all/Fun4AllSyncManager.h>
#include <fun4all/Fun4AllUtils.h>

#include <ffaobjects/SyncObject.h>  // for SyncObject
#include <ffaobjects/SyncObjectv1.h>

#include <frog/FROG.h>

#include <phool/PHCompositeNode.h>
#include <phool/PHDataNode.h>
#include <phool/PHNode.h>          // for PHNode
#include <phool/PHNodeIterator.h>  // for PHNodeIterator
#include <phool/PHObject.h>        // for PHObject
#include <phool/phool.h>           // for PHWHERE

#include <Event/A_Event.h>
#include <Event/Event.h>
#include <Event/Eventiterator.h>  // for Eventiterator
#include <Event/fileEventiterator.h>
#include <Event/oEvent.h>

#include <cassert>
#include <cstdlib>
#include <iostream>  // for operator<<, basic_ostream, endl
#include <utility>   // for pair

Fun4AllPrdfInputPoolManager::Fun4AllPrdfInputPoolManager(const std::string &name, const std::string &prdfnodename, const std::string &topnodename)
  : Fun4AllInputManager(name, prdfnodename, topnodename)
  , m_SyncObject(new SyncObjectv1())
  , m_PrdfNodeName(prdfnodename)
{
  Fun4AllServer *se = Fun4AllServer::instance();
  m_topNode = se->topNode(TopNodeName());
  PHNodeIterator iter(m_topNode);
  PHDataNode<Event> *PrdfNode = dynamic_cast<PHDataNode<Event> *>(iter.findFirst("PHDataNode", m_PrdfNodeName));
  if (!PrdfNode)
  {
    PHDataNode<Event> *newNode = new PHDataNode<Event>(m_Event, m_PrdfNodeName, "Event");
    m_topNode->addNode(newNode);
  }
  oph = new oEvent(workmem, 4 * 1024 * 1024, 1, 1, 1);
  return;
}

Fun4AllPrdfInputPoolManager::~Fun4AllPrdfInputPoolManager()
{
  if (IsOpen())
  {
    fileclose();
  }
  delete m_SyncObject;
<<<<<<< HEAD
=======
  for (auto iter : m_PrdfInputVector)
  {
    delete iter;
  }
  for (auto pktinfoiter : m_PacketMap)
  {
    for (auto &pktiter : pktinfoiter.second.PacketVector)
    {
      delete pktiter;
    }
  }
  delete oph;
>>>>>>> 97e998a7
}

int Fun4AllPrdfInputPoolManager::run(const int /*nevents*/)
{
<<<<<<< HEAD
  for (auto iter : m_PrdfInputVector)
  {
    iter->FillPool();
    m_RunNumber = iter->RunNumber();
  }
  SetRunNumber(m_RunNumber);
  std::cout << "next event is " << m_PacketMap.begin()->first << std::endl;
  auto pktinfoiter = m_PacketMap.begin();
  oph->prepare_next(pktinfoiter->first, m_RunNumber);
  for (auto &pktiter : pktinfoiter->second.PacketVector)
  {
    oph->addPacket(pktiter);
  }
  m_Event = new A_Event(workmem);
  m_Event->identify();
  PHNodeIterator iter(m_topNode);
  PHDataNode<Event> *PrdfNode = dynamic_cast<PHDataNode<Event> *>(iter.findFirst("PHDataNode", m_PrdfNodeName));
  PrdfNode->setData(m_Event);
  m_PacketMap.erase(pktinfoiter);
  for (auto prdfiter : m_PrdfInputVector)
  {
    prdfiter->UsedOneEvent();
  }
=======
  if (m_PacketMap.size() < 5)
  {
    for (auto iter : m_PrdfInputVector)
    {
      iter->FillPool(5);
      m_RunNumber = iter->RunNumber();
    }
    SetRunNumber(m_RunNumber);
  }

  if(m_PacketMap.empty())
  {
    std::cout << "we are done" << std::endl;
    return -1;
  }
//  std::cout << "next event is " << m_PacketMap.begin()->first << std::endl;
  auto pktinfoiter = m_PacketMap.begin();
  oph->prepare_next(pktinfoiter->first, m_RunNumber);
  for (auto &pktiter : pktinfoiter->second.PacketVector)
  {
    oph->addPacket(pktiter);
  }
  m_Event = new A_Event(workmem);
  if (Verbosity() > 1)
  {
    m_Event->identify();
  }
  PHNodeIterator iter(m_topNode);
  PHDataNode<Event> *PrdfNode = dynamic_cast<PHDataNode<Event> *>(iter.findFirst("PHDataNode", m_PrdfNodeName));
  PrdfNode->setData(m_Event);
  for (auto &pktiter : pktinfoiter->second.PacketVector)
  {
    delete pktiter;
  }
  m_PacketMap.erase(pktinfoiter);
>>>>>>> 97e998a7

  return 0;
  // readagain:
  //   if (!IsOpen())
  //   {
  //     if (FileListEmpty())
  //     {
  //       if (Verbosity() > 0)
  //       {
  //         std::cout << Name() << ": No Input file open" << std::endl;
  //       }
  //       return -1;
  //     }
  //     else
  //     {
  //       if (OpenNextFile())
  //       {
  //         std::cout << Name() << ": No Input file from filelist opened" << std::endl;
  //         return -1;
  //       }
  //     }
  //   }
  //   if (Verbosity() > 3)
  //   {
  //     std::cout << "Getting Event from " << Name() << std::endl;
  //   }
  // // Fill Event combiner
  //   unsigned int watermark = m_EventCombiner.size();
  //   if (watermark < m_LowWaterMark)
  //   {
  //     for (unsigned int i = watermark; i < m_CombinerDepth; i++)
  //     {
  //       Event *evt = m_EventIterator->getNextEvent();
  //       std::cout << "Filling combiner with event " << evt->getEvtSequence() << std::endl;
  //       m_EventCombiner.insert(std::make_pair(evt->getEvtSequence(), evt));
  //     }
  //   }
  //   //  std::cout << "running event " << nevents << std::endl;
  //   PHNodeIterator iter(m_topNode);
  //   PHDataNode<Event> *PrdfNode = dynamic_cast<PHDataNode<Event> *>(iter.findFirst("PHDataNode", m_PrdfNodeName));
  //   if (m_SaveEvent)  // if an event was pushed back, copy saved pointer and reset m_SaveEvent pointer
  //   {
  //     m_Event = m_SaveEvent;
  //     m_SaveEvent = nullptr;
  //     m_EventsThisFile--;
  //     m_EventsTotal--;
  //   }
  //   else
  //   {
  //     m_Event = m_EventCombiner.begin()->second;
  //   }
  //   PrdfNode->setData(m_Event);
  //   if (!m_Event)
  //   {
  //     fileclose();
  //     goto readagain;
  //   }
  //   if (Verbosity() > 1)
  //   {
  //     std::cout << Name() << " PRDF run " << m_Event->getRunNumber() << ", evt no: " << m_Event->getEvtSequence() << std::endl;
  //   }
  //   m_EventsTotal++;
  //   m_EventsThisFile++;
  //   SetRunNumber(m_Event->getRunNumber());
  //   MySyncManager()->PrdfEvents(m_EventsThisFile);
  //   MySyncManager()->SegmentNumber(m_Segment);
  //   MySyncManager()->CurrentEvent(m_Event->getEvtSequence());
  //   m_SyncObject->EventCounter(m_EventsThisFile);
  //   m_SyncObject->SegmentNumber(m_Segment);
  //   m_SyncObject->RunNumber(m_Event->getRunNumber());
  //   m_SyncObject->EventNumber(m_Event->getEvtSequence());
  //   // check if the local SubsysReco discards this event
  //   if (RejectEvent() != Fun4AllReturnCodes::EVENT_OK)
  //   {
  //     ResetEvent();
  //     goto readagain;
  //   }
  //  return 0;
}

int Fun4AllPrdfInputPoolManager::fileclose()
{
  for (auto iter : m_PrdfInputVector)
  {
    delete iter;
  }
  m_PrdfInputVector.clear();
  return 0;
}

void Fun4AllPrdfInputPoolManager::Print(const std::string &what) const
{
  Fun4AllInputManager::Print(what);
  return;
}

int Fun4AllPrdfInputPoolManager::ResetEvent()
{
  PHNodeIterator iter(m_topNode);
  PHDataNode<Event> *PrdfNode = dynamic_cast<PHDataNode<Event> *>(iter.findFirst("PHDataNode", m_PrdfNodeName));
  PrdfNode->setData(nullptr);  // set pointer in Node to nullptr before deleting it
  delete m_Event;
  m_Event = nullptr;
  //  m_SyncObject->Reset();
  return 0;
}

int Fun4AllPrdfInputPoolManager::PushBackEvents(const int /*i*/)
{
  return 0;
  // PushBackEvents is supposedly pushing events back on the stack which works
  // easily with root trees (just grab a different entry) but hard in these HepMC ASCII files.
  // A special case is when the synchronization fails and we need to only push back a single
  // event. In this case we save the m_Event pointer as m_SaveEvent which is used in the run method
  // instead of getting the next event.
  // if (i > 0)
  // {
  //   if (i == 1 && m_Event)  // check on m_Event pointer makes sure it is not done from the cmd line
  //   {
  //     m_SaveEvent = m_Event;
  //     return 0;
  //   }
  //   std::cout << PHWHERE << Name()
  //        << " Fun4AllPrdfInputPoolManager cannot push back " << i << " events into file"
  //        << std::endl;
  //   return -1;
  // }
  // if (!m_EventIterator)
  // {
  //   std::cout << PHWHERE << Name()
  //        << " no file open" << std::endl;
  //   return -1;
  // }
  // // Skipping events is implemented as
  // // pushing a negative number of events on the stack, so in order to implement
  // // the skipping of events we read -i events.
  // int nevents = -i;  // negative number of events to push back -> skip num events
  // int errorflag = 0;
  // while (nevents > 0 && !errorflag)
  // {
  //   m_Event = m_EventIterator->getNextEvent();
  //   if (!m_Event)
  //   {
  //     std::cout << "Error after skipping " << i - nevents
  //          << " file exhausted?" << std::endl;
  //     errorflag = -1;
  //     fileclose();
  //   }
  //   else
  //   {
  //     if (Verbosity() > 3)
  //     {
  //       std::cout << "Skipping evt no: " << m_Event->getEvtSequence() << std::endl;
  //     }
  //   }
  //   delete m_Event;
  //   m_Event = nullptr;
  //   nevents--;
  // }
  // return errorflag;
}

int Fun4AllPrdfInputPoolManager::GetSyncObject(SyncObject **mastersync)
{
  // here we copy the sync object from the current file to the
  // location pointed to by mastersync. If mastersync is a 0 pointer
  // the syncobject is cloned. If mastersync allready exists the content
  // of syncobject is copied
  if (!(*mastersync))
  {
    if (m_SyncObject)
    {
      *mastersync = dynamic_cast<SyncObject *>(m_SyncObject->CloneMe());
      assert(*mastersync);
    }
  }
  else
  {
    *(*mastersync) = *m_SyncObject;  // copy syncobject content
  }
  return Fun4AllReturnCodes::SYNC_OK;
}

int Fun4AllPrdfInputPoolManager::SyncIt(const SyncObject *mastersync)
{
  if (!mastersync)
  {
    std::cout << PHWHERE << Name() << " No MasterSync object, cannot perform synchronization" << std::endl;
    std::cout << "Most likely your first file does not contain a SyncObject and the file" << std::endl;
    std::cout << "opened by the Fun4AllDstInputManager with Name " << Name() << " has one" << std::endl;
    std::cout << "Change your macro and use the file opened by this input manager as first input" << std::endl;
    std::cout << "and you will be okay. Fun4All will not process the current configuration" << std::endl
              << std::endl;
    return Fun4AllReturnCodes::SYNC_FAIL;
  }
  int iret = m_SyncObject->Different(mastersync);
  if (iret)
  {
    std::cout << "big problem" << std::endl;
    exit(1);
  }
  return Fun4AllReturnCodes::SYNC_OK;
}

std::string Fun4AllPrdfInputPoolManager::GetString(const std::string &what) const
{
  if (what == "PRDFNODENAME")
  {
    return m_PrdfNodeName;
  }
  return "";
}

SinglePrdfInput *Fun4AllPrdfInputPoolManager::AddPrdfInputFile(const std::string &filenam)
{
<<<<<<< HEAD
  FROG frog;
  std::string fname = frog.location(filenam);
  if (Verbosity() > 0)
  {
    std::cout << Name() << ": opening file " << filenam << std::endl;
  }
  SinglePrdfInput *prdfin = new SinglePrdfInput("PRDFIN_" + std::to_string(m_PrdfInputVector.size()), this);
  prdfin->AddPrdfInputFile(filenam);
=======
  SinglePrdfInput *prdfin = new SinglePrdfInput("PRDFIN_" + std::to_string(m_PrdfInputVector.size()), this);
  prdfin->AddFile(filenam);
  m_PrdfInputVector.push_back(prdfin);
  return m_PrdfInputVector.back();
}

SinglePrdfInput *Fun4AllPrdfInputPoolManager::AddPrdfInputList(const std::string &filenam)
{
  SinglePrdfInput *prdfin = new SinglePrdfInput("PRDFIN_" + std::to_string(m_PrdfInputVector.size()), this);
  prdfin->AddListFile(filenam);
>>>>>>> 97e998a7
  m_PrdfInputVector.push_back(prdfin);
  return m_PrdfInputVector.back();
}

void Fun4AllPrdfInputPoolManager::AddPacket(const int evtno, Packet *p)
{
<<<<<<< HEAD
  std::cout << "Adding packet " << p->getIdentifier() << " to event no " << evtno << std::endl;
=======
  if (Verbosity() > 1)
  {
    std::cout << "Adding packet " << p->getIdentifier() << " to event no " << evtno << std::endl;
  }
>>>>>>> 97e998a7
  m_PacketMap[evtno].PacketVector.push_back(p);
}

void Fun4AllPrdfInputPoolManager::UpdateEventFoundCounter(const int evtno)
{
  m_PacketMap[evtno].EventFoundCounter++;
}<|MERGE_RESOLUTION|>--- conflicted
+++ resolved
@@ -56,8 +56,6 @@
     fileclose();
   }
   delete m_SyncObject;
-<<<<<<< HEAD
-=======
   for (auto iter : m_PrdfInputVector)
   {
     delete iter;
@@ -70,36 +68,10 @@
     }
   }
   delete oph;
->>>>>>> 97e998a7
 }
 
 int Fun4AllPrdfInputPoolManager::run(const int /*nevents*/)
 {
-<<<<<<< HEAD
-  for (auto iter : m_PrdfInputVector)
-  {
-    iter->FillPool();
-    m_RunNumber = iter->RunNumber();
-  }
-  SetRunNumber(m_RunNumber);
-  std::cout << "next event is " << m_PacketMap.begin()->first << std::endl;
-  auto pktinfoiter = m_PacketMap.begin();
-  oph->prepare_next(pktinfoiter->first, m_RunNumber);
-  for (auto &pktiter : pktinfoiter->second.PacketVector)
-  {
-    oph->addPacket(pktiter);
-  }
-  m_Event = new A_Event(workmem);
-  m_Event->identify();
-  PHNodeIterator iter(m_topNode);
-  PHDataNode<Event> *PrdfNode = dynamic_cast<PHDataNode<Event> *>(iter.findFirst("PHDataNode", m_PrdfNodeName));
-  PrdfNode->setData(m_Event);
-  m_PacketMap.erase(pktinfoiter);
-  for (auto prdfiter : m_PrdfInputVector)
-  {
-    prdfiter->UsedOneEvent();
-  }
-=======
   if (m_PacketMap.size() < 5)
   {
     for (auto iter : m_PrdfInputVector)
@@ -135,7 +107,6 @@
     delete pktiter;
   }
   m_PacketMap.erase(pktinfoiter);
->>>>>>> 97e998a7
 
   return 0;
   // readagain:
@@ -351,16 +322,6 @@
 
 SinglePrdfInput *Fun4AllPrdfInputPoolManager::AddPrdfInputFile(const std::string &filenam)
 {
-<<<<<<< HEAD
-  FROG frog;
-  std::string fname = frog.location(filenam);
-  if (Verbosity() > 0)
-  {
-    std::cout << Name() << ": opening file " << filenam << std::endl;
-  }
-  SinglePrdfInput *prdfin = new SinglePrdfInput("PRDFIN_" + std::to_string(m_PrdfInputVector.size()), this);
-  prdfin->AddPrdfInputFile(filenam);
-=======
   SinglePrdfInput *prdfin = new SinglePrdfInput("PRDFIN_" + std::to_string(m_PrdfInputVector.size()), this);
   prdfin->AddFile(filenam);
   m_PrdfInputVector.push_back(prdfin);
@@ -371,21 +332,16 @@
 {
   SinglePrdfInput *prdfin = new SinglePrdfInput("PRDFIN_" + std::to_string(m_PrdfInputVector.size()), this);
   prdfin->AddListFile(filenam);
->>>>>>> 97e998a7
   m_PrdfInputVector.push_back(prdfin);
   return m_PrdfInputVector.back();
 }
 
 void Fun4AllPrdfInputPoolManager::AddPacket(const int evtno, Packet *p)
 {
-<<<<<<< HEAD
-  std::cout << "Adding packet " << p->getIdentifier() << " to event no " << evtno << std::endl;
-=======
   if (Verbosity() > 1)
   {
     std::cout << "Adding packet " << p->getIdentifier() << " to event no " << evtno << std::endl;
   }
->>>>>>> 97e998a7
   m_PacketMap[evtno].PacketVector.push_back(p);
 }
 
