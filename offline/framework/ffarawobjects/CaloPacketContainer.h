--- conflicted
+++ resolved
@@ -18,16 +18,13 @@
   virtual unsigned int get_npackets() { return 0; }
   virtual CaloPacket *getPacket(unsigned int) { return nullptr; }
   virtual CaloPacket *getPacketbyId(int) { return nullptr; }
-<<<<<<< HEAD
   virtual void setEvtSequence(const int) {return;}
   virtual int getEvtSequence() const {return std::numeric_limits<int>::min();}
   virtual void setStatus(const unsigned int) {return;}
   virtual unsigned int getStatus() const {return 0;}
+  virtual void deletePacketAt(int) {return;}
+  virtual void deletePacket(CaloPacket *) {return;}
 
-=======
-  virtual void deletePacketAt(int) {}
-  virtual void deletePacket(CaloPacket *) {}
->>>>>>> 919c7b62
  private:
   ClassDefOverride(CaloPacketContainer, 1)
 };
