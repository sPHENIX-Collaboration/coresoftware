--- conflicted
+++ resolved
@@ -30,16 +30,13 @@
   unsigned int get_npackets() override;
   CaloPacket *getPacket(unsigned int index) override;
   CaloPacket *getPacketbyId(int id) override;
-<<<<<<< HEAD
   void setEvtSequence(const int i) override {eventno = i;}
   int getEvtSequence() const override {return eventno;}
   void setStatus(const unsigned int ui) override {status = ui;}
   unsigned int getStatus() const override {return status;}
-
-=======
   void deletePacketAt(int index) override;
   void deletePacket(CaloPacket *packet) override;
->>>>>>> 919c7b62
+
  private:
   TClonesArray *CaloPacketsTCArray{nullptr};
   int eventno{std::numeric_limits<int>::min()};
