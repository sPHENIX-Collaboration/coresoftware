#include "Gl1Packetv3.h"

#include <phool/phool.h>

#include <iomanip>

void Gl1Packetv3::Reset()
{
  Gl1Packetv2::Reset();
  GTMAllBusyVector = 0;
  return;
}

void Gl1Packetv3::identify(std::ostream &os) const
{
  os << "Gl1Packetv3: " << std::endl;
  os << "Id: " << getIdentifier() << std::endl;
  os << "EvtSeq: " << getEvtSequence() << std::endl;
  os << "BCO: 0x" << std::hex << getBCO() << std::dec << std::endl;
  os << "bunch number: " << getBunchNumber() << std::endl;
  return;
}

void Gl1Packetv3::FillFrom(const Gl1Packet *pkt)
{
  Gl1Packetv2::FillFrom(pkt);
  setGTMAllBusyVector(pkt->getGTMAllBusyVector());
<<<<<<< HEAD
  for (int i = 0; i < 64; i++)
  {
    for (int j = 0; j < 3; j++)
    {
      setScaler(i, j, pkt->lValue(i, j));
    }
  }
  std::string gl1p_names[3]{"GL1PRAW", "GL1PLIVE", "GL1PSCALED"};
  for (int i = 0; i < 16; i++)
  {
    for (int j = 0; j < 3; j++)
    {
      setGl1pScaler(i, j, pkt->lValue(i, gl1p_names[j]));
    }
  }
  OfflinePacketv1::FillFrom(pkt);
}

long long Gl1Packetv3::lValue(const int i, const std::string &what) const
{
  if (what == "GTMAllBusyVector")
  {
    return getGTMAllBusyVector();
  }
  return Gl1Packetv2::lValue(i, what);
=======
>>>>>>> 019de272
}

void Gl1Packetv3::dump(std::ostream &os) const
{
  os << "packet nr:       " << Gl1Packetv2::iValue(0) << std::endl;
  os << "Beam Clock:      "
     << "0x" << std::hex << Gl1Packetv2::lValue(0, "BCO") << std::dec << "   " << lValue(0, "BCO") << std::endl;
  os << "Trigger Input:   "
     << "0x" << std::hex << lValue(0, "TriggerInput") << std::dec << "   " << lValue(0, "TriggerInput") << std::endl;
  os << "Live Vector:     "
     << "0x" << std::hex << lValue(0, "LiveVector") << std::dec << "   " << lValue(0, "LiveVector") << std::endl;
  os << "Scaled Vector:   "
     << "0x" << std::hex << lValue(0, "ScaledVector") << std::dec << "   " << lValue(0, "ScaledVector") << std::endl;
  os << "GTM Busy Vector: "
     << "0x" << std::hex << lValue(0, "GTMBusyVector") << std::dec << "   " << lValue(0, "GTMBusyVector") << std::endl;
  os << "GTM All Busy Vector: "
     << "0x" << std::hex << lValue(0, "GTMAllBusyVector") << std::dec << "   " << lValue(0, "GTMAllBusyVector") << std::endl;
  os << "Bunch Number:    " << lValue(0, "BunchNumber") << std::endl
     << std::endl;
  os << "Trg #                  raw              live              scaled" << std::endl;
  os << "----------------------------------------------------------------" << std::endl;

  int i;

  for (i = 0; i < 64; i++)
  {
    if (Gl1Packetv2::lValue(i, 0) || Gl1Packetv2::lValue(i, 1) || Gl1Packetv2::lValue(i, 2))
    {
      os << std::setw(3) << i << "    ";
      os << " " << std::setw(18) << Gl1Packetv2::lValue(i, 0)
         << " " << std::setw(18) << Gl1Packetv2::lValue(i, 1)
         << " " << std::setw(18) << Gl1Packetv2::lValue(i, 2)
         << std::endl;
    }
  }
  os << std::endl;
  os << "Gl1P #                raw              live              scaled" << std::endl;
  os << "----------------------------------------------------------------" << std::endl;

  for (i = 0; i < 16; i++)
  {
    if (lValue(i, "GL1PRAW") || lValue(i, "GL1PLIVE") || lValue(i, "GL1PSCALED"))
    {
      os << std::setw(3) << i << "    ";
      os << " " << std::setw(18) << lValue(i, "GL1PRAW")
         << " " << std::setw(18) << lValue(i, "GL1PLIVE")
         << " " << std::setw(18) << lValue(i, "GL1PSCALED")
         << std::endl;
    }
  }
  os << std::endl;
}<|MERGE_RESOLUTION|>--- conflicted
+++ resolved
@@ -25,39 +25,11 @@
 {
   Gl1Packetv2::FillFrom(pkt);
   setGTMAllBusyVector(pkt->getGTMAllBusyVector());
-<<<<<<< HEAD
-  for (int i = 0; i < 64; i++)
-  {
-    for (int j = 0; j < 3; j++)
-    {
-      setScaler(i, j, pkt->lValue(i, j));
-    }
-  }
-  std::string gl1p_names[3]{"GL1PRAW", "GL1PLIVE", "GL1PSCALED"};
-  for (int i = 0; i < 16; i++)
-  {
-    for (int j = 0; j < 3; j++)
-    {
-      setGl1pScaler(i, j, pkt->lValue(i, gl1p_names[j]));
-    }
-  }
-  OfflinePacketv1::FillFrom(pkt);
-}
-
-long long Gl1Packetv3::lValue(const int i, const std::string &what) const
-{
-  if (what == "GTMAllBusyVector")
-  {
-    return getGTMAllBusyVector();
-  }
-  return Gl1Packetv2::lValue(i, what);
-=======
->>>>>>> 019de272
 }
 
 void Gl1Packetv3::dump(std::ostream &os) const
 {
-  os << "packet nr:       " << Gl1Packetv2::iValue(0) << std::endl;
+  os << "packet nr:       " << iValue(0) << std::endl;
   os << "Beam Clock:      "
      << "0x" << std::hex << Gl1Packetv2::lValue(0, "BCO") << std::dec << "   " << lValue(0, "BCO") << std::endl;
   os << "Trigger Input:   "
@@ -79,12 +51,12 @@
 
   for (i = 0; i < 64; i++)
   {
-    if (Gl1Packetv2::lValue(i, 0) || Gl1Packetv2::lValue(i, 1) || Gl1Packetv2::lValue(i, 2))
+    if (lValue(i, 0) || lValue(i, 1) || lValue(i, 2))
     {
       os << std::setw(3) << i << "    ";
-      os << " " << std::setw(18) << Gl1Packetv2::lValue(i, 0)
-         << " " << std::setw(18) << Gl1Packetv2::lValue(i, 1)
-         << " " << std::setw(18) << Gl1Packetv2::lValue(i, 2)
+      os << " " << std::setw(18) << lValue(i, 0)
+         << " " << std::setw(18) << lValue(i, 1)
+         << " " << std::setw(18) << lValue(i, 2)
          << std::endl;
     }
   }
