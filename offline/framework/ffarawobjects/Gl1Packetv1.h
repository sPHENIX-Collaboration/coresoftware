--- conflicted
+++ resolved
@@ -6,34 +6,16 @@
 #include <array>
 #include <limits>
 
-<<<<<<< HEAD
-class  Gl1Packetv1: public Gl1Packet
-  {
-
-public:
-    Gl1Packetv1() = default;
-    ~Gl1Packetv1() override = default;
-=======
 class Gl1Packetv1 : public Gl1Packet
 {
  public:
   Gl1Packetv1() = default;
   ~Gl1Packetv1() override = default;
->>>>>>> cb345f9d
 
   void Reset() override;
   void identify(std::ostream &os = std::cout) const override;
   void FillFrom(const Gl1Packet *pkt) override;
 
-<<<<<<< HEAD
-  void setBunchNumber(const char bn) override {bunchnumber = bn;}
-  char getBunchNumber() const override {return bunchnumber;}
-
-  protected:
-  char bunchnumber {std::numeric_limits<char>::min()};
-private:
-  ClassDefOverride(Gl1Packetv1,1)
-=======
   void setPacketNumber(const unsigned int i) override { packet_nr = i; }
   unsigned int getPacketNumber() const override { return packet_nr; }
 
@@ -60,7 +42,6 @@
 
  private:
   ClassDefOverride(Gl1Packetv1, 1)
->>>>>>> cb345f9d
 };
 
 #endif