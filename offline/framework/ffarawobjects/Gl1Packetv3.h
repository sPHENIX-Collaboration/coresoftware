--- conflicted
+++ resolved
@@ -19,11 +19,6 @@
   void setGTMAllBusyVector(const uint64_t i) override { GTMAllBusyVector = i; }
   uint64_t getGTMAllBusyVector() const override { return GTMAllBusyVector; }
 
-<<<<<<< HEAD
-  long long lValue(const int /*i*/, const std::string &what) const override;
-
-=======
->>>>>>> 019de272
   void dump(std::ostream &os = std::cout) const override;
 
  private:
