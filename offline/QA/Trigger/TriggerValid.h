--- conflicted
+++ resolved
@@ -41,50 +41,11 @@
   void Trigger(const std::string& name) { trigger = name; }
 
   void set_debug(bool debug) { m_debug = debug; }
-<<<<<<< HEAD
-  void set_onlyLL1(bool ll1) {m_onlyLL1 = ll1;}
-=======
-
->>>>>>> 93df1fbd
  private:
   int Getpeaktime(TH1* h);
 
   bool m_debug{0};
   std::string trigger;
-<<<<<<< HEAD
-  std::string outfilename;
-  bool m_onlyLL1{0};
-  Fun4AllHistoManager* hm{nullptr};
-  TFile* outfile{nullptr};
-
-  TH2F* h_emu_emcal_twr_frequency{nullptr};
-  TH2F* h_emu_emcal_2x2_frequency{nullptr};
-  TH2F* h_emu_emcal_8x8_frequency{nullptr};
-  TH2F* h_emu_ihcal_twr_frequency{nullptr};
-  TH2F* h_emu_ihcal_2x2_frequency{nullptr};
-  TH2F* h_emu_ohcal_twr_frequency{nullptr};
-  TH2F* h_emu_ohcal_2x2_frequency{nullptr};
-  TH2F* h_emu_hcal_2x2_frequency{nullptr};
-
-  TH2F* h_emu_jet_frequency{nullptr};
-  TH2F* h_emu_photon_frequency{nullptr};
-
-  TH2F* h_emcal_ll1_2x2_frequency{nullptr};
-  TH2F* h_emcal_ll1_8x8_frequency{nullptr};
-  TH2F* h_hcal_ll1_2x2_frequency{nullptr};
-  TH2F* h_jet_ll1_frequency{nullptr};
-
-  TProfile2D* h_emu_emcal_twr_avg_out{nullptr};
-  TProfile2D* h_emu_emcal_2x2_avg_out{nullptr};
-  TProfile2D* h_emu_emcal_4x4_avg_out{nullptr};
-  TProfile2D* h_emu_emcal_8x8_avg_out{nullptr};
-  TProfile2D* h_emu_ihcal_twr_avg_out{nullptr};
-  TProfile2D* h_emu_ihcal_2x2_avg_out{nullptr};
-  TProfile2D* h_emu_ohcal_twr_avg_out{nullptr};
-  TProfile2D* h_emu_ohcal_2x2_avg_out{nullptr};
-  TProfile2D* h_emu_hcal_2x2_avg_out{nullptr};
-=======
->>>>>>> 93df1fbd
 
   int _eventcounter{0};
   int _range{1};
