#include "TriggerValid.h"

// Trigger includes
#include <calobase/TowerInfo.h>
#include <calobase/TowerInfoContainer.h>
#include <calobase/TowerInfoDefs.h>
#include <calotrigger/LL1Out.h>
#include <calotrigger/LL1Outv1.h>
#include <calotrigger/TriggerDefs.h>
#include <calotrigger/TriggerPrimitive.h>
#include <calotrigger/TriggerPrimitiveContainer.h>
#include <calotrigger/TriggerPrimitiveContainerv1.h>
#include <calotrigger/TriggerPrimitivev1.h>
#include <fun4all/Fun4AllHistoManager.h>
#include <fun4all/Fun4AllReturnCodes.h>

#include <phool/getClass.h>
#include <phool/phool.h>  // for PHWHERE
#include <qautils/QAHistManagerDef.h>

#include <TFile.h>
#include <TH1.h>
#include <TH2.h>
#include <TLorentzVector.h>
#include <TNtuple.h>
#include <TProfile2D.h>
#include <TSystem.h>
#include <TTree.h>

#include <cmath>     // for log10, pow, sqrt, abs, M_PI
#include <iostream>  // for operator<<, endl, basic_...
#include <limits>
#include <map>  // for operator!=, _Rb_tree_con...
#include <string>
#include <utility>  // for pair

TriggerValid::TriggerValid(const std::string& name)
  : SubsysReco(name)
  , trigger("JET")
{
  m_onlyLL1 = false;
}

TriggerValid::~TriggerValid() = default;

int TriggerValid::Init(PHCompositeNode* /*unused*/)
{
  auto hm = QAHistManagerDef::getHistoManager();
  assert(hm);
  // create and register your histos (all types) here

  if (m_debug)
  {
    std::cout << "In TriggerValid::Init" << std::endl;
  }

<<<<<<< HEAD
  h_hcal_ll1_2x2_frequency = new TH2F("h_hcal_ll1_2x2_frequency", ";#eta;#phi", 12, 0, 24, 32, 0, 64);

  h_jet_ll1_frequency = new TH2F("h_jet_frequency", ";#eta;#phi", 9, 0, 9, 32, 0, 32);

  h_emu_emcal_2x2_avg_out = new TProfile2D("h_emu_emcal_2x2_avg_out", ";#eta;#phi", 48, 0, 96, 128, 0, 256);
  h_emu_emcal_8x8_avg_out = new TProfile2D("h_emu_emcal_8x8_avg_out", ";#eta;#phi", 12, 0, 96, 32, 0, 256);

  h_emu_ihcal_2x2_avg_out = new TProfile2D("h_emu_ihcal_2x2_avg_out", ";#eta;#phi", 12, 0, 24, 32, 0, 64);
  h_emu_ohcal_2x2_avg_out = new TProfile2D("h_emu_ohcal_2x2_avg_out", ";#eta;#phi", 12, 0, 24, 32, 0, 64);
  h_emu_hcal_2x2_avg_out = new TProfile2D("h_emu_hcal_2x2_avg_out", ";#eta;#phi", 12, 0, 24, 32, 0, 64);

  h_emu_jet_avg_out = new TProfile2D("h_emu_jet_avg_out", ";#eta;#phi", 9, 0, 9, 32, 0, 32);
  h_emu_photon_avg_out = new TProfile2D("h_emu_photon_avg_out", ";#eta;#phi", 12, 0, 12, 32, 0, 32);

  h_emcal_ll1_2x2_avg_out = new TProfile2D("h_emcal_ll1_2x2_avg_out", ";#eta;#phi", 48, 0, 96, 128, 0, 256);
  h_emcal_ll1_8x8_avg_out = new TProfile2D("h_emcal_ll1_8x8_avg_out", ";#eta;#phi", 12, 0, 96, 32, 0, 256);

  h_hcal_ll1_2x2_avg_out = new TProfile2D("h_hcal_ll1_2x2_avg_out", ";#eta;#phi", 12, 0, 24, 32, 0, 64);

  h_jet_ll1_avg_out = new TProfile2D("h_jet_ll1_avg_out", ";#eta;#phi", 9, 0, 9, 32, 0, 32);

  h_emcal_2x2_energy_lutsum = new TH2F("h_emcal_2x2_energy_lutsum",";Energy [GeV];LUT output", 100, 0, 10,128, 0, 128);
  h_emcal_8x8_energy_lutsum = new TH2F("h_emcal_8x8_energy_lutsum",";Energy [GeV];LUT output", 100, 0, 10, 64, 0, 64);
  h_hcal_2x2_energy_lutsum = new TH2F("h_hcal_2x2_energy_lutsum",";Energy [GeV];LUT output", 100, 0, 10, 64, 0, 64);
  h_jet_energy_lutsum = new TH2F("h_jet_energy_lutsum",";Energy [GeV];LUT output", 100, 0, 10, 64, 0, 64);

  h_match_emcal = new TProfile2D("h_match_emcal", ";#eta;#phi",48, 0, 48, 128, 0, 128); 
  h_match_emcal_ll1 = new TProfile2D("h_match_emcal_ll1", ";#eta;#phi",12, 0, 12, 32, 0, 32); 
  h_match_hcal_ll1 = new TProfile2D("h_match_hcal_ll1", ";#eta;#phi",12, 0, 12, 32, 0, 32); 
  h_match_jet_ll1 = new TProfile2D("h_match_jet_ll1", ";#eta;#phi",9, 0, 9, 32, 0, 32); 
=======
  auto h_emu_emcal_2x2_frequency = new TH2F("h_emu_emcal_2x2_frequency", ";#eta;#phi", 48, 0, 96, 128, 0, 256);
  hm->registerHisto(h_emu_emcal_2x2_frequency);
  auto h_emu_emcal_8x8_frequency = new TH2F("h_emu_emcal_8x8_frequency", ";#eta;#phi", 12, 0, 96, 32, 0, 256);
  hm->registerHisto(h_emu_emcal_8x8_frequency);
  auto h_emu_ihcal_2x2_frequency = new TH2F("h_emu_ihcal_2x2_frequency", ";#eta;#phi", 12, 0, 24, 32, 0, 64);
  hm->registerHisto(h_emu_ihcal_2x2_frequency);
  auto h_emu_ohcal_2x2_frequency = new TH2F("h_emu_ohcal_2x2_frequency", ";#eta;#phi", 12, 0, 24, 32, 0, 64);
  hm->registerHisto(h_emu_ohcal_2x2_frequency);
  auto h_emu_hcal_2x2_frequency = new TH2F("h_emu_hcal_2x2_frequency", ";#eta;#phi", 12, 0, 24, 32, 0, 64);
  hm->registerHisto(h_emu_hcal_2x2_frequency);
  auto h_emu_jet_frequency = new TH2F("h_emu_jet_frequency", ";#eta;#phi", 9, 0, 9, 32, 0, 32);
  hm->registerHisto(h_emu_jet_frequency);
  auto h_emcal_ll1_2x2_frequency = new TH2F("h_emcal_ll1_2x2_frequency", ";#eta;#phi", 48, 0, 96, 128, 0, 256);
  hm->registerHisto(h_emcal_ll1_2x2_frequency);
  auto h_emcal_ll1_8x8_frequency = new TH2F("h_emcal_ll1_8x8_frequency", ";#eta;#phi", 12, 0, 96, 32, 0, 256);
  hm->registerHisto(h_emcal_ll1_8x8_frequency);
  auto h_hcal_ll1_2x2_frequency = new TH2F("h_hcal_ll1_2x2_frequency", ";#eta;#phi", 12, 0, 24, 64, 0, 64);
  hm->registerHisto(h_hcal_ll1_2x2_frequency);
  auto h_jet_ll1_frequency = new TH2F("h_jet_frequency", ";#eta;#phi", 9, 0, 9, 32, 0, 32);
  hm->registerHisto(h_jet_ll1_frequency);
  auto h_emu_emcal_2x2_avg_out = new TProfile2D("h_emu_emcal_2x2_avg_out", ";#eta;#phi", 48, 0, 96, 128, 0, 256);
  hm->registerHisto(h_emu_emcal_2x2_avg_out);
  auto h_emu_emcal_8x8_avg_out = new TProfile2D("h_emu_emcal_8x8_avg_out", ";#eta;#phi", 12, 0, 96, 32, 0, 256);
  hm->registerHisto(h_emu_emcal_8x8_avg_out);
  auto h_emu_ihcal_2x2_avg_out = new TProfile2D("h_emu_ihcal_2x2_avg_out", ";#eta;#phi", 12, 0, 24, 32, 0, 64);
  hm->registerHisto(h_emu_ihcal_2x2_avg_out);
  auto h_emu_ohcal_2x2_avg_out = new TProfile2D("h_emu_ohcal_2x2_avg_out", ";#eta;#phi", 12, 0, 24, 32, 0, 64);
  hm->registerHisto(h_emu_ohcal_2x2_avg_out);
  auto h_emu_hcal_2x2_avg_out = new TProfile2D("h_emu_hcal_2x2_avg_out", ";#eta;#phi", 12, 0, 24, 64, 0, 64);
  hm->registerHisto(h_emu_hcal_2x2_avg_out);
  auto h_emu_jet_avg_out = new TProfile2D("h_emu_jet_avg_out", ";#eta;#phi", 9, 0, 9, 32, 0, 32);
  hm->registerHisto(h_emu_jet_avg_out);
  auto h_emu_photon_avg_out = new TProfile2D("h_emu_photon_avg_out", ";#eta;#phi", 12, 0, 12, 32, 0, 32);
  hm->registerHisto(h_emu_photon_avg_out);
  auto h_emcal_ll1_2x2_avg_out = new TProfile2D("h_emcal_ll1_2x2_avg_out", ";#eta;#phi", 48, 0, 96, 128, 0, 256);
  hm->registerHisto(h_emcal_ll1_2x2_avg_out);
  auto h_emcal_ll1_8x8_avg_out = new TProfile2D("h_emcal_ll1_8x8_avg_out", ";#eta;#phi", 12, 0, 96, 32, 0, 256);
  hm->registerHisto(h_emcal_ll1_8x8_avg_out);
  auto h_hcal_ll1_2x2_avg_out = new TProfile2D("h_hcal_ll1_2x2_avg_out", ";#eta;#phi", 12, 0, 24, 64, 0, 64);
  hm->registerHisto(h_hcal_ll1_2x2_avg_out);
  auto h_jet_ll1_avg_out = new TProfile2D("h_jet_ll1_avg_out", ";#eta;#phi", 9, 0, 9, 32, 0, 32);
  hm->registerHisto(h_jet_ll1_avg_out);
  auto h_emcal_2x2_energy_lutsum = new TH2F("h_emcal_2x2_energy_lutsum", ";Energy [GeV];LUT output", 100, 0, 10, 128, 0, 128);
  hm->registerHisto(h_emcal_2x2_energy_lutsum);
  auto h_emcal_8x8_energy_lutsum = new TH2F("h_emcal_8x8_energy_lutsum", ";Energy [GeV];LUT output", 100, 0, 10, 64, 0, 64);
  hm->registerHisto(h_emcal_8x8_energy_lutsum);
  auto h_hcal_2x2_energy_lutsum = new TH2F("h_hcal_2x2_energy_lutsum", ";Energy [GeV];LUT output", 100, 0, 10, 64, 0, 64);
  hm->registerHisto(h_hcal_2x2_energy_lutsum);
  auto h_jet_energy_lutsum = new TH2F("h_jet_energy_lutsum", ";Energy [GeV];LUT output", 100, 0, 10, 64, 0, 64);
  hm->registerHisto(h_jet_energy_lutsum);
  auto h_match_emcal = new TProfile2D("h_match_emcal", ";#eta;#phi", 48, 0, 48, 128, 0, 128);
  hm->registerHisto(h_match_emcal);
  auto h_match_emcal_ll1 = new TProfile2D("h_match_emcal_ll1", ";#eta;#phi", 12, 0, 12, 32, 0, 32);
  hm->registerHisto(h_match_emcal_ll1);
  auto h_match_hcal_ll1 = new TProfile2D("h_match_hcal_ll1", ";#eta;#phi", 12, 0, 12, 32, 0, 32);
  hm->registerHisto(h_match_hcal_ll1);
  auto h_match_jet_ll1 = new TProfile2D("h_match_jet_ll1", ";#eta;#phi", 9, 0, 9, 32, 0, 32);
  hm->registerHisto(h_match_jet_ll1);
>>>>>>> 93df1fbd

  if (m_debug)
  {
    std::cout << "Leaving TriggerValid::Init" << std::endl;
  }
  return 0;
}

int TriggerValid::process_event(PHCompositeNode* topNode)
{
  _eventcounter++;

  process_towers(topNode);

  return Fun4AllReturnCodes::EVENT_OK;
}

int TriggerValid::process_towers(PHCompositeNode* topNode)
{
  if (m_debug)
  {
    std::cout << _eventcounter << std::endl;
  }

  TowerInfoContainer* towers_emcal = findNode::getClass<TowerInfoContainer>(topNode, "TOWERINFO_CALIB_CEMC");

  TowerInfoContainer* towers_hcalin = findNode::getClass<TowerInfoContainer>(topNode, "TOWERINFO_CALIB_HCALIN");

  TowerInfoContainer* towers_hcalout = findNode::getClass<TowerInfoContainer>(topNode, "TOWERINFO_CALIB_HCALOUT");

  LL1Out* ll1out_trigger = findNode::getClass<LL1Out>(topNode, "LL1OUT_JET");

  LL1Out* ll1out_raw_trigger = findNode::getClass<LL1Out>(topNode, "LL1OUT_RAW_JET");

  TriggerPrimitiveContainer* trigger_primitives_raw_emcal = findNode::getClass<TriggerPrimitiveContainer>(topNode, "TRIGGERPRIMITIVES_RAW_EMCAL");

  TriggerPrimitiveContainer* trigger_primitives_raw_emcal_ll1 = findNode::getClass<TriggerPrimitiveContainer>(topNode, "TRIGGERPRIMITIVES_RAW_EMCAL_LL1");

  TriggerPrimitiveContainer* trigger_primitives_raw_trigger = findNode::getClass<TriggerPrimitiveContainer>(topNode, "TRIGGERPRIMITIVES_RAW_JET");

  //  TriggerPrimitiveContainer* trigger_primitives_trigger = findNode::getClass<TriggerPrimitiveContainer>(topNode, "TRIGGERPRIMITIVES_JET");

  TriggerPrimitiveContainer* trigger_primitives_emcal = findNode::getClass<TriggerPrimitiveContainer>(topNode, "TRIGGERPRIMITIVES_EMCAL");

  TriggerPrimitiveContainer* trigger_primitives_emcal_ll1 = findNode::getClass<TriggerPrimitiveContainer>(topNode, "TRIGGERPRIMITIVES_EMCAL_LL1");

  TriggerPrimitiveContainer* trigger_primitives_hcalin = findNode::getClass<TriggerPrimitiveContainer>(topNode, "TRIGGERPRIMITIVES_HCALIN");

  TriggerPrimitiveContainer* trigger_primitives_hcalout = findNode::getClass<TriggerPrimitiveContainer>(topNode, "TRIGGERPRIMITIVES_HCALOUT");

  TriggerPrimitiveContainer* trigger_primitives_hcal_ll1 = findNode::getClass<TriggerPrimitiveContainer>(topNode, "TRIGGERPRIMITIVES_HCAL_LL1");

  auto hm = QAHistManagerDef::getHistoManager();
  assert(hm);
  auto h_emu_emcal_2x2_frequency = dynamic_cast<TH2*>(hm->getHisto("h_emu_emcal_2x2_frequency"));
  auto h_emu_emcal_8x8_frequency = dynamic_cast<TH2*>(hm->getHisto("h_emu_emcal_8x8_frequency"));
  auto h_emu_ihcal_2x2_frequency = dynamic_cast<TH2*>(hm->getHisto("h_emu_ihcal_2x2_frequency"));
  auto h_emu_ohcal_2x2_frequency = dynamic_cast<TH2*>(hm->getHisto("h_emu_ohcal_2x2_frequency"));
  auto h_emu_hcal_2x2_frequency = dynamic_cast<TH2*>(hm->getHisto("h_emu_hcal_2x2_frequency"));
  auto h_emu_jet_frequency = dynamic_cast<TH2*>(hm->getHisto("h_emu_jet_frequency"));
  auto h_emcal_ll1_2x2_frequency = dynamic_cast<TH2*>(hm->getHisto("h_emcal_ll1_2x2_frequency"));
  auto h_emcal_ll1_8x8_frequency = dynamic_cast<TH2*>(hm->getHisto("h_emcal_ll1_8x8_frequency"));
  auto h_hcal_ll1_2x2_frequency = dynamic_cast<TH2*>(hm->getHisto("h_hcal_ll1_2x2_frequency"));
  auto h_jet_ll1_frequency = dynamic_cast<TH2*>(hm->getHisto("h_jet_frequency"));
  auto h_emu_emcal_2x2_avg_out = dynamic_cast<TProfile2D*>(hm->getHisto("h_emu_emcal_2x2_avg_out"));
  auto h_emu_emcal_8x8_avg_out = dynamic_cast<TProfile2D*>(hm->getHisto("h_emu_emcal_8x8_avg_out"));
  auto h_emu_ihcal_2x2_avg_out = dynamic_cast<TProfile2D*>(hm->getHisto("h_emu_ihcal_2x2_avg_out"));
  auto h_emu_ohcal_2x2_avg_out = dynamic_cast<TProfile2D*>(hm->getHisto("h_emu_ohcal_2x2_avg_out"));
  auto h_emu_hcal_2x2_avg_out = dynamic_cast<TProfile2D*>(hm->getHisto("h_emu_hcal_2x2_avg_out"));
  auto h_emu_jet_avg_out = dynamic_cast<TProfile2D*>(hm->getHisto("h_emu_jet_avg_out"));
  auto h_emcal_ll1_2x2_avg_out = dynamic_cast<TProfile2D*>(hm->getHisto("h_emcal_ll1_2x2_avg_out"));
  auto h_emcal_ll1_8x8_avg_out = dynamic_cast<TProfile2D*>(hm->getHisto("h_emcal_ll1_8x8_avg_out"));
  auto h_hcal_ll1_2x2_avg_out = dynamic_cast<TProfile2D*>(hm->getHisto("h_hcal_ll1_2x2_avg_out"));
  auto h_jet_ll1_avg_out = dynamic_cast<TProfile2D*>(hm->getHisto("h_jet_ll1_avg_out"));
  auto h_emcal_2x2_energy_lutsum = dynamic_cast<TH2*>(hm->getHisto("h_emcal_2x2_energy_lutsum"));
  auto h_emcal_8x8_energy_lutsum = dynamic_cast<TH2*>(hm->getHisto("h_emcal_8x8_energy_lutsum"));
  auto h_hcal_2x2_energy_lutsum = dynamic_cast<TH2*>(hm->getHisto("h_hcal_2x2_energy_lutsum"));
  auto h_jet_energy_lutsum = dynamic_cast<TH2*>(hm->getHisto("h_jet_energy_lutsum"));
  auto h_match_emcal = dynamic_cast<TProfile2D*>(hm->getHisto("h_match_emcal"));
  auto h_match_hcal_ll1 = dynamic_cast<TProfile2D*>(hm->getHisto("h_match_hcal_ll1"));
  auto h_match_jet_ll1 = dynamic_cast<TProfile2D*>(hm->getHisto("h_match_jet_ll1"));

  std::map<TriggerDefs::TriggerSumKey, unsigned int> v_emcal_ll1_2x2 = {};
  std::map<TriggerDefs::TriggerSumKey, unsigned int> v_emcal_emu_2x2 = {};

  std::map<TriggerDefs::TriggerSumKey, unsigned int> v_emcal_ll1_8x8 = {};
  std::map<TriggerDefs::TriggerSumKey, unsigned int> v_emcal_emu_8x8 = {};

  std::map<TriggerDefs::TriggerSumKey, unsigned int> v_hcal_ll1_2x2 = {};
  std::map<TriggerDefs::TriggerSumKey, unsigned int> v_hcal_emu_2x2 = {};

  std::map<TriggerDefs::TriggerSumKey, unsigned int> v_jet_ll1 = {};
  std::map<TriggerDefs::TriggerSumKey, unsigned int> v_jet_emu = {};

  if (trigger_primitives_raw_emcal)
  {
    TriggerPrimitiveContainerv1::Range range = trigger_primitives_raw_emcal->getTriggerPrimitives();
    for (TriggerPrimitiveContainerv1::Iter iter = range.first; iter != range.second; ++iter)
    {
      TriggerPrimitive* trigger_primitive = (*iter).second;
      TriggerPrimitivev1::Range srange = trigger_primitive->getSums();
      for (TriggerPrimitive::Iter siter = srange.first; siter != srange.second; ++siter)
      {
        std::vector<unsigned int>* sum = (*siter).second;
        std::vector<unsigned int>::iterator it = max_element(sum->begin(), sum->end());
        unsigned int summ = 0;
        unsigned int sumk = (*siter).first;

        if (it != sum->end())
        {
          summ = (*it);
        }

        uint16_t sum_phi = TriggerDefs::getSumPhiId(sumk) + 4 * TriggerDefs::getPrimitivePhiId_from_TriggerSumKey(sumk);
        uint16_t sum_eta = TriggerDefs::getSumEtaId(sumk) + 4 * TriggerDefs::getPrimitiveEtaId_from_TriggerSumKey(sumk);

        if (summ)
        {
          float i2x2x = h_emcal_ll1_2x2_frequency->GetXaxis()->GetBinCenter(sum_eta + 1);
          float i2x2y = h_emcal_ll1_2x2_frequency->GetYaxis()->GetBinCenter(sum_phi + 1);
          h_emcal_ll1_2x2_frequency->Fill(i2x2x, i2x2y, 1);
          h_emcal_ll1_2x2_avg_out->Fill(i2x2x, i2x2y, summ);
        }
        v_emcal_ll1_2x2[sumk] = summ;
      }
    }
  }

  if (trigger_primitives_raw_emcal_ll1)
  {
    TriggerPrimitiveContainerv1::Range range = trigger_primitives_raw_emcal_ll1->getTriggerPrimitives();
    for (TriggerPrimitiveContainerv1::Iter iter = range.first; iter != range.second; ++iter)
    {
      TriggerPrimitive* trigger_primitive = (*iter).second;
      TriggerPrimitivev1::Range srange = trigger_primitive->getSums();
      for (TriggerPrimitive::Iter siter = srange.first; siter != srange.second; ++siter)
      {
        std::vector<unsigned int>* sum = (*siter).second;
        std::vector<unsigned int>::iterator it = max_element(sum->begin(), sum->end());
        unsigned int summ = 0;
        unsigned int sumk = (*siter).first;

        if (it != sum->end())
        {
          summ = (*it);
        }

        uint16_t sum_phi = TriggerDefs::getSumPhiId(sumk) + 2 * TriggerDefs::getPrimitivePhiId_from_TriggerSumKey(sumk);
        uint16_t sum_eta = TriggerDefs::getSumEtaId(sumk);

        if (summ)
        {
          float i2x2x = h_emcal_ll1_8x8_frequency->GetXaxis()->GetBinCenter(sum_eta + 1);
          float i2x2y = h_emcal_ll1_8x8_frequency->GetYaxis()->GetBinCenter(sum_phi + 1);
          h_emcal_ll1_8x8_frequency->Fill(i2x2x, i2x2y, 1);
          h_emcal_ll1_8x8_avg_out->Fill(i2x2x, i2x2y, summ);
        }
        v_emcal_ll1_8x8[sumk] = summ;
      }
    }
  }

  if (trigger_primitives_raw_trigger)
  {
    TriggerPrimitiveContainerv1::Range range = trigger_primitives_raw_trigger->getTriggerPrimitives();
    for (TriggerPrimitiveContainerv1::Iter iter = range.first; iter != range.second; ++iter)
    {
      TriggerPrimitive* trigger_primitive = (*iter).second;
      TriggerPrimitivev1::Range srange = trigger_primitive->getSums();
      for (TriggerPrimitive::Iter siter = srange.first; siter != srange.second; ++siter)
      {
        std::vector<unsigned int>* sum = (*siter).second;
        std::vector<unsigned int>::iterator it = max_element(sum->begin(), sum->end());
        unsigned int summ = 0;
        unsigned int sumk = (*siter).first;

        if (it != sum->end())
        {
          summ = (*it);
        }

        uint16_t sum_phi = TriggerDefs::getSumPhiId(sumk) + 4 * TriggerDefs::getPrimitivePhiId_from_TriggerSumKey(sumk);
        uint16_t sum_eta = TriggerDefs::getSumEtaId(sumk) + 4 * TriggerDefs::getPrimitiveEtaId_from_TriggerSumKey(sumk);

        if (summ)
        {
          float i2x2x = h_hcal_ll1_2x2_frequency->GetXaxis()->GetBinCenter(sum_eta + 1);
          float i2x2y = h_hcal_ll1_2x2_frequency->GetYaxis()->GetBinCenter(sum_phi + 1);
          h_hcal_ll1_2x2_frequency->Fill(i2x2x, i2x2y, 1);
          h_hcal_ll1_2x2_avg_out->Fill(i2x2x, i2x2y, summ);
        }
        v_hcal_ll1_2x2[sumk] = summ;
      }
    }
  }

  if (trigger_primitives_emcal)
  {
    TriggerPrimitiveContainerv1::Range range = trigger_primitives_emcal->getTriggerPrimitives();
    for (TriggerPrimitiveContainerv1::Iter iter = range.first; iter != range.second; ++iter)
    {
      TriggerPrimitive* trigger_primitive = (*iter).second;
      TriggerPrimitivev1::Range srange = trigger_primitive->getSums();
      for (TriggerPrimitive::Iter siter = srange.first; siter != srange.second; ++siter)
      {
        std::vector<unsigned int>* sum = (*siter).second;
        std::vector<unsigned int>::iterator it = max_element(sum->begin(), sum->end());
        unsigned int summ = 0;
        unsigned int sumk = (*siter).first;

        if (it != sum->end())
        {
          summ = (*it);
        }

        uint16_t sum_phi = TriggerDefs::getSumPhiId(sumk) + 4 * TriggerDefs::getPrimitivePhiId_from_TriggerSumKey(sumk);
        uint16_t sum_eta = TriggerDefs::getSumEtaId(sumk) + 4 * TriggerDefs::getPrimitiveEtaId_from_TriggerSumKey(sumk);

        if (summ)
        {
          float i2x2x = h_emu_emcal_2x2_frequency->GetXaxis()->GetBinCenter(sum_eta + 1);
          float i2x2y = h_emu_emcal_2x2_frequency->GetYaxis()->GetBinCenter(sum_phi + 1);
          h_emu_emcal_2x2_frequency->Fill(i2x2x, i2x2y, 1);
          h_emu_emcal_2x2_avg_out->Fill(i2x2x, i2x2y, summ);
        }
        v_emcal_emu_2x2[sumk] = summ;
      }
    }
  }

  if (trigger_primitives_emcal_ll1)
  {
    TriggerPrimitiveContainerv1::Range range = trigger_primitives_emcal_ll1->getTriggerPrimitives();
    for (TriggerPrimitiveContainerv1::Iter iter = range.first; iter != range.second; ++iter)
    {
      TriggerPrimitive* trigger_primitive = (*iter).second;
      TriggerPrimitivev1::Range srange = trigger_primitive->getSums();
      for (TriggerPrimitive::Iter siter = srange.first; siter != srange.second; ++siter)
      {
        std::vector<unsigned int>* sum = (*siter).second;
        std::vector<unsigned int>::iterator it = max_element(sum->begin(), sum->end());
        unsigned int summ = 0;
        unsigned int sumk = (*siter).first;

        if (it != sum->end())
        {
          summ = (*it);
        }

        uint16_t sum_phi = TriggerDefs::getSumPhiId(sumk) + 2 * TriggerDefs::getPrimitivePhiId_from_TriggerSumKey(sumk);
        uint16_t sum_eta = TriggerDefs::getSumEtaId(sumk);

        if (summ)
        {
          float i2x2x = h_emu_emcal_8x8_frequency->GetXaxis()->GetBinCenter(sum_eta + 1);
          float i2x2y = h_emu_emcal_8x8_frequency->GetYaxis()->GetBinCenter(sum_phi + 1);
          h_emu_emcal_8x8_frequency->Fill(i2x2x, i2x2y, 1);
          h_emu_emcal_8x8_avg_out->Fill(i2x2x, i2x2y, summ);
        }
        v_emcal_emu_8x8[sumk] = summ;
      }
    }
  }

  if (trigger_primitives_hcalin)
  {
    TriggerPrimitiveContainerv1::Range range = trigger_primitives_hcalin->getTriggerPrimitives();
    for (TriggerPrimitiveContainerv1::Iter iter = range.first; iter != range.second; ++iter)
    {
      TriggerPrimitive* trigger_primitive = (*iter).second;
      TriggerPrimitivev1::Range srange = trigger_primitive->getSums();
      for (TriggerPrimitive::Iter siter = srange.first; siter != srange.second; ++siter)
      {
        std::vector<unsigned int>* sum = (*siter).second;
        std::vector<unsigned int>::iterator it = max_element(sum->begin(), sum->end());
        unsigned int summ = 0;
        unsigned int sumk = (*siter).first;

        if (it != sum->end())
        {
          summ = (*it);
        }

        uint16_t sum_phi = TriggerDefs::getSumPhiId(sumk) + 4 * TriggerDefs::getPrimitivePhiId_from_TriggerSumKey(sumk);
        uint16_t sum_eta = TriggerDefs::getSumEtaId(sumk) + 4 * TriggerDefs::getPrimitiveEtaId_from_TriggerSumKey(sumk);

        if (summ)
        {
          float i2x2x = h_emu_ihcal_2x2_frequency->GetXaxis()->GetBinCenter(sum_eta + 1);
          float i2x2y = h_emu_ihcal_2x2_frequency->GetYaxis()->GetBinCenter(sum_phi + 1);
          h_emu_ihcal_2x2_frequency->Fill(i2x2x, i2x2y, 1);
          h_emu_ihcal_2x2_avg_out->Fill(i2x2x, i2x2y, summ);
        }
      }
    }
  }
  if (trigger_primitives_hcalout)
  {
    TriggerPrimitiveContainerv1::Range range = trigger_primitives_hcalout->getTriggerPrimitives();
    for (TriggerPrimitiveContainerv1::Iter iter = range.first; iter != range.second; ++iter)
    {
      TriggerPrimitive* trigger_primitive = (*iter).second;
      TriggerPrimitivev1::Range srange = trigger_primitive->getSums();
      for (TriggerPrimitive::Iter siter = srange.first; siter != srange.second; ++siter)
      {
        std::vector<unsigned int>* sum = (*siter).second;
        std::vector<unsigned int>::iterator it = max_element(sum->begin(), sum->end());
        unsigned int summ = 0;
        unsigned int sumk = (*siter).first;

        if (it != sum->end())
        {
          summ = (*it);
        }
        uint16_t sum_phi = TriggerDefs::getSumPhiId(sumk) + 4 * TriggerDefs::getPrimitivePhiId_from_TriggerSumKey(sumk);
        uint16_t sum_eta = TriggerDefs::getSumEtaId(sumk) + 4 * TriggerDefs::getPrimitiveEtaId_from_TriggerSumKey(sumk);

        if (summ)
        {
          float i2x2x = h_emu_ohcal_2x2_frequency->GetXaxis()->GetBinCenter(sum_eta + 1);
          float i2x2y = h_emu_ohcal_2x2_frequency->GetYaxis()->GetBinCenter(sum_phi + 1);
          h_emu_ohcal_2x2_frequency->Fill(i2x2x, i2x2y, 1);
          h_emu_ohcal_2x2_avg_out->Fill(i2x2x, i2x2y, summ);
        }
      }
    }
  }
  if (trigger_primitives_hcal_ll1)
  {
    TriggerPrimitiveContainerv1::Range range = trigger_primitives_hcal_ll1->getTriggerPrimitives();
    for (TriggerPrimitiveContainerv1::Iter iter = range.first; iter != range.second; ++iter)
    {
      TriggerPrimitive* trigger_primitive = (*iter).second;
      TriggerPrimitivev1::Range srange = trigger_primitive->getSums();
      for (TriggerPrimitive::Iter siter = srange.first; siter != srange.second; ++siter)
      {
        std::vector<unsigned int>* sum = (*siter).second;
        std::vector<unsigned int>::iterator it = max_element(sum->begin(), sum->end());
        unsigned int summ = 0;
        unsigned int sumk = (*siter).first;

        if (it != sum->end())
        {
          summ = (*it);
        }

        uint16_t sum_phi = TriggerDefs::getSumPhiId(sumk) + 4 * TriggerDefs::getPrimitivePhiId_from_TriggerSumKey(sumk);
        uint16_t sum_eta = TriggerDefs::getSumEtaId(sumk) + 4 * TriggerDefs::getPrimitiveEtaId_from_TriggerSumKey(sumk);

        if (summ)
        {
          float i2x2x = h_emu_hcal_2x2_frequency->GetXaxis()->GetBinCenter(sum_eta + 1);
          float i2x2y = h_emu_hcal_2x2_frequency->GetYaxis()->GetBinCenter(sum_phi + 1);
          h_emu_hcal_2x2_frequency->Fill(i2x2x, i2x2y, 1);
          h_emu_hcal_2x2_avg_out->Fill(i2x2x, i2x2y, summ);
        }
        v_hcal_emu_2x2[sumk] = summ;
      }
    }
  }

  // if (trigger_primitives_trigger)
  //   {

  //     TriggerPrimitiveContainerv1::Range range = trigger_primitives_trigger->getTriggerPrimitives();
  //     for (TriggerPrimitiveContainerv1::Iter iter = range.first ; iter != range.second ; ++iter)
  // 	{
  // 	  TriggerPrimitive* trigger_primitive = (*iter).second;
  // 	  TriggerPrimitivev1::Range srange = trigger_primitive->getSums();
  // 	  for (TriggerPrimitive::Iter siter = srange.first; siter != srange.second; ++siter)
  // 	    {
  // 	      std::vector<unsigned int>* sum = (*siter).second;
  // 	      std::vector<unsigned int>::iterator it = max_element(sum->begin(), sum->end());
  // 	      unsigned int summ = 0;
  // 	      unsigned int sumk = 0;

  // 	      if (it != sum->end())
  // 		{
  // 		  summ = (*it);
  // 		  sumk = (*siter).first;
  // 		}

  // 	      uint16_t sum_phi =  TriggerDefs::getSumPhiId(sumk) + 4*TriggerDefs::getPrimitivePhiId_from_TriggerSumKey(sumk);
  // 	      uint16_t sum_eta =  TriggerDefs::getSumEtaId(sumk) + 4*TriggerDefs::getPrimitiveEtaId_from_TriggerSumKey(sumk);

  // 	      if (summ)
  // 		{
  // 		  float i2x2x = h_emu_hcal_2x2_frequency->GetXaxis()->GetBinCenter(sum_eta+1);
  // 		  float i2x2y = h_emu_hcal_2x2_frequency->GetYaxis()->GetBinCenter(sum_phi+1);
  // 		  h_emu_hcal_2x2_frequency->Fill(i2x2x, i2x2y, 1);
  // 		  h_emu_hcal_2x2_avg_out->Fill(i2x2x, i2x2y, summ);
  // 		}
  // 	    }
  // 	}
  //   }

  if (ll1out_trigger)
  {
    LL1Outv1::Range range = ll1out_trigger->getTriggerWords();
    for (LL1Outv1::Iter iter = range.first; iter != range.second; ++iter)
    {
      std::vector<unsigned int>* trigger_word = (*iter).second;

      std::vector<unsigned int>::iterator it = max_element(trigger_word->begin(), trigger_word->end());
      unsigned int summ = 0;
      unsigned int sumk = 0;

      if (it != trigger_word->end())
      {
        summ = (*it);
        sumk = (*iter).first;
      }

      if (summ)
      {
        int ijetx = (sumk >> 16U) & 0xffffU;
        int ijety = (sumk & 0xffffU);

        h_emu_jet_frequency->Fill(ijetx, ijety, 1);
        h_emu_jet_avg_out->Fill(ijetx, ijety, summ);
      }
      v_jet_emu[sumk] = summ;
    }
  }
  if (ll1out_raw_trigger)
  {
    LL1Outv1::Range range = ll1out_raw_trigger->getTriggerWords();
    for (LL1Outv1::Iter iter = range.first; iter != range.second; ++iter)
    {
      std::vector<unsigned int>* trigger_word = (*iter).second;

      std::vector<unsigned int>::iterator it = max_element(trigger_word->begin(), trigger_word->end());
      unsigned int summ = 0;
      unsigned int sumk = 0;

      if (it != trigger_word->end())
      {
        summ = (*it);
        sumk = (*iter).first;
      }

      if (summ)
      {
        unsigned int ijetx = (sumk >> 16U) & 0xffffU;
        unsigned int ijety = (sumk & 0xffffU);

        h_jet_ll1_frequency->Fill(ijetx, ijety, 1);
        h_jet_ll1_avg_out->Fill(ijetx, ijety, summ);
        v_jet_ll1[sumk] = summ;
      }
    }
<<<<<<< HEAD

  if (m_onlyLL1) return 0 ;
=======
  }
>>>>>>> 93df1fbd

  // match emulated with real
  for (auto& it : v_emcal_ll1_2x2)
  {
    unsigned int sumk = it.first;
    uint16_t sum_phi = TriggerDefs::getSumPhiId(sumk) + 4 * TriggerDefs::getPrimitivePhiId_from_TriggerSumKey(sumk);
    uint16_t sum_eta = TriggerDefs::getSumEtaId(sumk) + 4 * TriggerDefs::getPrimitiveEtaId_from_TriggerSumKey(sumk);

    std::map<TriggerDefs::TriggerSumKey, unsigned int>::iterator itt = v_emcal_emu_2x2.find(it.first);
    if (itt != v_emcal_emu_2x2.end())
    {
      h_match_emcal->Fill(sum_eta, sum_phi, (it.second == (*itt).second ? 1 : 0));
    }
<<<<<<< HEAD

  for (auto & it : v_emcal_ll1_8x8)
=======
    else
>>>>>>> 93df1fbd
    {
      std::cout << "emcal 2x2: Trigger Sum " << std::hex << it.first << " does not exist -- > " << (*v_emcal_emu_2x2.begin()).first << std::endl;
      exit(1);
    }
  }
  for (auto& it : v_emcal_ll1_8x8)
  {
    unsigned int sumk = it.first;
    uint16_t sum_phi = TriggerDefs::getSumPhiId(sumk) + 4 * TriggerDefs::getPrimitivePhiId_from_TriggerSumKey(sumk);
    uint16_t sum_eta = TriggerDefs::getSumEtaId(sumk);

    std::map<TriggerDefs::TriggerSumKey, unsigned int>::iterator itt = v_emcal_emu_8x8.find(it.first);
    if (itt != v_emcal_emu_8x8.end())
    {
      h_match_emcal->Fill(sum_eta, sum_phi, (it.second == (*itt).second ? 1 : 0));
    }
    else
    {
      std::cout << "emcal 8x8: Trigger Sum " << std::hex << it.first << " does not exist --> " << (*v_emcal_emu_8x8.begin()).first << std::endl;
      exit(1);
    }
  }
  for (auto& it : v_hcal_ll1_2x2)
  {
    unsigned int sumk = it.first;
    uint16_t sum_phi = TriggerDefs::getSumPhiId(sumk) + 4 * TriggerDefs::getPrimitivePhiId_from_TriggerSumKey(sumk);
    uint16_t sum_eta = TriggerDefs::getSumEtaId(sumk);
    std::map<TriggerDefs::TriggerSumKey, unsigned int>::iterator itt = v_hcal_emu_2x2.find(it.first);
    if (itt != v_hcal_emu_2x2.end())
    {
      h_match_hcal_ll1->Fill(sum_eta, sum_phi, (it.second == (*itt).second ? 1 : 0));
    }
    else
    {
      std::cout << "hcal 2x2: Trigger Sum " << std::hex << it.first << " does not exist -- > " << (*v_hcal_emu_2x2.begin()).first << " is here" << std::endl;
      exit(1);
    }
  }
  for (auto& it : v_jet_ll1)
  {
    uint16_t sum_eta = (it.first >> 16U) & 0xffffU;
    uint16_t sum_phi = (it.first) & 0xffffU;

    std::map<TriggerDefs::TriggerSumKey, unsigned int>::iterator itt = v_jet_emu.find(it.first);
    if (itt != v_jet_emu.end())
    {
      h_match_jet_ll1->Fill(sum_eta, sum_phi, (it.second == (*itt).second ? 1 : 0));
    }
    else
    {
      std::cout << "jet: Trigger Sum " << std::hex << it.first << " does not exist -->" << (*v_jet_emu.begin()).first << std::endl;
      exit(1);
    }
  }

  // h_emcal_2x2_energy_lutsum = new TH2F("h_emcal_2x2_energy_lutsum",";Energy [GeV];LUT output", 100, 0, 10, 64, 0, 256);
  // h_emcal_8x8_energy_lutsum = new TH2F("h_emcal_8x8_energy_lutsum",";Energy [GeV];LUT output", 100, 0, 10, 64, 0, 256);
  // h_hcal_2x2_energy_lutsum = new TH2F("h_hcal_2x2_energy_lutsum",";Energy [GeV];LUT output", 100, 0, 10, 64, 0, 256);
  // h_jet_energy_lutsum = new TH2F("h_jet_energy_lutsum",";Energy [GeV];LUT output", 100, 0, 10, 64, 0, 256*16);

  float emcal_energies[12][35]{};
  float hcal_energies[12][35]{};
  if (towers_emcal)
  {
    // go through the emulated 2x2 map for emcal
    for (auto& it : v_emcal_emu_2x2)
    {
      unsigned int sumk = it.first;
      uint16_t sum_phi = TriggerDefs::getSumPhiId(sumk) + 4 * TriggerDefs::getPrimitivePhiId_from_TriggerSumKey(sumk);
      uint16_t sum_eta = TriggerDefs::getSumEtaId(sumk) + 4 * TriggerDefs::getPrimitiveEtaId_from_TriggerSumKey(sumk);

      float energy_sum = 0.0;
      for (int itower = 0; itower < 4; itower++)
      {
        int ieta = sum_eta * 2 + itower % 2;
        int iphi = sum_phi * 2 + itower / 2;
        TowerInfo* tower = towers_emcal->get_tower_at_key(TowerInfoDefs::encode_emcal(ieta, iphi));
        float offlineenergy = tower->get_energy();
        energy_sum += offlineenergy;
      }
      h_emcal_2x2_energy_lutsum->Fill(energy_sum, it.second);
    }

    // now the 8x8
    for (auto& it : v_emcal_emu_8x8)
    {
      unsigned int sumk = it.first;
      uint16_t sum_phi = TriggerDefs::getSumPhiId(sumk) + 2 * TriggerDefs::getPrimitivePhiId_from_TriggerSumKey(sumk);
      uint16_t sum_eta = TriggerDefs::getSumEtaId(sumk);

      float energy_sum = 0.0;
      for (int itower = 0; itower < 64; itower++)
      {
        int ieta = sum_eta * 8 + itower % 8;
        int iphi = sum_phi * 8 + itower / 8;
        TowerInfo* tower = towers_emcal->get_tower_at_key(TowerInfoDefs::encode_emcal(ieta, iphi));
        float offlineenergy = tower->get_energy();
        energy_sum += offlineenergy;
      }
      emcal_energies[sum_eta][sum_phi] = energy_sum;
      h_emcal_8x8_energy_lutsum->Fill(energy_sum, it.second);
    }
  }

  if (towers_hcalin || towers_hcalout)
  {
    // go through the emulated 2x2 map for emcal
    for (auto& it : v_hcal_emu_2x2)
    {
      unsigned int sumk = it.first;
      uint16_t sum_phi = TriggerDefs::getSumPhiId(sumk) + 4 * TriggerDefs::getPrimitivePhiId_from_TriggerSumKey(sumk);
      uint16_t sum_eta = TriggerDefs::getSumEtaId(sumk) + 4 * TriggerDefs::getPrimitiveEtaId_from_TriggerSumKey(sumk);

      float energy_sum = 0.0;
      for (int itower = 0; itower < 4; itower++)
      {
        int ieta = sum_eta * 2 + itower % 2;
        int iphi = sum_phi * 2 + itower / 2;
        if (towers_hcalin)
        {
          TowerInfo* tower = towers_hcalin->get_tower_at_key(TowerInfoDefs::encode_hcal(ieta, iphi));
          float offlineenergy = tower->get_energy();
          energy_sum += offlineenergy;
        }
        if (towers_hcalin)
        {
          TowerInfo* tower = towers_hcalout->get_tower_at_key(TowerInfoDefs::encode_hcal(ieta, iphi));
          float offlineenergy = tower->get_energy();
          energy_sum += offlineenergy;
        }
      }
      h_hcal_2x2_energy_lutsum->Fill(energy_sum, it.second);
      hcal_energies[sum_eta][sum_phi] = energy_sum;
    }
  }
  float jet_energies[9][32]{};

  for (int i = 0; i < 3; i++)
  {
    for (int j = 0; j < 12; j++)
    {
      emcal_energies[j][i + 32] = emcal_energies[j][i];
      hcal_energies[j][i + 32] = hcal_energies[j][i];
    }
  }
  for (int i = 0; i < 9; i++)
  {
    for (int j = 0; j < 32; j++)
    {
      for (int k = 0; k < 16; k++)
      {
        jet_energies[i][j] += emcal_energies[i + k % 4][j + k / 4];
        jet_energies[i][j] += hcal_energies[i + k % 4][j + k / 4];
      }
    }
  }

  for (auto& it : v_jet_emu)
  {
    unsigned int sumk = it.first;
    uint16_t sum_phi = sumk & 0xffffU;
    uint16_t sum_eta = (sumk >> 16U) & 0xffffU;

    h_jet_energy_lutsum->Fill(jet_energies[sum_eta][sum_phi], it.second);
  }

  return Fun4AllReturnCodes::EVENT_OK;
}

int TriggerValid::End(PHCompositeNode* /*topNode*/)
{
  return Fun4AllReturnCodes::EVENT_OK;
}<|MERGE_RESOLUTION|>--- conflicted
+++ resolved
@@ -38,7 +38,6 @@
   : SubsysReco(name)
   , trigger("JET")
 {
-  m_onlyLL1 = false;
 }
 
 TriggerValid::~TriggerValid() = default;
@@ -54,38 +53,6 @@
     std::cout << "In TriggerValid::Init" << std::endl;
   }
 
-<<<<<<< HEAD
-  h_hcal_ll1_2x2_frequency = new TH2F("h_hcal_ll1_2x2_frequency", ";#eta;#phi", 12, 0, 24, 32, 0, 64);
-
-  h_jet_ll1_frequency = new TH2F("h_jet_frequency", ";#eta;#phi", 9, 0, 9, 32, 0, 32);
-
-  h_emu_emcal_2x2_avg_out = new TProfile2D("h_emu_emcal_2x2_avg_out", ";#eta;#phi", 48, 0, 96, 128, 0, 256);
-  h_emu_emcal_8x8_avg_out = new TProfile2D("h_emu_emcal_8x8_avg_out", ";#eta;#phi", 12, 0, 96, 32, 0, 256);
-
-  h_emu_ihcal_2x2_avg_out = new TProfile2D("h_emu_ihcal_2x2_avg_out", ";#eta;#phi", 12, 0, 24, 32, 0, 64);
-  h_emu_ohcal_2x2_avg_out = new TProfile2D("h_emu_ohcal_2x2_avg_out", ";#eta;#phi", 12, 0, 24, 32, 0, 64);
-  h_emu_hcal_2x2_avg_out = new TProfile2D("h_emu_hcal_2x2_avg_out", ";#eta;#phi", 12, 0, 24, 32, 0, 64);
-
-  h_emu_jet_avg_out = new TProfile2D("h_emu_jet_avg_out", ";#eta;#phi", 9, 0, 9, 32, 0, 32);
-  h_emu_photon_avg_out = new TProfile2D("h_emu_photon_avg_out", ";#eta;#phi", 12, 0, 12, 32, 0, 32);
-
-  h_emcal_ll1_2x2_avg_out = new TProfile2D("h_emcal_ll1_2x2_avg_out", ";#eta;#phi", 48, 0, 96, 128, 0, 256);
-  h_emcal_ll1_8x8_avg_out = new TProfile2D("h_emcal_ll1_8x8_avg_out", ";#eta;#phi", 12, 0, 96, 32, 0, 256);
-
-  h_hcal_ll1_2x2_avg_out = new TProfile2D("h_hcal_ll1_2x2_avg_out", ";#eta;#phi", 12, 0, 24, 32, 0, 64);
-
-  h_jet_ll1_avg_out = new TProfile2D("h_jet_ll1_avg_out", ";#eta;#phi", 9, 0, 9, 32, 0, 32);
-
-  h_emcal_2x2_energy_lutsum = new TH2F("h_emcal_2x2_energy_lutsum",";Energy [GeV];LUT output", 100, 0, 10,128, 0, 128);
-  h_emcal_8x8_energy_lutsum = new TH2F("h_emcal_8x8_energy_lutsum",";Energy [GeV];LUT output", 100, 0, 10, 64, 0, 64);
-  h_hcal_2x2_energy_lutsum = new TH2F("h_hcal_2x2_energy_lutsum",";Energy [GeV];LUT output", 100, 0, 10, 64, 0, 64);
-  h_jet_energy_lutsum = new TH2F("h_jet_energy_lutsum",";Energy [GeV];LUT output", 100, 0, 10, 64, 0, 64);
-
-  h_match_emcal = new TProfile2D("h_match_emcal", ";#eta;#phi",48, 0, 48, 128, 0, 128); 
-  h_match_emcal_ll1 = new TProfile2D("h_match_emcal_ll1", ";#eta;#phi",12, 0, 12, 32, 0, 32); 
-  h_match_hcal_ll1 = new TProfile2D("h_match_hcal_ll1", ";#eta;#phi",12, 0, 12, 32, 0, 32); 
-  h_match_jet_ll1 = new TProfile2D("h_match_jet_ll1", ";#eta;#phi",9, 0, 9, 32, 0, 32); 
-=======
   auto h_emu_emcal_2x2_frequency = new TH2F("h_emu_emcal_2x2_frequency", ";#eta;#phi", 48, 0, 96, 128, 0, 256);
   hm->registerHisto(h_emu_emcal_2x2_frequency);
   auto h_emu_emcal_8x8_frequency = new TH2F("h_emu_emcal_8x8_frequency", ";#eta;#phi", 12, 0, 96, 32, 0, 256);
@@ -144,7 +111,6 @@
   hm->registerHisto(h_match_hcal_ll1);
   auto h_match_jet_ll1 = new TProfile2D("h_match_jet_ll1", ";#eta;#phi", 9, 0, 9, 32, 0, 32);
   hm->registerHisto(h_match_jet_ll1);
->>>>>>> 93df1fbd
 
   if (m_debug)
   {
@@ -596,86 +562,89 @@
         v_jet_ll1[sumk] = summ;
       }
     }
-<<<<<<< HEAD
-
-  if (m_onlyLL1) return 0 ;
-=======
-  }
->>>>>>> 93df1fbd
+  }
 
   // match emulated with real
-  for (auto& it : v_emcal_ll1_2x2)
-  {
-    unsigned int sumk = it.first;
-    uint16_t sum_phi = TriggerDefs::getSumPhiId(sumk) + 4 * TriggerDefs::getPrimitivePhiId_from_TriggerSumKey(sumk);
-    uint16_t sum_eta = TriggerDefs::getSumEtaId(sumk) + 4 * TriggerDefs::getPrimitiveEtaId_from_TriggerSumKey(sumk);
-
-    std::map<TriggerDefs::TriggerSumKey, unsigned int>::iterator itt = v_emcal_emu_2x2.find(it.first);
-    if (itt != v_emcal_emu_2x2.end())
-    {
-      h_match_emcal->Fill(sum_eta, sum_phi, (it.second == (*itt).second ? 1 : 0));
-    }
-<<<<<<< HEAD
-
-  for (auto & it : v_emcal_ll1_8x8)
-=======
-    else
->>>>>>> 93df1fbd
-    {
-      std::cout << "emcal 2x2: Trigger Sum " << std::hex << it.first << " does not exist -- > " << (*v_emcal_emu_2x2.begin()).first << std::endl;
-      exit(1);
-    }
-  }
-  for (auto& it : v_emcal_ll1_8x8)
-  {
-    unsigned int sumk = it.first;
-    uint16_t sum_phi = TriggerDefs::getSumPhiId(sumk) + 4 * TriggerDefs::getPrimitivePhiId_from_TriggerSumKey(sumk);
-    uint16_t sum_eta = TriggerDefs::getSumEtaId(sumk);
-
-    std::map<TriggerDefs::TriggerSumKey, unsigned int>::iterator itt = v_emcal_emu_8x8.find(it.first);
-    if (itt != v_emcal_emu_8x8.end())
-    {
-      h_match_emcal->Fill(sum_eta, sum_phi, (it.second == (*itt).second ? 1 : 0));
-    }
-    else
-    {
-      std::cout << "emcal 8x8: Trigger Sum " << std::hex << it.first << " does not exist --> " << (*v_emcal_emu_8x8.begin()).first << std::endl;
-      exit(1);
-    }
-  }
-  for (auto& it : v_hcal_ll1_2x2)
-  {
-    unsigned int sumk = it.first;
-    uint16_t sum_phi = TriggerDefs::getSumPhiId(sumk) + 4 * TriggerDefs::getPrimitivePhiId_from_TriggerSumKey(sumk);
-    uint16_t sum_eta = TriggerDefs::getSumEtaId(sumk);
-    std::map<TriggerDefs::TriggerSumKey, unsigned int>::iterator itt = v_hcal_emu_2x2.find(it.first);
-    if (itt != v_hcal_emu_2x2.end())
-    {
-      h_match_hcal_ll1->Fill(sum_eta, sum_phi, (it.second == (*itt).second ? 1 : 0));
-    }
-    else
-    {
-      std::cout << "hcal 2x2: Trigger Sum " << std::hex << it.first << " does not exist -- > " << (*v_hcal_emu_2x2.begin()).first << " is here" << std::endl;
-      exit(1);
-    }
-  }
-  for (auto& it : v_jet_ll1)
-  {
-    uint16_t sum_eta = (it.first >> 16U) & 0xffffU;
-    uint16_t sum_phi = (it.first) & 0xffffU;
-
-    std::map<TriggerDefs::TriggerSumKey, unsigned int>::iterator itt = v_jet_emu.find(it.first);
-    if (itt != v_jet_emu.end())
-    {
-      h_match_jet_ll1->Fill(sum_eta, sum_phi, (it.second == (*itt).second ? 1 : 0));
-    }
-    else
-    {
-      std::cout << "jet: Trigger Sum " << std::hex << it.first << " does not exist -->" << (*v_jet_emu.begin()).first << std::endl;
-      exit(1);
-    }
-  }
-
+
+  if (v_emcal_emu_2x2.size())
+  {
+    for (auto& it : v_emcal_ll1_2x2)
+    {
+      unsigned int sumk = it.first;
+      uint16_t sum_phi = TriggerDefs::getSumPhiId(sumk) + 4 * TriggerDefs::getPrimitivePhiId_from_TriggerSumKey(sumk);
+      uint16_t sum_eta = TriggerDefs::getSumEtaId(sumk) + 4 * TriggerDefs::getPrimitiveEtaId_from_TriggerSumKey(sumk);
+
+      std::map<TriggerDefs::TriggerSumKey, unsigned int>::iterator itt = v_emcal_emu_2x2.find(it.first);
+      if (itt != v_emcal_emu_2x2.end())
+      {
+        h_match_emcal->Fill(sum_eta, sum_phi, (it.second == (*itt).second ? 1 : 0));
+      }
+      else
+      {
+        std::cout << "emcal 2x2: Trigger Sum " << std::hex << it.first << " does not exist -- > " << (*v_emcal_emu_2x2.begin()).first << std::endl;
+        exit(1);
+      }
+    }
+  }
+
+  if (v_emcal_emu_8x8.size())
+  {
+    for (auto& it : v_emcal_ll1_8x8)
+    {
+      unsigned int sumk = it.first;
+      uint16_t sum_phi = TriggerDefs::getSumPhiId(sumk) + 4 * TriggerDefs::getPrimitivePhiId_from_TriggerSumKey(sumk);
+      uint16_t sum_eta = TriggerDefs::getSumEtaId(sumk);
+
+      std::map<TriggerDefs::TriggerSumKey, unsigned int>::iterator itt = v_emcal_emu_8x8.find(it.first);
+      if (itt != v_emcal_emu_8x8.end())
+      {
+        h_match_emcal->Fill(sum_eta, sum_phi, (it.second == (*itt).second ? 1 : 0));
+      }
+      else
+      {
+        std::cout << "emcal 8x8: Trigger Sum " << std::hex << it.first << " does not exist --> " << (*v_emcal_emu_8x8.begin()).first << std::endl;
+        exit(1);
+      }
+    }
+  }
+  if (v_hcal_emu_2x2.size())
+  {
+    for (auto& it : v_hcal_ll1_2x2)
+    {
+      unsigned int sumk = it.first;
+      uint16_t sum_phi = TriggerDefs::getSumPhiId(sumk) + 4 * TriggerDefs::getPrimitivePhiId_from_TriggerSumKey(sumk);
+      uint16_t sum_eta = TriggerDefs::getSumEtaId(sumk);
+      std::map<TriggerDefs::TriggerSumKey, unsigned int>::iterator itt = v_hcal_emu_2x2.find(it.first);
+      if (itt != v_hcal_emu_2x2.end())
+      {
+        h_match_hcal_ll1->Fill(sum_eta, sum_phi, (it.second == (*itt).second ? 1 : 0));
+      }
+      else
+      {
+        std::cout << "hcal 2x2: Trigger Sum " << std::hex << it.first << " does not exist -- > " << (*v_hcal_emu_2x2.begin()).first << " is here" << std::endl;
+        exit(1);
+      }
+    }
+  }
+  if (v_jet_emu.size())
+  {
+    for (auto& it : v_jet_ll1)
+    {
+      uint16_t sum_eta = (it.first >> 16U) & 0xffffU;
+      uint16_t sum_phi = (it.first) & 0xffffU;
+
+      std::map<TriggerDefs::TriggerSumKey, unsigned int>::iterator itt = v_jet_emu.find(it.first);
+      if (itt != v_jet_emu.end())
+      {
+        h_match_jet_ll1->Fill(sum_eta, sum_phi, (it.second == (*itt).second ? 1 : 0));
+      }
+      else
+      {
+        std::cout << "jet: Trigger Sum " << std::hex << it.first << " does not exist -->" << (*v_jet_emu.begin()).first << std::endl;
+        exit(1);
+      }
+    }
+  }
   // h_emcal_2x2_energy_lutsum = new TH2F("h_emcal_2x2_energy_lutsum",";Energy [GeV];LUT output", 100, 0, 10, 64, 0, 256);
   // h_emcal_8x8_energy_lutsum = new TH2F("h_emcal_8x8_energy_lutsum",";Energy [GeV];LUT output", 100, 0, 10, 64, 0, 256);
   // h_hcal_2x2_energy_lutsum = new TH2F("h_hcal_2x2_energy_lutsum",";Energy [GeV];LUT output", 100, 0, 10, 64, 0, 256);
