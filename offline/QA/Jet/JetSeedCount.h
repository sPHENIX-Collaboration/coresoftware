// Tell emacs that this is a C++ source
//  -*- C++ -*-.
#ifndef JETSEEDCOUNT_H
#define JETSEEDCOUNT_H

#include <qautils/QAHistManagerDef.h>

#include <fun4all/Fun4AllHistoManager.h>
#include <fun4all/SubsysReco.h>

#include <fastjet/PseudoJet.hh>

#include <limits>
#include <string>
#include <vector>

#include "JetQADefs.h"

class PHCompositeNode;

class JetSeedCount : public SubsysReco
{
 public:
  JetSeedCount(const std::string &moduleName = "JetSeedCount",
               const std::string &recojetname = "AntiKt_Tower_r04",
               const std::string &rawSeedName = "AntiKt_TowerInfo_HIRecoSeedsRaw_r02",
               const std::string &subSeedName = "AntiKt_TowerInfo_HIRecoSeedsSub_r02",
               const std::string &truthjetname = "AntiKt_Truth_r04",
               const std::string &outputfilename = "myjetanalysis.root");

  ~JetSeedCount() override = default;

  void
  setEtaRange(double low, double high)
  {
    m_etaRange.first = low;
    m_etaRange.second = high;
  }
  void
  setPtRange(double low, double high)
  {
    m_ptRange.first = low;
    m_ptRange.second = high;
  }
  void
  setWriteToOutputFile(bool write)
  {
    m_writeToOutputFile = write;
  }
  void
  setHistTag(const std::string &tag)
  {
    m_histTag = tag;
  }
  void
  setTrgToSelect(const uint32_t trig = JetQADefs::GL1::MBDNSJet1)
  {
    m_doTrgSelect = true;
    m_trgToSelect = trig;
  }
  void
  setPPMode(const bool pp)
  {
    m_inPPMode = pp;
  }

  int Init(PHCompositeNode *topNode) override;

  int InitRun(PHCompositeNode *topNode) override;

  int process_event(PHCompositeNode *topNode) override;

  /// Called at the end of all processing.
  int End(PHCompositeNode *topNode) override;

  void Print(const std::string &what = "ALL") const override;

 private:
  Fun4AllHistoManager *m_manager{nullptr};

<<<<<<< HEAD
  bool m_writeToOutputFile{false};
=======
  bool m_writeToOutputFile {false};
  bool m_inPPMode {false};
>>>>>>> f742228f

  int m_event{0};
  int m_seed_sub{std::numeric_limits<int>::max()};
  int m_seed_raw{std::numeric_limits<int>::max()};
  double z_vtx{std::numeric_limits<double>::quiet_NaN()};

  std::string m_moduleName;
  std::string m_recoJetName;
  std::string m_rawSeedName;
  std::string m_subSeedName;
  std::string m_truthJetName;
  std::string m_outputFileName;
  std::string m_histTag;

  std::pair<double, double> m_etaRange;
  std::pair<double, double> m_ptRange;

  // trigger selection
  bool m_doTrgSelect;
  uint32_t m_trgToSelect;

  std::vector<double> m_RawEta;
  std::vector<double> m_RawPhi;
  std::vector<double> m_SubEta;
  std::vector<double> m_SubPhi;
  std::vector<int> m_centrality;
  std::vector<int> m_centrality_diff;

  std::vector<int> m_raw_counts;
  std::vector<int> m_sub_counts;
  std::vector<double> m_rawpt;
  std::vector<double> m_subpt;
  std::vector<double> m_rawpt_all;
  std::vector<double> m_subpt_all;
  std::vector<double> m_rawenergy;
  std::vector<double> m_subenergy;
  std::vector<double> m_rawcent;
  std::vector<double> m_subcent;
};

#endif  // JETSEEDCOUNT_H<|MERGE_RESOLUTION|>--- conflicted
+++ resolved
@@ -78,12 +78,8 @@
  private:
   Fun4AllHistoManager *m_manager{nullptr};
 
-<<<<<<< HEAD
-  bool m_writeToOutputFile{false};
-=======
   bool m_writeToOutputFile {false};
   bool m_inPPMode {false};
->>>>>>> f742228f
 
   int m_event{0};
   int m_seed_sub{std::numeric_limits<int>::max()};
