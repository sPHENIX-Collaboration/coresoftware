--- conflicted
+++ resolved
@@ -180,7 +180,6 @@
   auto* hm = QAHistManagerDef::getHistoManager();
   assert(hm);
 
-<<<<<<< HEAD
   float totalcemc = 0.F;
   float totalihcal = 0.F;
   float totalohcal = 0.F;
@@ -229,56 +228,6 @@
     emcal_highhit_threshold = 3.0F;
     ohcal_highhit_threshold = 3.0F;
     ihcal_highhit_threshold = 3.0F;
-=======
-  float totalcemc = 0.;
-  float totalihcal = 0.;
-  float totalohcal = 0.;
-  float totalmbd = 0.;
-
-  float emcaldownscale;
-  float ihcaldownscale;
-  float ohcaldownscale;
-  float mbddownscale;
-  float adc_threshold;
-  float emcal_hit_threshold;
-  float emcal_highhit_threshold;
-  float ohcal_hit_threshold;
-  float ohcal_highhit_threshold;
-  float ihcal_hit_threshold;
-  float ihcal_highhit_threshold;
-
-  if (m_species == "AuAu")
-  {
-    emcaldownscale = 1350000. / 800.;
-    ihcaldownscale = 55000. / 300.;
-    ohcaldownscale = 265000. / 600.;
-    mbddownscale = 2800.0;
-    adc_threshold = 15.;
-
-    emcal_hit_threshold = 0.5;  // GeV
-    ohcal_hit_threshold = 0.5;
-    ihcal_hit_threshold = 0.25;
-
-    emcal_highhit_threshold = 3.0;
-    ohcal_highhit_threshold = 3.0;
-    ihcal_highhit_threshold = 3.0;
-  }
-  else
-  {
-    emcaldownscale = 100000. / 800.;
-    ihcaldownscale = 4000. / 300.;
-    ohcaldownscale = 25000. / 600.;
-    mbddownscale = 200.0;
-    adc_threshold = 100.;
-
-    emcal_hit_threshold = 0.5;  // GeV
-    ohcal_hit_threshold = 0.5;
-    ihcal_hit_threshold = 0.25;
-
-    emcal_highhit_threshold = 3.0;
-    ohcal_highhit_threshold = 3.0;
-    ihcal_highhit_threshold = 3.0;
->>>>>>> 39d8ec42
   }
 
   // ---------------------------------- vertex -------------------------------- //
@@ -366,7 +315,6 @@
       for (int channel = 0; channel < size; channel++)
       {
         TowerInfo* tower = towers->get_tower_at_channel(channel);
-<<<<<<< HEAD
         const float offlineenergy = tower->get_energy();
         const unsigned int towerkey = towers->encode_key(channel);
         const int ieta = towers->getTowerEtaBin(towerkey);
@@ -375,16 +323,6 @@
         const float timef = tower->get_time();
         h_emcaltime_cut->Fill(timef);
         const bool isGood = tower->get_isGood();
-=======
-        float offlineenergy = tower->get_energy();
-        unsigned int towerkey = towers->encode_key(channel);
-        int ieta = towers->getTowerEtaBin(towerkey);
-        int iphi = towers->getTowerPhiBin(towerkey);
-        h_cemc_e_chi2->Fill(offlineenergy, tower->get_chi2());
-        float _timef = tower->get_time();
-        h_emcaltime_cut->Fill(_timef);
-        bool isGood = tower->get_isGood();
->>>>>>> 39d8ec42
         uint8_t status = tower->get_status();
         h_emcal_tower_e->Fill(offlineenergy);
         h_emcal_tower_e_wide_range->Fill(offlineenergy);
@@ -405,11 +343,7 @@
         }
 
         totalcemc += offlineenergy;
-<<<<<<< HEAD
         h_emcaltime->Fill(timef);
-=======
-        h_emcaltime->Fill(_timef);
->>>>>>> 39d8ec42
         if (offlineenergy > emcal_hit_threshold)
         {
           h_cemc_etaphi_time->Fill(ieta, iphi, timef);
@@ -450,7 +384,6 @@
       for (int channel = 0; channel < size; channel++)
       {
         TowerInfo* tower = towers->get_tower_at_channel(channel);
-<<<<<<< HEAD
         const float offlineenergy = tower->get_energy();
         const unsigned int towerkey = towers->encode_key(channel);
         const int ieta = towers->getTowerEtaBin(towerkey);
@@ -458,15 +391,6 @@
 
         const float timef = tower->get_time();
         h_ihcaltime_cut->Fill(timef);
-=======
-        float offlineenergy = tower->get_energy();
-        unsigned int towerkey = towers->encode_key(channel);
-        int ieta = towers->getTowerEtaBin(towerkey);
-        int iphi = towers->getTowerPhiBin(towerkey);
-
-        float _timef = tower->get_time();
-        h_ihcaltime_cut->Fill(_timef);
->>>>>>> 39d8ec42
         h_ihcal_e_chi2->Fill(offlineenergy, tower->get_chi2());
         const bool isGood = tower->get_isGood();
         h_ihcal_status->Fill(tower->get_status());
@@ -490,11 +414,7 @@
         }
 
         totalihcal += offlineenergy;
-<<<<<<< HEAD
         h_ihcaltime->Fill(timef);
-=======
-        h_ihcaltime->Fill(_timef);
->>>>>>> 39d8ec42
 
         if (offlineenergy > ihcal_hit_threshold)
         {
@@ -528,21 +448,12 @@
       for (int channel = 0; channel < size; channel++)
       {
         TowerInfo* tower = towers->get_tower_at_channel(channel);
-<<<<<<< HEAD
         const float offlineenergy = tower->get_energy();
         const unsigned int towerkey = towers->encode_key(channel);
         const int ieta = towers->getTowerEtaBin(towerkey);
         const int iphi = towers->getTowerPhiBin(towerkey);
         const float timef = tower->get_time();
         h_ohcaltime_cut->Fill(timef);
-=======
-        float offlineenergy = tower->get_energy();
-        unsigned int towerkey = towers->encode_key(channel);
-        int ieta = towers->getTowerEtaBin(towerkey);
-        int iphi = towers->getTowerPhiBin(towerkey);
-        float _timef = tower->get_time();
-        h_ohcaltime_cut->Fill(_timef);
->>>>>>> 39d8ec42
         h_ohcal_e_chi2->Fill(offlineenergy, tower->get_chi2());
         const bool isGood = tower->get_isGood();
         h_ohcal_status->Fill(tower->get_status());
@@ -566,11 +477,7 @@
         }
 
         totalohcal += offlineenergy;
-<<<<<<< HEAD
         h_ohcaltime->Fill(timef);
-=======
-        h_ohcaltime->Fill(_timef);
->>>>>>> 39d8ec42
 
         if (offlineenergy > ohcal_hit_threshold)
         {
@@ -605,17 +512,10 @@
       for (int channel = 0; channel < size; channel++)
       {
         TowerInfo* tower = towers->get_tower_at_channel(channel);
-<<<<<<< HEAD
         const unsigned int towerkey = towers->encode_key(channel);
         const int ieta = towers->getTowerEtaBin(towerkey);
         const int iphi = towers->getTowerPhiBin(towerkey);
         const float raw_time = tower->get_time();
-=======
-        unsigned int towerkey = towers->encode_key(channel);
-        int ieta = towers->getTowerEtaBin(towerkey);
-        int iphi = towers->getTowerPhiBin(towerkey);
-        float raw_time = tower->get_time();
->>>>>>> 39d8ec42
         if (tower->get_isZS())
         {
           h_cemc_channel_energy[channel]->Fill(tower->get_energy());
@@ -642,17 +542,10 @@
       for (int channel = 0; channel < size; channel++)
       {
         TowerInfo* tower = towers->get_tower_at_channel(channel);
-<<<<<<< HEAD
         const unsigned int towerkey = towers->encode_key(channel);
         const int ieta = towers->getTowerEtaBin(towerkey);
         const int iphi = towers->getTowerPhiBin(towerkey);
         const float raw_time = tower->get_time();
-=======
-        unsigned int towerkey = towers->encode_key(channel);
-        int ieta = towers->getTowerEtaBin(towerkey);
-        int iphi = towers->getTowerPhiBin(towerkey);
-        float raw_time = tower->get_time();
->>>>>>> 39d8ec42
         if (tower->get_isZS())
         {
           h_ohcal_channel_energy[channel]->Fill(tower->get_energy());
@@ -679,17 +572,10 @@
       for (int channel = 0; channel < size; channel++)
       {
         TowerInfo* tower = towers->get_tower_at_channel(channel);
-<<<<<<< HEAD
         const unsigned int towerkey = towers->encode_key(channel);
         const int ieta = towers->getTowerEtaBin(towerkey);
         const int iphi = towers->getTowerPhiBin(towerkey);
         const float raw_time = tower->get_time();
-=======
-        unsigned int towerkey = towers->encode_key(channel);
-        int ieta = towers->getTowerEtaBin(towerkey);
-        float raw_time = tower->get_time();
-        int iphi = towers->getTowerPhiBin(towerkey);
->>>>>>> 39d8ec42
         if (tower->get_isZS())
         {
           h_ihcal_channel_energy[channel]->Fill(tower->get_energy());
@@ -1070,11 +956,7 @@
   h_cemc_etaphi_highhit = new TH2F(std::format("{}cemc_etaphi_highthreshold", getHistoPrefix()).c_str(), ";eta;phi", 96, 0, 96, 256, 0, 256);
   h_cemc_etaphi_highhit->SetDirectory(nullptr);
   hm->registerHisto(h_cemc_etaphi_highhit);
-<<<<<<< HEAD
-
-=======
-  
->>>>>>> 39d8ec42
+
   h_ihcal_etaphi = new TH2F(std::format("{}ihcal_etaphi", getHistoPrefix()).c_str(), ";eta;phi", 24, 0, 24, 64, 0, 64);
   h_ihcal_etaphi->SetDirectory(nullptr);
   hm->registerHisto(h_ihcal_etaphi);
@@ -1082,11 +964,7 @@
   h_ihcal_etaphi_highhit = new TH2F(std::format("{}ihcal_etaphi_highthreshold", getHistoPrefix()).c_str(), ";eta;phi", 24, 0, 24, 64, 0, 64);
   h_ihcal_etaphi_highhit->SetDirectory(nullptr);
   hm->registerHisto(h_ihcal_etaphi_highhit);
-<<<<<<< HEAD
-
-=======
-  
->>>>>>> 39d8ec42
+
   h_ohcal_etaphi = new TH2F(std::format("{}ohcal_etaphi", getHistoPrefix()).c_str(), ";eta;phi", 24, 0, 24, 64, 0, 64);
   h_ohcal_etaphi->SetDirectory(nullptr);
   hm->registerHisto(h_ohcal_etaphi);
@@ -1094,11 +972,7 @@
   h_ohcal_etaphi_highhit = new TH2F(std::format("{}ohcal_etaphi_highthreshold", getHistoPrefix()).c_str(), ";eta;phi", 24, 0, 24, 64, 0, 64);
   h_ohcal_etaphi_highhit->SetDirectory(nullptr);
   hm->registerHisto(h_ohcal_etaphi_highhit);
-<<<<<<< HEAD
-
-=======
-  
->>>>>>> 39d8ec42
+
   h_cemc_etaphi_wQA = new TH2F(std::format("{}cemc_etaphi_wQA", getHistoPrefix()).c_str(), ";eta;phi", 96, 0, 96, 256, 0, 256);
   h_cemc_etaphi_wQA->SetDirectory(nullptr);
   hm->registerHisto(h_cemc_etaphi_wQA);
@@ -1146,11 +1020,7 @@
   h_cemc_etaphi_time_highhit = new TProfile2D(std::format("{}cemc_etaphi_time_highthreshold", getHistoPrefix()).c_str(), ";eta;phi", 96, 0, 96, 256, 0, 256, -10, 10);
   h_cemc_etaphi_time_highhit->SetDirectory(nullptr);
   hm->registerHisto(h_cemc_etaphi_time_highhit);
-<<<<<<< HEAD
-
-=======
-  
->>>>>>> 39d8ec42
+
   h_ihcal_etaphi_time = new TProfile2D(std::format("{}ihcal_etaphi_time", getHistoPrefix()).c_str(), ";eta;phi", 24, 0, 24, 64, 0, 64, -10, 10);
   h_ihcal_etaphi_time->SetDirectory(nullptr);
   hm->registerHisto(h_ihcal_etaphi_time);
@@ -1162,11 +1032,7 @@
   h_ihcal_etaphi_time_highhit = new TProfile2D(std::format("{}ihcal_etaphi_time_highthreshold", getHistoPrefix()).c_str(), ";eta;phi", 24, 0, 24, 64, 0, 64, -10, 10);
   h_ihcal_etaphi_time_highhit->SetDirectory(nullptr);
   hm->registerHisto(h_ihcal_etaphi_time_highhit);
-<<<<<<< HEAD
-
-=======
-  
->>>>>>> 39d8ec42
+
   h_ohcal_etaphi_time = new TProfile2D(std::format("{}ohcal_etaphi_time", getHistoPrefix()).c_str(), ";eta;phi", 24, 0, 24, 64, 0, 64, -10, 10);
   h_ohcal_etaphi_time->SetDirectory(nullptr);
   hm->registerHisto(h_ohcal_etaphi_time);
@@ -1178,11 +1044,7 @@
   h_ohcal_etaphi_time_highhit = new TProfile2D(std::format("{}ohcal_etaphi_time_highthreshold", getHistoPrefix()).c_str(), ";eta;phi", 24, 0, 24, 64, 0, 64, -10, 10);
   h_ohcal_etaphi_time_highhit->SetDirectory(nullptr);
   hm->registerHisto(h_ohcal_etaphi_time_highhit);
-<<<<<<< HEAD
-
-=======
-  
->>>>>>> 39d8ec42
+
   h_cemc_etaphi_fracHitADC = new TProfile2D(std::format("{}cemc_etaphi_fracHitADC", getHistoPrefix()).c_str(), ";eta;phi", 96, 0, 96, 256, 0, 256, -10, 10);
   h_cemc_etaphi_fracHitADC->SetDirectory(nullptr);
   hm->registerHisto(h_cemc_etaphi_fracHitADC);
