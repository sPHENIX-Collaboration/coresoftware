#include "GlobalQA.h"

// Calo includes
#include <calobase/RawCluster.h>
#include <calobase/RawClusterContainer.h>
#include <calobase/RawClusterUtility.h>
#include <calobase/RawTowerGeomContainer.h>
#include <calobase/TowerInfo.h>
#include <calobase/TowerInfoContainer.h>
#include <calobase/TowerInfoDefs.h>
#include <calobase/TowerInfov2.h>

#include <mbd/MbdPmtContainer.h>
#include <mbd/MbdPmtHit.h>

#include <zdcinfo/ZdcReco.h>
#include <zdcinfo/Zdcinfo.h>

#include <globalvertex/GlobalVertex.h>
#include <globalvertex/GlobalVertexMap.h>
#include <globalvertex/MbdVertex.h>
#include <globalvertex/MbdVertexMapv1.h>

#include <qautils/QAHistManagerDef.h>

#include <fun4all/Fun4AllHistoManager.h>
#include <fun4all/Fun4AllReturnCodes.h>

#include <phool/getClass.h>
#include <phool/phool.h> // for PHWHERE

#include <ffaobjects/EventHeader.h>
#include <ffarawobjects/Gl1Packet.h>

#include <TH1.h>
#include <TH2.h>
#include <TLorentzVector.h>
#include <TProfile.h>
#include <TSystem.h>

#include <boost/format.hpp>

#include <cassert>
#include <cmath> // for log10, pow, sqrt, abs, M_PI
#include <cstdint>
#include <iostream> // for operator<<, endl, basic_...
#include <limits>
#include <map> // for operator!=, _Rb_tree_con...
#include <string>
#include <utility> // for pair

GlobalQA::GlobalQA(const std::string &name)
    : SubsysReco(name), detector("HCALIN") {
  evtcount = 0;
}

GlobalQA::~GlobalQA() = default;

int GlobalQA::Init(PHCompositeNode * /*unused*/) {
  if (m_debug) {
    std::cout << "In GlobalQA::Init" << std::endl;
  }

  createHistos();

  if (m_debug) {
    std::cout << "Leaving GlobalQA::Init" << std::endl;
  }
  return Fun4AllReturnCodes::EVENT_OK;
}

int GlobalQA::process_event(PHCompositeNode *topNode) {
  _eventcounter++;
  process_towers(topNode);

  return Fun4AllReturnCodes::EVENT_OK;
}

int GlobalQA::process_towers(PHCompositeNode *topNode) {
  if (m_debug) {
    std::cout << _eventcounter << std::endl;
  }

  //---------------------------Event header--------------------------------//
  EventHeader *eventheader =
      findNode::getClass<EventHeader>(topNode, "EventHeader");
  int event_number = 0;
  if (eventheader) {
    if (eventheader->isValid()) {
      event_number = eventheader->get_EvtSequence();
    }
  } else {
    std::cout << "GlobalQA::process_event()  No event header" << std::endl;
  }

  //--------------------------- trigger and GL1-------------------------------//
  bool scaledBits[64] = {false};
  long long int raw[64] = {0};
  long long int live[64] = {0};
  // long long int scaled[64] = { 0 };
  Gl1Packet *gl1PacketInfo =
      findNode::getClass<Gl1Packet>(topNode, "GL1Packet");
  if (!gl1PacketInfo) {
    std::cout << PHWHERE << "GlobalQA::process_event: GL1Packet node is missing"
              << std::endl;
  }
  uint64_t triggervec = 0;
  if (gl1PacketInfo) {
    triggervec = gl1PacketInfo->getScaledVector();
    for (int i = 0; i < 64; i++) {
      bool trig_decision = ((triggervec & 0x1U) == 0x1U);
      scaledBits[i] = trig_decision;

      raw[i] = gl1PacketInfo->lValue(i, 0);
      live[i] = gl1PacketInfo->lValue(i, 1);
      // scaled[i] = gl1PacketInfo->lValue(i, 2);

      if (trig_decision) {
        h_GlobalQA_triggerVec->Fill(i);
      }
      triggervec = (triggervec >> 1U) & 0xffffffffU;
    }
    triggervec = gl1PacketInfo->getScaledVector();
  }
  if ((triggervec >> 0xAU) & 0x1U) {
    //--------------------------- MBD vertex------------------------------//
    MbdVertexMap *mbdmap =
        findNode::getClass<MbdVertexMap>(topNode, "MbdVertexMap");
    MbdVertex *bvertex = nullptr;
    float mbd_zvtx = std::numeric_limits<float>::quiet_NaN();
    if (mbdmap) {
      for (MbdVertexMap::ConstIter mbditer = mbdmap->begin();
           mbditer != mbdmap->end(); ++mbditer) {
        bvertex = mbditer->second;
      }
      if (bvertex) {
        mbd_zvtx = bvertex->get_z();
      }
    }
    h_GlobalQA_mbd_zvtx->Fill(mbd_zvtx);
    h_GlobalQA_mbd_zvtx_wide->Fill(mbd_zvtx);
    if (!std::isfinite(mbd_zvtx)) {
      h_GlobalQA_mbd_zvtxq->SetBinContent(
          1, h_GlobalQA_mbd_zvtxq->GetBinContent(1) + 1);
    } else {
      h_GlobalQA_mbd_zvtxq->SetBinContent(
          2, h_GlobalQA_mbd_zvtxq->GetBinContent(2) + 1);
    }
  }

<<<<<<< HEAD
  
  if ((triggervec >> 0x3U) & 0x1U)
  {
    // ------------------------------------- ZDC -----------------------------------------//

    Zdcinfo *_zdcinfo = findNode::getClass<Zdcinfo>(topNode, "Zdcinfo");
    TowerInfoContainer *_zdc_towerinfo = findNode::getClass<TowerInfoContainer>(topNode, "TOWERINFO_CALIB_ZDC");
    float totalzdcsouthcalib = 0.;
    float totalzdcnorthcalib = 0.;
    float zdc_E[6] = {0};
    float zdc_t[6] = {0};
    float zdc_zvtx = 9999;
    if (_zdcinfo)
    {
      if (_zdcinfo->get_radius(0) < 2 && _zdcinfo->get_radius(1) < 2)  
      { 
        totalzdcsouthcalib = _zdcinfo->get_zdc_energy(0);
        totalzdcnorthcalib = _zdcinfo->get_zdc_energy(1);
        if (totalzdcsouthcalib > 30 || totalzdcnorthcalib > 30)
        {
          int iarr = 0;
          for (int ichan = 0; ichan < 16; ichan++)
          {
            TowerInfov2 *tower = (TowerInfov2*) _zdc_towerinfo->get_tower_at_channel(ichan);
            if (tower->get_time() < 4 || tower->get_time() > 10)
            {
              continue;
            }
            if (ichan % 2 == 0 && (ichan + 2) % 8 != 0)
            {
              zdc_E[iarr] = tower->get_energy();
              zdc_t[iarr] = tower->get_time_float();
              iarr++;
=======
  {
    // ------------------------------------- ZDC
    // -----------------------------------------//
    {
      Zdcinfo *_zdcinfo = findNode::getClass<Zdcinfo>(topNode, "Zdcinfo");
      TowerInfoContainer *_zdc_towerinfo =
          findNode::getClass<TowerInfoContainer>(topNode,
                                                 "TOWERINFO_CALIB_ZDC");
      unsigned int ntowers = _zdc_towerinfo->size();
      if (ntowers != 52) {
        std::cout << "ZDC container has unexpected size - exiting now!"
                  << std::endl;
        exit(1);
      }
      float totalzdcsouthcalib = 0.;
      float totalzdcnorthcalib = 0.;
      float zdc_E[6] = {0};
      float zdc_t[6] = {0};
      float zdc_zvtx = 9999;
      int index = 0;
      if (_zdcinfo) {
        totalzdcsouthcalib = _zdcinfo->get_zdc_energy(0);
        totalzdcnorthcalib = _zdcinfo->get_zdc_energy(1);
        if (_zdcinfo->get_radius(0) < 2 && _zdcinfo->get_radius(1) < 2) {
          for (unsigned int ichan = 0; ichan < ntowers; ichan++) {
            TowerInfo *tower = _zdc_towerinfo->get_tower_at_channel(ichan);
            if (TowerInfoDefs::isZDC(ichan)) {
              int mod = ichan % 2;
              if (mod != 0)
              {
                continue;
              }
              if ((ichan != 6) && (ichan != 14)) {
                zdc_E[index] = tower->get_energy();
                zdc_t[index] = tower->get_time_float();
                index++;
              }
>>>>>>> 07985018
            }
          }

          float es = zdc_E[0] + zdc_E[1] + zdc_E[2];
          float ets =
              zdc_E[0] * zdc_t[0] + zdc_E[1] * zdc_t[1] + zdc_E[2] * zdc_t[2];
          float ts = ets / es;

          float en = zdc_E[3] + zdc_E[4] + zdc_E[5];
          float etn =
              zdc_E[3] * zdc_t[3] + zdc_E[4] * zdc_t[4] + zdc_E[5] * zdc_t[5];
          float tn = etn / en;

          zdc_zvtx = 3e+10 * (ts - tn) * TSAMPLE / 2.0;

          h_GlobalQA_zdc_zvtx->Fill(zdc_zvtx);
          h_GlobalQA_zdc_zvtx_wide->Fill(zdc_zvtx);
          h_GlobalQA_zdc_energy_s->Fill(totalzdcsouthcalib);
          h_GlobalQA_zdc_energy_n->Fill(totalzdcnorthcalib);
        }
      }
    }
  }

  if ((triggervec >> 0xAU) & 0x1U) {
    //--------------------------- MBD ----------------------------------------//
    MbdPmtContainer *bbcpmts =
        findNode::getClass<MbdPmtContainer>(topNode, "MbdPmtContainer");
    if (!bbcpmts) {
      std::cout << "GlobalQA::process_event: Could not find MbdPmtContainer,"
                << std::endl;
      // return Fun4AllReturnCodes::ABORTEVENT;
    }

    int hits = 0;
    int hits_n = 0;
    int hits_s = 0;
    int hits_n_t = 0;
    int hits_s_t = 0;
    std::vector<float> time_sum_s = {};
    std::vector<float> time_sum_n = {};
    float sum_s = 0.;
    float sum_n = 0.;
    float sum_s2 = 0.;
    float sum_n2 = 0.;
    float tot_charge_s = 0.;
    float tot_charge_n = 0.;

    float charge_thresh = 0.4;
    if (bbcpmts) {
      int nPMTs = bbcpmts->get_npmt();
      for (int i = 0; i < nPMTs; i++) {
        MbdPmtHit *mbdpmt = bbcpmts->get_pmt(i);
        float q = mbdpmt->get_q();
        float t = mbdpmt->get_time();
        if (i < 64) {
          tot_charge_s += q;
          if (q > charge_thresh) {
            hits_s++;
          }
          if (i == 56 || isnan(t)) {
            continue;
          }
          hits_s_t++;
          time_sum_s.push_back(t);
          sum_s += t;
          sum_s2 += t * t;
        } else if (i >= 64) {
          tot_charge_n += q;
          if (q > charge_thresh) {
            hits_n++;
          }
          if (i == 120 || isnan(t)) {
            continue;
          }
          hits_n_t++;
          time_sum_n.push_back(t);
          sum_n += t;
          sum_n2 += t * t;
        }

        // float pmtadc = mbdpmt->get_q();
        if (q > 0.4) {
          hits++;
        }
      }
    }

    // Calculating the zvtx
    std::sort(time_sum_n.begin(), time_sum_n.end());
    std::sort(time_sum_s.begin(), time_sum_s.end());
    unsigned length_s = time_sum_s.size();
    unsigned length_n = time_sum_n.size();
    float mean_north = 999;
    float mean_south = 999;
    int central_cut = 4;
    float sigma_cut = 1.5;

    if (hits_s_t >= central_cut) {
      mean_south = sum_s / static_cast<float>(hits_s_t);
      float rms_s = sqrt(sum_s2 / static_cast<float>(hits_s_t) -
                         TMath::Power(mean_south, 2));
      int nhit_s_center = 0;
      float sum_s_center = 0.;

      for (unsigned int is = 0; is < length_s; is++) {
        if (fabs(time_sum_s.at(is) - mean_south) < sigma_cut * rms_s) {
          sum_s_center += time_sum_s.at(is);
          nhit_s_center++;
        }
      }

      if (nhit_s_center > 0) {
        float mean_south_center =
            sum_s_center / static_cast<float>(nhit_s_center);
        mean_south = mean_south_center;
      }
    } else if (hits_s >= 2 && (hits_s_t >= 1)) {
      mean_south = sum_s / static_cast<float>(hits_s_t);
    }

    if (hits_n_t >= central_cut) {
      mean_north = sum_n / static_cast<float>(hits_n_t);
      float rms_n = sqrt(sum_n2 / static_cast<float>(hits_n_t) -
                         TMath::Power(mean_north, 2));
      int nhit_n_center = 0;
      float sum_n_center = 0.;

      for (unsigned int ino = 0; ino < length_n; ino++) {
        if (fabs(time_sum_n.at(ino) - mean_north) < sigma_cut * rms_n) {
          sum_n_center += time_sum_n.at(ino);
          nhit_n_center++;
        }
      }

      if (nhit_n_center > 0) {
        float mean_north_center =
            sum_n_center / static_cast<float>(nhit_n_center);
        mean_north = mean_north_center;
      }
    } else if (hits_n >= 2 && hits_n_t >= 1) {
      mean_north = sum_n / static_cast<float>(hits_n_t);
    }
    float calc_zvtx;
    if (mean_north != 999 && mean_south != 999) {
      calc_zvtx = 15 * (mean_south - mean_north);
    } else {
      calc_zvtx = 999;
    }

    h_GlobalQA_calc_zvtx->Fill(calc_zvtx);
    h_GlobalQA_calc_zvtx_wide->Fill(calc_zvtx);
    h_GlobalQA_mbd_charge_s->Fill(tot_charge_s);
    h_GlobalQA_mbd_charge_n->Fill(tot_charge_n);
    h_GlobalQA_mbd_nhit_s->Fill(hits_s);
    h_GlobalQA_mbd_nhit_n->Fill(hits_n);
  }

  //---------------------------- Trigger / alignment
  //-------------------------------------//
  float leading_cluster_ecore = 0;
  float leading_cluster_eta = 0;
  float leading_cluster_phi = 0;
  int evtNum_overK = event_number / 1000;

  RawClusterContainer *clusterContainer =
      findNode::getClass<RawClusterContainer>(topNode, "CLUSTERINFO_CEMC");
  if (clusterContainer) {
    RawClusterContainer::ConstRange clusterEnd =
        clusterContainer->getClusters();
    RawClusterContainer::ConstIterator clusterIter;
    RawClusterContainer::ConstIterator clusterIter2;

    for (clusterIter = clusterEnd.first; clusterIter != clusterEnd.second;
         clusterIter++) {
      RawCluster *recoCluster = clusterIter->second;
      if (recoCluster->get_chi2() > 2) {
        continue;
      }

      CLHEP::Hep3Vector vertex(0, 0, 0);
      CLHEP::Hep3Vector E_vec_cluster =
          RawClusterUtility::GetECoreVec(*recoCluster, vertex);

      float clusE = E_vec_cluster.mag();
      float clusEta = E_vec_cluster.pseudoRapidity();
      float clusPhi = E_vec_cluster.phi();
      if (clusE > leading_cluster_ecore) {
        leading_cluster_ecore = clusE;
        leading_cluster_eta = clusEta;
        leading_cluster_phi = clusPhi;
      }
    }
    for (int i = 0; i < 64; i++) {
      if (scaledBits[i]) {
        h_GlobalQA_edist[i]->Fill(leading_cluster_eta, leading_cluster_phi);
        h_ldClus_trig[i]->Fill(leading_cluster_ecore);
        pr_evtNum_ldClus_trig[i]->Fill(evtNum_overK, leading_cluster_ecore);
        pr_ldClus_trig->Fill(i, leading_cluster_ecore);
        if (raw[i] > 0) {
          pr_GlobalQA_rejection[i]->Fill(evtNum_overK,
                                         (float)raw[10] / (float)raw[i]);
          pr_GlobalQA_livetime[i]->Fill(evtNum_overK,
                                        (float)live[i] / (float)raw[i]);
        }
      }
    }
  }

  return Fun4AllReturnCodes::EVENT_OK;
}

int GlobalQA::End(PHCompositeNode * /*topNode*/) {
  return Fun4AllReturnCodes::EVENT_OK;
}

void GlobalQA::createHistos() {
  auto hm = QAHistManagerDef::getHistoManager();
  assert(hm);

  // MBD QA
<<<<<<< HEAD
  h_GlobalQA_mbd_zvtxq = new TH1D("h_GlobalQA_mbd_zvtxq", ";Scaled Trigger 10: MBD Coincidence    Has zvtx?;percentage", 2, -0.5, 1.5);
  h_GlobalQA_mbd_zvtx = new TH1D("h_GlobalQA_mbd_zvtx", ";Scaled Trigger 10: MBD Coincidence    zvtx [cm]", 100, -50, 50);
  h_GlobalQA_mbd_zvtx_wide = new TH1D("h_GlobalQA_mbd_zvtx_wide", ";Scaled Trigger 10: MBD Coincidence    zvtx [cm]", 100, -300, 300);
  h_GlobalQA_calc_zvtx = new TH1D("h_GlobalQA_calc_zvtx", ";Scaled Trigger 10: MBD Coincidence    zvtx [cm]", 100, -50, 50);
  h_GlobalQA_calc_zvtx_wide = new TH1D("h_GlobalQA_calc_zvtx_wide", ";Scaled Trigger 10: MBD Coincidence    zvtx [cm]", 100, -300, 300);
  h_GlobalQA_mbd_charge_s = new TH1D("h_GlobalQA_mbd_charge_s", ";Scaled Trigger 10: MBD Coincidence    charge", 100, 0, 10);
  h_GlobalQA_mbd_charge_n = new TH1D("h_GlobalQA_mbd_charge_n", ";Scaled Trigger 10: MBD Coincidence    charge", 100, 0, 10);
  h_GlobalQA_mbd_nhit_s = new TH1D("h_GlobalQA_mbd_nhit_s", ";Scaled Trigger 10: MBD Coincidence    nhit", 30, -0.5, 29.5);
  h_GlobalQA_mbd_nhit_n = new TH1D("h_GlobalQA_mbd_nhit_n", ";Scaled Trigger 10: MBD Coincidence    nhit", 30, -0.5, 29.5);
=======
  h_GlobalQA_mbd_zvtxq =
      new TH1D("h_GlobalQA_mbd_zvtxq", ";Has zvtx?;percentage", 2, -0.5, 1.5);
  h_GlobalQA_mbd_zvtx =
      new TH1D("h_GlobalQA_mbd_zvtx", ";zvtx [cm]", 100, -50, 50);
  h_GlobalQA_mbd_zvtx_wide =
      new TH1D("h_GlobalQA_mbd_zvtx_wide", ";zvtx [cm]", 100, -300, 300);
  h_GlobalQA_calc_zvtx =
      new TH1D("h_GlobalQA_calc_zvtx", ";zvtx [cm]", 100, -50, 50);
  h_GlobalQA_calc_zvtx_wide =
      new TH1D("h_GlobalQA_calc_zvtx_wide", ";zvtx [cm]", 100, -300, 300);
  h_GlobalQA_mbd_charge_s =
      new TH1D("h_GlobalQA_mbd_charge_s", ";charge", 100, 0, 10);
  h_GlobalQA_mbd_charge_n =
      new TH1D("h_GlobalQA_mbd_charge_n", ";charge", 100, 0, 10);
  h_GlobalQA_mbd_nhit_s =
      new TH1D("h_GlobalQA_mbd_nhit_s", ";nhit", 30, -0.5, 29.5);
  h_GlobalQA_mbd_nhit_n =
      new TH1D("h_GlobalQA_mbd_nhit_n", ";nhit", 30, -0.5, 29.5);
>>>>>>> 07985018
  hm->registerHisto(h_GlobalQA_mbd_zvtx);
  hm->registerHisto(h_GlobalQA_mbd_zvtxq);
  hm->registerHisto(h_GlobalQA_mbd_zvtx_wide);
  hm->registerHisto(h_GlobalQA_calc_zvtx);
  hm->registerHisto(h_GlobalQA_calc_zvtx_wide);
  hm->registerHisto(h_GlobalQA_mbd_charge_s);
  hm->registerHisto(h_GlobalQA_mbd_charge_n);
  hm->registerHisto(h_GlobalQA_mbd_nhit_s);
  hm->registerHisto(h_GlobalQA_mbd_nhit_n);

  // ZDC QA
<<<<<<< HEAD
  h_GlobalQA_zdc_zvtx = new TH1D("h_GlobalQA_zdc_zvtx", ";Scaled Trigger 3: ZDC Coincidence    zvtx [cm]", 100, -1000, 1000);
  h_GlobalQA_zdc_zvtx_wide = new TH1D("h_GlobalQA_zdc_zvtx_wide", ";Scaled Trigger 3: ZDC Coincidence    zvtx [cm]", 100, -2000, 2000);
  h_GlobalQA_zdc_energy_s = new TH1D("h_GlobalQA_zdc_energy_s", ";Scaled Trigger 3: ZDC Coincidence    Energy [Gev]", 100, 10, 340);
  h_GlobalQA_zdc_energy_n = new TH1D("h_GlobalQA_zdc_energy_n", ";Scaled Trigger 3: ZDC Coincidence    Energy [Gev]", 100, 10, 340);
=======
  h_GlobalQA_zdc_zvtx =
      new TH1D("h_GlobalQA_zdc_zvtx", ";zvtx [cm]", 100, -1000, 1000);
  h_GlobalQA_zdc_zvtx_wide =
      new TH1D("h_GlobalQA_zdc_zvtx_wide", ";zvtx [cm]", 100, -2000, 2000);
  h_GlobalQA_zdc_energy_s =
      new TH1D("h_GlobalQA_zdc_energy_s", ";Energy [Gev]", 100, 10, 340);
  h_GlobalQA_zdc_energy_n =
      new TH1D("h_GlobalQA_zdc_energy_n", ";Energy [Gev]", 100, 10, 340);
>>>>>>> 07985018
  hm->registerHisto(h_GlobalQA_zdc_zvtx);
  hm->registerHisto(h_GlobalQA_zdc_zvtx_wide);
  hm->registerHisto(h_GlobalQA_zdc_energy_s);
  hm->registerHisto(h_GlobalQA_zdc_energy_n);

  // Trigger QA
  h_GlobalQA_triggerVec = new TH1F("h_GlobalQA_triggerVec", "", 64, 0, 64);
  pr_ldClus_trig =
      new TProfile("pr_GlobalQA_ldClus_trig", "", 64, 0, 64, 0, 10);
  for (int i = 0; i < 64; i++) {
    h_GlobalQA_edist[i] = new TH2F(
        boost::str(boost::format("h_GlobalQA_edist_trig%d") % i).c_str(), "",
        64, -1.2, 1.2, 128, -3.1415, 3.1415);
    h_ldClus_trig[i] = new TH1F(
        boost::str(boost::format("h_GlobalQA_ldClus_trig%d") % i).c_str(), "",
        18, 1, 10);
    pr_evtNum_ldClus_trig[i] = new TProfile(
        boost::str(boost::format("pr_GlobalQA_evtNum_ldClus_trig%d") % i)
            .c_str(),
        "", 100000, 0, 100000, 0, 10);
    pr_GlobalQA_rejection[i] = new TProfile(
        boost::str(boost::format("pr_GlobalQA_rejection_trig%d") % i).c_str(),
        "", 100000, 0, 100000, 0, 50000);
    pr_GlobalQA_livetime[i] = new TProfile(
        boost::str(boost::format("pr_GlobalQA_livetime_trig%d") % i).c_str(),
        "", 100000, 0, 100000, 0, 10);

    hm->registerHisto(h_GlobalQA_edist[i]);
    hm->registerHisto(h_ldClus_trig[i]);
    hm->registerHisto(pr_evtNum_ldClus_trig[i]);
    hm->registerHisto(pr_GlobalQA_rejection[i]);
    hm->registerHisto(pr_GlobalQA_livetime[i]);
  }
  hm->registerHisto(h_GlobalQA_triggerVec);
  hm->registerHisto(pr_ldClus_trig);
}<|MERGE_RESOLUTION|>--- conflicted
+++ resolved
@@ -148,41 +148,7 @@
     }
   }
 
-<<<<<<< HEAD
-  
-  if ((triggervec >> 0x3U) & 0x1U)
-  {
-    // ------------------------------------- ZDC -----------------------------------------//
-
-    Zdcinfo *_zdcinfo = findNode::getClass<Zdcinfo>(topNode, "Zdcinfo");
-    TowerInfoContainer *_zdc_towerinfo = findNode::getClass<TowerInfoContainer>(topNode, "TOWERINFO_CALIB_ZDC");
-    float totalzdcsouthcalib = 0.;
-    float totalzdcnorthcalib = 0.;
-    float zdc_E[6] = {0};
-    float zdc_t[6] = {0};
-    float zdc_zvtx = 9999;
-    if (_zdcinfo)
-    {
-      if (_zdcinfo->get_radius(0) < 2 && _zdcinfo->get_radius(1) < 2)  
-      { 
-        totalzdcsouthcalib = _zdcinfo->get_zdc_energy(0);
-        totalzdcnorthcalib = _zdcinfo->get_zdc_energy(1);
-        if (totalzdcsouthcalib > 30 || totalzdcnorthcalib > 30)
-        {
-          int iarr = 0;
-          for (int ichan = 0; ichan < 16; ichan++)
-          {
-            TowerInfov2 *tower = (TowerInfov2*) _zdc_towerinfo->get_tower_at_channel(ichan);
-            if (tower->get_time() < 4 || tower->get_time() > 10)
-            {
-              continue;
-            }
-            if (ichan % 2 == 0 && (ichan + 2) % 8 != 0)
-            {
-              zdc_E[iarr] = tower->get_energy();
-              zdc_t[iarr] = tower->get_time_float();
-              iarr++;
-=======
+
   {
     // ------------------------------------- ZDC
     // -----------------------------------------//
@@ -220,7 +186,6 @@
                 zdc_t[index] = tower->get_time_float();
                 index++;
               }
->>>>>>> 07985018
             }
           }
 
@@ -442,36 +407,24 @@
   assert(hm);
 
   // MBD QA
-<<<<<<< HEAD
-  h_GlobalQA_mbd_zvtxq = new TH1D("h_GlobalQA_mbd_zvtxq", ";Scaled Trigger 10: MBD Coincidence    Has zvtx?;percentage", 2, -0.5, 1.5);
-  h_GlobalQA_mbd_zvtx = new TH1D("h_GlobalQA_mbd_zvtx", ";Scaled Trigger 10: MBD Coincidence    zvtx [cm]", 100, -50, 50);
-  h_GlobalQA_mbd_zvtx_wide = new TH1D("h_GlobalQA_mbd_zvtx_wide", ";Scaled Trigger 10: MBD Coincidence    zvtx [cm]", 100, -300, 300);
-  h_GlobalQA_calc_zvtx = new TH1D("h_GlobalQA_calc_zvtx", ";Scaled Trigger 10: MBD Coincidence    zvtx [cm]", 100, -50, 50);
-  h_GlobalQA_calc_zvtx_wide = new TH1D("h_GlobalQA_calc_zvtx_wide", ";Scaled Trigger 10: MBD Coincidence    zvtx [cm]", 100, -300, 300);
-  h_GlobalQA_mbd_charge_s = new TH1D("h_GlobalQA_mbd_charge_s", ";Scaled Trigger 10: MBD Coincidence    charge", 100, 0, 10);
-  h_GlobalQA_mbd_charge_n = new TH1D("h_GlobalQA_mbd_charge_n", ";Scaled Trigger 10: MBD Coincidence    charge", 100, 0, 10);
-  h_GlobalQA_mbd_nhit_s = new TH1D("h_GlobalQA_mbd_nhit_s", ";Scaled Trigger 10: MBD Coincidence    nhit", 30, -0.5, 29.5);
-  h_GlobalQA_mbd_nhit_n = new TH1D("h_GlobalQA_mbd_nhit_n", ";Scaled Trigger 10: MBD Coincidence    nhit", 30, -0.5, 29.5);
-=======
-  h_GlobalQA_mbd_zvtxq =
-      new TH1D("h_GlobalQA_mbd_zvtxq", ";Has zvtx?;percentage", 2, -0.5, 1.5);
-  h_GlobalQA_mbd_zvtx =
-      new TH1D("h_GlobalQA_mbd_zvtx", ";zvtx [cm]", 100, -50, 50);
-  h_GlobalQA_mbd_zvtx_wide =
-      new TH1D("h_GlobalQA_mbd_zvtx_wide", ";zvtx [cm]", 100, -300, 300);
-  h_GlobalQA_calc_zvtx =
-      new TH1D("h_GlobalQA_calc_zvtx", ";zvtx [cm]", 100, -50, 50);
-  h_GlobalQA_calc_zvtx_wide =
-      new TH1D("h_GlobalQA_calc_zvtx_wide", ";zvtx [cm]", 100, -300, 300);
-  h_GlobalQA_mbd_charge_s =
-      new TH1D("h_GlobalQA_mbd_charge_s", ";charge", 100, 0, 10);
-  h_GlobalQA_mbd_charge_n =
-      new TH1D("h_GlobalQA_mbd_charge_n", ";charge", 100, 0, 10);
-  h_GlobalQA_mbd_nhit_s =
-      new TH1D("h_GlobalQA_mbd_nhit_s", ";nhit", 30, -0.5, 29.5);
-  h_GlobalQA_mbd_nhit_n =
-      new TH1D("h_GlobalQA_mbd_nhit_n", ";nhit", 30, -0.5, 29.5);
->>>>>>> 07985018
+  h_GlobalQA_mbd_zvtxq = 
+    new TH1D("h_GlobalQA_mbd_zvtxq", ";Scaled Trigger 10: MBD Coincidence    Has zvtx?;percentage", 2, -0.5, 1.5);
+  h_GlobalQA_mbd_zvtx = 
+     new TH1D("h_GlobalQA_mbd_zvtx", ";Scaled Trigger 10: MBD Coincidence    zvtx [cm]", 100, -50, 50);
+  h_GlobalQA_mbd_zvtx_wide = 
+    new TH1D("h_GlobalQA_mbd_zvtx_wide", ";Scaled Trigger 10: MBD Coincidence    zvtx [cm]", 100, -300, 300);
+  h_GlobalQA_calc_zvtx = 
+    new TH1D("h_GlobalQA_calc_zvtx", ";Scaled Trigger 10: MBD Coincidence    zvtx [cm]", 100, -50, 50);
+  h_GlobalQA_calc_zvtx_wide = 
+    new TH1D("h_GlobalQA_calc_zvtx_wide", ";Scaled Trigger 10: MBD Coincidence    zvtx [cm]", 100, -300, 300);
+  h_GlobalQA_mbd_charge_s = 
+    new TH1D("h_GlobalQA_mbd_charge_s", ";Scaled Trigger 10: MBD Coincidence    charge", 100, 0, 10);
+  h_GlobalQA_mbd_charge_n = 
+    new TH1D("h_GlobalQA_mbd_charge_n", ";Scaled Trigger 10: MBD Coincidence    charge", 100, 0, 10);
+  h_GlobalQA_mbd_nhit_s = 
+    new TH1D("h_GlobalQA_mbd_nhit_s", ";Scaled Trigger 10: MBD Coincidence    nhit", 30, -0.5, 29.5);
+  h_GlobalQA_mbd_nhit_n = 
+    new TH1D("h_GlobalQA_mbd_nhit_n", ";Scaled Trigger 10: MBD Coincidence    nhit", 30, -0.5, 29.5);
   hm->registerHisto(h_GlobalQA_mbd_zvtx);
   hm->registerHisto(h_GlobalQA_mbd_zvtxq);
   hm->registerHisto(h_GlobalQA_mbd_zvtx_wide);
@@ -483,21 +436,14 @@
   hm->registerHisto(h_GlobalQA_mbd_nhit_n);
 
   // ZDC QA
-<<<<<<< HEAD
-  h_GlobalQA_zdc_zvtx = new TH1D("h_GlobalQA_zdc_zvtx", ";Scaled Trigger 3: ZDC Coincidence    zvtx [cm]", 100, -1000, 1000);
-  h_GlobalQA_zdc_zvtx_wide = new TH1D("h_GlobalQA_zdc_zvtx_wide", ";Scaled Trigger 3: ZDC Coincidence    zvtx [cm]", 100, -2000, 2000);
-  h_GlobalQA_zdc_energy_s = new TH1D("h_GlobalQA_zdc_energy_s", ";Scaled Trigger 3: ZDC Coincidence    Energy [Gev]", 100, 10, 340);
-  h_GlobalQA_zdc_energy_n = new TH1D("h_GlobalQA_zdc_energy_n", ";Scaled Trigger 3: ZDC Coincidence    Energy [Gev]", 100, 10, 340);
-=======
-  h_GlobalQA_zdc_zvtx =
-      new TH1D("h_GlobalQA_zdc_zvtx", ";zvtx [cm]", 100, -1000, 1000);
-  h_GlobalQA_zdc_zvtx_wide =
-      new TH1D("h_GlobalQA_zdc_zvtx_wide", ";zvtx [cm]", 100, -2000, 2000);
-  h_GlobalQA_zdc_energy_s =
-      new TH1D("h_GlobalQA_zdc_energy_s", ";Energy [Gev]", 100, 10, 340);
-  h_GlobalQA_zdc_energy_n =
-      new TH1D("h_GlobalQA_zdc_energy_n", ";Energy [Gev]", 100, 10, 340);
->>>>>>> 07985018
+  h_GlobalQA_zdc_zvtx = 
+    new TH1D("h_GlobalQA_zdc_zvtx", ";Scaled Trigger 3: ZDC Coincidence    zvtx [cm]", 100, -1000, 1000);
+  h_GlobalQA_zdc_zvtx_wide = 
+    new TH1D("h_GlobalQA_zdc_zvtx_wide", ";Scaled Trigger 3: ZDC Coincidence    zvtx [cm]", 100, -2000, 2000);
+  h_GlobalQA_zdc_energy_s = 
+    new TH1D("h_GlobalQA_zdc_energy_s", ";Scaled Trigger 3: ZDC Coincidence    Energy [Gev]", 100, 10, 340);
+  h_GlobalQA_zdc_energy_n = 
+    new TH1D("h_GlobalQA_zdc_energy_n", ";Scaled Trigger 3: ZDC Coincidence    Energy [Gev]", 100, 10, 340);
   hm->registerHisto(h_GlobalQA_zdc_zvtx);
   hm->registerHisto(h_GlobalQA_zdc_zvtx_wide);
   hm->registerHisto(h_GlobalQA_zdc_energy_s);
