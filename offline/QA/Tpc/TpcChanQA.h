--- conflicted
+++ resolved
@@ -10,13 +10,10 @@
 
 // Call classes to be used in code
 class PHCompositeNode;
-<<<<<<< HEAD
 class TFile;
 class TH1;
 class TH2;
-=======
 class Fun4AllHistoManager;
->>>>>>> 5c429548
 //
 
 class TpcChanQA : public SubsysReco  // Inherit public parts of SubsysReco
@@ -46,7 +43,6 @@
 
   // List of private members
  private:
-<<<<<<< HEAD
   TFile *m_file{nullptr};        // File being processed
   TH1 *h_channel_hits{nullptr};  // Histogram of hits per channel
   TH2 *h_channel_ADCs{nullptr};  // Histogram of ADC counts per channel
@@ -56,7 +52,7 @@
   int m_nWaveformInFrame{0};  // Number of waveforms in a frame
   int m_Channel{0};           // Channel number
   int m_nSamples{0};          // Number of samples in waveform
-=======
+
   void createHistos();
   std::string getHistoPrefix() const;
 
@@ -65,7 +61,6 @@
   TFile *m_file = nullptr; // File being processed
   //TH1F *h_channel_hits = nullptr; // Histogram of hits per channel
   //TH2F *h_channel_ADCs = nullptr; // Histogram of ADC counts per channel
->>>>>>> 5c429548
 
   std::vector<int> m_packets;
   std::vector<unsigned short> m_adcSamples;  // ADC values in waveform
