// Include necessary files
#include "TpcChanQA.h"

#include <fun4all/Fun4AllReturnCodes.h>
<<<<<<< HEAD

=======
#include <fun4all/Fun4AllHistoManager.h>
#include <phool/PHCompositeNode.h>
#include <phool/PHIODataNode.h>    // for PHIODataNode
#include <phool/PHNodeIterator.h>  // for PHNodeIterator
#include <phool/PHObject.h>        // for PHObject
>>>>>>> 5c429548
#include <phool/getClass.h>

#include <Event/Event.h>
#include <Event/packet.h>
<<<<<<< HEAD

#include <TFile.h>
#include <TH1.h>
#include <TH2.h>

#include <cassert>
#include <cstddef>
#include <memory>
=======
#include <qautils/QAHistManagerDef.h>
#include <boost/format.hpp>
>>>>>>> 5c429548
#include <iostream>
#include <string>
//

//____________________________________________________________________________..
TpcChanQA::TpcChanQA(const std::string &name)
  : SubsysReco("TpcChanQA")
  , m_fname(name)
{
  // reserves memory for max ADC samples
  m_adcSamples.resize(1024, 0);
}

//____________________________________________________________________________..
int TpcChanQA::InitRun(PHCompositeNode * /*unused*/)
{
<<<<<<< HEAD
=======

>>>>>>> 5c429548
  // Takes string of raw data file and truncates it down to sector number
  sectorNum = m_fname;
  size_t pos = sectorNum.find("TPC_ebdc");
  sectorNum.erase(sectorNum.begin(), sectorNum.begin() + pos + 8);
  sectorNum.erase(sectorNum.begin() + 2, sectorNum.end());
  if (sectorNum.at(0) == '0')
  {
    sectorNum.erase(sectorNum.begin(), sectorNum.begin() + 1);
  }
  //

  // Sets side to South if SectorNum > 11 (EBDC 12-23)
  if (stoi(sectorNum) > 11)
  {
    side = 1;
  }

  createHistos();

  // Creates data file and checks whether it was successfully opened
  m_file = TFile::Open(m_fname.c_str(), "recreate");
  assert(m_file->IsOpen());

<<<<<<< HEAD
  // Define histograms initialized in header file
  std::string name = "h_channel_hits_sec" + sectorNum;
  h_channel_hits = new TH1F(name.c_str(), name.c_str(), 256, 0, 256);
  name = "h_channel_ADCs_sec" + sectorNum;
  h_channel_ADCs = new TH2F(name.c_str(), name.c_str(), 256, 0, 256, 1024, 0, 1024);
  //

=======
>>>>>>> 5c429548
  return Fun4AllReturnCodes::EVENT_OK;
}

//____________________________________________________________________________..
int TpcChanQA::process_event(PHCompositeNode *topNode)
{
  // Defines object from class Event which calls getClass function from
  // findNode class
  Event *_event = findNode::getClass<Event>(topNode, "PRDF");

  // Checks if event exists and returns error if not
  if (_event == nullptr)
  {
    std::cout << "TPCRawDataTree::Process_Event - Event not found" << std::endl;
    return -1;
  }

  // Checks if event is "special" and discards it if so
  if (_event->getEvtType() >= 8)  /// special events
<<<<<<< HEAD
  {
    return Fun4AllReturnCodes::DISCARDEVENT;
  }

=======
    {
      return Fun4AllReturnCodes::DISCARDEVENT;
    }

  //Call HistoManager
  auto hm = QAHistManagerDef::getHistoManager();
  assert(hm);

  // Reference histograms initialized in header file to histos in HistoManager
  auto h_channel_hits = dynamic_cast<TH1*>(hm->getHisto(boost::str(boost::format("%schannel_hits_sec%s") % getHistoPrefix() % sectorNum.c_str()).c_str()));
  auto h_channel_ADCs = dynamic_cast<TH2*>(hm->getHisto(boost::str(boost::format("%schannel_ADCs_sec%s") % getHistoPrefix() % sectorNum.c_str()).c_str()));
  //
  
>>>>>>> 5c429548
  // Loop over packets in event
  for (int packet : m_packets)
  {
    if (Verbosity())
    {
      std::cout << __PRETTY_FUNCTION__ << " : decoding packet " << packet << std::endl;
    }

    m_packet = packet;

    // Assigns data from packet to variable p then checks if packet exists
    // Continues if not
    std::unique_ptr<Packet> p(_event->getPacket(m_packet));
    if (!p)
    {
      if (Verbosity())
      {
        std::cout << __PRETTY_FUNCTION__ << " : missing packet " << packet << std::endl;
      }
      continue;
    }

    // pull number of waveforms
    m_nWaveformInFrame = p->iValue(0, "NR_WF");

    for (int wf = 0; wf < m_nWaveformInFrame; wf++)
    {
      m_Channel = p->iValue(wf, "CHANNEL");
      m_nSamples = p->iValue(wf, "SAMPLES");

      h_channel_hits->Fill(m_Channel);

      // Checks if sample number and number of ADC values agrees
      assert(m_nSamples < (int) m_adcSamples.size());

      // Loop over samples in waveform
      for (int s = 0; s < m_nSamples; s++)
      {
        // Assign ADC value of sample s in waveform wf to adcSamples[s]
        m_adcSamples[s] = p->iValue(wf, s);
        h_channel_ADCs->Fill(m_Channel, m_adcSamples[s]);
      }
    }
  }

<<<<<<< HEAD
  return Fun4AllReturnCodes::EVENT_OK;
}

//____________________________________________________________________________..
int TpcChanQA::End(PHCompositeNode * /*unused*/)
{
=======
>>>>>>> 5c429548
  // Set histogram directory to 0 so data is saved after closing file
  h_channel_hits->SetDirectory(nullptr);
  h_channel_ADCs->SetDirectory(nullptr);

  // Write histograms to file
  m_file->cd();
  h_channel_hits->Write();
  h_channel_ADCs->Write();

<<<<<<< HEAD
  std::cout << __PRETTY_FUNCTION__ << " : completed saving to " << m_file->GetName() << std::endl;
=======
  return Fun4AllReturnCodes::EVENT_OK;
}

//____________________________________________________________________________..
int TpcChanQA::End(PHCompositeNode *)
{

std::cout << __PRETTY_FUNCTION__ << " : completed saving to " << m_file->GetName() << std::endl;
>>>>>>> 5c429548
  m_file->ls();

  // Close the file
  m_file->Close();

  return Fun4AllReturnCodes::EVENT_OK;
}

//____________________________________________________________________________..
std::string TpcChanQA::getHistoPrefix() const { return std::string("h_") + Name() + std::string("_"); } //Define prefix to all histos in HistoManager

//____________________________________________________________________________..
void TpcChanQA::createHistos()
{
  // Initialize HistoManager
  auto hm = QAHistManagerDef::getHistoManager();
  assert(hm);

  // Create and register histos in HistoManager
  {
    auto h = new TH1F(boost::str(boost::format("%schannel_hits_sec%s") % getHistoPrefix() % sectorNum.c_str()).c_str(),";Channels;hits",256,0,256);
    hm->registerHisto(h);
  }

  {
    auto h = new TH2F(boost::str(boost::format("%schannel_ADCs_sec%s") % getHistoPrefix() % sectorNum.c_str()).c_str(),";Channels;ADCs",256,0,256,1024,0,1024);
    hm->registerHisto(h);
  }
}<|MERGE_RESOLUTION|>--- conflicted
+++ resolved
@@ -2,20 +2,15 @@
 #include "TpcChanQA.h"
 
 #include <fun4all/Fun4AllReturnCodes.h>
-<<<<<<< HEAD
-
-=======
 #include <fun4all/Fun4AllHistoManager.h>
 #include <phool/PHCompositeNode.h>
 #include <phool/PHIODataNode.h>    // for PHIODataNode
 #include <phool/PHNodeIterator.h>  // for PHNodeIterator
 #include <phool/PHObject.h>        // for PHObject
->>>>>>> 5c429548
 #include <phool/getClass.h>
 
 #include <Event/Event.h>
 #include <Event/packet.h>
-<<<<<<< HEAD
 
 #include <TFile.h>
 #include <TH1.h>
@@ -24,10 +19,10 @@
 #include <cassert>
 #include <cstddef>
 #include <memory>
-=======
+
 #include <qautils/QAHistManagerDef.h>
 #include <boost/format.hpp>
->>>>>>> 5c429548
+
 #include <iostream>
 #include <string>
 //
@@ -44,10 +39,7 @@
 //____________________________________________________________________________..
 int TpcChanQA::InitRun(PHCompositeNode * /*unused*/)
 {
-<<<<<<< HEAD
-=======
-
->>>>>>> 5c429548
+
   // Takes string of raw data file and truncates it down to sector number
   sectorNum = m_fname;
   size_t pos = sectorNum.find("TPC_ebdc");
@@ -71,7 +63,6 @@
   m_file = TFile::Open(m_fname.c_str(), "recreate");
   assert(m_file->IsOpen());
 
-<<<<<<< HEAD
   // Define histograms initialized in header file
   std::string name = "h_channel_hits_sec" + sectorNum;
   h_channel_hits = new TH1F(name.c_str(), name.c_str(), 256, 0, 256);
@@ -79,8 +70,6 @@
   h_channel_ADCs = new TH2F(name.c_str(), name.c_str(), 256, 0, 256, 1024, 0, 1024);
   //
 
-=======
->>>>>>> 5c429548
   return Fun4AllReturnCodes::EVENT_OK;
 }
 
@@ -100,12 +89,6 @@
 
   // Checks if event is "special" and discards it if so
   if (_event->getEvtType() >= 8)  /// special events
-<<<<<<< HEAD
-  {
-    return Fun4AllReturnCodes::DISCARDEVENT;
-  }
-
-=======
     {
       return Fun4AllReturnCodes::DISCARDEVENT;
     }
@@ -119,7 +102,6 @@
   auto h_channel_ADCs = dynamic_cast<TH2*>(hm->getHisto(boost::str(boost::format("%schannel_ADCs_sec%s") % getHistoPrefix() % sectorNum.c_str()).c_str()));
   //
   
->>>>>>> 5c429548
   // Loop over packets in event
   for (int packet : m_packets)
   {
@@ -165,15 +147,13 @@
     }
   }
 
-<<<<<<< HEAD
   return Fun4AllReturnCodes::EVENT_OK;
 }
 
 //____________________________________________________________________________..
 int TpcChanQA::End(PHCompositeNode * /*unused*/)
 {
-=======
->>>>>>> 5c429548
+
   // Set histogram directory to 0 so data is saved after closing file
   h_channel_hits->SetDirectory(nullptr);
   h_channel_ADCs->SetDirectory(nullptr);
@@ -183,9 +163,8 @@
   h_channel_hits->Write();
   h_channel_ADCs->Write();
 
-<<<<<<< HEAD
   std::cout << __PRETTY_FUNCTION__ << " : completed saving to " << m_file->GetName() << std::endl;
-=======
+
   return Fun4AllReturnCodes::EVENT_OK;
 }
 
@@ -194,7 +173,7 @@
 {
 
 std::cout << __PRETTY_FUNCTION__ << " : completed saving to " << m_file->GetName() << std::endl;
->>>>>>> 5c429548
+
   m_file->ls();
 
   // Close the file
