#include "TpcClusterQA.h"

#include <g4detectors/PHG4TpcCylinderGeom.h>
#include <g4detectors/PHG4TpcCylinderGeomContainer.h>

#include <trackbase/ActsGeometry.h>
#include <trackbase/TpcDefs.h>
#include <trackbase/TrackFitUtils.h>
#include <trackbase/TrkrCluster.h>
#include <trackbase/TrkrClusterContainer.h>
#include <trackbase/TrkrClusterHitAssoc.h>
#include <trackbase/TrkrHitSetContainer.h>
#include <trackbase/TrkrHitSet.h>
#include <trackbase/TrkrHit.h>
#include <trackbase/TrkrDefs.h>

#include <qautils/QAHistManagerDef.h>
#include <qautils/QAUtil.h>

#include <fun4all/Fun4AllHistoManager.h>
#include <fun4all/Fun4AllReturnCodes.h>
#include <fun4all/SubsysReco.h>

#include <phool/PHCompositeNode.h>
#include <phool/getClass.h>

#include <TH1.h>
#include <TH2.h>

#include <boost/format.hpp>

//____________________________________________________________________________..
TpcClusterQA::TpcClusterQA(const std::string &name)
  : SubsysReco(name)
{
}

//____________________________________________________________________________..
int TpcClusterQA::InitRun(PHCompositeNode *topNode)
{
  // find tpc geometry
  auto geomContainer =
      findNode::getClass<PHG4TpcCylinderGeomContainer>(topNode, "CYLINDERCELLGEOM_SVTX");
  if (!geomContainer)
  {
    std::cout << PHWHERE << " unable to find DST node CYLINDERCELLGEOM_SVTX" << std::endl;
    return Fun4AllReturnCodes::ABORTRUN;
  }
  // TPC has 3 regions, inner, mid and outer
  std::vector<int> region_layer_low = {7, 23, 39};
  std::vector<int> region_layer_high = {22, 38, 54};

  // make a layer to region multimap
  const auto range = geomContainer->get_begin_end();
  for (auto iter = range.first; iter != range.second; ++iter)
  {
    m_layers.insert(iter->first);

    for (int region = 0; region < 3; ++region)
    {
      if (iter->first >= region_layer_low[region] && iter->first <= region_layer_high[region])
      {
        m_layerRegionMap.insert(std::make_pair(iter->first, region));
      }
    }
  }

  createHistos();

  return Fun4AllReturnCodes::EVENT_OK;
}

//____________________________________________________________________________..
int TpcClusterQA::process_event(PHCompositeNode *topNode)
{ 
  auto clusterContainer = findNode::getClass<TrkrClusterContainer>(topNode, "TRKR_CLUSTER");
  if (!clusterContainer)
  {
    return Fun4AllReturnCodes::ABORTEVENT;
  }
  auto geomContainer =
              findNode::getClass<PHG4TpcCylinderGeomContainer>(topNode, "CYLINDERCELLGEOM_SVTX");
  auto hitmap = findNode::getClass<TrkrHitSetContainer>(topNode,"TRKR_HITSET");
  if(!hitmap)
    {
      std::cout << PHWHERE << "No hitmap found, bailing" << std::endl;
      return Fun4AllReturnCodes::ABORTEVENT;
    }
  auto tGeometry = findNode::getClass<ActsGeometry>(topNode, "ActsGeometry");
  if (!tGeometry)
  {
    std::cout << PHWHERE << "No acts geometry on node tree, bailing" << std::endl;
    return Fun4AllReturnCodes::ABORTEVENT;
  }

  auto hm = QAHistManagerDef::getHistoManager();
  assert(hm);


  TH2 *h_totalclusters = dynamic_cast<TH2 *>(hm->getHisto(std::string(getHistoPrefix() + "stotal_clusters")));
  TH2 *h_clusterssector = dynamic_cast<TH2 *>(hm->getHisto(std::string(getHistoPrefix() + "ncluspersector")));
  TH2F *h_hitpositions = dynamic_cast<TH2F *>(hm->getHisto(Form("%shit_positions", getHistoPrefix().c_str())));
  TH1F *h_hitzpositions_side0 = dynamic_cast<TH1F *>(hm->getHisto(Form("%shitz_positions_side0", getHistoPrefix().c_str())));
  TH1F *h_hitzpositions_side1 = dynamic_cast<TH1F *>(hm->getHisto(Form("%shitz_positions_side1", getHistoPrefix().c_str())));

  struct HistoList
  {
    TH1 *crphisize = nullptr;
    TH1 *czsize = nullptr;
    TH1 *crphierr = nullptr;
    TH1 *czerr = nullptr;
    TH1 *cedge = nullptr;
    TH1 *coverlap = nullptr;
    TH1 *cxposition_side0 = nullptr;
    TH1 *cxposition_side1 = nullptr;
    TH1 *cyposition_side0 = nullptr;
    TH1 *cyposition_side1 = nullptr;
    TH1 *czposition_side0 = nullptr;
    TH1 *czposition_side1 = nullptr;
  };

  int hitsetkeynum = 0;
  using HistoMap = std::map<int, HistoList>;
  HistoMap histos;

  for (auto &region : {0, 1, 2})
  {
    HistoList hist;
    hist.crphisize = dynamic_cast<TH1 *>(hm->getHisto((boost::format("%sphisize_%i") % getHistoPrefix() % region).str()));
    hist.czsize = dynamic_cast<TH1 *>(hm->getHisto((boost::format("%szsize_%i") % getHistoPrefix() % region).str()));
    hist.crphierr = dynamic_cast<TH1 *>(hm->getHisto((boost::format("%srphi_error_%i") % getHistoPrefix() % region).str()));
    hist.czerr = dynamic_cast<TH1 *>(hm->getHisto((boost::format("%sz_error_%i") % getHistoPrefix() % region).str()));
    hist.cedge = dynamic_cast<TH1 *>(hm->getHisto((boost::format("%sclusedge_%i") % getHistoPrefix() % region).str()));
    hist.coverlap = dynamic_cast<TH1 *>(hm->getHisto((boost::format("%sclusoverlap_%i") % getHistoPrefix() % region).str()));
    
      
    hist.cxposition_side0 = dynamic_cast<TH1 *>(hm->getHisto((boost::format("%sclusxposition_side0_%i") % getHistoPrefix() % region).str()));
    hist.cxposition_side1 = dynamic_cast<TH1 *>(hm->getHisto((boost::format("%sclusxposition_side1_%i") % getHistoPrefix() % region).str()));
        
    hist.cyposition_side0 = dynamic_cast<TH1 *>(hm->getHisto((boost::format("%sclusyposition_side0_%i") % getHistoPrefix() % region).str()));
    hist.cyposition_side1 = dynamic_cast<TH1 *>(hm->getHisto((boost::format("%sclusyposition_side1_%i") % getHistoPrefix() % region).str()));
      
    hist.czposition_side0 = dynamic_cast<TH1 *>(hm->getHisto((boost::format("%scluszposition_side0_%i") % getHistoPrefix() % region).str()));
    hist.czposition_side1 = dynamic_cast<TH1 *>(hm->getHisto((boost::format("%scluszposition_side1_%i") % getHistoPrefix() % region).str()));
      
    histos.insert(std::make_pair(region, hist));
  }
  auto fill = [](TH1 *h, float val)
  { if (h) { h->Fill(val); 
} };

TrkrHitSetContainer::ConstRange all_hitsets = hitmap->getHitSets();
 for (TrkrHitSetContainer::ConstIterator hitsetiter = all_hitsets.first;
      hitsetiter != all_hitsets.second;
      ++hitsetiter)
   {
    auto hitsetkey = hitsetiter->first;
    TrkrHitSet* hitset = hitsetiter->second;
    if(TrkrDefs::getTrkrId(hitsetkey) != TrkrDefs::TrkrId::tpcId)
      {
	continue;
      }
    int hitlayer = TrkrDefs::getLayer(hitsetkey);
    //auto sector = TpcDefs::getSectorId(hitsetkey);
    auto m_side = TpcDefs::getSide(hitsetkey);
    auto hitrangei = hitset->getHits();
    for (TrkrHitSet::ConstIterator hitr = hitrangei.first;
         hitr != hitrangei.second;
         ++hitr)
    { 
      auto hitkey = hitr->first;
      //auto hit = hitr->second;
      //auto adc = hit->getAdc();
      auto hitpad = TpcDefs::getPad(hitkey);
      auto m_hittbin = TpcDefs::getTBin(hitkey);
      //Check TrackResiduals.cc
      auto geoLayer = geomContainer->GetLayerCellGeom(hitlayer);
      auto phi = geoLayer->get_phicenter(hitpad);
      auto radius = geoLayer->get_radius();
      auto m_hitgx = radius * std::cos(phi);
      auto m_hitgy = radius * std::sin(phi);
      float AdcClockPeriod = geoLayer->get_zstep();
      float m_zdriftlength = m_hittbin * tGeometry->get_drift_velocity() * AdcClockPeriod;
      double NZBinsSide = 249;  // physical z bins per TPC side
      double tdriftmax = AdcClockPeriod * NZBinsSide;
      auto m_hitgz = (tdriftmax * tGeometry->get_drift_velocity()) - m_zdriftlength;
      if (m_side == 0)
      {
          m_hitgz *= -1;
      }
      //geoLayer->identify(std::cout);
      h_hitpositions->Fill(m_hitgx,m_hitgy);
      if(m_side==0){h_hitzpositions_side0->Fill(m_hitgz);}
      if(m_side==1){h_hitzpositions_side1->Fill(m_hitgz);}
    }

   }
  float nclusperevent[24] = {0};
  for (auto &hsk : clusterContainer->getHitSetKeys(TrkrDefs::TrkrId::tpcId))
  {
    int numclusters = 0;
    auto range = clusterContainer->getClusters(hsk);
    int sector = TpcDefs::getSectorId(hsk);
    int side = TpcDefs::getSide(hsk);
    if (side > 0)
    {
      sector += 12;
    }
    for (auto iter = range.first; iter != range.second; ++iter)
    { 
      const auto cluskey = iter->first;
      const auto cluster = iter->second; //auto cluster = clusters->findCluster(key);
      auto glob = tGeometry->getGlobalPosition(cluskey, cluster);
      auto sclusgx = glob.x();
      auto sclusgy = glob.y();
      auto sclusgz = glob.z();
        
        
      const auto it = m_layerRegionMap.find(TrkrDefs::getLayer(cluskey));
      int region = it->second;
      const auto hiter = histos.find(region);
      if (hiter == histos.end())
      {
        continue;
      }
      fill(hiter->second.crphisize, cluster->getPhiSize());
      fill(hiter->second.czsize, cluster->getZSize());
      fill(hiter->second.crphierr, cluster->getRPhiError());
      fill(hiter->second.czerr, cluster->getZError());
      fill(hiter->second.cedge, cluster->getEdge());
      fill(hiter->second.coverlap, cluster->getOverlap());
        
      if(side==0){
        fill(hiter->second.cxposition_side0, sclusgx);
        fill(hiter->second.cyposition_side0, sclusgy);
        fill(hiter->second.czposition_side0, sclusgz);
      }
      if(side==1){
        fill(hiter->second.cxposition_side1, sclusgx);
        fill(hiter->second.cyposition_side1, sclusgy);
        fill(hiter->second.czposition_side1, sclusgz);
      }
        
      numclusters++;
    }

    nclusperevent[sector] += numclusters;
    h_totalclusters->Fill(hitsetkeynum, numclusters);
    m_totalClusters += numclusters;
    hitsetkeynum++;
  }
  for (int i = 0; i < 24; i++)
  {
    h_clusterssector->Fill(i, nclusperevent[i]);
    m_clustersPerSector[i] += nclusperevent[i];
  }
  m_event++;
  return Fun4AllReturnCodes::EVENT_OK;
}

int TpcClusterQA::EndRun(const int /*runnumber*/)
{

  return Fun4AllReturnCodes::EVENT_OK;
}

std::string TpcClusterQA::getHistoPrefix() const
{
  return std::string("h_") + Name() + std::string("_");
}
void TpcClusterQA::createHistos()
{
  auto hm = QAHistManagerDef::getHistoManager();
  assert(hm);
<<<<<<< HEAD
=======
 
>>>>>>> 6fb235d5
  {
    auto h = new TH2F(std::string(getHistoPrefix() + "ncluspersector").c_str(),
                      "TPC Clusters per event per sector", 24, 0, 24, 1000, 0, 1000);
    h->GetXaxis()->SetTitle("Sector number");
    h->GetYaxis()->SetTitle("Clusters per event");
    hm->registerHisto(h);
  }
  for (auto &region : {0, 1, 2})
  {
    {
      auto h = new TH1F((boost::format("%sphisize_%i") % getHistoPrefix() % region).str().c_str(),
                        (boost::format("TPC cluster #phi size region_%i") % region).str().c_str(), 10, 0, 10);
      h->GetXaxis()->SetTitle("Cluster #phi_{size}");
      hm->registerHisto(h);
    }
    {
      auto h = new TH1F((boost::format("%szsize_%i") % getHistoPrefix() % region).str().c_str(),
                        (boost::format("TPC cluster z size region_%i") % region).str().c_str(), 10, 0, 10);
      h->GetXaxis()->SetTitle("Cluster z_{size}");
      hm->registerHisto(h);
    }
    {
      auto h = new TH1F((boost::format("%srphi_error_%i") % getHistoPrefix() % region).str().c_str(),
                        (boost::format("TPC r#Delta#phi error region_%i") % region).str().c_str(), 100, 0, 0.075);
      h->GetXaxis()->SetTitle("r#Delta#phi error [cm]");
      hm->registerHisto(h);
    }
    {
      auto h = new TH1F((boost::format("%sz_error_%i") % getHistoPrefix() % region).str().c_str(),
                        (boost::format("TPC z error region_%i") % region).str().c_str(), 100, 0, 0.18);
      h->GetXaxis()->SetTitle("z error [cm]");
      hm->registerHisto(h);
    }
    {
      auto h = new TH1F((boost::format("%sclusedge_%i") % getHistoPrefix() % region).str().c_str(),
                        (boost::format("TPC hits on edge_%i") % region).str().c_str(), 30, 0, 30);
      h->GetXaxis()->SetTitle("Cluster edge");
      hm->registerHisto(h);
    }
    {
      auto h = new TH1F((boost::format("%sclusoverlap_%i") % getHistoPrefix() % region).str().c_str(),
                        (boost::format("TPC clus overlap_%i") % region).str().c_str(), 30, 0, 30);
      h->GetXaxis()->SetTitle("Cluster overlap");
      hm->registerHisto(h);
    }
    {
      auto h = new TH1F((boost::format("%sclusxposition_side0_%i") % getHistoPrefix() % region).str().c_str(),
                          (boost::format("TPC cluster x position side 0_%i") % region).str().c_str(), 210*2, -105, 105);
        h->GetXaxis()->SetTitle("x (cm)");
        hm->registerHisto(h);
    }
    {
      auto h = new TH1F((boost::format("%sclusxposition_side1_%i") % getHistoPrefix() % region).str().c_str(),
                            (boost::format("TPC cluster x position side 1_%i") % region).str().c_str(), 210*2, -105, 105);
      h->GetXaxis()->SetTitle("x (cm)");
      hm->registerHisto(h);
    }
    {
      auto h = new TH1F((boost::format("%sclusyposition_side0_%i") % getHistoPrefix() % region).str().c_str(),
                            (boost::format("TPC cluster y position side 0_%i") % region).str().c_str(), 210*2, -105, 105);
      h->GetXaxis()->SetTitle("y (cm)");
      hm->registerHisto(h);
    }
    {
      auto h = new TH1F((boost::format("%sclusyposition_side1_%i") % getHistoPrefix() % region).str().c_str(),
                              (boost::format("TPC cluster y position side 1_%i") % region).str().c_str(), 210*2, -105, 105);
      h->GetXaxis()->SetTitle("y (cm)");
      hm->registerHisto(h);
    }
    {
      auto h = new TH1F((boost::format("%scluszposition_side0_%i") % getHistoPrefix() % region).str().c_str(),
                            (boost::format("TPC cluster z position side 0_%i") % region).str().c_str(), 210*2, -105, 105);
      h->GetXaxis()->SetTitle("z (cm)");
      hm->registerHisto(h);
    }
    {
      auto h = new TH1F((boost::format("%scluszposition_side1_%i") % getHistoPrefix() % region).str().c_str(),
                              (boost::format("TPC cluster z position side 1_%i") % region).str().c_str(), 210*2, -105, 105);
      h->GetXaxis()->SetTitle("z (cm)");
      hm->registerHisto(h);
    }
  }

  {
    auto h = new TH2F(std::string(getHistoPrefix() + "stotal_clusters").c_str(),
                      "TPC clusters per hitsetkey", 1152, 0, 1152, 10000, 0, 10000);
    h->GetXaxis()->SetTitle("Hitsetkey number");
    h->GetYaxis()->SetTitle("Number of clusters");
    hm->registerHisto(h);
  }
  
    
  {
    auto h = new TH2F(Form("%shit_positions", getHistoPrefix().c_str()),
                                           "Histogram of hit x y positions", 160, 0, 80, 160, 0, 80);
    h->GetXaxis()->SetTitle("x (cm)");
    h->GetYaxis()->SetTitle("y (cm)");
    hm->registerHisto(h);
  }
  {
    auto h = new TH1F(Form("%shitz_positions_side0", getHistoPrefix().c_str()),
                                             "Histogram of hit z positions side=0", 105*4, -105, 105);
    h->GetXaxis()->SetTitle("z (cm)");
    hm->registerHisto(h);
  }
  {
    auto h = new TH1F(Form("%shitz_positions_side1", getHistoPrefix().c_str()),
                                             "Histogram of hit z positions side=1", 105*4, -105, 105);
    h->GetXaxis()->SetTitle("z (cm)");
    hm->registerHisto(h);
  }
  return;
}<|MERGE_RESOLUTION|>--- conflicted
+++ resolved
@@ -272,10 +272,7 @@
 {
   auto hm = QAHistManagerDef::getHistoManager();
   assert(hm);
-<<<<<<< HEAD
-=======
  
->>>>>>> 6fb235d5
   {
     auto h = new TH2F(std::string(getHistoPrefix() + "ncluspersector").c_str(),
                       "TPC Clusters per event per sector", 24, 0, 24, 1000, 0, 1000);
