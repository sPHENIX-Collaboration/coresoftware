--- conflicted
+++ resolved
@@ -51,22 +51,11 @@
   if (!tpcseedmap)
   {
     std::cout << "TPC seed map not found, aborting event" << std::endl;
-<<<<<<< HEAD
-    return Fun4AllReturnCodes::ABORTEVENT; 
-=======
     return Fun4AllReturnCodes::ABORTEVENT;
->>>>>>> c575026a
   }
 
   for (const auto& silseed : *silseedmap)
   {
-<<<<<<< HEAD
-    if (!silseed) continue;
-
-    m_crossing = (float) silseed->get_crossing();
-    h_crossing->Fill(m_crossing);
-    
-=======
     if (!silseed)
     {
       continue;
@@ -75,32 +64,24 @@
     m_crossing = (float) silseed->get_crossing();
     h_crossing->Fill(m_crossing);
 
->>>>>>> c575026a
     m_silseedx = silseed->get_x();
     m_silseedy = silseed->get_y();
     m_silseedz = silseed->get_z();
     m_silseedphi = silseed->get_phi();
     m_silseedeta = silseed->get_eta();
 
-<<<<<<< HEAD
-    for (const auto& tpcseed : *tpcseedmap) 
-    {
-      if (!tpcseed) continue;      
-=======
     for (const auto& tpcseed : *tpcseedmap)
     {
       if (!tpcseed)
       {
         continue;
       }
->>>>>>> c575026a
 
       m_tpcseedx = tpcseed->get_x();
       m_tpcseedy = tpcseed->get_y();
       m_tpcseedz = tpcseed->get_z();
       m_tpcseedphi = tpcseed->get_phi();
       m_tpcseedeta = tpcseed->get_eta();
-<<<<<<< HEAD
       
       h_phiDiff[0]->Fill(m_tpcseedphi - m_silseedphi);
       h_etaDiff[0]->Fill(m_tpcseedeta - m_silseedeta);
@@ -131,14 +112,6 @@
       h_xDiff[3]->Fill(m_tpcseedx - m_silseedx);
       h_yDiff[3]->Fill(m_tpcseedy - m_silseedy);
       h_zDiff[3]->Fill(m_tpcseedz - m_silseedz);
-=======
-
-      h_phiDiff->Fill(m_tpcseedphi - m_silseedphi);
-      h_etaDiff->Fill(m_tpcseedeta - m_silseedeta);
-      h_xDiff->Fill(m_tpcseedx - m_silseedx);
-      h_yDiff->Fill(m_tpcseedy - m_silseedy);
-      h_zDiff->Fill(m_tpcseedz - m_silseedz);
->>>>>>> c575026a
     }
   }
 
@@ -161,7 +134,6 @@
   auto hm = QAHistManagerDef::getHistoManager();
   assert(hm);
 
-<<<<<<< HEAD
   std::vector<std::string> cutNames = {"", "_xyCut", "_etaCut", "_phiCut"}; 
  
   {
@@ -171,6 +143,15 @@
     h_crossing->GetYaxis()->SetTitle("Entries");
     hm->registerHisto(h_crossing);
   }
+  /*
+  {
+    h_trackMatch = new TH1F(std::string(getHistoPrefix() + "trackMatch").c_str(),
+                        "TPC and Silicon Seed Exist", 2, -0.5, 1.5);
+    h_trackMatch->GetXaxis()->SetTitle("1 - TPC+Sil Seed, 0 - Missing TPC and/or Sil");
+    h_trackMatch->GetYaxis()->SetTitle("Entries");
+    hm->registerHisto(h_trackMatch);
+  }
+  */
   int i = 0;
   for (const std::string& name : cutNames)
   {
@@ -180,89 +161,40 @@
     h_phiDiff[i]->GetYaxis()->SetTitle("Entries");
     hm->registerHisto(h_phiDiff[i]);
     i++;
-=======
-  {
-    h_crossing = new TH1F(std::string(getHistoPrefix() + "crossing").c_str(),
-                          "Track Crossing Value", 1000, -500, 500);
-    h_crossing->GetXaxis()->SetTitle("Track Crossing");
-    h_crossing->GetYaxis()->SetTitle("Entries");
-    hm->registerHisto(h_crossing);
-  }
-  /*
-  {
-  h_trackMatch = new TH1F(std::string(getHistoPrefix() + "trackMatch").c_str(),
-                      "TPC and Silicon Seed Exist", 2, -0.5, 1.5);
-  h_trackMatch->GetXaxis()->SetTitle("1 - TPC+Sil Seed, 0 - Missing TPC and/or Sil");
-  h_trackMatch->GetYaxis()->SetTitle("Entries");
-  hm->registerHisto(h_trackMatch);
-  }
-  */
-  {
-    h_phiDiff = new TH1F(std::string(getHistoPrefix() + "phiDiff").c_str(),
-                         "TPC-Silicon #phi Difference", 100, -0.5, 0.5);
-    h_phiDiff->GetXaxis()->SetTitle("TPC Seed #phi - Silicon Seed #phi");
-    h_phiDiff->GetYaxis()->SetTitle("Entries");
-    hm->registerHisto(h_phiDiff);
->>>>>>> c575026a
-  }
-  i = 0;
-  for (const std::string& name : cutNames)
-  {
-<<<<<<< HEAD
+  }
+  i = 0;
+  for (const std::string& name : cutNames)
+  {
     h_etaDiff[i] = new TH1F(std::string(getHistoPrefix() + "etaDiff" + name).c_str(),
                         "TPC-Silicon #eta Difference", 100, -0.1, 0.1);
     h_etaDiff[i]->GetXaxis()->SetTitle("TPC Seed #eta - Silicon Seed #eta");
     h_etaDiff[i]->GetYaxis()->SetTitle("Entries");
     hm->registerHisto(h_etaDiff[i]);
     i++;
-=======
-    h_etaDiff = new TH1F(std::string(getHistoPrefix() + "etaDiff").c_str(),
-                         "TPC-Silicon #eta Difference", 100, -0.1, 0.1);
-    h_etaDiff->GetXaxis()->SetTitle("TPC Seed #eta - Silicon Seed #eta");
-    h_etaDiff->GetYaxis()->SetTitle("Entries");
-    hm->registerHisto(h_etaDiff);
->>>>>>> c575026a
-  }
-  i = 0;
-  for (const std::string& name : cutNames)
-  {
-<<<<<<< HEAD
+  }
+  i = 0;
+  for (const std::string& name : cutNames)
+  {
     h_xDiff[i] = new TH1F(std::string(getHistoPrefix() + "xDiff" + name).c_str(),
                         "TPC-Silicon x Difference", 100, -2, 2);
     h_xDiff[i]->GetXaxis()->SetTitle("TPC Seed x - Silicon Seed x [cm]");
     h_xDiff[i]->GetYaxis()->SetTitle("Entries");
     hm->registerHisto(h_xDiff[i]);
     i++;
-=======
-    h_xDiff = new TH1F(std::string(getHistoPrefix() + "xDiff").c_str(),
-                       "TPC-Silicon x Difference", 100, -2, 2);
-    h_xDiff->GetXaxis()->SetTitle("TPC Seed x - Silicon Seed x [cm]");
-    h_xDiff->GetYaxis()->SetTitle("Entries");
-    hm->registerHisto(h_xDiff);
->>>>>>> c575026a
-  }
-  i = 0;
-  for (const std::string& name : cutNames)
-  {
-<<<<<<< HEAD
+  }
+  i = 0;
+  for (const std::string& name : cutNames)
+  {
     h_yDiff[i] = new TH1F(std::string(getHistoPrefix() + "yDiff" + name).c_str(),
                        "TPC-Silicon y Difference", 100, -2, 2);
     h_yDiff[i]->GetXaxis()->SetTitle("TPC Seed y - Silicon Seed y [cm]");
     h_yDiff[i]->GetYaxis()->SetTitle("Entries");
     hm->registerHisto(h_yDiff[i]);
     i++;
-=======
-    h_yDiff = new TH1F(std::string(getHistoPrefix() + "yDiff").c_str(),
-                       "TPC-Silicon y Difference", 100, -2, 2);
-    h_yDiff->GetXaxis()->SetTitle("TPC Seed y - Silicon Seed y [cm]");
-    h_yDiff->GetYaxis()->SetTitle("Entries");
-    hm->registerHisto(h_yDiff);
->>>>>>> c575026a
-  }
-  i = 0;
-  for (const std::string& name : cutNames)
-  {
-<<<<<<< HEAD
+  }
+  i = 0;
+  for (const std::string& name : cutNames)
+  {
     h_zDiff[i] = new TH1F(std::string(getHistoPrefix() + "zDiff" + name).c_str(),
                        "TPC-Silicon z Difference", 500, -100, 100);
     h_zDiff[i]->GetXaxis()->SetTitle("TPC Seed z - Silicon Seed z [cm]");
@@ -270,14 +202,6 @@
     hm->registerHisto(h_zDiff[i]);
     i++; 
   } 
-=======
-    h_zDiff = new TH1F(std::string(getHistoPrefix() + "zDiff").c_str(),
-                       "TPC-Silicon z Difference", 500, -100, 100);
-    h_zDiff->GetXaxis()->SetTitle("TPC Seed z - Silicon Seed z [cm]");
-    h_zDiff->GetYaxis()->SetTitle("Entries");
-    hm->registerHisto(h_zDiff);
-  }
->>>>>>> c575026a
 
   return;
 }