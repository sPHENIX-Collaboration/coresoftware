#include "TriggerPrimitivev1.h"
#include "TriggerDefs.h"

#include <cmath>
#include <iostream>

TriggerPrimitivev1::TriggerPrimitivev1(TriggerDefs::TriggerPrimKey key)
{
  m_triggerprimkey = key;
}

//______________________________________
void TriggerPrimitivev1::Reset()
{
  for (auto& sum : _sums)
  {
    sum.second->clear();
  }
}

void TriggerPrimitivev1::add_sum(TriggerDefs::TriggerSumKey key, std::vector<unsigned int>* sum)
{
  _sums[key] = sum;
}
std::vector<unsigned int>* TriggerPrimitivev1::get_sum_at_key(TriggerDefs::TriggerSumKey key)
{
  if (!_sums[key])
  {
    return nullptr;
  }

  return _sums[key];
}

TriggerPrimitivev1::ConstRange TriggerPrimitivev1::getSums() const
{
  return make_pair(_sums.begin(), _sums.end());
}

TriggerPrimitivev1::Range TriggerPrimitivev1::getSums()
{
  return make_pair(_sums.begin(), _sums.end());
}

//______________________________________
void TriggerPrimitivev1::identify(std::ostream& out) const
{
  out << __FILE__ << __FUNCTION__ << ":: primitive key : " << std::hex << m_triggerprimkey << std::endl;
  ConstRange range = getSums();
  for (auto iter = range.first; iter != range.second; ++iter)
  {
    int pass = 1;
    for (unsigned int& i : *(*iter).second)
    {
      if (i)
<<<<<<< HEAD
	{
	  pass = 1;
	}      
    }

    if (!pass)
=======
>>>>>>> 7dffad51
      {
        pass = 1;
      }
    }
    if (!pass)
    {
      continue;
    }
    out << " TriggerId: " << TriggerDefs::getTriggerId_from_TriggerPrimKey(m_triggerprimkey) << " - "
        << " DetectorId: " << TriggerDefs::getDetectorId_from_TriggerPrimKey(m_triggerprimkey) << " - "
        << " PrimitiveId: " << TriggerDefs::getPrimitiveId_from_TriggerPrimKey(m_triggerprimkey) << " | "
        << "Sumkey " << (*iter).first << " : ";
    for (unsigned int& i : *(*iter).second)
    {
      out << i << " ";
    }
    out << " " << std::endl;
  }
}

int TriggerPrimitivev1::isValid() const
{
  return (!_sums.empty());
}<|MERGE_RESOLUTION|>--- conflicted
+++ resolved
@@ -53,15 +53,12 @@
     for (unsigned int& i : *(*iter).second)
     {
       if (i)
-<<<<<<< HEAD
 	{
 	  pass = 1;
 	}      
     }
 
     if (!pass)
-=======
->>>>>>> 7dffad51
       {
         pass = 1;
       }
