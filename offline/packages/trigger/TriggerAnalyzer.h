--- conflicted
+++ resolved
@@ -46,14 +46,6 @@
   void Print();
 
  private:
-<<<<<<< HEAD
-  Gl1Packet* gl1packet{nullptr};
-  TriggerRunInfo* triggerruninfo{nullptr};
-
-  uint64_t gl1_scaledvec{0};
-  uint64_t gl1_livevec{0};
-  uint64_t gl1_bco{0};
-=======
 
   bool m_useEmulator{false};
   Gl1Packet *gl1packet{nullptr};
@@ -65,7 +57,6 @@
   uint64_t gl1_bco{0};
 
   void fillTriggerVector();
->>>>>>> 24b89da7
 };
 
 #endif /* CALOTRIGGER_TRIGGERANALYZER_H */