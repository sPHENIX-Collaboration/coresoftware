--- conflicted
+++ resolved
@@ -10,17 +10,13 @@
 
 class MinimumBiasInfo;
 class PHCompositeNode;
-<<<<<<< HEAD
 class MbdPmtContainer;
 class MbdPmtHit;
 class Zdcinfo;
 class TowerInfo;
-=======
-class MbdOut;
 class MbdPmtContainer;
 class MbdPmtHit;
 class Zdcinfo;
->>>>>>> 4b42ff54
 class GlobalVertexMap;
 class GlobalVertex;
 
@@ -49,24 +45,6 @@
   bool passesHitCut(MbdPmtHit *hit);
 
  private:
-<<<<<<< HEAD
-  const float _z_vtx_cut{60.};
-  const float _mbd_north_cut{10.};
-  const float _mbd_south_cut{150};
-  const int _mbd_tube_cut{2};
-  const float _zdc_cut{40.};
-  const float charge_threshold = 0.4;
-  const float time_threshold = 25.;
-
-  MinimumBiasInfo *_mb_info{nullptr};
-  Zdcinfo *_zdcinfo{nullptr};
-  MbdPmtContainer *_mbd_pmt{nullptr};
-  MbdPmtHit *_tmp_pmt{nullptr};
-  GlobalVertexMap *_global_vertex_map{nullptr};
-
-  std::array<float, 2> _zdc_energy_sum{};
-  std::array<float, 2> _mbd_charge_sum{};
-=======
   const float m_z_vtx_cut{60.};
   const float m_mbd_north_cut{10.};
   const float m_mbd_south_cut{150};
@@ -76,7 +54,6 @@
   const float m_zdc_cut{40.};
 
   MinimumBiasInfo *m_mb_info{nullptr};
-  MbdOut *m_mbd_out{nullptr};
   MbdPmtContainer *m_mbd_container{nullptr};
   MbdPmtHit *m_mbd_pmt{nullptr};
   GlobalVertexMap *m_global_vertex_map{nullptr};
@@ -85,7 +62,7 @@
   std::array<float, 2> m_zdc_energy_sum{};
   std::array<float, 2> m_mbd_charge_sum{};
   std::array<int, 2> m_mbd_hit{};
->>>>>>> 4b42ff54
+
 };
 
 #endif