#ifndef __TRIGGERRUNINFO_H__
#define __TRIGGERRUNINFO_H__

#include <phool/PHObject.h>

#include <array>
#include <cstdint>
#include <iostream>
#include <string>

class TriggerRunInfo : public PHObject
{
 public:
  TriggerRunInfo() = default;
  ///
  virtual ~TriggerRunInfo() override = default;

  void identify(std::ostream& os = std::cout) const override;

<<<<<<< HEAD
  virtual void setTrigger(int , const std::string&, int, int)  {return;}

  virtual int getPrescaleByName(const std::string&) const {return 0;}       
  virtual int getPrescaleByBit(int) const { return 0; }

  virtual uint32_t getTriggerBitByName(const std::string&) const {return 0;}       
=======
  virtual void setTrigger(int, const std::string&, int, int) { return; }
>>>>>>> fa16000e

  virtual int getPrescaleByName(const std::string&) const { return 0; }

 private:  // so the ClassDef does not show up with doc++
  ClassDefOverride(TriggerRunInfo, 1);
};

#endif<|MERGE_RESOLUTION|>--- conflicted
+++ resolved
@@ -16,19 +16,12 @@
   virtual ~TriggerRunInfo() override = default;
 
   void identify(std::ostream& os = std::cout) const override;
-
-<<<<<<< HEAD
   virtual void setTrigger(int , const std::string&, int, int)  {return;}
 
   virtual int getPrescaleByName(const std::string&) const {return 0;}       
   virtual int getPrescaleByBit(int) const { return 0; }
 
   virtual uint32_t getTriggerBitByName(const std::string&) const {return 0;}       
-=======
-  virtual void setTrigger(int, const std::string&, int, int) { return; }
->>>>>>> fa16000e
-
-  virtual int getPrescaleByName(const std::string&) const { return 0; }
 
  private:  // so the ClassDef does not show up with doc++
   ClassDefOverride(TriggerRunInfo, 1);
