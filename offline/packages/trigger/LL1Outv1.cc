#include "LL1Outv1.h"
#include "LL1ReturnCodes.h"
#include "TriggerDefs.h"
#include "TriggerPrimitiveContainerv1.h"
#include "TriggerPrimitivev1.h"

#include <algorithm>
#include <cmath>
#include <iostream>

LL1Outv1::LL1Outv1()
  : m_trigger_key(TriggerDefs::getTriggerKey(TriggerDefs::GetTriggerId(m_trigger_type)))
{
  m_trigger_bits = new std::vector<unsigned int>();
}

LL1Outv1::LL1Outv1(const std::string& triggertype, const std::string& ll1type)
  : m_trigger_key(TriggerDefs::getTriggerKey(TriggerDefs::GetTriggerId(triggertype)))
  , m_triggerid(TriggerDefs::GetTriggerId(triggertype))
  , m_ll1_type(ll1type)
  , m_trigger_type(triggertype)
{
  m_trigger_bits = new std::vector<unsigned int>();

  int ntriggerwords = 0;
  if (m_triggerid == TriggerDefs::TriggerId::jetTId || m_triggerid == TriggerDefs::TriggerId::photonTId)
  {
    ntriggerwords = 384;
  }
  else if (m_triggerid == TriggerDefs::TriggerId::pairTId)
  {
    ntriggerwords = 0;
  }
  else if (m_triggerid == TriggerDefs::TriggerId::mbdTId)
  {
    ntriggerwords = 8;
  }

  for (int channel = 0; channel < ntriggerwords; channel++)
  {
    std::vector<unsigned int>* sum = new std::vector<unsigned int>();
    if (m_triggerid == TriggerDefs::TriggerId::jetTId || m_triggerid == TriggerDefs::TriggerId::photonTId)
    {
      LL1Outv1::add_word(((unsigned int) (channel % 32) & 0xffffU) + (((unsigned int) (channel / 32) & 0xffffU) << 16U), sum);
    }
    if (m_triggerid == TriggerDefs::TriggerId::mbdTId)
    {
      LL1Outv1::add_word(channel, sum);
    }
  }
}

LL1Outv1::~LL1Outv1()
{
  // you cannot call a virtual method in the ctor, you need to be specific
  // which one you want to call

  m_trigger_bits->clear();
  m_triggered_sums.clear();
  m_triggered_primitives.clear();
  for (auto& word : m_trigger_words)
  {
    word.second->clear();
  }
}

//______________________________________
void LL1Outv1::Reset()
{
  m_trigger_bits->clear();
  m_triggered_sums.clear();
  m_triggered_primitives.clear();
  for (auto& word : m_trigger_words)
  {
    word.second->clear();
  }
}

LL1Outv1::ConstRange LL1Outv1::getTriggerWords() const
{
  return make_pair(m_trigger_words.begin(), m_trigger_words.end());
}

LL1Outv1::Range LL1Outv1::getTriggerWords()
{
  return make_pair(m_trigger_words.begin(), m_trigger_words.end());
}

//______________________________________
void LL1Outv1::identify(std::ostream& out) const
{
  out << __FILE__ << __FUNCTION__ << " LL1Out: Triggertype = " << m_trigger_type << " LL1 type = " << m_ll1_type << std::endl;
  out << __FILE__ << __FUNCTION__ << " Event number: " << m_event_number << "    Clock: " << m_clock_number << std::endl;
  out << __FILE__ << __FUNCTION__ << " Trigger bits    " << m_trigger_bits->size() << " : ";
  for (unsigned int trigger_bit : *m_trigger_bits)
  {
    std::cout << " " << trigger_bit;
  }
  out << " " << std::endl;
  out << __FILE__ << __FUNCTION__ << " Trigger words    " << std::endl;

  for (auto trigger_word : m_trigger_words)
  {
    for (unsigned int& j : *trigger_word.second)
    {
      std::cout << " " << j;
    }

    std::cout << " " << std::endl;
  }
}

int LL1Outv1::isValid() const
{
  return 0;
}

bool LL1Outv1::passesTrigger()
{
  for (unsigned int& trigger_bit : *m_trigger_bits)
  {
    if (trigger_bit)
    {
      return true;
    }
  }
  return false;
}

bool LL1Outv1::passesThreshold(int ith)
{
  if (!ith)
  {
    return passesTrigger();
  }

  for (unsigned int& trigger_bit : *m_trigger_bits)
  {
    if (((trigger_bit >> (uint16_t) (ith - 1)) & 0x1U) == 0x1U)
    {
      return true;
    }
  }
  return false;
}

<<<<<<< HEAD
void LL1Outv1::addTriggeredSum(TriggerDefs::TriggerSumKey sk, unsigned short bit) 
{
  unsigned int sumk = sk;
  if (!m_triggered_sums.size())
    {
      m_triggered_sums.push_back(std::make_pair(sumk, bit));
    }
  return;
=======
void LL1Outv1::addTriggeredSum(TriggerDefs::TriggerSumKey sk)
{
  unsigned int sumk = sk;
  if (!m_triggered_sums.size())
  {
    m_triggered_sums.push_back(sumk);
    return;
  }
  if (std::find(m_triggered_sums.begin(), m_triggered_sums.end(), sumk) == std::end(m_triggered_sums))
  {
    m_triggered_sums.push_back(sumk);
  }
>>>>>>> 7dffad51
}
void LL1Outv1::addTriggeredPrimitive(TriggerDefs::TriggerPrimKey pk)
{
  unsigned int primk = pk;
  if (!m_triggered_primitives.size())
<<<<<<< HEAD
    {
      m_triggered_primitives.push_back(primk);
    }

  return;
}

std::vector<TriggerDefs::TriggerSumKey> LL1Outv1::getTriggeredSums(int ith)
{
  std::vector<TriggerDefs::TriggerSumKey> bitSums = {};

  if (!ith)
    {
      ith = 1;
    }
  for (auto& key_bit : m_triggered_sums)
  {
    unsigned short trigger_bit = key_bit.second;

    if (((trigger_bit >> (uint16_t) (ith - 1)) & 0x1U) == 0x1U)
    {
      bitSums.push_back(key_bit.first);
    }
  }
  return bitSums;
=======
  {
    m_triggered_primitives.push_back(primk);
    return;
  }
  if (std::find(m_triggered_primitives.begin(), m_triggered_primitives.end(), primk) == std::end(m_triggered_primitives))
  {
    m_triggered_primitives.push_back(primk);
  }
  return;
>>>>>>> 7dffad51
}<|MERGE_RESOLUTION|>--- conflicted
+++ resolved
@@ -144,7 +144,6 @@
   return false;
 }
 
-<<<<<<< HEAD
 void LL1Outv1::addTriggeredSum(TriggerDefs::TriggerSumKey sk, unsigned short bit) 
 {
   unsigned int sumk = sk;
@@ -153,26 +152,11 @@
       m_triggered_sums.push_back(std::make_pair(sumk, bit));
     }
   return;
-=======
-void LL1Outv1::addTriggeredSum(TriggerDefs::TriggerSumKey sk)
-{
-  unsigned int sumk = sk;
-  if (!m_triggered_sums.size())
-  {
-    m_triggered_sums.push_back(sumk);
-    return;
-  }
-  if (std::find(m_triggered_sums.begin(), m_triggered_sums.end(), sumk) == std::end(m_triggered_sums))
-  {
-    m_triggered_sums.push_back(sumk);
-  }
->>>>>>> 7dffad51
 }
 void LL1Outv1::addTriggeredPrimitive(TriggerDefs::TriggerPrimKey pk)
 {
   unsigned int primk = pk;
   if (!m_triggered_primitives.size())
-<<<<<<< HEAD
     {
       m_triggered_primitives.push_back(primk);
     }
@@ -198,15 +182,4 @@
     }
   }
   return bitSums;
-=======
-  {
-    m_triggered_primitives.push_back(primk);
-    return;
-  }
-  if (std::find(m_triggered_primitives.begin(), m_triggered_primitives.end(), primk) == std::end(m_triggered_primitives))
-  {
-    m_triggered_primitives.push_back(primk);
-  }
-  return;
->>>>>>> 7dffad51
 }