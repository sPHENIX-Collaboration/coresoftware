#include "MinimumBiasClassifier.h"

#include "MinimumBiasInfov1.h"

<<<<<<< HEAD
#include <mbd/MbdDefs.h>
#include <mbd/MbdOutV1.h>
#include <globalvertex/GlobalVertexMap.h>
#include <globalvertex/GlobalVertex.h>
#include <calobase/TowerInfoContainer.h>
#include <calobase/TowerInfo.h>
=======
#include <calobase/TowerInfo.h>
#include <calobase/TowerInfoContainer.h>

#include <globalvertex/GlobalVertex.h>
#include <globalvertex/GlobalVertexMap.h>

#include <mbd/MbdOut.h>

>>>>>>> b183955abcd8650f7a6403b3814a7542343be7ac
#include <fun4all/Fun4AllReturnCodes.h>

#include <phool/PHCompositeNode.h>
#include <phool/PHIODataNode.h>
#include <phool/PHNode.h>
#include <phool/PHNodeIterator.h>
#include <phool/PHObject.h>
<<<<<<< HEAD
#include <phool/PHRandomSeed.h>
#include <phool/getClass.h>

#include <cassert>
#include <filesystem>
#include <fstream>
#include <iostream>
#include <sstream>
#include <string>
#include <vector>
#include <phool/phool.h>
=======
#include <phool/getClass.h>
#include <phool/phool.h>

#include <cmath>
#include <iostream>
#include <map>  // for _Rb_tree_iterator
#include <string>
#include <utility>  // for pair
>>>>>>> b183955abcd8650f7a6403b3814a7542343be7ac

MinimumBiasClassifier::MinimumBiasClassifier(const std::string &name)
  : SubsysReco(name)
{
<<<<<<< HEAD

}

MinimumBiasClassifier::~MinimumBiasClassifier()
{

}

int MinimumBiasClassifier::Init(PHCompositeNode * /*unused*/)
{

  return 0;
=======
>>>>>>> b183955abcd8650f7a6403b3814a7542343be7ac
}

int MinimumBiasClassifier::InitRun(PHCompositeNode *topNode)
{
  if (Verbosity() > 1)
  {
    std::cout << __FILE__ << " :: " << __FUNCTION__ << std::endl;
  }
  CreateNodes(topNode);
<<<<<<< HEAD
  return Fun4AllReturnCodes::EVENT_OK;;

}

int MinimumBiasClassifier::ResetEvent(PHCompositeNode *)
=======
  return Fun4AllReturnCodes::EVENT_OK;
  ;
}

int MinimumBiasClassifier::ResetEvent(PHCompositeNode * /*unused*/)
>>>>>>> b183955abcd8650f7a6403b3814a7542343be7ac
{
<<<<<<< HEAD
  if (Verbosity() > 1)
  {
    std::cout << __FILE__ << " :: " << __FUNCTION__ << std::endl;
  }
<<<<<<< HEAD

  for (int i  =0; i < 2; i++) {
    _zdc_energy_sum[i] = 0.;
    _mbd_charge_sum[i] = 0.;
    _mbd_tubes_hit[i] = 0;
  }

  _z_vertex = 999.99;  
  return Fun4AllReturnCodes::EVENT_OK;;
=======
=======

>>>>>>> 44cb311c
  _zdc_energy_sum.fill(0);

  return Fun4AllReturnCodes::EVENT_OK;
>>>>>>> b183955abcd8650f7a6403b3814a7542343be7ac
}

int MinimumBiasClassifier::FillMinimumBiasInfo()
{
<<<<<<< HEAD
<<<<<<< HEAD

  if (Verbosity()>1)
=======
=======
  // Fill is minbias

>>>>>>> 44cb311c
  if (Verbosity() > 1)
>>>>>>> b183955abcd8650f7a6403b3814a7542343be7ac
  {
    std::cout << __FILE__ << " :: " << __FUNCTION__ << std::endl;
  }

  bool is_it_min_bias = true;

<<<<<<< HEAD

=======
>>>>>>> b183955abcd8650f7a6403b3814a7542343be7ac
  GlobalVertex *vtx = _global_vertex_map->begin()->second;

  if (!vtx)
    {
      std::cout << "nothing in vertex " << std::endl;

<<<<<<< HEAD
  for (int i = 0; i < 2; i++)
<<<<<<< HEAD
    {
      _mbd_charge_sum[i] = _mbd_out->get_q(i);
      _mbd_tubes_hit[i] = _mbd_out->get_q(i);
    }
=======
  {
    _mbd_charge_sum[i] = _mbd_out->get_q(i);
    _mbd_tubes_hit[i] = _mbd_out->get_q(i);
  }
>>>>>>> b183955abcd8650f7a6403b3814a7542343be7ac
=======
      _mb_info->setIsAuAuMinimumBias(false);
      return Fun4AllReturnCodes::EVENT_OK;
    }
>>>>>>> 44cb311c


  if (!_towers_zdc)
    {
      std::cout << "nothing in zdc " << std::endl;

      _mb_info->setIsAuAuMinimumBias(false);
      return Fun4AllReturnCodes::EVENT_OK;
    }

<<<<<<< HEAD
  int j  = 0;
=======
  int j = 0;
>>>>>>> b183955abcd8650f7a6403b3814a7542343be7ac
  for (unsigned int i = 0; i < _towers_zdc->size(); i++)
<<<<<<< HEAD
  {
    _tmp_tower = _towers_zdc->get_tower_at_channel(i);
    _energy = _tmp_tower->get_energy();
<<<<<<< HEAD
    if (_energy!=0) {
     
      _zdc_energy_sum[j/3] += _energy;
=======
    if (_energy != 0)
    {
      _zdc_energy_sum[j / 3] += _energy;
>>>>>>> b183955abcd8650f7a6403b3814a7542343be7ac
      j++;
=======
    {
      _tmp_tower = _towers_zdc->get_tower_at_channel(i);
      float energy = _tmp_tower->get_energy();
      if (energy > 0)
	{
	  _zdc_energy_sum[j / 3] += energy;
	  j++;
	}
>>>>>>> 44cb311c
    }
  if (Verbosity())
<<<<<<< HEAD
  {
    std::cout << "      North: " << _zdc_energy_sum[1] << std::endl;
    std::cout << "      South: " << _zdc_energy_sum[0] << std::endl;
  }

<<<<<<< HEAD

  return Fun4AllReturnCodes::EVENT_OK;
}


int MinimumBiasClassifier::FillMinimumBiasInfo()
{
  // Fill is minbias
  

  if (Verbosity()>1)
=======
  return Fun4AllReturnCodes::EVENT_OK;
}
=======
    {
      std::cout << " MBD Z vertex: " << vtx->get_z() << std::endl;
      std::cout << " MBD Number PMTs: " << std::endl;
      std::cout << "      North: " << _mbd_out->get_npmt(1) << std::endl;
      std::cout << "      South: " << _mbd_out->get_npmt(0) << std::endl;
>>>>>>> 44cb311c

      std::cout << " MBD Charge Sum: " << std::endl;
      std::cout << "      North: " << _mbd_out->get_q(1) << std::endl;
      std::cout << "      South: " << _mbd_out->get_q(0) << std::endl;

<<<<<<< HEAD
  if (Verbosity() > 1)
>>>>>>> b183955abcd8650f7a6403b3814a7542343be7ac
  {
    std::cout << __FILE__ << " :: " << __FUNCTION__ << std::endl;
  }

<<<<<<< HEAD

  bool is_it_min_bias = true;

  // 
  if (fabs(_z_vertex) > _z_vtx_cut) is_it_min_bias = false;


  for (int i = 0; i < 2; i++)
    {
      if (_mbd_tubes_hit[i] < _mbd_tube_cut) is_it_min_bias = false;
      if (_zdc_energy_sum[i] < _zdc_cut) is_it_min_bias = false;
    }

  if (_mbd_charge_sum[1] < _mbd_north_cut && _mbd_charge_sum[0] > _mbd_south_cut) is_it_min_bias = false;
=======
  bool is_it_min_bias = true;
=======
      std::cout << " ZDC Energy Sum: " << std::endl;
      std::cout << "      North: " << _zdc_energy_sum[1] << std::endl;
      std::cout << "      South: " << _zdc_energy_sum[0] << std::endl;

    }
>>>>>>> 44cb311c

  //
  if (std::fabs(vtx->get_z()) > _z_vtx_cut)
  {
    is_it_min_bias = false;
  }

  for (int i = 0; i < 2; i++)
  {
    if (_mbd_out->get_npmt(i) < _mbd_tube_cut)
    {
      is_it_min_bias = false;
    }
    if (_zdc_energy_sum[i] < _zdc_cut)
    {
      is_it_min_bias = false;
    }
  }

  if (_mbd_out->get_q(1) < _mbd_north_cut && _mbd_out->get_q(0) > _mbd_south_cut)
  {
    is_it_min_bias = false;
  }
<<<<<<< HEAD
>>>>>>> b183955abcd8650f7a6403b3814a7542343be7ac

=======
>>>>>>> 44cb311c
  _mb_info->setIsAuAuMinimumBias(is_it_min_bias);
  return Fun4AllReturnCodes::EVENT_OK;
<<<<<<< HEAD

=======
>>>>>>> b183955abcd8650f7a6403b3814a7542343be7ac
}

int MinimumBiasClassifier::process_event(PHCompositeNode *topNode)
{
  if (Verbosity())
  {
    std::cout << "------------MinimumBiasClassifier-------------" << std::endl;
  }

<<<<<<< HEAD

=======
>>>>>>> b183955abcd8650f7a6403b3814a7542343be7ac
  // Get Nodes from the Tree
  if (GetNodes(topNode))
  {
    return Fun4AllReturnCodes::ABORTRUN;
  }

<<<<<<< HEAD
  // Fill Arrays
  if (FillVars())
  {
<<<<<<< HEAD
    std::cout << __LINE__<<std::endl;
=======
    std::cout << __LINE__ << std::endl;
>>>>>>> b183955abcd8650f7a6403b3814a7542343be7ac
    return Fun4AllReturnCodes::ABORTEVENT;
  }

=======
>>>>>>> 44cb311c
  if (FillMinimumBiasInfo())
<<<<<<< HEAD
    {
      return Fun4AllReturnCodes::ABORTEVENT;
    }
  if (Verbosity())
    {
      _mb_info->identify();
    }
=======
  {
    return Fun4AllReturnCodes::ABORTEVENT;
  }
<<<<<<< HEAD
  if (Verbosity())
  {
    _mb_info->identify();
  }
>>>>>>> b183955abcd8650f7a6403b3814a7542343be7ac
=======
>>>>>>> 44cb311c

  return Fun4AllReturnCodes::EVENT_OK;
}

int MinimumBiasClassifier::GetNodes(PHCompositeNode *topNode)
{
  if (Verbosity() > 1)
  {
    std::cout << __FILE__ << " :: " << __FUNCTION__ << " :: " << __LINE__ << std::endl;
  }

  _mb_info = findNode::getClass<MinimumBiasInfov1>(topNode, "MinimumBiasInfo");
<<<<<<< HEAD
  
  if (!_mb_info)
    {
      std::cout << "no minimum bias node " << std::endl;
      return Fun4AllReturnCodes::ABORTRUN;
    }
    
  
  _mbd_out = findNode::getClass<MbdOut>(topNode, "MbdOut");
  
  if (!_mbd_out)
    {
      std::cout << "no MBD out node " << std::endl;
      return Fun4AllReturnCodes::ABORTRUN;
    }
=======

  if (!_mb_info)
  {
    std::cout << "no minimum bias node " << std::endl;
    return Fun4AllReturnCodes::ABORTRUN;
  }

  _mbd_out = findNode::getClass<MbdOut>(topNode, "MbdOut");

  if (!_mbd_out)
  {
    std::cout << "no MBD out node " << std::endl;
    return Fun4AllReturnCodes::ABORTRUN;
  }
>>>>>>> b183955abcd8650f7a6403b3814a7542343be7ac

  _towers_zdc = findNode::getClass<TowerInfoContainer>(topNode, "TOWERINFO_CALIB_ZDC");

  if (!_towers_zdc)
<<<<<<< HEAD
    {
      std::cout << "no zdc towers node " << std::endl;
      return Fun4AllReturnCodes::ABORTRUN;
    }
=======
  {
    std::cout << "no zdc towers node " << std::endl;
    return Fun4AllReturnCodes::ABORTRUN;
  }
>>>>>>> b183955abcd8650f7a6403b3814a7542343be7ac

  _global_vertex_map = findNode::getClass<GlobalVertexMap>(topNode, "GlobalVertexMap");

  if (!_global_vertex_map)
<<<<<<< HEAD
    {
      std::cout << "no vertex map node " << std::endl;
      return Fun4AllReturnCodes::ABORTRUN;
    }
  return Fun4AllReturnCodes::EVENT_OK;

=======
  {
    std::cout << "no vertex map node " << std::endl;
    return Fun4AllReturnCodes::ABORTRUN;
  }
  return Fun4AllReturnCodes::EVENT_OK;
>>>>>>> b183955abcd8650f7a6403b3814a7542343be7ac
}

void MinimumBiasClassifier::CreateNodes(PHCompositeNode *topNode)
{
  if (Verbosity())
  {
    std::cout << __FILE__ << " :: " << __FUNCTION__ << " :: " << __LINE__ << std::endl;
  }

  PHNodeIterator iter(topNode);
  PHCompositeNode *dstNode = dynamic_cast<PHCompositeNode *>(iter.findFirst("PHCompositeNode", "DST"));
  if (!dstNode)
  {
    std::cout << PHWHERE << "DST Node missing doing nothing" << std::endl;
  }

  PHNodeIterator dstIter(dstNode);

  PHCompositeNode *detNode = dynamic_cast<PHCompositeNode *>(dstIter.findFirst("PHCompositeNode", "GLOBAL"));
  if (!detNode)
  {
    std::cout << PHWHERE << "Detector Node missing, making one" << std::endl;
    detNode = new PHCompositeNode("GLOBAL");
    dstNode->addNode(detNode);
  }

<<<<<<< HEAD
  MinimumBiasInfov1 *mb = new MinimumBiasInfov1();
  
=======
  MinimumBiasInfo *mb = new MinimumBiasInfov1();

>>>>>>> b183955abcd8650f7a6403b3814a7542343be7ac
  PHIODataNode<PHObject> *mbNode = new PHIODataNode<PHObject>(mb, "MinimumBiasInfo", "PHObject");
  detNode->addNode(mbNode);

  return;
}
<<<<<<< HEAD

int MinimumBiasClassifier::End(PHCompositeNode * /* topNode*/)
{

  return 0;
}
=======
>>>>>>> b183955abcd8650f7a6403b3814a7542343be7ac<|MERGE_RESOLUTION|>--- conflicted
+++ resolved
@@ -2,14 +2,6 @@
 
 #include "MinimumBiasInfov1.h"
 
-<<<<<<< HEAD
-#include <mbd/MbdDefs.h>
-#include <mbd/MbdOutV1.h>
-#include <globalvertex/GlobalVertexMap.h>
-#include <globalvertex/GlobalVertex.h>
-#include <calobase/TowerInfoContainer.h>
-#include <calobase/TowerInfo.h>
-=======
 #include <calobase/TowerInfo.h>
 #include <calobase/TowerInfoContainer.h>
 
@@ -18,7 +10,6 @@
 
 #include <mbd/MbdOut.h>
 
->>>>>>> b183955abcd8650f7a6403b3814a7542343be7ac
 #include <fun4all/Fun4AllReturnCodes.h>
 
 #include <phool/PHCompositeNode.h>
@@ -26,19 +17,7 @@
 #include <phool/PHNode.h>
 #include <phool/PHNodeIterator.h>
 #include <phool/PHObject.h>
-<<<<<<< HEAD
-#include <phool/PHRandomSeed.h>
-#include <phool/getClass.h>
-
-#include <cassert>
-#include <filesystem>
-#include <fstream>
-#include <iostream>
-#include <sstream>
-#include <string>
-#include <vector>
-#include <phool/phool.h>
-=======
+
 #include <phool/getClass.h>
 #include <phool/phool.h>
 
@@ -47,27 +26,10 @@
 #include <map>  // for _Rb_tree_iterator
 #include <string>
 #include <utility>  // for pair
->>>>>>> b183955abcd8650f7a6403b3814a7542343be7ac
 
 MinimumBiasClassifier::MinimumBiasClassifier(const std::string &name)
   : SubsysReco(name)
 {
-<<<<<<< HEAD
-
-}
-
-MinimumBiasClassifier::~MinimumBiasClassifier()
-{
-
-}
-
-int MinimumBiasClassifier::Init(PHCompositeNode * /*unused*/)
-{
-
-  return 0;
-=======
->>>>>>> b183955abcd8650f7a6403b3814a7542343be7ac
-}
 
 int MinimumBiasClassifier::InitRun(PHCompositeNode *topNode)
 {
@@ -76,93 +38,39 @@
     std::cout << __FILE__ << " :: " << __FUNCTION__ << std::endl;
   }
   CreateNodes(topNode);
-<<<<<<< HEAD
-  return Fun4AllReturnCodes::EVENT_OK;;
-
-}
-
-int MinimumBiasClassifier::ResetEvent(PHCompositeNode *)
-=======
+
   return Fun4AllReturnCodes::EVENT_OK;
   ;
 }
 
 int MinimumBiasClassifier::ResetEvent(PHCompositeNode * /*unused*/)
->>>>>>> b183955abcd8650f7a6403b3814a7542343be7ac
-{
-<<<<<<< HEAD
+{
+
+  _zdc_energy_sum.fill(0);
+
+  return Fun4AllReturnCodes::EVENT_OK;
+
+}
+
+int MinimumBiasClassifier::FillMinimumBiasInfo()
+{
+
   if (Verbosity() > 1)
   {
     std::cout << __FILE__ << " :: " << __FUNCTION__ << std::endl;
   }
-<<<<<<< HEAD
-
-  for (int i  =0; i < 2; i++) {
-    _zdc_energy_sum[i] = 0.;
-    _mbd_charge_sum[i] = 0.;
-    _mbd_tubes_hit[i] = 0;
-  }
-
-  _z_vertex = 999.99;  
-  return Fun4AllReturnCodes::EVENT_OK;;
-=======
-=======
-
->>>>>>> 44cb311c
-  _zdc_energy_sum.fill(0);
-
-  return Fun4AllReturnCodes::EVENT_OK;
->>>>>>> b183955abcd8650f7a6403b3814a7542343be7ac
-}
-
-int MinimumBiasClassifier::FillMinimumBiasInfo()
-{
-<<<<<<< HEAD
-<<<<<<< HEAD
-
-  if (Verbosity()>1)
-=======
-=======
-  // Fill is minbias
-
->>>>>>> 44cb311c
-  if (Verbosity() > 1)
->>>>>>> b183955abcd8650f7a6403b3814a7542343be7ac
-  {
-    std::cout << __FILE__ << " :: " << __FUNCTION__ << std::endl;
-  }
 
   bool is_it_min_bias = true;
 
-<<<<<<< HEAD
-
-=======
->>>>>>> b183955abcd8650f7a6403b3814a7542343be7ac
   GlobalVertex *vtx = _global_vertex_map->begin()->second;
 
   if (!vtx)
     {
       std::cout << "nothing in vertex " << std::endl;
 
-<<<<<<< HEAD
-  for (int i = 0; i < 2; i++)
-<<<<<<< HEAD
-    {
-      _mbd_charge_sum[i] = _mbd_out->get_q(i);
-      _mbd_tubes_hit[i] = _mbd_out->get_q(i);
-    }
-=======
-  {
-    _mbd_charge_sum[i] = _mbd_out->get_q(i);
-    _mbd_tubes_hit[i] = _mbd_out->get_q(i);
-  }
->>>>>>> b183955abcd8650f7a6403b3814a7542343be7ac
-=======
       _mb_info->setIsAuAuMinimumBias(false);
       return Fun4AllReturnCodes::EVENT_OK;
     }
->>>>>>> 44cb311c
-
 
   if (!_towers_zdc)
     {
@@ -172,27 +80,9 @@
       return Fun4AllReturnCodes::EVENT_OK;
     }
 
-<<<<<<< HEAD
-  int j  = 0;
-=======
   int j = 0;
->>>>>>> b183955abcd8650f7a6403b3814a7542343be7ac
+
   for (unsigned int i = 0; i < _towers_zdc->size(); i++)
-<<<<<<< HEAD
-  {
-    _tmp_tower = _towers_zdc->get_tower_at_channel(i);
-    _energy = _tmp_tower->get_energy();
-<<<<<<< HEAD
-    if (_energy!=0) {
-     
-      _zdc_energy_sum[j/3] += _energy;
-=======
-    if (_energy != 0)
-    {
-      _zdc_energy_sum[j / 3] += _energy;
->>>>>>> b183955abcd8650f7a6403b3814a7542343be7ac
-      j++;
-=======
     {
       _tmp_tower = _towers_zdc->get_tower_at_channel(i);
       float energy = _tmp_tower->get_energy();
@@ -201,107 +91,42 @@
 	  _zdc_energy_sum[j / 3] += energy;
 	  j++;
 	}
->>>>>>> 44cb311c
     }
   if (Verbosity())
-<<<<<<< HEAD
-  {
-    std::cout << "      North: " << _zdc_energy_sum[1] << std::endl;
-    std::cout << "      South: " << _zdc_energy_sum[0] << std::endl;
-  }
-
-<<<<<<< HEAD
-
-  return Fun4AllReturnCodes::EVENT_OK;
-}
-
-
-int MinimumBiasClassifier::FillMinimumBiasInfo()
-{
-  // Fill is minbias
-  
-
-  if (Verbosity()>1)
-=======
-  return Fun4AllReturnCodes::EVENT_OK;
-}
-=======
     {
       std::cout << " MBD Z vertex: " << vtx->get_z() << std::endl;
       std::cout << " MBD Number PMTs: " << std::endl;
       std::cout << "      North: " << _mbd_out->get_npmt(1) << std::endl;
       std::cout << "      South: " << _mbd_out->get_npmt(0) << std::endl;
->>>>>>> 44cb311c
-
       std::cout << " MBD Charge Sum: " << std::endl;
       std::cout << "      North: " << _mbd_out->get_q(1) << std::endl;
       std::cout << "      South: " << _mbd_out->get_q(0) << std::endl;
 
-<<<<<<< HEAD
-  if (Verbosity() > 1)
->>>>>>> b183955abcd8650f7a6403b3814a7542343be7ac
-  {
-    std::cout << __FILE__ << " :: " << __FUNCTION__ << std::endl;
-  }
-
-<<<<<<< HEAD
-
-  bool is_it_min_bias = true;
-
-  // 
-  if (fabs(_z_vertex) > _z_vtx_cut) is_it_min_bias = false;
+  }
+
+  if (std::fabs(vtx->get_z()) > _z_vtx_cut)
+    is_it_min_bias = false;
 
 
   for (int i = 0; i < 2; i++)
-    {
-      if (_mbd_tubes_hit[i] < _mbd_tube_cut) is_it_min_bias = false;
-      if (_zdc_energy_sum[i] < _zdc_cut) is_it_min_bias = false;
-    }
-
-  if (_mbd_charge_sum[1] < _mbd_north_cut && _mbd_charge_sum[0] > _mbd_south_cut) is_it_min_bias = false;
-=======
-  bool is_it_min_bias = true;
-=======
-      std::cout << " ZDC Energy Sum: " << std::endl;
-      std::cout << "      North: " << _zdc_energy_sum[1] << std::endl;
-      std::cout << "      South: " << _zdc_energy_sum[0] << std::endl;
-
-    }
->>>>>>> 44cb311c
-
-  //
-  if (std::fabs(vtx->get_z()) > _z_vtx_cut)
-  {
+  {
+    if (_mbd_out->get_npmt(i) < _mbd_tube_cut)
+    {
+      is_it_min_bias = false;
+    }
+    if (_zdc_energy_sum[i] < _zdc_cut)
+    {
+      is_it_min_bias = false;
+    }
+  }
+
+  if (_mbd_out->get_q(1) < _mbd_north_cut && _mbd_out->get_q(0) > _mbd_south_cut)
+    {
     is_it_min_bias = false;
   }
-
-  for (int i = 0; i < 2; i++)
-  {
-    if (_mbd_out->get_npmt(i) < _mbd_tube_cut)
-    {
-      is_it_min_bias = false;
-    }
-    if (_zdc_energy_sum[i] < _zdc_cut)
-    {
-      is_it_min_bias = false;
-    }
-  }
-
-  if (_mbd_out->get_q(1) < _mbd_north_cut && _mbd_out->get_q(0) > _mbd_south_cut)
-  {
-    is_it_min_bias = false;
-  }
-<<<<<<< HEAD
->>>>>>> b183955abcd8650f7a6403b3814a7542343be7ac
-
-=======
->>>>>>> 44cb311c
   _mb_info->setIsAuAuMinimumBias(is_it_min_bias);
   return Fun4AllReturnCodes::EVENT_OK;
-<<<<<<< HEAD
-
-=======
->>>>>>> b183955abcd8650f7a6403b3814a7542343be7ac
+
 }
 
 int MinimumBiasClassifier::process_event(PHCompositeNode *topNode)
@@ -311,51 +136,16 @@
     std::cout << "------------MinimumBiasClassifier-------------" << std::endl;
   }
 
-<<<<<<< HEAD
-
-=======
->>>>>>> b183955abcd8650f7a6403b3814a7542343be7ac
   // Get Nodes from the Tree
   if (GetNodes(topNode))
   {
     return Fun4AllReturnCodes::ABORTRUN;
   }
 
-<<<<<<< HEAD
-  // Fill Arrays
-  if (FillVars())
-  {
-<<<<<<< HEAD
-    std::cout << __LINE__<<std::endl;
-=======
-    std::cout << __LINE__ << std::endl;
->>>>>>> b183955abcd8650f7a6403b3814a7542343be7ac
-    return Fun4AllReturnCodes::ABORTEVENT;
-  }
-
-=======
->>>>>>> 44cb311c
   if (FillMinimumBiasInfo())
-<<<<<<< HEAD
     {
       return Fun4AllReturnCodes::ABORTEVENT;
     }
-  if (Verbosity())
-    {
-      _mb_info->identify();
-    }
-=======
-  {
-    return Fun4AllReturnCodes::ABORTEVENT;
-  }
-<<<<<<< HEAD
-  if (Verbosity())
-  {
-    _mb_info->identify();
-  }
->>>>>>> b183955abcd8650f7a6403b3814a7542343be7ac
-=======
->>>>>>> 44cb311c
 
   return Fun4AllReturnCodes::EVENT_OK;
 }
@@ -367,72 +157,38 @@
     std::cout << __FILE__ << " :: " << __FUNCTION__ << " :: " << __LINE__ << std::endl;
   }
 
-  _mb_info = findNode::getClass<MinimumBiasInfov1>(topNode, "MinimumBiasInfo");
-<<<<<<< HEAD
-  
+  _mb_info = findNode::getClass<MinimumBiasInfo>(topNode, "MinimumBiasInfo");
+
   if (!_mb_info)
-    {
-      std::cout << "no minimum bias node " << std::endl;
-      return Fun4AllReturnCodes::ABORTRUN;
-    }
-    
-  
+  {
+    std::cout << "no minimum bias node " << std::endl;
+    return Fun4AllReturnCodes::ABORTRUN;
+  }
+
   _mbd_out = findNode::getClass<MbdOut>(topNode, "MbdOut");
-  
+
   if (!_mbd_out)
-    {
-      std::cout << "no MBD out node " << std::endl;
-      return Fun4AllReturnCodes::ABORTRUN;
-    }
-=======
-
-  if (!_mb_info)
-  {
-    std::cout << "no minimum bias node " << std::endl;
-    return Fun4AllReturnCodes::ABORTRUN;
-  }
-
-  _mbd_out = findNode::getClass<MbdOut>(topNode, "MbdOut");
-
-  if (!_mbd_out)
   {
     std::cout << "no MBD out node " << std::endl;
     return Fun4AllReturnCodes::ABORTRUN;
   }
->>>>>>> b183955abcd8650f7a6403b3814a7542343be7ac
 
   _towers_zdc = findNode::getClass<TowerInfoContainer>(topNode, "TOWERINFO_CALIB_ZDC");
 
   if (!_towers_zdc)
-<<<<<<< HEAD
-    {
-      std::cout << "no zdc towers node " << std::endl;
-      return Fun4AllReturnCodes::ABORTRUN;
-    }
-=======
   {
     std::cout << "no zdc towers node " << std::endl;
     return Fun4AllReturnCodes::ABORTRUN;
   }
->>>>>>> b183955abcd8650f7a6403b3814a7542343be7ac
 
   _global_vertex_map = findNode::getClass<GlobalVertexMap>(topNode, "GlobalVertexMap");
 
   if (!_global_vertex_map)
-<<<<<<< HEAD
-    {
-      std::cout << "no vertex map node " << std::endl;
-      return Fun4AllReturnCodes::ABORTRUN;
-    }
-  return Fun4AllReturnCodes::EVENT_OK;
-
-=======
   {
     std::cout << "no vertex map node " << std::endl;
     return Fun4AllReturnCodes::ABORTRUN;
   }
   return Fun4AllReturnCodes::EVENT_OK;
->>>>>>> b183955abcd8650f7a6403b3814a7542343be7ac
 }
 
 void MinimumBiasClassifier::CreateNodes(PHCompositeNode *topNode)
@@ -459,24 +215,11 @@
     dstNode->addNode(detNode);
   }
 
-<<<<<<< HEAD
-  MinimumBiasInfov1 *mb = new MinimumBiasInfov1();
-  
-=======
+
   MinimumBiasInfo *mb = new MinimumBiasInfov1();
 
->>>>>>> b183955abcd8650f7a6403b3814a7542343be7ac
   PHIODataNode<PHObject> *mbNode = new PHIODataNode<PHObject>(mb, "MinimumBiasInfo", "PHObject");
   detNode->addNode(mbNode);
 
   return;
 }
-<<<<<<< HEAD
-
-int MinimumBiasClassifier::End(PHCompositeNode * /* topNode*/)
-{
-
-  return 0;
-}
-=======
->>>>>>> b183955abcd8650f7a6403b3814a7542343be7ac