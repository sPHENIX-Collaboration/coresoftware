--- conflicted
+++ resolved
@@ -2,23 +2,12 @@
 
 #include "MinimumBiasInfov1.h"
 
-<<<<<<< HEAD
 #include <mbd/MbdPmtContainer.h>
 #include <mbd/MbdPmtHit.h>
-=======
 #include <zdcinfo/Zdcinfo.h>
->>>>>>> 4b42ff54
-
-#include <zdcinfo/Zdcinfo.h>
-
-<<<<<<< HEAD
+
 #include <globalvertex/GlobalVertexMap.h>
 #include <globalvertex/GlobalVertex.h>
-=======
-#include <mbd/MbdOut.h>
-#include <mbd/MbdPmtContainer.h>
-#include <mbd/MbdPmtHit.h>
->>>>>>> 4b42ff54
 
 #include <fun4all/Fun4AllReturnCodes.h>
 
@@ -54,14 +43,10 @@
 
 int MinimumBiasClassifier::ResetEvent(PHCompositeNode * /*unused*/)
 {
-<<<<<<< HEAD
-  _zdc_energy_sum.fill(0);
-  _mbd_charge_sum.fill(0);
-=======
+
   m_zdc_energy_sum.fill(0);
   m_mbd_charge_sum.fill(0);
   m_mbd_hit.fill(0);
->>>>>>> 4b42ff54
 
   return Fun4AllReturnCodes::EVENT_OK;
 }
@@ -95,19 +80,12 @@
     return Fun4AllReturnCodes::EVENT_OK;
   }
 
-<<<<<<< HEAD
-  if (!_zdcinfo)
-=======
   if (!m_zdcinfo)
->>>>>>> 4b42ff54
-  {
-    m_mb_info->setIsAuAuMinimumBias(false);
-    return Fun4AllReturnCodes::EVENT_OK;
-  }
-
-<<<<<<< HEAD
-  if (std::fabs(vtx->get_z()) > _z_vtx_cut)
-=======
+  {
+    m_mb_info->setIsAuAuMinimumBias(false);
+    return Fun4AllReturnCodes::EVENT_OK;
+  }
+
   //  Z vertex is within range
   if (std::fabs(vtx->get_z()) > m_z_vtx_cut)
   {
@@ -131,34 +109,13 @@
 
   // MBD Background cut
   if (m_mbd_charge_sum[1] < m_mbd_north_cut && m_mbd_charge_sum[0] > m_mbd_south_cut)
->>>>>>> 4b42ff54
   {
     m_mb_info->setIsAuAuMinimumBias(false);
     return Fun4AllReturnCodes::EVENT_OK;  
   }
 
-<<<<<<< HEAD
-  int npmt = 128;//_pmts_mbd->get_npmt();
-  for ( int ipmt = 0; ipmt < npmt; ipmt++)
-    {
-      _tmp_pmt = _mbd_pmt->get_pmt(ipmt);
-
-      float charge = _tmp_pmt->get_q();
-      float time = _tmp_pmt->get_time();
-      int side = ipmt/64;
-      if (time < time_threshold && charge > charge_threshold)
-	{
-	  _mbd_charge_sum[side] += charge;
-	}
-    }
-
-  for (int i = 0; i < 2; i++)
-  {
-    if (_mbd_charge_sum[i] < _mbd_tube_cut)
-=======
   // Mbd two hit requirement and ZDC energy sum coincidence requirement
   for (int iside = 0; iside < 2; iside++)
->>>>>>> 4b42ff54
     {
       if (m_mbd_hit[iside] < 2)
 	{
@@ -171,22 +128,9 @@
 	  return Fun4AllReturnCodes::EVENT_OK;	 
 	}
     }
-<<<<<<< HEAD
-    if (_zdcinfo->get_zdc_energy(i) < _zdc_cut)
-    {
-      is_it_min_bias = false;
-    }
-  }
-
-  if (_mbd_charge_sum[1] < _mbd_north_cut && _mbd_charge_sum[0] > _mbd_south_cut)
-  {
-    is_it_min_bias = false;
-  }
-  _mb_info->setIsAuAuMinimumBias(is_it_min_bias);
-=======
 
   m_mb_info->setIsAuAuMinimumBias(true);
->>>>>>> 4b42ff54
+
   return Fun4AllReturnCodes::EVENT_OK;
 }
 int MinimumBiasClassifier::process_event(PHCompositeNode *topNode)
@@ -225,33 +169,11 @@
     return Fun4AllReturnCodes::ABORTRUN;
   }
 
-<<<<<<< HEAD
-  _mbd_pmt = findNode::getClass<MbdPmtContainer>(topNode, "MbdPmtContainer");
-
-  if (!_mbd_pmt)
-=======
-  m_mbd_out = findNode::getClass<MbdOut>(topNode, "MbdOut");
-
-  if (!m_mbd_out)
->>>>>>> 4b42ff54
-  {
-    std::cout << "no MBD pmt node " << std::endl;
-    return Fun4AllReturnCodes::ABORTRUN;
-  }
-<<<<<<< HEAD
-  
-  _zdcinfo = findNode::getClass<Zdcinfo>(topNode, "Zdcinfo");
-  if (!_zdcinfo)
-  {
-    std::cout << "no zdc info node " << std::endl;
-=======
-
   m_mbd_container = findNode::getClass<MbdPmtContainer>(topNode, "MbdPmtContainer");
 
   if (!m_mbd_container)
   {
     std::cout << "no MBD out node " << std::endl;
->>>>>>> 4b42ff54
     return Fun4AllReturnCodes::ABORTRUN;
   }
 
