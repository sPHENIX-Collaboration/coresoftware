--- conflicted
+++ resolved
@@ -185,21 +185,6 @@
     return Fun4AllReturnCodes::ABORTRUN;
   }
 
-<<<<<<< HEAD
-=======
-  m_mbd_out = findNode::getClass<MbdOut>(topNode, "MbdOut");
-  if (Verbosity())
-    {
-      std::cout << "Getting MBD Out" << std::endl;
-    }
-
-  if (!m_mbd_out)
-  {
-    std::cout << "no MBD out node " << std::endl;
-    return Fun4AllReturnCodes::ABORTRUN;
-  }
-
->>>>>>> 985a2594
   m_mbd_container = findNode::getClass<MbdPmtContainer>(topNode, "MbdPmtContainer");
   if (Verbosity())
     {
