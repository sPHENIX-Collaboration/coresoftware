--- conflicted
+++ resolved
@@ -6,17 +6,13 @@
 #include <mbd/MbdPmtHit.h>
 #include <zdcinfo/Zdcinfo.h>
 
-#include <globalvertex/GlobalVertexMap.h>
-<<<<<<< HEAD
 #include <ffamodules/CDBInterface.h>
 #include <cdbobjects/CDBTTree.h>
 
-#include <mbd/MbdOut.h>
+#include <globalvertex/GlobalVertexMap.h>
+#include <globalvertex/GlobalVertex.h>
 #include <mbd/MbdPmtContainer.h>
 #include <mbd/MbdPmtHit.h>
-=======
-#include <globalvertex/GlobalVertex.h>
->>>>>>> f2be5284
 
 #include <fun4all/Fun4AllReturnCodes.h>
 
@@ -105,22 +101,23 @@
   //   return Fun4AllReturnCodes::EVENT_OK;
   // }
 
-  // GlobalVertex *vtx = m_global_vertex_map->begin()->second;
-
-  // if (!vtx)
-  // {
-  //   m_mb_info->setIsAuAuMinimumBias(false);
-  //   return Fun4AllReturnCodes::EVENT_OK;
-  // }
-
-  // if (!vtx->isValid())
-  // {
-  //   m_mb_info->setIsAuAuMinimumBias(false);
-  //   return Fun4AllReturnCodes::EVENT_OK;
-  // }
+  GlobalVertex *vtx = m_global_vertex_map->begin()->second;
+
+  if (!vtx)
+  {
+    m_mb_info->setIsAuAuMinimumBias(false);
+    return Fun4AllReturnCodes::EVENT_OK;
+  }
+
+  if (!vtx->isValid())
+  {
+    m_mb_info->setIsAuAuMinimumBias(false);
+    return Fun4AllReturnCodes::EVENT_OK;
+  }
 
   bool minbiascheck = true;;
-  m_vertex = m_mbd_out->get_zvtx();
+
+  m_vertex = vtx->get_z();
     
   m_vertex_scale = getVertexScale();
 
@@ -193,30 +190,9 @@
       //m_mb_info->setIsAuAuMinimumBias(false);
       //return Fun4AllReturnCodes::EVENT_OK;	 
     }
-  /*
-    std::cout << (minbiascheck ? " MB EVENT " : " CRAP EVENT " ) << std::endl; 
-  std::cout << "     hits : " << m_mbd_hit[0] << " " << m_mbd_hit[1] << std::endl;
-  if (!minbiascheck && m_mbd_hit[0] > 1 && m_mbd_hit[1] > 1)
-    {
-      for (int i = 0; i < 128; i++)
-	{
-	  m_mbd_pmt = m_mbd_container->get_pmt(i);
-	  bool pass = passesHitCut(m_mbd_pmt);
-	  std::cout << " SCALES = " << m_vertex_scale << " / " << m_centrality_scale << std::endl;
-	  std::cout << i << " : " <<  m_mbd_pmt->get_q() << " ( " << m_mbd_pmt->get_q()*m_vertex_scale*m_centrality_scale << " )  ---> " << (pass ? "YES" :  "NO" )  << std::endl;
-	}
-
-<<<<<<< HEAD
-    }
-  std::cout << "     vtx  : " << m_vertex << std::endl;
-  std::cout << "     csum : " << m_mbd_charge_sum[0] << " " << m_mbd_charge_sum[1] << std::endl;
-  std::cout << "     zsum : " << m_zdcinfo->get_zdc_energy(0) << " " << m_zdcinfo->get_zdc_energy(1) << std::endl;
-  */
+
   m_mb_info->setIsAuAuMinimumBias(minbiascheck);
-=======
-  m_mb_info->setIsAuAuMinimumBias(true);
-
->>>>>>> f2be5284
+
   return Fun4AllReturnCodes::EVENT_OK;
 }
 int MinimumBiasClassifier::process_event(PHCompositeNode *topNode)
@@ -255,33 +231,19 @@
       return Fun4AllReturnCodes::ABORTRUN;
     }
 
-<<<<<<< HEAD
-  m_mbd_out = findNode::getClass<MbdOut>(topNode, "MbdOut");
-  if (Verbosity())
-    {
-      std::cout << "Getting MBD Out" << std::endl;
-    }
-
-  if (!m_mbd_out)
+
+  m_mbd_container = findNode::getClass<MbdPmtContainer>(topNode, "MbdPmtContainer");
+  if (Verbosity())
+    {
+      std::cout << "Getting MBD Tubes" << std::endl;
+    }
+
+  if (!m_mbd_container)
     {
       std::cout << "no MBD out node " << std::endl;
       return Fun4AllReturnCodes::ABORTRUN;
     }
 
-=======
->>>>>>> f2be5284
-  m_mbd_container = findNode::getClass<MbdPmtContainer>(topNode, "MbdPmtContainer");
-  if (Verbosity())
-    {
-      std::cout << "Getting MBD Tubes" << std::endl;
-    }
-
-  if (!m_mbd_container)
-    {
-      std::cout << "no MBD out node " << std::endl;
-      return Fun4AllReturnCodes::ABORTRUN;
-    }
-
   m_zdcinfo = findNode::getClass<Zdcinfo>(topNode, "Zdcinfo");
   if (Verbosity())
     {
@@ -297,6 +259,7 @@
     {
       std::cout << "Getting Vertex Map" << std::endl;
     }
+
   m_global_vertex_map = findNode::getClass<GlobalVertexMap>(topNode, "GlobalVertexMap");
   
   if (!m_global_vertex_map)
