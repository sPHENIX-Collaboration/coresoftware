#include "TriggerPrimitiveContainerv1.h"
#include "TriggerDefs.h"

#include <phool/PHObject.h>

#include <TClonesArray.h>

#include <cassert>
#include <cmath>
#include <iostream>

TriggerPrimitiveContainerv1::TriggerPrimitiveContainerv1(const TriggerDefs::TriggerId tid, const TriggerDefs::DetectorId did)
{
  m_triggerid = tid;
  m_detectorid = did;

  // Make the primitives.
  int nprimitives = 0;

  int nsums = 0;

  if (tid == TriggerDefs::noneTId)
  {
    if (did == TriggerDefs::DetectorId::emcalDId)
    {
      nprimitives = 384;
    }
    else if (did == TriggerDefs::DetectorId::hcalinDId || did == TriggerDefs::DetectorId::hcaloutDId || did == TriggerDefs::DetectorId::hcalDId)
    {
      nprimitives = 24;
    }
    m_primitiveid = TriggerDefs::PrimitiveId::calPId;
    nsums = 16;
  }
  else if (tid == TriggerDefs::jetTId || tid == TriggerDefs::photonTId)
  {
    nprimitives = 16;

    m_primitiveid = TriggerDefs::PrimitiveId::jetPId;
    nsums = 24;
  }
  else if (tid == TriggerDefs::pairTId)
<<<<<<< HEAD
    {
      nprimitives = 32;
      m_primitiveid = TriggerDefs::PrimitiveId::pairPId;
      nsums = 3;
    }
=======
  {
    nprimitives = 16;
    m_primitiveid = TriggerDefs::PrimitiveId::pairPId;
    nsums = 16;
  }
>>>>>>> 7dffad51
  else if (tid == TriggerDefs::mbdTId)
  {
    nprimitives = 4;
    m_primitiveid = TriggerDefs::PrimitiveId::mbdPId;
    nsums = 13;
  }
  // add a primitive for all primitives
  for (int ip = 0; ip < nprimitives; ip++)
  {
    TriggerDefs::TriggerPrimKey primkey = TriggerDefs::getTriggerPrimKey(m_triggerid, m_detectorid, m_primitiveid, ip);
    TriggerPrimitive* primitive = new TriggerPrimitivev1(primkey);
    for (int is = 0; is < nsums; is++)
    {
      TriggerDefs::TriggerSumKey sumkey = TriggerDefs::getTriggerSumKey(m_triggerid, m_detectorid, m_primitiveid, ip, is);
      std::vector<unsigned int>* t_sum = new std::vector<unsigned int>();
      primitive->add_sum(sumkey, t_sum);
    }
    add_primitive(primkey, primitive);
  }
  return;
}

TriggerPrimitiveContainerv1::~TriggerPrimitiveContainerv1() = default;

//______________________________________
void TriggerPrimitiveContainerv1::Reset()
{
  for (const auto& primitive : _primitives)
  {
    primitive.second->Reset();
  }
}

//______________________________________
void TriggerPrimitiveContainerv1::identify(std::ostream& out) const
{
  out << " I am a Trigger Primitive Container :: Trigger id: " << std::hex << m_triggerid << std::endl;

  ConstRange range = getTriggerPrimitives();
  for (auto iter = range.first; iter != range.second; ++iter)
  {
    (*iter).second->identify();
  }
}

int TriggerPrimitiveContainerv1::isValid() const
{
  return (!_primitives.empty());
}

TriggerPrimitive* TriggerPrimitiveContainerv1::get_primitive_at_key(TriggerDefs::TriggerPrimKey key)
{
  TriggerDefs::TriggerPrimKey pkey = (key & 0xffffffe0U);
  if (!_primitives[pkey])
  {
    return nullptr;
  }

  return _primitives[pkey];
}

void TriggerPrimitiveContainerv1::add_primitive(TriggerDefs::TriggerPrimKey key, TriggerPrimitive* prim)
{
  _primitives[key] = prim;
}
TriggerPrimitiveContainerv1::ConstRange TriggerPrimitiveContainerv1::getTriggerPrimitives() const
{
  return make_pair(_primitives.begin(), _primitives.end());
}

TriggerPrimitiveContainerv1::Range TriggerPrimitiveContainerv1::getTriggerPrimitives()
{
  return make_pair(_primitives.begin(), _primitives.end());
}<|MERGE_RESOLUTION|>--- conflicted
+++ resolved
@@ -40,19 +40,11 @@
     nsums = 24;
   }
   else if (tid == TriggerDefs::pairTId)
-<<<<<<< HEAD
     {
       nprimitives = 32;
       m_primitiveid = TriggerDefs::PrimitiveId::pairPId;
       nsums = 3;
     }
-=======
-  {
-    nprimitives = 16;
-    m_primitiveid = TriggerDefs::PrimitiveId::pairPId;
-    nsums = 16;
-  }
->>>>>>> 7dffad51
   else if (tid == TriggerDefs::mbdTId)
   {
     nprimitives = 4;
