#include "MinimumBiasInfov1.h"

#include <ostream>

void MinimumBiasInfov1::identify(std::ostream& os) const
{
<<<<<<< HEAD

  os << "MinimumBiasInfo: "<< std::endl;
  os << "  IsMinBias = " << (_isMinBias? "Yes":"No") << std::endl;
=======
  os << "MinimumBiasInfo: " << std::endl;
  os << "  IsMinBias = " << (_isMinBias ? "Yes" : "No") << std::endl;
>>>>>>> b183955abcd8650f7a6403b3814a7542343be7ac

  return;
}<|MERGE_RESOLUTION|>--- conflicted
+++ resolved
@@ -4,14 +4,8 @@
 
 void MinimumBiasInfov1::identify(std::ostream& os) const
 {
-<<<<<<< HEAD
-
-  os << "MinimumBiasInfo: "<< std::endl;
-  os << "  IsMinBias = " << (_isMinBias? "Yes":"No") << std::endl;
-=======
   os << "MinimumBiasInfo: " << std::endl;
   os << "  IsMinBias = " << (_isMinBias ? "Yes" : "No") << std::endl;
->>>>>>> b183955abcd8650f7a6403b3814a7542343be7ac
 
   return;
 }