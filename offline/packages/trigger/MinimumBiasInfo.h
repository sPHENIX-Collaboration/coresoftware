<<<<<<< HEAD
#ifndef MINIMUMBIASINFO_H
#define MINIMUMBIASINFO_H
=======
#ifndef TRIGGER_MINIMUMBIASINFO_H
#define TRIGGER_MINIMUMBIASINFO_H
>>>>>>> b183955abcd8650f7a6403b3814a7542343be7ac

#include <phool/PHObject.h>

class MinimumBiasInfo : public PHObject
{
 public:
  ~MinimumBiasInfo() override{};

  void identify(std::ostream &os = std::cout) const override { os << "MinimumBiasInfo base class" << std::endl; };
<<<<<<< HEAD
  virtual void Reset() override {}
  int isValid() const override { return 0; }

 protected:

=======
  void Reset() override {}
  int isValid() const override { return 0; }
  virtual void setIsAuAuMinimumBias(bool) { return; }
  virtual bool isAuAuMinimumBias() const { return false; }

 protected:
>>>>>>> b183955abcd8650f7a6403b3814a7542343be7ac
  MinimumBiasInfo() {}

 private:
  ClassDefOverride(MinimumBiasInfo, 1);
};

<<<<<<< HEAD
#endif  // TRIGGER_MINBIASTRIGGERINFO_H
=======
#endif  // TRIGGER_MINIMUMBIASINFO_H
>>>>>>> b183955abcd8650f7a6403b3814a7542343be7ac<|MERGE_RESOLUTION|>--- conflicted
+++ resolved
@@ -1,10 +1,5 @@
-<<<<<<< HEAD
-#ifndef MINIMUMBIASINFO_H
-#define MINIMUMBIASINFO_H
-=======
 #ifndef TRIGGER_MINIMUMBIASINFO_H
 #define TRIGGER_MINIMUMBIASINFO_H
->>>>>>> b183955abcd8650f7a6403b3814a7542343be7ac
 
 #include <phool/PHObject.h>
 
@@ -14,28 +9,16 @@
   ~MinimumBiasInfo() override{};
 
   void identify(std::ostream &os = std::cout) const override { os << "MinimumBiasInfo base class" << std::endl; };
-<<<<<<< HEAD
-  virtual void Reset() override {}
-  int isValid() const override { return 0; }
-
- protected:
-
-=======
   void Reset() override {}
   int isValid() const override { return 0; }
   virtual void setIsAuAuMinimumBias(bool) { return; }
   virtual bool isAuAuMinimumBias() const { return false; }
 
  protected:
->>>>>>> b183955abcd8650f7a6403b3814a7542343be7ac
   MinimumBiasInfo() {}
 
  private:
   ClassDefOverride(MinimumBiasInfo, 1);
 };
 
-<<<<<<< HEAD
-#endif  // TRIGGER_MINBIASTRIGGERINFO_H
-=======
-#endif  // TRIGGER_MINIMUMBIASINFO_H
->>>>>>> b183955abcd8650f7a6403b3814a7542343be7ac+#endif  // TRIGGER_MINIMUMBIASINFO_H