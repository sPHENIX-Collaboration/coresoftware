#ifndef TRIGGER_CALOTRIGGEREMULATOR_H
#define TRIGGER_CALOTRIGGEREMULATOR_H

//#include "LL1Outv1.h"
#include "TriggerDefs.h"

#include <fun4all/SubsysReco.h>

#include <cstdint>
#include <map>
#include <vector>

// Forward declarations
class CDBHistos;
class CDBTTree;
class TriggerPrimitive;
class TriggerPrimitiveContainer;
class LL1Out;
class Event;
class TowerInfoContainer;
class CaloPacketContainer;
class Fun4AllHistoManager;
class PHCompositeNode;
class TFile;
class TH1;
class TNtuple;
class TTree;
class TProfile;
class TEfficiency;

class CaloTriggerEmulator : public SubsysReco
{
 public:
  //! constructor
  explicit CaloTriggerEmulator(const std::string &name);

  //! destructor
  ~CaloTriggerEmulator() override = default;

  //! full initialization
  int Init(PHCompositeNode *) override;

  //! full initialization
  int InitRun(PHCompositeNode *) override;

  //! event processing method
  int process_event(PHCompositeNode *) override;
  int process_sim();
  int process_offline();

  //! end of run method
  int End(PHCompositeNode *) override;

  //! reset variables
  int ResetEvent(PHCompositeNode *) override;

  //! Get Nodes
  void GetNodes(PHCompositeNode *);

  //! Create Nodes
  void CreateNodes(PHCompositeNode *);

  //! MakePrimitives
  int process_waveforms();

  //! MakeTriggerOutput
  int process_primitives();

  int process_organizer();

  int process_trigger();

  unsigned int getBits(unsigned int sum, TriggerDefs::TriggerId tid);

  int Download_Calibrations();

  //! Set TriggerType
  void setTriggerType(const std::string &name);
  void setTriggerType(TriggerDefs::TriggerId triggerid);

  void setOptMaskFile(const std::string &filename) { m_optmask_file = filename; }

  void setEmcalLUTFile(const std::string &filename) { m_emcal_lutname = filename; }
  void setHcalinLUTFile(const std::string &filename) { m_hcalin_lutname = filename; }
  void setHcaloutLUTFile(const std::string &filename) { m_hcalout_lutname = filename; }

  void useMax(bool max) { m_use_max = max; }

  void useEMCALDefaultLUT(bool def) { m_default_lut_emcal = def; }
  void useHCALINDefaultLUT(bool def) { m_default_lut_hcalin = def; }
  void useHCALOUTDefaultLUT(bool def) { m_default_lut_hcalout = def; }

  void setTriggerSample(int s) { m_trig_sample = s; }
  void setTriggerDelay(int d) { m_trig_sub_delay = d + 1; }

  void useHCALIN(bool use);
  void useHCALOUT(bool use);
  void useEMCAL(bool use);

  void setNSamples(int nsamples) { m_nsamples = nsamples; }
  void setThreshold(int threshold) { m_threshold = threshold; }
  void setJetThreshold(int t1, int t2, int t3, int t4)
  {
    m_threshold_jet[0] = t1;
    m_threshold_jet[1] = t2;
    m_threshold_jet[2] = t3;
    m_threshold_jet[3] = t4;
    return;
  }
  void setPhotonThreshold(int t1, int t2, int t3, int t4)
  {
    m_threshold_photon[0] = t1;
    m_threshold_photon[1] = t2;
    m_threshold_photon[2] = t3;
    m_threshold_photon[3] = t4;
    return;
  }

  void setPairThreshold(int t1, int t2, int t3, int t4)
  {
    m_threshold_pair[0] = t1;
    m_threshold_pair[1] = t2;
    m_threshold_pair[2] = t3;
    m_threshold_pair[3] = t4;
    return;
  }


  bool CheckFiberMasks(TriggerDefs::TriggerPrimKey key);
  void LoadFiberMasks();
  void SetIsData(bool isd) { m_isdata = isd; }
  bool CheckChannelMasks(TriggerDefs::TriggerSumKey key);

  void identify();

 private:
  std::string m_ll1_nodename;
  std::string m_prim_nodename;
  std::string m_waveform_nodename;

  std::string m_optmask_file;

  std::string m_emcal_lutname;
  std::string m_hcalin_lutname;
  std::string m_hcalout_lutname;

  //! Trigger Type
  std::string m_trigger{"NONE"};

  TriggerDefs::TriggerId m_triggerid = TriggerDefs::TriggerId::noneTId;

  bool m_use_max{true};
  bool m_do_hcalin{false};
  bool m_do_hcalout{false};
  bool m_do_emcal{false};


  bool m_default_lut_hcalin{false};
  bool m_default_lut_hcalout{false};
  bool m_default_lut_emcal{false};
<<<<<<< HEAD

=======
>>>>>>> 7dffad51
  bool m_force_hcalin{false};
  bool m_force_hcalout{false};
  bool m_force_emcal{false};

  //! Waveform conatiner
  Event *m_event{nullptr};
  TowerInfoContainer *m_waveforms_hcalin{nullptr};
  TowerInfoContainer *m_waveforms_hcalout{nullptr};
  TowerInfoContainer *m_waveforms_emcal{nullptr};
  CaloPacketContainer *m_hcal_packets{nullptr};
  CaloPacketContainer *m_emcal_packets{nullptr};

  
  //! LL1 Out
  LL1Out *m_ll1out_photon{nullptr};

  LL1Out *m_ll1out_pair{nullptr};

  LL1Out *m_ll1out_jet{nullptr};

  TriggerPrimitiveContainer *m_primitives_photon{nullptr};

  TriggerPrimitiveContainer *m_primitives_pair{nullptr};

  TriggerPrimitiveContainer *m_primitives_jet{nullptr};

  TriggerPrimitiveContainer *m_primitives_hcalin{nullptr};

  TriggerPrimitiveContainer *m_primitives_hcalout{nullptr};

  TriggerPrimitiveContainer *m_primitives_emcal{nullptr};

  TriggerPrimitiveContainer *m_primitives_hcal_ll1{nullptr};

  TriggerPrimitiveContainer *m_primitives_emcal_ll1{nullptr};

<<<<<<< HEAD
  TriggerPrimitiveContainer *m_primitives_emcal_2x2_ll1{nullptr};

  /* std::map<unsigned int, TH1I> h_mbd_charge_lut; */
  /* std::map<unsigned int, TH1I> h_mbd_time_lut; */
  /* std::map<unsigned int, TH1I> h_mbd_slewing_lut; */

  unsigned int m_l1_hcal_table[4096]{};
=======
>>>>>>> 7dffad51
  unsigned int m_l1_adc_table[1024]{};
  unsigned int m_l1_8x8_table[1024]{};
  unsigned int m_l1_slewing_table[4096]{};

<<<<<<< HEAD
  std::map<unsigned int, TH1I*> h_emcal_lut{};
  std::map<unsigned int, TH1I*> h_hcalin_lut{};
  std::map<unsigned int, TH1I*> h_hcalout_lut{};

  CDBTTree *cdbttree_adcmask{nullptr};
=======
  std::map<unsigned int, TH1 *> h_emcal_lut;
  std::map<unsigned int, TH1 *> h_hcalin_lut;
  std::map<unsigned int, TH1 *> h_hcalout_lut;

>>>>>>> 7dffad51
  CDBHistos *cdbttree_emcal{nullptr};
  CDBHistos *cdbttree_hcalin{nullptr};
  CDBHistos *cdbttree_hcalout{nullptr};

<<<<<<< HEAD
  std::map<unsigned int, std::vector<unsigned int> > m_peak_sub_ped_emcal{};
  std::map<unsigned int, std::vector<unsigned int> > m_peak_sub_ped_hcalin{};
  std::map<unsigned int, std::vector<unsigned int> > m_peak_sub_ped_hcalout{};

  //! Verbosity.
  int m_nevent;
  int m_photon_npassed;
  int m_jet_npassed;
  int m_pair_npassed;

=======
  std::string m_fieldname_emcal;
  std::string m_calibName_emcal;

  std::string m_fieldname_hcalin;
  std::string m_calibName_hcalin;

  std::string m_fieldname_hcalout;
  std::string m_calibName_hcalout;

  //! Trigger primitives
  unsigned int m_trig_charge[8]{};
  unsigned int m_trig_nhit;
  unsigned int m_trig_time[4]{};

  //! Trigger primitives
  unsigned int m2_trig_charge[4][8]{};
  unsigned int m2_trig_nhit[4]{};
  unsigned int m2_trig_time[4][4]{};

  //! Trigger ouputs
  std::vector<std::vector<unsigned int> *> m_word_mbd;
  unsigned int m_out_tsum[2]{};
  unsigned int m_out_tavg[2]{};
  unsigned int m_out_trem[2]{};
  unsigned int m_out_nhit[2]{};
  unsigned int m_out_vtx_sub;
  unsigned int m_out_vtx_add;

  unsigned int m_nhit1, m_nhit2, m_timediff1, m_timediff2, m_timediff3;

  std::map<unsigned int, std::vector<unsigned int>> m_peak_sub_ped_emcal;
  std::map<unsigned int, std::vector<unsigned int>> m_peak_sub_ped_mbd;
  std::map<unsigned int, std::vector<unsigned int>> m_peak_sub_ped_hcalin;
  std::map<unsigned int, std::vector<unsigned int>> m_peak_sub_ped_hcalout;

  //! Verbosity.
  int m_nevent{0};
  int m_npassed{0};
>>>>>>> 7dffad51
  int m_n_sums;
  int m_n_primitives;
  int m_trig_sub_delay;
  int m_trig_sample{-1};

  bool m_single_threshold{true};
  unsigned int m_threshold{1};
<<<<<<< HEAD
  unsigned int m_threshold_jet[4] = {0};
  unsigned int m_threshold_pair[4] = {0};
  unsigned int m_threshold_photon[4] = {0};

  int m_isdata{1};
  int m_useoffline{1};
  int m_nsamples = 16;
  int m_idx{8};

  int m_packet_low_hcalout = 8001;
  int m_packet_high_hcalout = 8008;
  int m_packet_low_hcalin = 7001;
  int m_packet_high_hcalin = 7008;
  int m_packet_low_emcal = 6001;
  int m_packet_high_emcal = 6128;

  std::string m_fieldname;

  std::vector<unsigned int> m_masks_fiber{};
  std::vector<unsigned int> m_masks_channel{};
  std::map<TriggerDefs::DetectorId, int> m_prim_map{};
  std::map<TriggerDefs::TriggerId, int> m_prim_ll1_map{};
  std::map<TriggerDefs::TriggerId, std::vector<std::string>> m_det_map{};
=======
  unsigned int m_threshold_calo[4] = {0};
  int m_nsamples{31};

  std::vector<unsigned int> m_masks_fiber;
  std::vector<unsigned int> m_masks_channel;
  std::map<TriggerDefs::DetectorId, int> m_prim_map;
  std::map<TriggerDefs::TriggerId, int> m_prim_ll1_map;
  std::map<TriggerDefs::TriggerId, std::vector<std::string>> m_det_map;
>>>>>>> 7dffad51
};

#endif<|MERGE_RESOLUTION|>--- conflicted
+++ resolved
@@ -158,10 +158,7 @@
   bool m_default_lut_hcalin{false};
   bool m_default_lut_hcalout{false};
   bool m_default_lut_emcal{false};
-<<<<<<< HEAD
-
-=======
->>>>>>> 7dffad51
+
   bool m_force_hcalin{false};
   bool m_force_hcalout{false};
   bool m_force_emcal{false};
@@ -198,7 +195,6 @@
 
   TriggerPrimitiveContainer *m_primitives_emcal_ll1{nullptr};
 
-<<<<<<< HEAD
   TriggerPrimitiveContainer *m_primitives_emcal_2x2_ll1{nullptr};
 
   /* std::map<unsigned int, TH1I> h_mbd_charge_lut; */
@@ -206,29 +202,19 @@
   /* std::map<unsigned int, TH1I> h_mbd_slewing_lut; */
 
   unsigned int m_l1_hcal_table[4096]{};
-=======
->>>>>>> 7dffad51
   unsigned int m_l1_adc_table[1024]{};
   unsigned int m_l1_8x8_table[1024]{};
   unsigned int m_l1_slewing_table[4096]{};
 
-<<<<<<< HEAD
   std::map<unsigned int, TH1I*> h_emcal_lut{};
   std::map<unsigned int, TH1I*> h_hcalin_lut{};
   std::map<unsigned int, TH1I*> h_hcalout_lut{};
 
   CDBTTree *cdbttree_adcmask{nullptr};
-=======
-  std::map<unsigned int, TH1 *> h_emcal_lut;
-  std::map<unsigned int, TH1 *> h_hcalin_lut;
-  std::map<unsigned int, TH1 *> h_hcalout_lut;
-
->>>>>>> 7dffad51
   CDBHistos *cdbttree_emcal{nullptr};
   CDBHistos *cdbttree_hcalin{nullptr};
   CDBHistos *cdbttree_hcalout{nullptr};
 
-<<<<<<< HEAD
   std::map<unsigned int, std::vector<unsigned int> > m_peak_sub_ped_emcal{};
   std::map<unsigned int, std::vector<unsigned int> > m_peak_sub_ped_hcalin{};
   std::map<unsigned int, std::vector<unsigned int> > m_peak_sub_ped_hcalout{};
@@ -239,46 +225,6 @@
   int m_jet_npassed;
   int m_pair_npassed;
 
-=======
-  std::string m_fieldname_emcal;
-  std::string m_calibName_emcal;
-
-  std::string m_fieldname_hcalin;
-  std::string m_calibName_hcalin;
-
-  std::string m_fieldname_hcalout;
-  std::string m_calibName_hcalout;
-
-  //! Trigger primitives
-  unsigned int m_trig_charge[8]{};
-  unsigned int m_trig_nhit;
-  unsigned int m_trig_time[4]{};
-
-  //! Trigger primitives
-  unsigned int m2_trig_charge[4][8]{};
-  unsigned int m2_trig_nhit[4]{};
-  unsigned int m2_trig_time[4][4]{};
-
-  //! Trigger ouputs
-  std::vector<std::vector<unsigned int> *> m_word_mbd;
-  unsigned int m_out_tsum[2]{};
-  unsigned int m_out_tavg[2]{};
-  unsigned int m_out_trem[2]{};
-  unsigned int m_out_nhit[2]{};
-  unsigned int m_out_vtx_sub;
-  unsigned int m_out_vtx_add;
-
-  unsigned int m_nhit1, m_nhit2, m_timediff1, m_timediff2, m_timediff3;
-
-  std::map<unsigned int, std::vector<unsigned int>> m_peak_sub_ped_emcal;
-  std::map<unsigned int, std::vector<unsigned int>> m_peak_sub_ped_mbd;
-  std::map<unsigned int, std::vector<unsigned int>> m_peak_sub_ped_hcalin;
-  std::map<unsigned int, std::vector<unsigned int>> m_peak_sub_ped_hcalout;
-
-  //! Verbosity.
-  int m_nevent{0};
-  int m_npassed{0};
->>>>>>> 7dffad51
   int m_n_sums;
   int m_n_primitives;
   int m_trig_sub_delay;
@@ -286,7 +232,6 @@
 
   bool m_single_threshold{true};
   unsigned int m_threshold{1};
-<<<<<<< HEAD
   unsigned int m_threshold_jet[4] = {0};
   unsigned int m_threshold_pair[4] = {0};
   unsigned int m_threshold_photon[4] = {0};
@@ -310,16 +255,6 @@
   std::map<TriggerDefs::DetectorId, int> m_prim_map{};
   std::map<TriggerDefs::TriggerId, int> m_prim_ll1_map{};
   std::map<TriggerDefs::TriggerId, std::vector<std::string>> m_det_map{};
-=======
-  unsigned int m_threshold_calo[4] = {0};
-  int m_nsamples{31};
-
-  std::vector<unsigned int> m_masks_fiber;
-  std::vector<unsigned int> m_masks_channel;
-  std::map<TriggerDefs::DetectorId, int> m_prim_map;
-  std::map<TriggerDefs::TriggerId, int> m_prim_ll1_map;
-  std::map<TriggerDefs::TriggerId, std::vector<std::string>> m_det_map;
->>>>>>> 7dffad51
 };
 
 #endif