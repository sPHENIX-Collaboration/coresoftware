--- conflicted
+++ resolved
@@ -1891,12 +1891,7 @@
                 unsigned int layer = hit.get_layer();
 		unsigned int hitid =  hit.get_id();
 
-<<<<<<< HEAD
 		if(Verbosity() > 0) cout<<"layer "<< layer<<" hitid "<<hitid<<endl;
-=======
-		if (hitid != hitid) continue;
-		if(Verbosity() > 1) cout<<"layer "<< layer<<" hitid "<<hitid<<endl;
->>>>>>> c0d74e7e
 		if (layer == layer0 ) layer_sorted_0.push_back(hitid);                
 		else if (layer == layer1) layer_sorted_1.push_back(hitid);
 		else if (layer == layer2) layer_sorted_2.push_back(hitid);
