--- conflicted
+++ resolved
@@ -162,13 +162,7 @@
   std::array<double,3> _fixed_clus_err = {.1,.1,.1};
   TrkrClusterIterationMapv1* _iteration_map = nullptr;
   int _n_iteration = 0;
-<<<<<<< HEAD
 
-=======
-  std::string _track_map_name = "SvtxTrackMap";
-  //  std::shared_ptr<Acts::MagneticFieldProvider> magField;
-  //  ActsTrackingGeometry *m_tGeometry = nullptr;
->>>>>>> aae8951b
 };
 
 #endif