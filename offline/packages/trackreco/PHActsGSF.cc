--- conflicted
+++ resolved
@@ -155,20 +155,6 @@
       sourceLinks.push_back(siSL);
     }
 
-<<<<<<< HEAD
-    std::cout << "3" << std::endl;
-
-    /// Acts requires a wrapped vector, so we need to replace the
-    /// std::vector contents with a wrapper vector to get the memory
-    /// access correct
-    std::vector<Acts::SourceLink> wrappedSls;
-    for (const auto& sl : sourceLinks)
-    {
-      wrappedSls.push_back(Acts::SourceLink{sl});
-    }
-
-=======
->>>>>>> 98aad2c0
     auto calibptr = std::make_unique<Calibrator>();
     CalibratorAdapter calibrator(*calibptr, measurements);
     auto magcontext = m_tGeometry->geometry().magFieldContext;
@@ -199,7 +185,6 @@
       updateTrack(result, track, tracks);
     }
   }
-  std::cout << "4" << std::endl;
 
   return Fun4AllReturnCodes::EVENT_OK;
 }
@@ -246,8 +231,6 @@
       .value();
 }
 
-<<<<<<< HEAD
-=======
 SourceLinkVec PHActsGSF::getSourceLinks(TrackSeed* track,
                                         ActsTrackFittingAlgorithm::MeasurementContainer& measurements,
                                         const short int& crossing)
@@ -416,7 +399,6 @@
   return sls;
 }
 
->>>>>>> 98aad2c0
 ActsTrackFittingAlgorithm::TrackFitterResult PHActsGSF::fitTrack(
     const std::vector<Acts::SourceLink>& sourceLinks,
     const ActsTrackFittingAlgorithm::TrackParameters& seed,
