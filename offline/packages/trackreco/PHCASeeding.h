#ifndef TRACKRECO_PHCASEEDING_H
#define TRACKRECO_PHCASEEDING_H

/*!
 *  \file PHCASeeding.cc
 *  \brief Track seeding using ALICE-style "cellular automaton" (CA) algorithm
 *  \detail 
 *  \author Michael Peters & Christof Roland
 */

//begin

#include "PHTrackSeeding.h"      // for PHTrackSeeding
#include <phool/PHTimer.h>

#include <trackbase/TrkrDefs.h>  // for cluskey
#include <trackbase/TrkrCluster.h>
#include <trackbase_historic/SvtxTrack_v1.h>

#if !defined(__CINT__) || defined(__CLING__)
#include <boost/geometry/geometries/box.hpp>    // for box
#include <boost/geometry/geometries/point.hpp>  // for point
#include <boost/geometry/index/rtree.hpp>       // for ca
#include <Eigen/Core>
#include <Eigen/Dense>
#endif

#include <cmath>     // for M_PI
#include <map>       // for map
#include <stdint.h>  // for uint64_t
#include <string>    // for string
#include <utility>   // for pair
#include <vector>    // for vector
#include <set>

#include <TNtuple.h>

// rootcint does not like M_PI in the default arguments (the dict.cc file
// translates this into a string and does not convert M_PI to its definition)
// This kludge defines it to Root's Pi() for rootcint use 
#if defined(__CINT__) && ! defined(__CLING__)
#include <TMath.h>
#ifndef M_PI
#define M_PI TMath::Pi()
#endif
#endif
 
class PHCompositeNode;  // lines 196-196
class SvtxClusterMap;   // lines 202-202
class SvtxHitMap;       // lines 211-211
class SvtxTrackMap;     // lines 204-204
class SvtxVertex;
class SvtxVertexMap;    // lines 206-206

enum skip_layers {on, off};

//#define _USE_ALAN_FULL_VERTEXING_
#define _USE_ALAN_TRACK_REFITTING_

//#define _MEARGE_SEED_CLUSTER_
//#define _USE_ZERO_SEED_

//#define _USE_CONSTANT_SEARCH_WIN_

//#define _DO_FULL_FITTING_

//end

#if !defined(__CINT__) || defined(__CLING__)
namespace bg = boost::geometry;
namespace bgi = boost::geometry::index;
typedef bg::model::point<float, 3, bg::cs::cartesian> point;
typedef bg::model::box<point> box;
typedef std::pair<point, TrkrDefs::cluskey> pointKey;
typedef std::pair<std::array<float,3>, TrkrDefs::cluskey> coordKey;
typedef std::array<coordKey,2> keylink;
typedef std::vector<TrkrDefs::cluskey> keylist;
#endif

enum skip_layers {on, off};

class PHCASeeding : public PHTrackSeeding
{
 public:
  PHCASeeding(
      const std::string &name = "PHCASeeding",
      unsigned int start_layer = 7,
      unsigned int end_layer = 55,
      const unsigned int nlayers_maps = 3,
      const unsigned int nlayers_intt = 4,
      const unsigned int nlayers_tpc = 48,
<<<<<<< HEAD
      unsigned int start_layer = 7,
      unsigned int end_layer = 55,
      float cluster_z_error = 0.015,
      float cluster_alice_y_error = 0.015,
      float neighbor_phi_width = .05,
      float neighbor_eta_width = .05,
=======
      float cluster_z_error = 0.015,
      float cluster_alice_y_error = 0.015,
      float neighbor_phi_width = .02,
      float neighbor_eta_width = .01,
>>>>>>> 04c2b5b0
      float maxSinPhi = 0.999,
      float Bz = 14*0.000299792458f,
      float cosTheta_limit = -0.8);

  virtual ~PHCASeeding()
  {
  }

 protected:
  virtual int Setup(PHCompositeNode *topNode);
  virtual int Process(PHCompositeNode *topNode);
  int InitializeGeometry(PHCompositeNode *topNode);
  int FindSeedsLayerSkip(double cosTheta_limit,TNtuple* NT,PHTimer* t);
  virtual int End();

 private:
  /// fetch node pointers

  // node pointers
  SvtxTrackMap *_g4tracks;
  SvtxVertexMap *_g4vertexes;
  //nodes to get norm vector
  SvtxHitMap *_svtxhitsmap;
  int *_hit_used_map;
  int _hit_used_map_size;

  std::vector<float> _radii_all;

  double phiadd(double phi1, double phi2);
  double phidiff(double phi1, double phi2);
  void FillTree();
#if !defined(__CINT__) || defined(__CLING__)
  void FillTree(std::vector<pointKey> clusters);
  std::vector<coordKey> FindLinkedClusters(TNtuple* NT, PHTimer* t_seed);
<<<<<<< HEAD
  int FindSeedsLayerSkip(TNtuple* NT, PHTimer* t_seed);
=======
  int FindSeedsWithMerger(TNtuple* NT, PHTimer* t_seed);
>>>>>>> 04c2b5b0
  std::pair<std::vector<std::unordered_set<keylink>>,std::vector<std::unordered_set<keylink>>> CreateLinks(std::vector<coordKey> clusters, PHTimer* t_seed, int mode = skip_layers::off);
  std::vector<std::vector<keylink>> FindBiLinks(std::vector<std::unordered_set<keylink>> belowLinks, std::vector<std::unordered_set<keylink>> aboveLinks, PHTimer* t_seed);
  std::vector<keylist> FollowBiLinks(std::vector<std::vector<keylink>> bidirectionalLinks, PHTimer* t_seed);
  int ALICEKalmanFilter(std::vector<keylist> trackSeedKeyLists, TNtuple* NT, PHTimer* t_seed);
<<<<<<< HEAD
  double pointKeyToTuple(pointKey *pK);
=======
>>>>>>> 04c2b5b0
  void QueryTree(const bgi::rtree<pointKey, bgi::quadratic<16>> &rtree, double phimin, double etamin, double lmin, double phimax, double etamax, double lmax, std::vector<pointKey> &returned_values);
  pointKey toPointKey(coordKey v);
  std::vector<pointKey> toPointKey(std::vector<coordKey> v);
  coordKey fromPointKey(pointKey p);
  std::vector<coordKey> fromPointKey(std::vector<pointKey> p);
<<<<<<< HEAD
  bool samepoint(point a, point b);
  bool samepointKey(const pointKey &a, const pointKey &b);
  Eigen::Matrix<float,6,6> getEigenCov(SvtxTrack_v1 &track);
  bool covIsPosDef(SvtxTrack_v1 &track);
  void repairCovariance(SvtxTrack_v1 &track);
=======
  Eigen::Matrix<float,6,6> getEigenCov(SvtxTrack_v1 &track);
  bool covIsPosDef(SvtxTrack_v1 &track);
  void repairCovariance(SvtxTrack_v1 &track);
  std::vector<keylist> MergeSeeds(std::vector<keylist> seeds, PHTimer* t_seed);
  pointKey makepointKey(TrkrDefs::cluskey k);
>>>>>>> 04c2b5b0
#endif

 private:
  std::map<int, unsigned int> _layer_ilayer_map_all;
  std::map<int, unsigned int> _layer_ilayer_map;

  //int _nlayers_all;
  //unsigned int _nlayers_seeding;
  //std::vector<int> _seeding_layer;
  SvtxVertex *_vertex;

  const unsigned int _nlayers_maps;
  const unsigned int _nlayers_intt;
  const unsigned int _nlayers_tpc;
  unsigned int _start_layer;
  unsigned int _end_layer;
  float _cluster_z_error;
  float _cluster_alice_y_error;
  float _neighbor_phi_width;
  float _neighbor_eta_width;
  float _max_sin_phi;
  float _Bz;
<<<<<<< HEAD
  float _phi_scale;
  float _z_scale;
=======
>>>>>>> 04c2b5b0
  float _cosTheta_limit;
  //std::vector<float> _radii_all;

#if !defined(__CINT__) || defined(__CLING__)
  bgi::rtree<pointKey, bgi::quadratic<16>> _rtree;
#endif  // __CINT__
};

#endif<|MERGE_RESOLUTION|>--- conflicted
+++ resolved
@@ -77,8 +77,6 @@
 typedef std::vector<TrkrDefs::cluskey> keylist;
 #endif
 
-enum skip_layers {on, off};
-
 class PHCASeeding : public PHTrackSeeding
 {
  public:
@@ -89,19 +87,10 @@
       const unsigned int nlayers_maps = 3,
       const unsigned int nlayers_intt = 4,
       const unsigned int nlayers_tpc = 48,
-<<<<<<< HEAD
-      unsigned int start_layer = 7,
-      unsigned int end_layer = 55,
-      float cluster_z_error = 0.015,
-      float cluster_alice_y_error = 0.015,
-      float neighbor_phi_width = .05,
-      float neighbor_eta_width = .05,
-=======
       float cluster_z_error = 0.015,
       float cluster_alice_y_error = 0.015,
       float neighbor_phi_width = .02,
       float neighbor_eta_width = .01,
->>>>>>> 04c2b5b0
       float maxSinPhi = 0.999,
       float Bz = 14*0.000299792458f,
       float cosTheta_limit = -0.8);
@@ -136,37 +125,21 @@
 #if !defined(__CINT__) || defined(__CLING__)
   void FillTree(std::vector<pointKey> clusters);
   std::vector<coordKey> FindLinkedClusters(TNtuple* NT, PHTimer* t_seed);
-<<<<<<< HEAD
-  int FindSeedsLayerSkip(TNtuple* NT, PHTimer* t_seed);
-=======
   int FindSeedsWithMerger(TNtuple* NT, PHTimer* t_seed);
->>>>>>> 04c2b5b0
   std::pair<std::vector<std::unordered_set<keylink>>,std::vector<std::unordered_set<keylink>>> CreateLinks(std::vector<coordKey> clusters, PHTimer* t_seed, int mode = skip_layers::off);
   std::vector<std::vector<keylink>> FindBiLinks(std::vector<std::unordered_set<keylink>> belowLinks, std::vector<std::unordered_set<keylink>> aboveLinks, PHTimer* t_seed);
   std::vector<keylist> FollowBiLinks(std::vector<std::vector<keylink>> bidirectionalLinks, PHTimer* t_seed);
   int ALICEKalmanFilter(std::vector<keylist> trackSeedKeyLists, TNtuple* NT, PHTimer* t_seed);
-<<<<<<< HEAD
-  double pointKeyToTuple(pointKey *pK);
-=======
->>>>>>> 04c2b5b0
   void QueryTree(const bgi::rtree<pointKey, bgi::quadratic<16>> &rtree, double phimin, double etamin, double lmin, double phimax, double etamax, double lmax, std::vector<pointKey> &returned_values);
   pointKey toPointKey(coordKey v);
   std::vector<pointKey> toPointKey(std::vector<coordKey> v);
   coordKey fromPointKey(pointKey p);
   std::vector<coordKey> fromPointKey(std::vector<pointKey> p);
-<<<<<<< HEAD
-  bool samepoint(point a, point b);
-  bool samepointKey(const pointKey &a, const pointKey &b);
-  Eigen::Matrix<float,6,6> getEigenCov(SvtxTrack_v1 &track);
-  bool covIsPosDef(SvtxTrack_v1 &track);
-  void repairCovariance(SvtxTrack_v1 &track);
-=======
   Eigen::Matrix<float,6,6> getEigenCov(SvtxTrack_v1 &track);
   bool covIsPosDef(SvtxTrack_v1 &track);
   void repairCovariance(SvtxTrack_v1 &track);
   std::vector<keylist> MergeSeeds(std::vector<keylist> seeds, PHTimer* t_seed);
   pointKey makepointKey(TrkrDefs::cluskey k);
->>>>>>> 04c2b5b0
 #endif
 
  private:
@@ -189,11 +162,6 @@
   float _neighbor_eta_width;
   float _max_sin_phi;
   float _Bz;
-<<<<<<< HEAD
-  float _phi_scale;
-  float _z_scale;
-=======
->>>>>>> 04c2b5b0
   float _cosTheta_limit;
   //std::vector<float> _radii_all;
 
