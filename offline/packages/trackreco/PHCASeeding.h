--- conflicted
+++ resolved
@@ -9,12 +9,8 @@
  */
 
 // Statements for if we want to save out the intermediary clustering steps
-<<<<<<< HEAD
-//#define _PHCASEEDING_CLUSTERLOG_TUPOUT_
-=======
 /* #define _PHCASEEDING_CLUSTERLOG_TUPOUT_ */
 /* #define _PHCASEEDING_CHAIN_FORKS_ */
->>>>>>> 5310f7bf
 /* #define _PHCASEEDING_TIMER_OUT_ */
 
 #include "ALICEKF.h"
