--- conflicted
+++ resolved
@@ -136,10 +136,7 @@
 
     /// Create the clusKey hitId pair to insert into the map
     const unsigned int trkrId = TrkrDefs::getTrkrId(clusKey);
-<<<<<<< HEAD
- 
-=======
->>>>>>> 3c21cc65
+
     m_hitIdClusKey->insert(std::pair<TrkrDefs::cluskey, unsigned int>(clusKey, hitId));
 
     /// Local coordinates and surface to be set by the correct tracking
