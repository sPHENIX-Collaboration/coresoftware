##############################################
# please add new classes in alphabetical order

AUTOMAKE_OPTIONS = foreign

# List of shared libraries to produce
lib_LTLIBRARIES = \
  libtrack_reco_io.la \
  libtrack_reco.la

AM_CPPFLAGS = \
  -DRAVE -DRaveDllExport= \
  -I$(includedir) \
  -I$(OFFLINE_MAIN)/include \
  -I${G4_MAIN}/include \
  -I$(ROOTSYS)/include \
  -I$(OFFLINE_MAIN)/include/eigen3 

AM_LDFLAGS = \
  -L$(libdir) \
  -L$(OFFLINE_MAIN)/lib \
  -L$(OFFLINE_MAIN)/lib64

pkginclude_HEADERS = \
  ActsTransformations.h \
  ActsTrack.h \
  ActsEvaluator.h \
  AssocInfoContainer.h \
  CellularAutomaton.h \
  CellularAutomaton_v1.h \
  HelixHoughBin.h \
  HelixHoughBin_v1.h \
  HelixHoughFuncs.h \
  HelixHoughFuncs_v1.h \
  HelixHoughSpace.h \
  HelixHoughSpace_v1.h \
  HelixKalmanFilter.h \
  MakeActsGeometry.h \
  PHGenFitTrackProjection.h \
  PHGenFitTrkFitter.h \
  PHActsSourceLinks.h \
  PHActsTracks.h \
  PHActsTrkProp.h \
  PHActsVertexFinder.h \
  PHActsTrkFitter.h \
  PHActsVertexFitter.h \
  PHGenFitTrkProp.h \
  PHHoughSeeding.h \
  PHRTreeSeeding.h \
  PHCASeeding.h \
  PHInitVertexing.h \
  PHInitZVertexing.h \
  PHTrackPropagating.h \
  PHTrackSeeding.h \
  PHTrackFitting.h \
  PHTrackSetMerging.h \
  PHTruthTrackSeeding.h \
  PHTruthSiliconAssociation.h \
  PHTruthVertexing.h \
  VertexFitter.h \
  PHRaveVertexing.h \
  GPUTPCBaseTrackParam.h \
  GPUTPCTrackLinearisation.h \
  GPUTPCTrackParam.h

ROOTDICTS = \
  AssocInfoContainer_Dict.cc \
  HelixHoughSpace_Dict.cc \
  HelixHoughSpace_v1_Dict.cc \
  HelixHoughBin_Dict.cc \
  HelixHoughBin_v1_Dict.cc \
  HelixHoughFuncs_Dict.cc \
  HelixHoughFuncs_v1_Dict.cc 

if MAKEROOT6
  pcmdir = $(libdir)
  nobase_dist_pcm_DATA = \
  AssocInfoContainer_Dict_rdict.pcm \
  HelixHoughSpace_Dict_rdict.pcm \
  HelixHoughSpace_v1_Dict_rdict.pcm \
  HelixHoughBin_Dict_rdict.pcm \
  HelixHoughBin_v1_Dict_rdict.pcm \
  HelixHoughFuncs_Dict_rdict.pcm \
  HelixHoughFuncs_v1_Dict_rdict.pcm 
else
  ROOT5_DICTS = \
    PHInitVertexing_Dict.cc \
    PHInitZVertexing_Dict.cc \
    PHTrackSeeding_Dict.cc \
    PHTrackSetMerging_Dict.cc \
    PHTrackPropagating_Dict.cc \
    PHTrackFitting_Dict.cc \
    PH3DVertexing_Dict.cc \
    PHTruthVertexing_Dict.cc \
    PHTruthTrackSeeding_Dict.cc \
    PHTruthSiliconAssociation_Dict.cc \
    PHHoughSeeding_Dict.cc \
    PHRTreeSeeding_Dict.cc \
    PHCASeeding_Dict.cc \
    PHGenFitTrkProp_Dict.cc \
    PHGenFitTrkFitter_Dict.cc \
    PHGenFitTrackProjection_Dict.cc \
    PHRaveVertexing_Dict.cc
endif

libtrack_reco_io_la_SOURCES = \
  $(ROOTDICTS) \
  AssocInfoContainer.cc \
  CellularAutomaton_v1.cc \
  HelixHoughBin_v1.cc \
  HelixHoughFuncs_v1.cc \
  HelixHoughSpace_v1.cc \
  HelixKalmanFilter.cc \
  VertexFitter.cc \
  GPUTPCTrackParam.cxx

if MAKE_ACTS
ACTS_SOURCES = \
  ActsTransformations.cc \
  ActsEvaluator.cc \
  MakeActsGeometry.cc \
  PHActsSourceLinks.cc \
  PHActsTracks.cc \
  PHActsTrkProp.cc \
  PHActsTrkFitter.cc \
<<<<<<< HEAD
  PHActsVertexFinder.cc
=======
  PHActsVertexFitter.cc

$OFFLINE_MAIN/share:
dist_data_DATA = \
  tgeo-sphenix.response
>>>>>>> 4b7be5bb

AM_CPPFLAGS += -I$(OFFLINE_MAIN)/include/ActsFatras

ACTS_LIBS = \
  -lg4eval \
  -lActsCore \
  -lActsFatras \
  -lActsTGeoPlugin \
  -lActsExamplesCommon \
  -lActsJsonPlugin \
  -lActsExamplesFitting \
  -lActsExamplesTrackFinding \
  -lActsExamplesDetectorTGeo \
  -lActsExamplesFramework \
  -lActsExamplesIoRoot \
  -lActsExamplesMagneticField
endif

libtrack_reco_la_SOURCES = \
  $(ROOT5_DICTS) \
  $(ACTS_SOURCES) \
  PHInitVertexing.cc \
  PHInitZVertexing.cc \
  PHTrackSeeding.cc \
  PHTrackSetMerging.cc \
  PHTrackPropagating.cc \
  PHTrackFitting.cc \
  PH3DVertexing.cc \
  PHTruthVertexing.cc \
  PHTruthTrackSeeding.cc \
  PHTruthSiliconAssociation.cc \
  PHHoughSeeding.cc \
  PHRTreeSeeding.cc \
  PHCASeeding.cc \
  PHGenFitTrkProp.cc \
  PHGenFitTrkFitter.cc \
  PHGenFitTrackProjection.cc \
  PHRaveVertexing.cc 

libtrack_reco_io_la_LIBADD = \
  -lphool \
  -lHelixHough

libtrack_reco_la_LIBADD = \
  libtrack_reco_io.la \
  $(ACTS_LIBS) \
  -lSubsysReco \
  -lg4testbench \
  -lg4detectors \
  -lgsl \
  -lgslcblas \
  -lFitNewton \
  -lSeamstress \
  -lgenfit2 \
  -lgenfit2exp \
  -lPHGenFit \
  -lg4bbc_io \
  -lg4tpc \
  -lg4intt \
  -lg4mvtx \
  -lmvtx_io \
  -lintt_io \
  -ltrackbase_historic_io \
  -lcalo_io \
  -lphparameter


# Rule for generating table CINT dictionaries.
%_Dict.cc: %.h %LinkDef.h
	rootcint -f $@ @CINTDEFS@ -c $(DEFAULT_INCLUDES) $(AM_CPPFLAGS) $^

#just to get the dependency
%_Dict_rdict.pcm: %_Dict.cc ;


################################################
# linking tests

BUILT_SOURCES = \
  testexternals.cc

noinst_PROGRAMS = \
  testexternals_track_reco \
  testexternals_track_reco_io


testexternals_track_reco_SOURCES = testexternals.cc
testexternals_track_reco_LDADD = libtrack_reco.la

testexternals_track_reco_io_SOURCES = testexternals.cc
testexternals_track_reco_io_LDADD = libtrack_reco_io.la

testexternals.cc:
	echo "//*** this is a generated file. Do not commit, do not edit" > $@
	echo "int main()" >> $@
	echo "{" >> $@
	echo "  return 0;" >> $@
	echo "}" >> $@

##############################################
# please add new classes in alphabetical order

clean-local:
	rm -f *Dict* $(BUILT_SOURCES) *.pcm<|MERGE_RESOLUTION|>--- conflicted
+++ resolved
@@ -19,7 +19,7 @@
 AM_LDFLAGS = \
   -L$(libdir) \
   -L$(OFFLINE_MAIN)/lib \
-  -L$(OFFLINE_MAIN)/lib64
+  -L$(MYINSTALL)/lib64
 
 pkginclude_HEADERS = \
   ActsTransformations.h \
@@ -123,15 +123,12 @@
   PHActsTracks.cc \
   PHActsTrkProp.cc \
   PHActsTrkFitter.cc \
-<<<<<<< HEAD
-  PHActsVertexFinder.cc
-=======
+  PHActsVertexFinder.cc \
   PHActsVertexFitter.cc
 
 $OFFLINE_MAIN/share:
 dist_data_DATA = \
   tgeo-sphenix.response
->>>>>>> 4b7be5bb
 
 AM_CPPFLAGS += -I$(OFFLINE_MAIN)/include/ActsFatras
 
