--- conflicted
+++ resolved
@@ -109,13 +109,9 @@
 if MAKE_ACTS
 ACTS_SOURCES = \
   PHActsTrkFitter.cc \
-<<<<<<< HEAD
   PHActsSourceLinks.cc \
-  PHActsTracks.cc
-=======
-  MakeActsGeometry.cc \
-  PHActsSourceLinks.cc
->>>>>>> aafcde66
+  PHActsTracks.cc \
+  MakeActsGeometry.cc 
 
 ACTS_LIBS = \
   -lACTFramework \
