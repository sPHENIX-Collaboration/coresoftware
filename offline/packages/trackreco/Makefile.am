##############################################
# please add new classes in alphabetical order

AUTOMAKE_OPTIONS = foreign

# List of shared libraries to produce
lib_LTLIBRARIES = \
  libtrack_reco_io.la \
  libtrack_reco.la

AM_CPPFLAGS = \
  -DRAVE -DRaveDllExport= \
  -I$(includedir) \
  -I$(OFFLINE_MAIN)/include \
  -I${G4_MAIN}/include \
  -I$(ROOTSYS)/include \
  -I$(OFFLINE_MAIN)/include/eigen3 

AM_LDFLAGS = \
  -L$(libdir) \
  -L$(OFFLINE_MAIN)/lib \
  -L$(OFFLINE_MAIN)/lib64

pkginclude_HEADERS = \
  ActsTransformations.h \
  ActsTrack.h \
  ActsTrackingGeometry.h \
  ActsSurfaceMaps.h \
  ActsEvaluator.h \
  AssocInfoContainer.h \
  CellularAutomaton.h \
  CellularAutomaton_v1.h \
  HelixHoughBin.h \
  HelixHoughBin_v1.h \
  HelixHoughFuncs.h \
  HelixHoughFuncs_v1.h \
  HelixHoughSpace.h \
  HelixHoughSpace_v1.h \
  HelixKalmanFilter.h \
  MakeActsGeometry.h \
  PHGenFitTrackProjection.h \
  PHGenFitTrkFitter.h \
  PHActsSourceLinks.h \
  PHActsTracks.h \
  PHActsTrkProp.h \
  PHActsVertexFinder.h \
  PHActsTrkFitter.h \
  PHActsVertexFitter.h \
  PHActsTrackProjection.h \
  PHGenFitTrkProp.h \
  PHHoughSeeding.h \
  PHRTreeSeeding.h \
  PHCASeeding.h \
  PHInitVertexing.h \
  PHInitZVertexing.h \
  PHSiliconTpcTrackMatching.h \
  PHMicromegasTpcTrackMatching.h \
  PHSiliconTruthTrackSeeding.h \
  PHTpcResiduals.h \
  PHTrackPropagating.h \
  PHTrackSeeding.h \
  PHTrackFitting.h \
  PHTrackSetMerging.h \
<<<<<<< HEAD
  PHTruthClustering_hp.h \
=======
  PHTruthClustering.h \
>>>>>>> 9d652f25
  PHTruthTrackSeeding.h \
  PHTruthSiliconAssociation.h \
  PHTruthVertexing.h \
  VertexFitter.h \
  PHRaveVertexing.h \
  GPUTPCBaseTrackParam.h \
  GPUTPCTrackLinearisation.h \
  GPUTPCTrackParam.h

ROOTDICTS = \
  AssocInfoContainer_Dict.cc \
  HelixHoughBin_Dict.cc \
  HelixHoughBin_v1_Dict.cc \
  HelixHoughFuncs_Dict.cc \
  HelixHoughFuncs_v1_Dict.cc \
  HelixHoughSpace_Dict.cc \
  HelixHoughSpace_v1_Dict.cc

  pcmdir = $(libdir)
  nobase_dist_pcm_DATA = \
  AssocInfoContainer_Dict_rdict.pcm \
  HelixHoughBin_Dict_rdict.pcm \
  HelixHoughBin_v1_Dict_rdict.pcm \
  HelixHoughFuncs_Dict_rdict.pcm \
  HelixHoughFuncs_v1_Dict_rdict.pcm \
  HelixHoughSpace_Dict_rdict.pcm \
  HelixHoughSpace_v1_Dict_rdict.pcm

libtrack_reco_io_la_SOURCES = \
  $(ROOTDICTS) \
  AssocInfoContainer.cc \
  CellularAutomaton_v1.cc \
  HelixHoughBin_v1.cc \
  HelixHoughFuncs_v1.cc \
  HelixHoughSpace_v1.cc \
  HelixKalmanFilter.cc \
  VertexFitter.cc \
  GPUTPCTrackParam.cxx

if MAKE_ACTS
ACTS_SOURCES = \
  ActsTransformations.cc \
  ActsEvaluator.cc \
  MakeActsGeometry.cc \
  PHActsSourceLinks.cc \
  PHActsTracks.cc \
  PHActsTrkProp.cc \
  PHActsTrkFitter.cc \
  PHActsVertexFinder.cc \
  PHActsVertexFitter.cc \
  PHActsTrackProjection.cc \
  PHTpcResiduals.cc

$OFFLINE_MAIN/share:
dist_data_DATA = \
  tgeo-sphenix.response \
  tgeo-sphenix-mms.response

AM_CPPFLAGS += -I$(OFFLINE_MAIN)/include/ActsFatras

ACTS_LIBS = \
  -lg4eval \
  -lActsCore \
  -lActsFatras \
  -lActsPluginTGeo \
  -lActsExamplesCommon \
  -lActsPluginJson \
  -lActsExamplesFitting \
  -lActsExamplesTrackFinding \
  -lActsExamplesDetectorTGeo \
  -lActsExamplesFramework \
  -lActsExamplesIoRoot \
  -lActsExamplesMagneticField
endif

libtrack_reco_la_SOURCES = \
  $(ACTS_SOURCES) \
  PHInitVertexing.cc \
  PHInitZVertexing.cc \
  PHTrackSeeding.cc \
  PHTrackSetMerging.cc \
  PHTrackPropagating.cc \
  PHTrackFitting.cc \
  PH3DVertexing.cc \
<<<<<<< HEAD
  PHTruthClustering_hp.cc \
=======
  PHTruthClustering.cc \
>>>>>>> 9d652f25
  PHTruthVertexing.cc \
  PHSiliconTpcTrackMatching.cc \
  PHMicromegasTpcTrackMatching.cc \
  PHTruthTrackSeeding.cc \
  PHSiliconTruthTrackSeeding.cc \
  PHTruthSiliconAssociation.cc \
  PHHoughSeeding.cc \
  PHRTreeSeeding.cc \
  PHCASeeding.cc \
  PHGenFitTrkProp.cc \
  PHGenFitTrkFitter.cc \
  PHGenFitTrackProjection.cc \
  PHRaveVertexing.cc 

libtrack_reco_io_la_LIBADD = \
  -lphool \
  -lHelixHough

libtrack_reco_la_LIBADD = \
  libtrack_reco_io.la \
  $(ACTS_LIBS) \
  -lSubsysReco \
  -lg4testbench \
  -lg4detectors \
  -lgsl \
  -lgslcblas \
  -lFitNewton \
  -lSeamstress \
  -lgenfit2 \
  -lgenfit2exp \
  -lPHGenFit \
  -lg4bbc_io \
  -lg4tpc \
  -lg4intt \
  -lg4mvtx \
  -lmicromegas_io \
  -lmvtx_io \
  -lintt_io \
  -ltrackbase_historic_io \
  -lcalo_io \
  -lphparameter


# Rule for generating table CINT dictionaries.
%_Dict.cc: %.h %LinkDef.h
	rootcint -f $@ @CINTDEFS@ $(DEFAULT_INCLUDES) $(AM_CPPFLAGS) $^

#just to get the dependency
%_Dict_rdict.pcm: %_Dict.cc ;


################################################
# linking tests

BUILT_SOURCES = \
  testexternals.cc

noinst_PROGRAMS = \
  testexternals_track_reco \
  testexternals_track_reco_io


testexternals_track_reco_SOURCES = testexternals.cc
testexternals_track_reco_LDADD = libtrack_reco.la

testexternals_track_reco_io_SOURCES = testexternals.cc
testexternals_track_reco_io_LDADD = libtrack_reco_io.la

testexternals.cc:
	echo "//*** this is a generated file. Do not commit, do not edit" > $@
	echo "int main()" >> $@
	echo "{" >> $@
	echo "  return 0;" >> $@
	echo "}" >> $@

##############################################
# please add new classes in alphabetical order

clean-local:
	rm -f *Dict* $(BUILT_SOURCES) *.pcm<|MERGE_RESOLUTION|>--- conflicted
+++ resolved
@@ -61,11 +61,7 @@
   PHTrackSeeding.h \
   PHTrackFitting.h \
   PHTrackSetMerging.h \
-<<<<<<< HEAD
-  PHTruthClustering_hp.h \
-=======
   PHTruthClustering.h \
->>>>>>> 9d652f25
   PHTruthTrackSeeding.h \
   PHTruthSiliconAssociation.h \
   PHTruthVertexing.h \
@@ -150,11 +146,7 @@
   PHTrackPropagating.cc \
   PHTrackFitting.cc \
   PH3DVertexing.cc \
-<<<<<<< HEAD
-  PHTruthClustering_hp.cc \
-=======
   PHTruthClustering.cc \
->>>>>>> 9d652f25
   PHTruthVertexing.cc \
   PHSiliconTpcTrackMatching.cc \
   PHMicromegasTpcTrackMatching.cc \
