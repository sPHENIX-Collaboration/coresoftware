--- conflicted
+++ resolved
@@ -1,4 +1,3 @@
-
 ##############################################
 # please add new classes in alphabetical order
 
@@ -25,8 +24,6 @@
 
 pkginclude_HEADERS = \
   AssocInfoContainer.h \
-<<<<<<< HEAD
-=======
   CellularAutomaton.h \
   CellularAutomaton_v1.h \
   HelixHoughBin.h \
@@ -37,24 +34,18 @@
   HelixHoughSpace_v1.h \
   HelixKalmanFilter.h \
   PHGenFitTrackProjection.h \
->>>>>>> 0ed4640b
   PHGenFitTrkFitter.h \
   PHGenFitTrkProp.h \
   PHHoughSeeding.h \
-  PHRTreeSeeding.h \
   PHInitVertexing.h \
   PHInitZVertexing.h \
   PHTrackPropagating.h \
   PHTrackSeeding.h \
+  PHTrackSetMerging.h \
   PHTruthTrackSeeding.h \
-<<<<<<< HEAD
-  PHGenFitTrackProjection.h \
-  PHTruthVertexing.h
-=======
   PHTruthVertexing.h \
   VertexFitter.h \
   PHRaveVertexing.h
->>>>>>> 0ed4640b
 
 ROOTDICTS = \
   AssocInfoContainer_Dict.cc \
@@ -80,13 +71,13 @@
     PHInitVertexing_Dict.cc \
     PHInitZVertexing_Dict.cc \
     PHTrackSeeding_Dict.cc \
-     PHTrackPropagating_Dict.cc \
+    PHTrackSetMerging_Dict.cc \
+    PHTrackPropagating_Dict.cc \
     PHTrackFitting_Dict.cc \
     PH3DVertexing_Dict.cc \
     PHTruthVertexing_Dict.cc \
     PHTruthTrackSeeding_Dict.cc \
     PHHoughSeeding_Dict.cc \
-    PHRTreeSeeding.cc \
     PHGenFitTrkProp_Dict.cc \
     PHGenFitTrkFitter_Dict.cc \
     PHGenFitTrackProjection_Dict.cc \
@@ -107,13 +98,13 @@
   PHInitVertexing.cc \
   PHInitZVertexing.cc \
   PHTrackSeeding.cc \
+  PHTrackSetMerging.cc \
   PHTrackPropagating.cc \
   PHTrackFitting.cc \
   PH3DVertexing.cc \
   PHTruthVertexing.cc \
   PHTruthTrackSeeding.cc \
   PHHoughSeeding.cc \
-  PHRTreeSeeding.cc \
   PHGenFitTrkProp.cc \
   PHGenFitTrkFitter.cc \
   PHGenFitTrackProjection.cc \
