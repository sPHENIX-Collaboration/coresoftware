##############################################
# please add new classes in alphabetical order

AUTOMAKE_OPTIONS = foreign

# List of shared libraries to produce
lib_LTLIBRARIES = \
  libtrack_reco_io.la \
  libtrack_reco.la

AM_CPPFLAGS = \
  -DRAVE -DRaveDllExport= \
  -I$(includedir) \
  -I$(OFFLINE_MAIN)/include \
  -I${G4_MAIN}/include \
  -I$(ROOTSYS)/include

AM_LDFLAGS = \
  -L$(libdir) \
  -L$(OFFLINE_MAIN)/lib \
  -L$(OFFLINE_MAIN)/lib64

pkginclude_HEADERS = \
  ../PHTpcTracker/PHTpcTrackerUtil.h \
  ../PHTpcTracker/externals/kdfinder.hpp \
  ActsEvaluator.h \
  ALICEKF.h \
  AssocInfoContainer.h \
  AssocInfoContainerv1.h \
  GPUTPCBaseTrackParam.h \
  GPUTPCTrackLinearisation.h \
  GPUTPCTrackParam.h \
  MakeActsGeometry.h \
  nanoflann.hpp \
  PHActsGSF.h \
  PHActsSiliconSeeding.h \
  PHActsVertexPropagator.h \
  PHActsTrkFitter.h \
  PHActsTrackProjection.h \
  PHCASeeding.h \
  PHGenFitTrackProjection.h \
  PHGenFitTrkFitter.h \
  PHGhostRejection.h \
  PHInitVertexing.h \
  PHMicromegasTpcTrackMatching.h \
  PHSiliconTpcTrackMatching.h \
  PHSimpleVertexFinder.h \
  PHTrackCleaner.h \
  PHTrackSelector.h \
  PHRaveVertexing.h \
  PHSiliconSeedMerger.h \
  PHSiliconTruthTrackSeeding.h \
  PHSimpleKFProp.h \
  PHTpcClusterMover.h \
  PHTpcDeltaZCorrection.h \
  PHTrackClusterAssociator.h \
  PHTrackPropagating.h \
  PHTrackSeeding.h \
  PHTrackFitting.h \
  PHTrackSetMerging.h \
  PHTrackSetCopyMerging.h \
  PHTruthClustering.h \
  PHTruthTrackSeeding.h \
  PHTruthSiliconAssociation.h \
  PHTruthVertexing.h \
  SvtxTrackStateRemoval.h \
  VertexFitter.h

ROOTDICTS = \
  AssocInfoContainer_Dict.cc \
  AssocInfoContainerv1_Dict.cc

  pcmdir = $(libdir)
  nobase_dist_pcm_DATA = \
  AssocInfoContainer_Dict_rdict.pcm \
  AssocInfoContainerv1_Dict_rdict.pcm

libtrack_reco_io_la_SOURCES = \
  $(ROOTDICTS) \
  AssocInfoContainerv1.cc \
  AssocInfoContainer.cc \
  GPUTPCTrackParam.cxx

<<<<<<< HEAD
if MAKE_ACTS
=======
>>>>>>> 2083a78c
ACTS_SOURCES = \
  ActsEvaluator.cc \
  MakeActsGeometry.cc \
  PHActsGSF.cc \
  PHActsSiliconSeeding.cc \
  PHActsTrkFitter.cc \
  PHActsVertexPropagator.cc \
  PHActsTrackProjection.cc

$OFFLINE_MAIN/share:
dist_data_DATA = \
  tgeo-sphenix.json \
  tgeo-sphenix-mms.json

AM_CPPFLAGS += -I$(OFFLINE_MAIN)/include/ActsFatras

ACTS_LIBS = \
  -lActsCore \
  -lActsFatras \
  -lActsPluginTGeo \
  -lActsExamplesCommon \
  -lActsPluginJson \
  -lActsExamplesTrackFitting \
  -lActsExamplesTrackFinding \
  -lActsExamplesDetectorTGeo \
  -lActsExamplesFramework \
  -lActsExamplesIoRoot \
  -lActsExamplesMagneticField

libtrack_reco_la_SOURCES = \
  $(ACTS_SOURCES) \
  ../PHTpcTracker/PHTpcTrackerUtil.cc \
  ALICEKF.cc \
  PH3DVertexing.cc \
  PHCASeeding.cc \
  PHGenFitTrackProjection.cc \
  PHGenFitTrkFitter.cc \
  PHGhostRejection.cc \
  PHInitVertexing.cc \
  PHMicromegasTpcTrackMatching.cc \
  PHRaveVertexing.cc \
  PHSiliconSeedMerger.cc \
  PHSiliconTpcTrackMatching.cc \
  PHSiliconTruthTrackSeeding.cc \
  PHSimpleKFProp.cc \
  PHSimpleVertexFinder.cc \
  PHTpcClusterMover.cc \
  PHTpcDeltaZCorrection.cc \
  PHTrackCleaner.cc \
  PHTrackClusterAssociator.cc \
  PHTrackSeeding.cc \
  PHTrackSelector.cc \
  PHTrackSetMerging.cc \
  PHTrackPropagating.cc \
  PHTrackFitting.cc \
  PHTruthClustering.cc \
  PHTruthTrackSeeding.cc \
  PHTruthVertexing.cc \
  PHTruthSiliconAssociation.cc \
  SvtxTrackStateRemoval.cc

libtrack_reco_io_la_LIBADD = \
  -lphool

libtrack_reco_la_LIBADD = \
  libtrack_reco_io.la \
  $(ACTS_LIBS) \
  -lSubsysReco \
  -lg4eval \
  -lg4testbench \
  -lg4detectors \
  -lgsl \
  -lgslcblas \
  -lgenfit2 \
  -lgenfit2exp \
  -lPHGenFit \
  -lg4bbc_io \
  -lg4tpc \
  -lg4intt \
  -lg4mvtx \
  -lmicromegas_io \
  -lmvtx_io \
  -lintt_io \
  -ltrackbase_historic_io \
  -lcalo_io \
  -lphparameter \
  -llog4cpp


# Rule for generating table CINT dictionaries.
%_Dict.cc: %.h %LinkDef.h
	rootcint -f $@ @CINTDEFS@ $(DEFAULT_INCLUDES) $(AM_CPPFLAGS) $^

#just to get the dependency
%_Dict_rdict.pcm: %_Dict.cc ;


################################################
# linking tests

BUILT_SOURCES = \
  testexternals.cc

noinst_PROGRAMS = \
  testexternals_track_reco \
  testexternals_track_reco_io


testexternals_track_reco_SOURCES = testexternals.cc
testexternals_track_reco_LDADD = libtrack_reco.la

testexternals_track_reco_io_SOURCES = testexternals.cc
testexternals_track_reco_io_LDADD = libtrack_reco_io.la

testexternals.cc:
	echo "//*** this is a generated file. Do not commit, do not edit" > $@
	echo "int main()" >> $@
	echo "{" >> $@
	echo "  return 0;" >> $@
	echo "}" >> $@

##############################################
# please add new classes in alphabetical order

clean-local:
	rm -f *Dict* $(BUILT_SOURCES) *.pcm<|MERGE_RESOLUTION|>--- conflicted
+++ resolved
@@ -81,10 +81,6 @@
   AssocInfoContainer.cc \
   GPUTPCTrackParam.cxx
 
-<<<<<<< HEAD
-if MAKE_ACTS
-=======
->>>>>>> 2083a78c
 ACTS_SOURCES = \
   ActsEvaluator.cc \
   MakeActsGeometry.cc \
