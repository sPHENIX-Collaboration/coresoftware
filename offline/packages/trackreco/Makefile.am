##############################################
# please add new classes in alphabetical order

AUTOMAKE_OPTIONS = foreign

# List of shared libraries to produce
lib_LTLIBRARIES = \
  libtrack_reco_io.la \
  libtrack_reco.la

AM_CPPFLAGS = \
  -DRAVE -DRaveDllExport= \
  -I$(includedir) \
  -I$(OFFLINE_MAIN)/include \
  -I${G4_MAIN}/include \
  -I$(ROOTSYS)/include

AM_LDFLAGS = \
  -L$(libdir) \
  -L$(OFFLINE_MAIN)/lib \
  -L$(OFFLINE_MAIN)/lib64

pkginclude_HEADERS = \
  ../PHTpcTracker/PHTpcTrackerUtil.h \
  ../PHTpcTracker/externals/kdfinder.hpp \
  ActsEvaluator.h \
  ALICEKF.h \
  AssocInfoContainer.h \
  AssocInfoContainerv1.h \
  GPUTPCBaseTrackParam.h \
  GPUTPCTrackLinearisation.h \
  GPUTPCTrackParam.h \
  MakeActsGeometry.h \
  nanoflann.hpp \
  PHActsGSF.h \
  PHActsSiliconSeeding.h \
  PHActsVertexPropagator.h \
  PHActsTrkFitter.h \
  PHActsTrackProjection.h \
  PHCASeeding.h \
  PHGenFitTrackProjection.h \
  PHGenFitTrkFitter.h \
  PHGhostRejection.h \
  PHInitVertexing.h \
  PHMicromegasTpcTrackMatching.h \
  PHSiliconTpcTrackMatching.h \
  PHSimpleVertexFinder.h \
  PHTrackCleaner.h \
  PHTrackSelector.h \
  PHRaveVertexing.h \
  PHSiliconSeedMerger.h \
  PHSiliconTruthTrackSeeding.h \
  PHSimpleKFProp.h \
  PHTpcClusterMover.h \
  PHTpcDeltaZCorrection.h \
  PHTrackPropagating.h \
  PHTrackSeeding.h \
  PHTrackFitting.h \
  PHTrackSetMerging.h \
  PHTrackSetCopyMerging.h \
  PHTruthClustering.h \
  PHTruthTrackSeeding.h \
  PHTruthSiliconAssociation.h \
<<<<<<< HEAD
  PHTruthVertexing.h \
  SvtxTrackStateRemoval.h \
  VertexFitter.h
=======
  PHTruthVertexing.h
>>>>>>> 0e621a8d

ROOTDICTS = \
  AssocInfoContainer_Dict.cc \
  AssocInfoContainerv1_Dict.cc

  pcmdir = $(libdir)
  nobase_dist_pcm_DATA = \
  AssocInfoContainer_Dict_rdict.pcm \
  AssocInfoContainerv1_Dict_rdict.pcm

libtrack_reco_io_la_SOURCES = \
  $(ROOTDICTS) \
  AssocInfoContainerv1.cc \
  AssocInfoContainer.cc \
  GPUTPCTrackParam.cxx

if MAKE_ACTS
ACTS_SOURCES = \
  ActsEvaluator.cc \
  MakeActsGeometry.cc \
  PHActsGSF.cc \
  PHActsSiliconSeeding.cc \
  PHActsTrkFitter.cc \
  PHActsVertexPropagator.cc \
  PHActsTrackProjection.cc

$OFFLINE_MAIN/share:
dist_data_DATA = \
  tgeo-sphenix.json \
  tgeo-sphenix-mms.json

AM_CPPFLAGS += -I$(OFFLINE_MAIN)/include/ActsFatras

ACTS_LIBS = \
  -lActsCore \
  -lActsFatras \
  -lActsPluginTGeo \
  -lActsExamplesCommon \
  -lActsPluginJson \
  -lActsExamplesTrackFitting \
  -lActsExamplesTrackFinding \
  -lActsExamplesDetectorTGeo \
  -lActsExamplesFramework \
  -lActsExamplesIoRoot \
  -lActsExamplesMagneticField
endif

libtrack_reco_la_SOURCES = \
  $(ACTS_SOURCES) \
  ../PHTpcTracker/PHTpcTrackerUtil.cc \
  ALICEKF.cc \
  PH3DVertexing.cc \
  PHCASeeding.cc \
  PHGenFitTrackProjection.cc \
  PHGenFitTrkFitter.cc \
  PHGhostRejection.cc \
  PHInitVertexing.cc \
  PHMicromegasTpcTrackMatching.cc \
  PHRaveVertexing.cc \
  PHSiliconSeedMerger.cc \
  PHSiliconTpcTrackMatching.cc \
  PHSiliconTruthTrackSeeding.cc \
  PHSimpleKFProp.cc \
  PHSimpleVertexFinder.cc \
  PHTpcClusterMover.cc \
  PHTpcDeltaZCorrection.cc \
  PHTrackCleaner.cc \
  PHTrackSeeding.cc \
  PHTrackSelector.cc \
  PHTrackSetMerging.cc \
  PHTrackPropagating.cc \
  PHTrackFitting.cc \
  PHTruthClustering.cc \
  PHTruthTrackSeeding.cc \
  PHTruthVertexing.cc \
  PHTruthSiliconAssociation.cc \
  SvtxTrackStateRemoval.cc

libtrack_reco_io_la_LIBADD = \
  -lphool

libtrack_reco_la_LIBADD = \
  libtrack_reco_io.la \
  $(ACTS_LIBS) \
  -lSubsysReco \
  -lg4eval \
  -lg4testbench \
  -lg4detectors \
  -lgsl \
  -lgslcblas \
  -lgenfit2 \
  -lgenfit2exp \
  -lPHGenFit \
  -lg4bbc_io \
  -lg4tpc \
  -lg4intt \
  -lg4mvtx \
  -lmicromegas_io \
  -lmvtx_io \
  -lintt_io \
  -ltrackbase_historic_io \
  -lcalo_io \
  -lphparameter \
  -llog4cpp


# Rule for generating table CINT dictionaries.
%_Dict.cc: %.h %LinkDef.h
	rootcint -f $@ @CINTDEFS@ $(DEFAULT_INCLUDES) $(AM_CPPFLAGS) $^

#just to get the dependency
%_Dict_rdict.pcm: %_Dict.cc ;


################################################
# linking tests

BUILT_SOURCES = \
  testexternals.cc

noinst_PROGRAMS = \
  testexternals_track_reco \
  testexternals_track_reco_io


testexternals_track_reco_SOURCES = testexternals.cc
testexternals_track_reco_LDADD = libtrack_reco.la

testexternals_track_reco_io_SOURCES = testexternals.cc
testexternals_track_reco_io_LDADD = libtrack_reco_io.la

testexternals.cc:
	echo "//*** this is a generated file. Do not commit, do not edit" > $@
	echo "int main()" >> $@
	echo "{" >> $@
	echo "  return 0;" >> $@
	echo "}" >> $@

##############################################
# please add new classes in alphabetical order

clean-local:
	rm -f *Dict* $(BUILT_SOURCES) *.pcm<|MERGE_RESOLUTION|>--- conflicted
+++ resolved
@@ -61,13 +61,9 @@
   PHTruthClustering.h \
   PHTruthTrackSeeding.h \
   PHTruthSiliconAssociation.h \
-<<<<<<< HEAD
   PHTruthVertexing.h \
   SvtxTrackStateRemoval.h \
   VertexFitter.h
-=======
-  PHTruthVertexing.h
->>>>>>> 0e621a8d
 
 ROOTDICTS = \
   AssocInfoContainer_Dict.cc \
