/*!
 *  \file		PHActsTrkFitter.C
 *  \brief		Refit SvtxTracks with PHActs.
 *  \details	Refit SvtxTracks with PHActs.
 *  \author	        Tony Frawley <afrawley@fsu.edu>
 */

#include "PHActsTrkFitter.h"

/// Tracking includes
#include <tpc/TpcDefs.h>
#include <trackbase/TrkrClusterContainer.h>
#include <trackbase/TrkrCluster.h>
#include <trackbase/MvtxDefs.h>
#include <trackbase/InttDefs.h>

#include <trackbase_historic/ActsTransformations.h>
#include <trackbase_historic/SvtxTrack_v4.h>
#include <trackbase_historic/SvtxTrackState_v1.h>
#include <trackbase_historic/SvtxTrackMap_v2.h>
#include <trackbase_historic/TrackSeed.h>
#include <trackbase_historic/TrackSeedContainer.h>

#include <micromegas/MicromegasDefs.h>

#include <fun4all/Fun4AllReturnCodes.h>
#include <phool/PHCompositeNode.h>
#include <phool/getClass.h>
#include <phool/phool.h>
#include <phool/PHDataNode.h>
#include <phool/PHNode.h>
#include <phool/PHNodeIterator.h>
#include <phool/PHObject.h>
#include <phool/PHTimer.h>

#include <Acts/EventData/TrackParameters.hpp>
#include <Acts/Surfaces/PerigeeSurface.hpp>
#include <Acts/Surfaces/PlaneSurface.hpp>
#include <Acts/Surfaces/Surface.hpp>
#include <Acts/EventData/MultiTrajectory.hpp>
#include <Acts/EventData/MultiTrajectoryHelpers.hpp>
#include <Acts/TrackFitting/GainMatrixSmoother.hpp>
#include <Acts/TrackFitting/GainMatrixUpdater.hpp>

#include <ActsExamples/EventData/Index.hpp>

#include <TDatabasePDG.h>

#include <cmath>
#include <iostream>
#include <vector>


PHActsTrkFitter::PHActsTrkFitter(const std::string& name)
  : SubsysReco(name)
  , m_trajectories(nullptr)
{}

int PHActsTrkFitter::InitRun(PHCompositeNode* topNode)
{
  if(Verbosity() > 1)
    { std::cout << "Setup PHActsTrkFitter" << std::endl; }

  if(createNodes(topNode) != Fun4AllReturnCodes::EVENT_OK)
    { return Fun4AllReturnCodes::ABORTEVENT; }

  if (getNodes(topNode) != Fun4AllReturnCodes::EVENT_OK)
    { return Fun4AllReturnCodes::ABORTEVENT; }
  
<<<<<<< HEAD
  m_fitCfg.fit = ActsExamples::TrackFittingAlgorithm::makeKalmanFitterFunction(
               m_tGeometry->tGeometry,
	       m_tGeometry->magField, true, true);

  m_fitCfg.dFit = ActsExamples::TrackFittingAlgorithm::makeKalmanFitterFunction(
				m_tGeometry->magField, true, true);
=======
  m_fitCfg.fit = ActsExamples::TrackFittingAlgorithm::makeTrackFitterFunction(
    m_tGeometry->geometry().tGeometry,
    m_tGeometry->geometry().magField);

  m_fitCfg.dFit = ActsExamples::TrackFittingAlgorithm::makeTrackFitterFunction(
    m_tGeometry->geometry().magField);
>>>>>>> bf1e80f1

  m_outlierFinder.verbosity = Verbosity();
  std::map<long unsigned int, float> chi2Cuts;
  chi2Cuts.insert(std::make_pair(10,4));
  chi2Cuts.insert(std::make_pair(12,4));
  chi2Cuts.insert(std::make_pair(14,9));
  chi2Cuts.insert(std::make_pair(16,4));
  m_outlierFinder.chi2Cuts = chi2Cuts;
  if(m_useOutlierFinder)
    {
      m_fitCfg.fit->outlierFinder(m_outlierFinder);
    }

  if(m_timeAnalysis)
    {
      m_timeFile = new TFile(std::string(Name() + ".root").c_str(), 
			     "RECREATE");
      h_eventTime = new TH1F("h_eventTime", ";time [ms]",
			     100000, 0, 10000);
      h_fitTime = new TH2F("h_fitTime",";p_{T} [GeV];time [ms]",
			   80, 0, 40, 100000, 0, 1000);
      h_updateTime = new TH1F("h_updateTime",";time [ms]",
			      100000, 0, 1000);
      
      h_rotTime = new TH1F("h_rotTime", ";time [ms]",
			   100000, 0, 1000);
      h_stateTime = new TH1F("h_stateTime", ";time [ms]",
			     100000, 0, 1000);			     
    }		 

  if(Verbosity() > 1)
    std::cout << "Finish PHActsTrkFitter Setup" << std::endl;

  return Fun4AllReturnCodes::EVENT_OK;
}

int PHActsTrkFitter::process_event(PHCompositeNode */*topNode*/)
{
  PHTimer eventTimer("eventTimer");
  eventTimer.stop();
  eventTimer.restart();
  
  m_event++;

  auto logLevel = Acts::Logging::FATAL;

  if (Verbosity() > 1)
  {
    std::cout << PHWHERE << "Events processed: " << m_event << std::endl;
    std::cout << "Start PHActsTrkFitter::process_event" << std::endl;
    if(Verbosity() > 4)
      logLevel = Acts::Logging::VERBOSE;
  }

  /// Fill an additional track map if using the acts evaluator
  /// for proto track comparison to fitted track
  if(m_actsEvaluator)
    {
      /// wipe at the beginning of every new fit pass, so that the seeds 
      /// are whatever is currently in SvtxTrackMap
      m_seedTracks->clear();
      for(const auto& [key, track] : *m_trackMap)
	{
	  m_seedTracks->insert(track);
	}
    }

  loopTracks(logLevel);

  eventTimer.stop();
  auto eventTime = eventTimer.get_accumulated_time();

  if(Verbosity() > 1)
    std::cout << "PHActsTrkFitter total event time " 
	      << eventTime << std::endl;

  if(m_timeAnalysis)     
    h_eventTime->Fill(eventTime);
    

  if(Verbosity() > 1)
    std::cout << "PHActsTrkFitter::process_event finished" 
	      << std::endl;

  // put this in the output file
  if(Verbosity() > 0)
    {
      std::cout << " SvtxTrackMap size is now " << m_trackMap->size() 
	      << std::endl;

    }

  return Fun4AllReturnCodes::EVENT_OK;
}

int PHActsTrkFitter::ResetEvent(PHCompositeNode */*topNode*/)
{
  
  if(Verbosity() > 1)
    {
      std::cout << "Reset PHActsTrkFitter" << std::endl;
    }
  
  m_trajectories->clear();
    
  
  return Fun4AllReturnCodes::EVENT_OK;
}

int PHActsTrkFitter::End(PHCompositeNode */*topNode*/)
{
  if(m_timeAnalysis)
    {
      m_timeFile->cd();
      h_fitTime->Write();
      h_eventTime->Write();
      h_rotTime->Write();
      h_stateTime->Write();
      h_updateTime->Write();
      m_timeFile->Write();
      m_timeFile->Close();
    } 

  if (Verbosity() > 0)
  {
    std::cout << "The Acts track fitter had " << m_nBadFits 
	      << " fits return an error" << std::endl;

    std::cout << "Finished PHActsTrkFitter" << std::endl;
  }
  return Fun4AllReturnCodes::EVENT_OK;
}

void PHActsTrkFitter::loopTracks(Acts::Logging::Level logLevel)
{
  auto logger = Acts::getDefaultLogger("PHActsTrkFitter", logLevel);

  for(auto trackiter = m_seedMap->begin(); trackiter != m_seedMap->end();
      ++trackiter)
    {
      TrackSeed *track = *trackiter;
      if(!track)
	{ continue; }
      
      unsigned int tpcid = track->get_tpc_seed_index();
      unsigned int siid = track->get_silicon_seed_index();
      
      if(Verbosity() >1)
	{ std::cout << "tpc and si id " << tpcid << ", " << siid << std::endl; }

      /// A track seed is made for every tpc seed. Not every tpc seed
      /// has a silicon match, we skip those cases completely
      if(siid == std::numeric_limits<unsigned int>::max()) 
	{
	  if(Verbosity() > 0) std::cout << "SvtxSeedTrack has no silicon match, skip it" << std::endl;
	  continue;
	}

      // get the crossing number
      TrackSeed *siseed = m_siliconSeeds->get(siid);
      auto crossing = siseed->get_crossing();

      // if the crossing was not determined, skip this case completely
      if(crossing == SHRT_MAX) 
	{
	  // Skip this in the pp case. For AuAu it should not happen
	  continue;
	}

      TrackSeed *tpcseed = m_tpcSeeds->get(tpcid);

      /// Need to also check that the tpc seed wasn't removed by the ghost finder
      if(!tpcseed)
	{ std::cout << "no tpc seed"<<std::endl; continue; }

      if(Verbosity() > 0) 
	{
	  std::cout << " silicon seed position is (x,y,z) = " << siseed->get_x() << "  " << siseed->get_y() << "  " << siseed->get_z() << std::endl;
	  std::cout << " tpc seed position is (x,y,z) = " << tpcseed->get_x() << "  " << tpcseed->get_y() << "  " << tpcseed->get_z() << std::endl;
	}
      PHTimer trackTimer("TrackTimer");
      trackTimer.stop();
      trackTimer.restart();
      ActsExamples::MeasurementContainer measurements;
     
      auto sourceLinks = getSourceLinks(tpcseed, measurements, crossing);
  
      auto siSourceLinks = getSourceLinks(siseed, measurements, crossing);
      for(auto& siSL : siSourceLinks)
	{ sourceLinks.push_back(siSL); }

      // position comes from the silicon seed
      Acts::Vector3 position(0,0,0);
      position(0) = siseed->get_x() * Acts::UnitConstants::cm;
      position(1) = siseed->get_y() * Acts::UnitConstants::cm;
      position(2) = siseed->get_z() * Acts::UnitConstants::cm;

      if(sourceLinks.size() == 0) { continue; }

      /// If using directed navigation, collect surface list to navigate
      SurfacePtrVec surfaces;
      if(m_fitSiliconMMs)
      {
        sourceLinks = getSurfaceVector(sourceLinks, surfaces);
        
        // skip if there is no surfaces
        if( surfaces.empty() ) continue;
        
        // make sure micromegas are in the tracks, if required
        if( m_useMicromegas &&
          std::none_of( surfaces.begin(), surfaces.end(), [this]( const auto& surface )
          { return m_tGeometry->maps().isMicromegasSurface( surface ); } ) )
        { continue; }
      }

      Acts::Vector3 momentum(
	       tpcseed->get_px(m_clusterContainer, m_tGeometry), 
	       tpcseed->get_py(m_clusterContainer, m_tGeometry),
	       tpcseed->get_pz());
 
      auto pSurface = Acts::Surface::makeShared<Acts::PerigeeSurface>(
					  position);
      auto actsFourPos = Acts::Vector4(position(0), position(1),
				       position(2),
				       10 * Acts::UnitConstants::ns);
      Acts::BoundSymMatrix cov = setDefaultCovariance();
 
      int charge = tpcseed->get_charge();
      if(m_fieldMap.find("3d") != std::string::npos)
	{ charge *= -1; }

      /// Acts requires a wrapped vector, so we need to replace the
      /// std::vector contents with a wrapper vector to get the memory
      /// access correct
      std::vector<std::reference_wrapper<const SourceLink>>  wrappedSls;
      for(const auto& sl : sourceLinks)
	{ wrappedSls.push_back(std::cref(sl)); }
           
      /// Reset the track seed with the dummy covariance
      auto seed = ActsExamples::TrackParameters::create(
        pSurface,
	m_tGeometry->geometry().geoContext,
	actsFourPos,
	momentum,
	charge / momentum.norm(),
	cov).value();
      
      if(Verbosity() > 2)
	{ printTrackSeed(seed); }

      /// Set host of propagator options for Acts to do e.g. material integration
      Acts::PropagatorPlainOptions ppPlainOptions;
      ppPlainOptions.absPdgCode = m_pHypothesis;
      ppPlainOptions.mass = 
	TDatabasePDG::Instance()->GetParticle(m_pHypothesis)->Mass() * Acts::UnitConstants::GeV;
       
      ActsExamples::MeasurementCalibrator calibrator{measurements};
<<<<<<< HEAD
    
      ActsExamples::TrackFittingAlgorithm::GeneralFitterOptions 
	kfOptions{m_tGeometry->geoContext,
		  m_tGeometry->magFieldContext,
		  m_tGeometry->calibContext,
		  calibrator,
		  &(*pSurface),
	  Acts::LoggerWrapper(*logger),};
      
=======
      extensions.calibrator.connect<&ActsExamples::MeasurementCalibrator::calibrate>(&calibrator);
     
      if(m_useOutlierFinder)
	{ 
	  extensions.outlierFinder.connect<&ResidualOutlierFinder::operator()>(&m_outlierFinder);
	}

      Acts::GainMatrixUpdater kfUpdater;
      Acts::GainMatrixSmoother kfSmoother;
      extensions.updater.connect<&Acts::GainMatrixUpdater::operator()>(&kfUpdater);
      extensions.smoother.connect<&Acts::GainMatrixSmoother::operator()>(&kfSmoother);
      auto geocontext = m_tGeometry->geometry().geoContext;
      auto magcontext = m_tGeometry->geometry().magFieldContext;
      auto calibcontext = m_tGeometry->geometry().calibContext;
      Acts::KalmanFitterOptions kfOptions(geocontext,
					  magcontext,
					  calibcontext,
					  extensions,
					  Acts::LoggerWrapper(*logger),
					  ppPlainOptions,
					  &(*pSurface));
 
      kfOptions.multipleScattering = true;
      kfOptions.energyLoss = true;

>>>>>>> bf1e80f1
      PHTimer fitTimer("FitTimer");
      fitTimer.stop();
      fitTimer.restart();
      auto result = fitTrack(wrappedSls, seed, kfOptions,
			     surfaces);
      fitTimer.stop();
      auto fitTime = fitTimer.get_accumulated_time();
      
      if(Verbosity() > 1)
	std::cout << "PHActsTrkFitter Acts fit time "
		  << fitTime << std::endl;

      /// Check that the track fit result did not return an error
      if (result.ok())
	{  
	  const FitResult& fitOutput = result.value();
	  
	  if(m_timeAnalysis)
	    {
	      h_fitTime->Fill(fitOutput.fittedParameters.value()
			      .transverseMomentum(), 
			      fitTime);
	    }
	  
	  if(m_fitSiliconMMs)
	    {

	      std::unique_ptr<SvtxTrack_v4> newTrack( static_cast<SvtxTrack_v4*>(track->CloneMe()) );
	      if( getTrackFitResult(fitOutput, newTrack.get()) )
        { m_directedTrackMap->insert(newTrack.get()); } 
	      
	    }
	  else
	    {
	      auto newTrack = std::make_unique<SvtxTrack_v4>();
	      unsigned int trid = m_trackMap->size();
	      newTrack->set_id(trid);
	      newTrack->set_tpc_seed(tpcseed);
	      newTrack->set_crossing(m_siliconSeeds->get(siid)->get_crossing());
	      newTrack->set_silicon_seed(m_siliconSeeds->get(siid));
	
	      if( getTrackFitResult(fitOutput, newTrack.get()))
		{ m_trackMap->insertWithKey(newTrack.get(), trid); }
	    }
	}
      else if (!m_fitSiliconMMs)
	{
	  /// Track fit failed, get rid of the track from the map
	  m_nBadFits++;
	  if(Verbosity() > 1)
	    { 
	      std::cout << "Track fit failed for track " << m_seedMap->find(track) 
			<< " with Acts error message " 
			<< result.error() << ", " << result.error().message()
			<< std::endl;
	    }
	}

      trackTimer.stop();
      auto trackTime = trackTimer.get_accumulated_time();
      
      if(Verbosity() > 1)
	std::cout << "PHActsTrkFitter total single track time "
		  << trackTime << std::endl;
    
    }

  return;

}

//___________________________________________________________________________________
SourceLinkVec PHActsTrkFitter::getSourceLinks(TrackSeed* track,
					      ActsExamples::MeasurementContainer& measurements,
				   short int crossing )
{

  SourceLinkVec sourcelinks;

  if(crossing == SHRT_MAX) 
    {
      // Need to skip this in the pp case, for AuAu it should not happen
      return sourcelinks; 
    }

  // loop over all clusters
  std::vector<std::pair<TrkrDefs::cluskey, Acts::Vector3>> global_raw;

  for (auto clusIter = track->begin_cluster_keys();
       clusIter != track->end_cluster_keys();
       ++clusIter)
    {
      auto key = *clusIter;
      auto cluster = m_clusterContainer->findCluster(key);
      if(!cluster)
	{
	  if(Verbosity() > 0) std::cout << "Failed to get cluster with key " << key << " for track " << m_seedMap->find(track) << std::endl;
	  continue;
	}

      auto subsurfkey = cluster->getSubSurfKey();
      
      /// Make a safety check for clusters that couldn't be attached
      /// to a surface
      auto surf = m_tGeometry->maps().getSurface(key, cluster);
      if(!surf)
	{ continue; }

      unsigned int trkrid = TrkrDefs::getTrkrId(key);
      unsigned int side = TpcDefs::getSide(key);

      // For the TPC, cluster z has to be corrected for the crossing z offset, distortion, and TOF z offset 
      // we do this locally here and do not modify the cluster, since the cluster may be associated with multiple silicon tracks  
      
      // transform to global coordinates for z correction 
      auto global = m_tGeometry->getGlobalPosition(key, cluster);
      
      if(Verbosity() > 0)
	{
	  std::cout << " zinit " << global[2] << " xinit " << global[0] << " yinit " << global[1] << " side " << side << " crossing " << crossing 
		    << " cluskey " << key << " subsurfkey " << subsurfkey << std::endl;
	}
      
      if(trkrid ==  TrkrDefs::tpcId)
	{	  
	  // make all corrections to global position of TPC cluster
	  float z = m_clusterCrossingCorrection.correctZ(global[2], side, crossing);
	  global[2] = z;
	  
	  // apply distortion corrections
	  if(_dcc_static) { global = _distortionCorrection.get_corrected_position( global, _dcc_static ); }
	  if(_dcc_average) { global = _distortionCorrection.get_corrected_position( global, _dcc_average ); }
	  if(_dcc_fluctuation) { global = _distortionCorrection.get_corrected_position( global, _dcc_fluctuation ); }
	 
	  // add the global positions to a vector to give to the cluster mover
	  global_raw.push_back(std::make_pair(key, global));
	}
      else
	{
	  // silicon cluster, no corrections needed
	  global_raw.push_back(std::make_pair(key, global));
	}
      
    }	  // end loop over clusters here
  
  // move the cluster positions back to the original readout surface
  std::vector<std::pair<TrkrDefs::cluskey,Acts::Vector3>> global_moved = _clusterMover.processTrack(global_raw);
  
  // loop over global positions returned by cluster mover
  for(int i=0; i<global_moved.size(); ++i)
    {
      TrkrDefs::cluskey cluskey = global_moved[i].first;
      Acts::Vector3 global = global_moved[i].second;
   
      auto cluster = m_clusterContainer->findCluster(cluskey);
      Surface surf;
      if(TrkrDefs::getTrkrId(cluskey) == TrkrDefs::tpcId)
	{ 
	  /// Take into account any movement from distortions
	  auto subsurfkey = cluster->getSubSurfKey();
        
	  surf = m_tGeometry->get_tpc_surface_from_coords(
            TrkrDefs::getHitSetKeyFromClusKey(cluskey), 
	    global, subsurfkey);
	}
      else
	{
	  surf = m_tGeometry->maps().getSurface(cluskey, cluster);
	}
   
      if(!surf)
	{ continue; }

      // get local coordinates
      Acts::Vector2 localPos;
      Acts::Vector3 normal = surf->normal(m_tGeometry->geometry().geoContext);
      auto local = surf->globalToLocal(m_tGeometry->geometry().geoContext,
				       global * Acts::UnitConstants::cm,
				       normal);
     
      if(local.ok())
	{
	  localPos = local.value() / Acts::UnitConstants::cm;
	}
      else
	{
	  /// otherwise take the manual calculation
	  Acts::Vector3 center = surf->center(m_tGeometry->geometry().geoContext)/Acts::UnitConstants::cm;
	 
	  double clusRadius = sqrt(global[0]*global[0] + global[1]*global[1]);
	  double clusphi = atan2(global[1], global[0]);
	  double rClusPhi = clusRadius * clusphi;
	  double surfRadius = sqrt(center(0)*center(0) + center(1)*center(1));
	  double surfPhiCenter = atan2(center[1], center[0]);
	  double surfRphiCenter = surfPhiCenter * surfRadius;
	  double surfZCenter = center[2];
	  
	  localPos(0) = rClusPhi - surfRphiCenter;
	  localPos(1) = global[2] - surfZCenter; 
	}
      
      if(Verbosity() > 0)
	{
	  std::cout << " cluster local X " << cluster->getLocalX() << " cluster local Y " << cluster->getLocalY() << std::endl;
	  std::cout << " new      local X " << localPos(0) << " new       local Y " << localPos(1) << std::endl;
	}
      
      
      Acts::ActsVector<2> loc;
      loc[Acts::eBoundLoc0] = localPos(0) * Acts::UnitConstants::cm;
      loc[Acts::eBoundLoc1] = localPos(1) * Acts::UnitConstants::cm;
      std::array<Acts::BoundIndices,2> indices;
      indices[0] = Acts::BoundIndices::eBoundLoc0;
      indices[1] = Acts::BoundIndices::eBoundLoc1;
      Acts::ActsSymMatrix<2> cov = Acts::ActsSymMatrix<2>::Zero();
      cov(Acts::eBoundLoc0, Acts::eBoundLoc0) = 
	cluster->getActsLocalError(0,0) * Acts::UnitConstants::cm2;
      cov(Acts::eBoundLoc0, Acts::eBoundLoc1) =
	cluster->getActsLocalError(0,1) * Acts::UnitConstants::cm2;
      cov(Acts::eBoundLoc1, Acts::eBoundLoc0) = 
	cluster->getActsLocalError(1,0) * Acts::UnitConstants::cm2;
      cov(Acts::eBoundLoc1, Acts::eBoundLoc1) = 
	cluster->getActsLocalError(1,1) * Acts::UnitConstants::cm2;
      ActsExamples::Index index = measurements.size();
      
      SourceLink sl(surf->geometryId(), index, cluskey);
      
      Acts::Measurement<Acts::BoundIndices,2> meas(sl, indices, loc, cov);
      if(Verbosity() > 3)
	{
	  std::cout << "source link " << sl.index() << ", loc : " 
		    << loc.transpose() << std::endl 
		    << ", cov : " << cov.transpose() << std::endl
		    << " geo id " << sl.geometryId() << std::endl;
	  std::cout << "Surface : " << std::endl;
	  surf.get()->toStream(m_tGeometry->geometry().geoContext, std::cout);
	  std::cout << std::endl;
	  std::cout << "Cluster error " << cluster->getRPhiError() << " , " << cluster->getZError() << std::endl;
	  std::cout << "For key " << cluskey << " with local pos " << std::endl
		    << localPos(0) << ", " << localPos(1)
		    << std::endl;
	}
      
      sourcelinks.push_back(sl);
      measurements.push_back(meas);
 
    }
  
    
  return sourcelinks;
}

bool PHActsTrkFitter::getTrackFitResult(const FitResult &fitOutput, SvtxTrack* track)
{
  /// Make a trajectory state for storage, which conforms to Acts track fit
  /// analysis tool
  std::vector<size_t> trackTips;
  trackTips.reserve(1);
  trackTips.emplace_back(fitOutput.lastMeasurementIndex);
  ActsExamples::Trajectories::IndexedParameters indexedParams;
  if (fitOutput.fittedParameters)
    {
       indexedParams.emplace(fitOutput.lastMeasurementIndex, 
			     fitOutput.fittedParameters.value());

       if (Verbosity() > 2)
        {
	  const auto& params = fitOutput.fittedParameters.value();
      
          std::cout << "Fitted parameters for track" << std::endl;
          std::cout << " position : " << params.position(m_tGeometry->geometry().geoContext).transpose()
	    
                    << std::endl;
	  std::cout << "charge: "<<params.charge()<<std::endl;
          std::cout << " momentum : " << params.momentum().transpose()
                    << std::endl;
	  std::cout << "For trackTip == " << fitOutput.lastMeasurementIndex << std::endl;
        }
    }
  else 
    {
      /// Track fit failed in some way if there are no fit parameters. Remove
      m_trackMap->erase(track->get_id());
      if(Verbosity() > 2)
	{ std::cout << " track fit failed for track " << track->get_id() << std::endl; }
	
      return false;
    }

  Trajectory trajectory(fitOutput.fittedStates,
			trackTips, indexedParams);
 
  m_trajectories->insert(std::make_pair(track->get_id(), trajectory));
    

  /// Get position, momentum from the Acts output. Update the values of
  /// the proto track
  PHTimer updateTrackTimer("UpdateTrackTimer");
  updateTrackTimer.stop();
  updateTrackTimer.restart();
  if(fitOutput.fittedParameters)
    { updateSvtxTrack(trajectory, track); }
  
  updateTrackTimer.stop();
  auto updateTime = updateTrackTimer.get_accumulated_time();
  
  if(Verbosity() > 1)
    std::cout << "PHActsTrkFitter update SvtxTrack time "
	      << updateTime << std::endl;

  if(m_timeAnalysis)
    h_updateTime->Fill(updateTime);
  
  return true;
}

ActsExamples::TrackFittingAlgorithm::TrackFitterResult PHActsTrkFitter::fitTrack(
    const std::vector<std::reference_wrapper<const SourceLink>>& sourceLinks, 
    const ActsExamples::TrackParameters& seed,
    const ActsExamples::TrackFittingAlgorithm::GeneralFitterOptions& kfOptions, 
    const SurfacePtrVec& surfSequence)
{

  if(m_fitSiliconMMs) 
    { return (*m_fitCfg.dFit)(sourceLinks, seed, kfOptions, surfSequence); }

  return (*m_fitCfg.fit)(sourceLinks, seed, kfOptions); 
}

SourceLinkVec PHActsTrkFitter::getSurfaceVector(const SourceLinkVec& sourceLinks,
						SurfacePtrVec& surfaces) const
{
  SourceLinkVec siliconMMSls;

  if(Verbosity() > 1)
    std::cout << "Sorting " << sourceLinks.size() << " SLs" << std::endl;
  
  for(const auto& sl : sourceLinks)
    {
      if(Verbosity() > 1)
	{ std::cout << "SL available on : " << sl.geometryId() << std::endl; }
      
      const auto surf = m_tGeometry->geometry().tGeometry->findSurface(sl.geometryId());
      // skip TPC surfaces
      if( m_tGeometry->maps().isTpcSurface( surf ) ) continue;
      
      // also skip micromegas surfaces if not used
      if( m_tGeometry->maps().isMicromegasSurface( surf ) && !m_useMicromegas ) continue;

      // update vectors
      siliconMMSls.push_back(sl);
      surfaces.push_back(surf);
    }

  /// Surfaces need to be sorted in order, i.e. from smallest to
  /// largest radius extending from target surface
  /// Add a check to ensure this
  if(!surfaces.empty())
  { checkSurfaceVec(surfaces); }

  if(Verbosity() > 1)
    {
      for(const auto& surf : surfaces)
	{
	  std::cout << "Surface vector : " << surf->geometryId() << std::endl;
	}
    }

  return siliconMMSls;
}

void PHActsTrkFitter::checkSurfaceVec(SurfacePtrVec &surfaces) const
{
  for(int i = 0; i < surfaces.size() - 1; i++)
    {
      auto surface = surfaces.at(i);
      auto thisVolume = surface->geometryId().volume();
      auto thisLayer  = surface->geometryId().layer();
      
      auto nextSurface = surfaces.at(i+1);
      auto nextVolume = nextSurface->geometryId().volume();
      auto nextLayer = nextSurface->geometryId().layer();
      
      /// Implement a check to ensure surfaces are sorted
      if(nextVolume == thisVolume) 
	{
	  if(nextLayer < thisLayer)
	    {
	      if(Verbosity() > 2)
		std::cout << PHWHERE 
			  << "Surface not in order... removing surface" 
			  << surface->geometryId() << std::endl;
	      surfaces.erase(surfaces.begin() + i);
	      /// Subtract one so we don't skip a surface
	      i--;
	      continue;
	    }
	}
      else 
	{
	  if(nextVolume < thisVolume)
	    {
	      if(Verbosity() > 2)
		std::cout << PHWHERE 
			  << "Volume not in order... removing surface" 
			  << surface->geometryId() << std::endl;
	      surfaces.erase(surfaces.begin() + i);
	      /// Subtract one so we don't skip a surface
	      i--;
	      continue;
	    }
	}
    } 

}

void PHActsTrkFitter::updateSvtxTrack(Trajectory traj, SvtxTrack* track)
{
  const auto& mj = traj.multiTrajectory();
  const auto& tips = traj.tips();

  /// only one track tip in the track fit Trajectory
  auto &trackTip = tips.front();

  if(Verbosity() > 2)
    {
      std::cout << "Identify (proto) track before updating with acts results " << std::endl;
      track->identify();      
    }

  if(!m_fitSiliconMMs)
    { track->clear_states(); }

  // create a state at pathlength = 0.0
  // This state holds the track parameters, which will be updated below
  float pathlength = 0.0;
  SvtxTrackState_v1 out(pathlength);
  out.set_x(0.0);
  out.set_y(0.0);
  out.set_z(0.0);
  track->insert_state(&out);   

  auto trajState =
    Acts::MultiTrajectoryHelpers::trajectoryState(mj, trackTip);

  const auto& params = traj.trackParameters(trackTip);

  /// Acts default unit is mm. So convert to cm
  track->set_x(params.position(m_tGeometry->geometry().geoContext)(0)
	       / Acts::UnitConstants::cm);
  track->set_y(params.position(m_tGeometry->geometry().geoContext)(1)
	       / Acts::UnitConstants::cm);
  track->set_z(params.position(m_tGeometry->geometry().geoContext)(2)
	       / Acts::UnitConstants::cm);

  track->set_px(params.momentum()(0));
  track->set_py(params.momentum()(1));
  track->set_pz(params.momentum()(2));
  
  track->set_charge(params.charge());
  track->set_chisq(trajState.chi2Sum);
  track->set_ndf(trajState.NDF);

  ActsTransformations rotater;
  rotater.setVerbosity(Verbosity());
 
  if(params.covariance())
    {     
      auto rotatedCov = rotater.rotateActsCovToSvtxTrack(params);
      
      for(int i = 0; i < 6; i++)
	{
	  for(int j = 0; j < 6; j++)
	    { track->set_error(i,j, rotatedCov(i,j)); }
	} 
    }

  // Also need to update the state list and cluster ID list for all measurements associated with the acts track  
  // loop over acts track states, copy over to SvtxTrackStates, and add to SvtxTrack

  PHTimer trackStateTimer("TrackStateTimer");
  trackStateTimer.stop();
  trackStateTimer.restart();

  if(m_fillSvtxTrackStates)
    { 
      auto geocontext = m_tGeometry->geometry().geoContext;
      rotater.fillSvtxTrackStates(mj, trackTip, track,
				  geocontext);  
    }

  trackStateTimer.stop();
  auto stateTime = trackStateTimer.get_accumulated_time();
  
  if(Verbosity() > 1)
    std::cout << "PHActsTrkFitter update SvtxTrackStates time "
	      << stateTime << std::endl;

  if(m_timeAnalysis)
    { h_stateTime->Fill(stateTime); }

  if(Verbosity() > 2)
    {  
      std::cout << " Identify fitted track after updating track states:" 
		<< std::endl;
      track->identify();
    }
 
 return;
  
}

Acts::BoundSymMatrix PHActsTrkFitter::setDefaultCovariance() const
{
  Acts::BoundSymMatrix cov = Acts::BoundSymMatrix::Zero();
   
  /// Acts cares about the track covariance as it helps the KF
  /// know whether or not to trust the initial track seed or not.
  /// We reset it here to some loose values as it helps Acts improve
  /// the fitting. 
  /// If the covariance is too loose, it won't be able to propagate,
  /// but if it is too tight, it will just "believe" the track seed over
  /// the hit data
 
  /// If we are using distortions, then we need to blow up the covariance
  /// a bit since the seed was created with distorted TPC clusters
  if(m_fitSiliconMMs)
    {
      cov << 1000 * Acts::UnitConstants::um, 0., 0., 0., 0., 0.,
           0., 1000 * Acts::UnitConstants::um, 0., 0., 0., 0.,
           0., 0., 0.1, 0., 0., 0.,
           0., 0., 0., 0.1, 0., 0.,
           0., 0., 0., 0., 0.005 , 0.,
           0., 0., 0., 0., 0., 1.;
    }
  else
    {
      double sigmaD0 = 50 * Acts::UnitConstants::um;
      double sigmaZ0 = 50 * Acts::UnitConstants::um;
      double sigmaPhi = 1 * Acts::UnitConstants::degree;
      double sigmaTheta = 1 * Acts::UnitConstants::degree;
      double sigmaT = 1. * Acts::UnitConstants::ns;
     
      cov(Acts::eBoundLoc0, Acts::eBoundLoc0) = sigmaD0 * sigmaD0;
      cov(Acts::eBoundLoc1, Acts::eBoundLoc1) = sigmaZ0 * sigmaZ0;
      cov(Acts::eBoundTime, Acts::eBoundTime) = sigmaT * sigmaT;
      cov(Acts::eBoundPhi, Acts::eBoundPhi) = sigmaPhi * sigmaPhi;
      cov(Acts::eBoundTheta, Acts::eBoundTheta) = sigmaTheta * sigmaTheta;
      /// Acts takes this value very seriously - tuned to be in a "sweet spot"
      cov(Acts::eBoundQOverP, Acts::eBoundQOverP) = 0.0001;

    }

  return cov;
}

void PHActsTrkFitter::printTrackSeed(const ActsExamples::TrackParameters& seed) const
{
  std::cout << PHWHERE << " Processing proto track:"
	    << std::endl;  
  std::cout << "position: " << seed.position(m_tGeometry->geometry().geoContext).transpose() << std::endl
	    << "momentum: " << seed.momentum().transpose() << std::endl;

  std::cout << "charge : " << seed.charge() << std::endl;
  std::cout << "absolutemom : " << seed.absoluteMomentum() << std::endl;
}
    
int PHActsTrkFitter::createNodes(PHCompositeNode* topNode)
{

  PHNodeIterator iter(topNode);
  
  PHCompositeNode *dstNode = dynamic_cast<PHCompositeNode*>(iter.findFirst("PHCompositeNode", "DST"));

  if (!dstNode)
  {
    std::cerr << "DST node is missing, quitting" << std::endl;
    throw std::runtime_error("Failed to find DST node in PHActsTrkFitter::createNodes");
  }
  
  PHCompositeNode *svtxNode = dynamic_cast<PHCompositeNode *>(iter.findFirst("PHCompositeNode", "SVTX"));

  if (!svtxNode)
  {
    svtxNode = new PHCompositeNode("SVTX");
    dstNode->addNode(svtxNode);
  }

  if(m_fitSiliconMMs)
    {
      m_directedTrackMap = findNode::getClass<SvtxTrackMap>(topNode,
							    "SvtxSiliconMMTrackMap");
      if(!m_directedTrackMap)
	{
	  /// Copy this trackmap, then use it for the rest of processing
	  m_directedTrackMap = new SvtxTrackMap_v2;

	  PHIODataNode<PHObject> *trackNode = 
	    new PHIODataNode<PHObject>(m_directedTrackMap,"SvtxSiliconMMTrackMap","PHObject");
	  svtxNode->addNode(trackNode);
	} 
    }

  m_trajectories = findNode::getClass<std::map<const unsigned int, Trajectory>>(topNode, "ActsTrajectories");
  if(!m_trajectories)
    {
      m_trajectories = new std::map<const unsigned int, Trajectory>;
      auto node = 
	new PHDataNode<std::map<const unsigned int, Trajectory>>(m_trajectories, "ActsTrajectories");
      svtxNode->addNode(node);
      
    }
  
   m_trackMap = findNode::getClass<SvtxTrackMap>(topNode, _track_map_name);
  
  if(!m_trackMap)
    {
      m_trackMap = new SvtxTrackMap_v2;
      PHIODataNode<PHObject>* node = new PHIODataNode<PHObject>(m_trackMap,_track_map_name,"PHObject");
      svtxNode->addNode(node);
    }

  if(m_actsEvaluator)
    {
      m_seedTracks = findNode::getClass<SvtxTrackMap>(topNode,_seed_track_map_name);
      
      if(!m_seedTracks)
	{
	  m_seedTracks = new SvtxTrackMap_v2;
	  
	  PHIODataNode<PHObject> *seedNode = 
	    new PHIODataNode<PHObject>(m_seedTracks,_seed_track_map_name,"PHObject");
	  svtxNode->addNode(seedNode);
	}
    }
  
  return Fun4AllReturnCodes::EVENT_OK;
}

int PHActsTrkFitter::getNodes(PHCompositeNode* topNode)
{

  m_tpcSeeds = findNode::getClass<TrackSeedContainer>(topNode, "TpcTrackSeedContainer");
  if(!m_tpcSeeds)
    {
      std::cout << PHWHERE << "TpcTrackSeedContainer not on node tree. Bailing"
		<< std::endl;
      return Fun4AllReturnCodes::ABORTEVENT;
    }

    m_siliconSeeds = findNode::getClass<TrackSeedContainer>(topNode, "SiliconTrackSeedContainer");
  if(!m_siliconSeeds)
    {
      std::cout << PHWHERE << "SiliconTrackSeedContainer not on node tree. Bailing"
		<< std::endl;
      return Fun4AllReturnCodes::ABORTEVENT;
    }

  m_clusterContainer = findNode::getClass<TrkrClusterContainer>(topNode,"TRKR_CLUSTER");
  if(!m_clusterContainer)
    {
      std::cout << PHWHERE 
		<< "No trkr cluster container, exiting." << std::endl;
      return Fun4AllReturnCodes::ABORTEVENT;
    }

  m_tGeometry = findNode::getClass<ActsGeometry>(topNode, "ActsGeometry");
  if(!m_tGeometry)
    {
      std::cout << "ActsGeometry not on node tree. Exiting."
		<< std::endl;
      
      return Fun4AllReturnCodes::ABORTEVENT;
    }

  m_seedMap = findNode::getClass<TrackSeedContainer>(topNode,"SvtxTrackSeedContainer");
  if(!m_seedMap)
    {
      std::cout << "No Svtx seed map on node tree. Exiting."
		<< std::endl;
      return Fun4AllReturnCodes::ABORTEVENT;
    }

 // tpc distortion corrections
  _dcc_static = findNode::getClass<TpcDistortionCorrectionContainer>(topNode,"TpcDistortionCorrectionContainerStatic");
  if( _dcc_static )
    { 
      std::cout << PHWHERE << "  found static TPC distortion correction container" << std::endl; 
    }
  _dcc_average = findNode::getClass<TpcDistortionCorrectionContainer>(topNode,"TpcDistortionCorrectionContainerAverage");
  if( _dcc_average )
    { 
      std::cout << PHWHERE << "  found average TPC distortion correction container" << std::endl; 
    }
  _dcc_fluctuation = findNode::getClass<TpcDistortionCorrectionContainer>(topNode,"TpcDistortionCorrectionContainerFluctuation");
  if( _dcc_fluctuation )
    { 
      std::cout << PHWHERE << "  found fluctuation TPC distortion correction container" << std::endl; 
    }

  return Fun4AllReturnCodes::EVENT_OK;
}<|MERGE_RESOLUTION|>--- conflicted
+++ resolved
@@ -67,21 +67,12 @@
   if (getNodes(topNode) != Fun4AllReturnCodes::EVENT_OK)
     { return Fun4AllReturnCodes::ABORTEVENT; }
   
-<<<<<<< HEAD
   m_fitCfg.fit = ActsExamples::TrackFittingAlgorithm::makeKalmanFitterFunction(
-               m_tGeometry->tGeometry,
-	       m_tGeometry->magField, true, true);
-
-  m_fitCfg.dFit = ActsExamples::TrackFittingAlgorithm::makeKalmanFitterFunction(
-				m_tGeometry->magField, true, true);
-=======
-  m_fitCfg.fit = ActsExamples::TrackFittingAlgorithm::makeTrackFitterFunction(
     m_tGeometry->geometry().tGeometry,
     m_tGeometry->geometry().magField);
 
-  m_fitCfg.dFit = ActsExamples::TrackFittingAlgorithm::makeTrackFitterFunction(
+  m_fitCfg.dFit = ActsExamples::TrackFittingAlgorithm::makeKalmanFitterFunction(
     m_tGeometry->geometry().magField);
->>>>>>> bf1e80f1
 
   m_outlierFinder.verbosity = Verbosity();
   std::map<long unsigned int, float> chi2Cuts;
@@ -339,43 +330,19 @@
 	TDatabasePDG::Instance()->GetParticle(m_pHypothesis)->Mass() * Acts::UnitConstants::GeV;
        
       ActsExamples::MeasurementCalibrator calibrator{measurements};
-<<<<<<< HEAD
-    
+
+      auto geocontext = m_tGeometry->geometry().geoContext;
+      auto magcontext = m_tGeometry->geometry().magFieldContext;
+      auto calibcontext = m_tGeometry->geometry().calibContext;
+   
       ActsExamples::TrackFittingAlgorithm::GeneralFitterOptions 
-	kfOptions{m_tGeometry->geoContext,
-		  m_tGeometry->magFieldContext,
-		  m_tGeometry->calibContext,
+	kfOptions{geocontext,
+		  magcontext,
+	          calibcontext,
 		  calibrator,
 		  &(*pSurface),
 	  Acts::LoggerWrapper(*logger),};
       
-=======
-      extensions.calibrator.connect<&ActsExamples::MeasurementCalibrator::calibrate>(&calibrator);
-     
-      if(m_useOutlierFinder)
-	{ 
-	  extensions.outlierFinder.connect<&ResidualOutlierFinder::operator()>(&m_outlierFinder);
-	}
-
-      Acts::GainMatrixUpdater kfUpdater;
-      Acts::GainMatrixSmoother kfSmoother;
-      extensions.updater.connect<&Acts::GainMatrixUpdater::operator()>(&kfUpdater);
-      extensions.smoother.connect<&Acts::GainMatrixSmoother::operator()>(&kfSmoother);
-      auto geocontext = m_tGeometry->geometry().geoContext;
-      auto magcontext = m_tGeometry->geometry().magFieldContext;
-      auto calibcontext = m_tGeometry->geometry().calibContext;
-      Acts::KalmanFitterOptions kfOptions(geocontext,
-					  magcontext,
-					  calibcontext,
-					  extensions,
-					  Acts::LoggerWrapper(*logger),
-					  ppPlainOptions,
-					  &(*pSurface));
- 
-      kfOptions.multipleScattering = true;
-      kfOptions.energyLoss = true;
-
->>>>>>> bf1e80f1
       PHTimer fitTimer("FitTimer");
       fitTimer.stop();
       fitTimer.restart();
