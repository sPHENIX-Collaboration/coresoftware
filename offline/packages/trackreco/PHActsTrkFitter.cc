--- conflicted
+++ resolved
@@ -359,8 +359,6 @@
 
   auto trkrid = TrkrDefs::getTrkrId(cluskey);
   auto hitsetkey = TrkrDefs::getHitSetKeyFromClusKey(cluskey);
-<<<<<<< HEAD
- 
 
   /// We need to generate the hitsetkey the same way we do in the 
   /// geometry building for proper look up
@@ -371,8 +369,6 @@
       const auto segtype = MicromegasDefs::getSegmentationType(cluskey);
       hitsetkey = MicromegasDefs::genHitSetKey(layer, segtype, tile);
     }
-=======
->>>>>>> be4c1bc3
 
   if(trkrid == TrkrDefs::TrkrId::mvtxId or
      trkrid == TrkrDefs::TrkrId::inttId)
