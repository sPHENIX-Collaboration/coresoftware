--- conflicted
+++ resolved
@@ -6,10 +6,7 @@
  */
 
 #include "PHActsTrkFitter.h"
-<<<<<<< HEAD
-=======
 #include "MakeActsGeometry.h"
->>>>>>> aafcde66
 
 #include <trackbase/TrkrCluster.h>                  // for TrkrCluster
 #include <trackbase/TrkrClusterContainer.h>
@@ -112,10 +109,10 @@
   SurfStepZ = acts_geo->getSurfStepZ();
   SurfStepPhi = acts_geo->getSurfStepPhi();
   ModulePhiStart = acts_geo->getModulePhiStart();
-ModuleStepPhi = acts_geo->getModuleStepPhi();
-
-geo_ctxt = acts_geo->getGeoContext();
-contextDecorators = acts_geo->getContextDecorators();
+  ModuleStepPhi = acts_geo->getModuleStepPhi();
+  
+  geo_ctxt = acts_geo->getGeoContext();
+  contextDecorators = acts_geo->getContextDecorators();
 
   return Fun4AllReturnCodes::EVENT_OK;
 }
