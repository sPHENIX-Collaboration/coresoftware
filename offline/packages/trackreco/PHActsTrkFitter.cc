--- conflicted
+++ resolved
@@ -19,7 +19,7 @@
 
 #include <tpc/TpcDefs.h>
 
-#include <trackbase_historic/SvtxTrack_v1.h>
+#include <trackbase_historic/SvtxTrack.h>
 #include <trackbase_historic/SvtxTrackMap.h>
 
 #include <g4detectors/PHG4CylinderGeom.h>           // for PHG4CylinderGeom
@@ -750,13 +750,9 @@
 
   std::map<TrkrDefs::cluskey, unsigned int> cluskey_hitid; 
   unsigned int  hitid = 0;
-<<<<<<< HEAD
-
-=======
   
 
   TrkrClusterSourceLinkContainer sourceLinks;
->>>>>>> b5fb9422
   TrkrDefs::hitsetkey hsetkey;
   TrkrClusterContainer::ConstRange clusrange = _clustermap->getClusters();
   for(TrkrClusterContainer::ConstIterator clusiter = clusrange.first; clusiter != clusrange.second; ++clusiter)
@@ -766,12 +762,7 @@
 
       // map to an arbitrary hitid for later use by Acts 
       cluskey_hitid.insert(std::pair<TrkrDefs::cluskey, unsigned int>(cluskey, hitid));
-<<<<<<< HEAD
-      hitid++;
-
-=======
      
->>>>>>> b5fb9422
       // get the cluster parameters in global coordinates
       float x = cluster->getPosition(0);
       float y = cluster->getPosition(1);
@@ -1049,15 +1040,10 @@
       if(Verbosity() > 0)
 	{
 	  cout << "   found SVTXTrack " << iter->first << endl;
-	  //svtx_track->identify();
+	  svtx_track->identify();
 	}
       if (!svtx_track)
 	continue;
-<<<<<<< HEAD
-  
-      // loop over clusters for this track
-      std::vector<unsigned int> proto_track;
-=======
 
   
       /// Get the necessary parameters and values for the TrackParametersContainer
@@ -1076,7 +1062,6 @@
       /// Loop over clusters for this track and make a list of sourceLinks 
       /// that correspond to this track
       trackSourceLinks.clear();
->>>>>>> b5fb9422
       for (SvtxTrack::ConstClusterKeyIter iter = svtx_track->begin_cluster_keys();
 	   iter != svtx_track->end_cluster_keys();
 	   ++iter)
@@ -1085,19 +1070,6 @@
 
 	  // find the corresponding hit index
 	  unsigned int hitid = cluskey_hitid.find(cluster_key)->second;
-<<<<<<< HEAD
-	  cout << "cluskey " << cluster_key << " hitid " << hitid << endl;
-
-	  // add to the Acts ProtoTrack
-	  proto_track.push_back(hitid);
-
-	}
-      for(unsigned int i=0;i<proto_track.size(); ++i)
-	{
-	  cout << "   proto_track readback:  hitid " << proto_track[i] << endl;
-
-	}
-=======
 
 	  if(Verbosity() > 0){
 	    cout << "    cluskey " << cluster_key << " has hitid " << hitid << endl;
@@ -1118,40 +1090,8 @@
       // to the PHGenFitTrkProp track seeds, and the cluster source links
    
 
->>>>>>> b5fb9422
       
     }
-
-  /*
-  // set up the fit config object
-  FittingAlgorithm::Config fitCfg;
-
-  // source links
-  // a map of source links vs hit index values?
-  // what is a source link?
-  fitCfg.inputSourceLinks = hitSmearingCfg.outputSourceLinks;
-
-  // ProtoTracks are vectors of unsigned ints
-  // Containing a list of hit index values
-  // How does the track fitter get the actual measurement though?
-  fitCfg.inputProtoTracks = trackFinderCfg.outputProtoTracks;
-
-  // initial track parameters
-  // see SingleTrackParameters.hpp for the parameters
-  fitCfg.inputInitialTrackParameters
-      = particleSmearingCfg.outputTrackParameters;
-
-  // make the fitter
-  // what is trackingGeometry?
-  // what is magneticField?
-  fitCfg.outputTrajectories = "trajectories";
-  fitCfg.fit                = FittingAlgorithm::makeFitterFunction(
-      trackingGeometry, magneticField, logLevel);
-
-  // execute the fitter
-  // what does the sequencer call? "execute", I think
-  */
-
   return 0;
 }
 
@@ -1331,6 +1271,7 @@
 
 }
 
+
 int PHActsTrkFitter::CreateNodes(PHCompositeNode* topNode)
 {
   
