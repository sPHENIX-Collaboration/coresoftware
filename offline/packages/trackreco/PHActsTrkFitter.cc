--- conflicted
+++ resolved
@@ -217,21 +217,11 @@
       Acts::Vector3D momentum(track->get_px(), 
 			      track->get_py(), 
 			      track->get_pz());
-<<<<<<< HEAD
 
       Acts::Vector3D position(track->get_x() * Acts::UnitConstants::cm,
 			      track->get_y() * Acts::UnitConstants::cm,
 			      track->get_z() * Acts::UnitConstants::cm);
 
-
-=======
-   
-      //auto actsVertex = getVertex(track);
-      Acts::Vector3D actsVertex(track->get_x() * Acts::UnitConstants::cm, 
-			    track->get_y() * Acts::UnitConstants::cm, 
-			    track->get_z() * Acts::UnitConstants::cm);
-      
->>>>>>> 908db990
       auto pSurface = Acts::Surface::makeShared<Acts::PerigeeSurface>(
 					  position);
       auto actsFourPos = Acts::Vector4D(position(0), position(1),
