/*!
 *  \file		PHActsTrkFitter.C
 *  \brief		Refit SvtxTracks with PHActs.
 *  \details	Refit SvtxTracks with PHActs.
 *  \author	        Tony Frawley <afrawley@fsu.edu>
 */

#include "PHActsTrkFitter.h"
#include <trackbase_historic/ActsTransformations.h>

/// Tracking includes
#include <trackbase/TrkrClusterContainer.h>
#include <trackbase/TrkrCluster.h>
#include <trackbase_historic/SvtxTrack.h>
#include <trackbase_historic/SvtxTrack_v2.h>
#include <trackbase_historic/SvtxTrackState_v1.h>
#include <trackbase_historic/SvtxTrackMap.h>
#include <trackbase_historic/SvtxTrackMap_v1.h>
#include <micromegas/MicromegasDefs.h>

#include <fun4all/Fun4AllReturnCodes.h>
#include <phool/PHCompositeNode.h>
#include <phool/getClass.h>
#include <phool/phool.h>
#include <phool/PHDataNode.h>
#include <phool/PHNode.h>
#include <phool/PHNodeIterator.h>
#include <phool/PHObject.h>
#include <phool/PHTimer.h>

#include <Acts/EventData/TrackParameters.hpp>
#include <Acts/Surfaces/PerigeeSurface.hpp>
#include <Acts/Surfaces/PlaneSurface.hpp>
#include <Acts/Surfaces/Surface.hpp>
#include <Acts/EventData/MultiTrajectory.hpp>
#include <Acts/EventData/MultiTrajectoryHelpers.hpp>
#include <Acts/TrackFitting/GainMatrixSmoother.hpp>
#include <Acts/TrackFitting/GainMatrixUpdater.hpp>

#include <ActsExamples/Framework/AlgorithmContext.hpp>

#include <cmath>
#include <iostream>
#include <vector>

PHActsTrkFitter::PHActsTrkFitter(const std::string& name)
  : SubsysReco(name)
  , m_trajectories(nullptr)
{}

int PHActsTrkFitter::InitRun(PHCompositeNode* topNode)
{
  if(Verbosity() > 1)
    std::cout << "Setup PHActsTrkFitter" << std::endl;

   if(createNodes(topNode) != Fun4AllReturnCodes::EVENT_OK)
    return Fun4AllReturnCodes::ABORTEVENT;

  if (getNodes(topNode) != Fun4AllReturnCodes::EVENT_OK)
    return Fun4AllReturnCodes::ABORTEVENT;
  
  m_fitCfg.fit = ActsExamples::TrkrClusterFittingAlgorithm::makeTrackFitterFunction(
               m_tGeometry->tGeometry,
	       m_tGeometry->magField);

  m_fitCfg.dfit = ActsExamples::TrkrClusterFittingAlgorithm::makeTrackFitterFunction(
	       m_tGeometry->magField);

  if(m_timeAnalysis)
    {
      m_timeFile = new TFile(std::string(Name() + ".root").c_str(), 
			     "RECREATE");
      h_eventTime = new TH1F("h_eventTime", ";time [ms]",
			     100000, 0, 10000);
      h_fitTime = new TH2F("h_fitTime",";p_{T} [GeV];time [ms]",
			   80, 0, 40, 100000, 0, 1000);
      h_updateTime = new TH1F("h_updateTime",";time [ms]",
			      100000, 0, 1000);
      
      h_rotTime = new TH1F("h_rotTime", ";time [ms]",
			   100000, 0, 1000);
      h_stateTime = new TH1F("h_stateTime", ";time [ms]",
			     100000, 0, 1000);			     
    }		 
  
  if(Verbosity() > 1)
    std::cout << "Finish PHActsTrkFitter Setup" << std::endl;

  return Fun4AllReturnCodes::EVENT_OK;
}

int PHActsTrkFitter::process_event(PHCompositeNode */*topNode*/)
{
  PHTimer eventTimer("eventTimer");
  eventTimer.stop();
  eventTimer.restart();
  
  m_event++;

  auto logLevel = Acts::Logging::FATAL;

  if (Verbosity() > 1)
  {
    std::cout << PHWHERE << "Events processed: " << m_event << std::endl;
    std::cout << "Start PHActsTrkFitter::process_event" << std::endl;
    if(Verbosity() > 4)
      logLevel = Acts::Logging::VERBOSE;
  }

  /// Fill an additional track map if using the acts evaluator
  /// for proto track comparison to fitted track
  if(m_actsEvaluator)
    {
      /// wipe at the beginning of every new fit pass, so that the seeds 
      /// are whatever is currently in SvtxTrackMap
      m_seedTracks->clear();
      for(const auto& [key, track] : *m_trackMap)
	{
	  m_seedTracks->insert(track);
	}
    }

  loopTracks(logLevel);

  eventTimer.stop();
  auto eventTime = eventTimer.get_accumulated_time();

  if(Verbosity() > 1)
    std::cout << "PHActsTrkFitter total event time " 
	      << eventTime << std::endl;

  if(m_timeAnalysis)     
    h_eventTime->Fill(eventTime);
    

  if(Verbosity() > 1)
    std::cout << "PHActsTrkFitter::process_event finished" 
	      << std::endl;

  // put this in the output file
  if(Verbosity() > 0)
    std::cout << " SvtxTrackMap size is now " << m_trackMap->size() 
	      << std::endl;

  return Fun4AllReturnCodes::EVENT_OK;
}

int PHActsTrkFitter::ResetEvent(PHCompositeNode */*topNode*/)
{
  
  if(Verbosity() > 1)
    {
      std::cout << "Reset PHActsTrkFitter" << std::endl;

    }
  
  m_trajectories->clear();
    
  
  return Fun4AllReturnCodes::EVENT_OK;
}

int PHActsTrkFitter::End(PHCompositeNode */*topNode*/)
{
  if(m_timeAnalysis)
    {
      m_timeFile->cd();
      h_fitTime->Write();
      h_eventTime->Write();
      h_rotTime->Write();
      h_stateTime->Write();
      h_updateTime->Write();
      m_timeFile->Write();
      m_timeFile->Close();
    } 

  if (Verbosity() > 0)
  {
    std::cout << "The Acts track fitter had " << m_nBadFits 
	      << " fits return an error" << std::endl;

    std::cout << "Finished PHActsTrkFitter" << std::endl;
  }
  return Fun4AllReturnCodes::EVENT_OK;
}

void PHActsTrkFitter::loopTracks(Acts::Logging::Level logLevel)
{
  auto logger = Acts::getDefaultLogger("PHActsTrkFitter", logLevel);

  /// Store a vector of track fits that fail to erase, so that the
  /// track map iterator doesn't crash
  std::vector<unsigned int> badTracks;

  for(const auto& [trackKey, track] : *m_trackMap)
    {
      if(!track)
	{ continue; }

      PHTimer trackTimer("TrackTimer");
      trackTimer.stop();
      trackTimer.restart();
      ActsExamples::MeasurementContainer measurements;
      auto sourceLinks = getSourceLinks(track, measurements);
     
      if(sourceLinks.size() == 0) continue;

      /// If using directed navigation, collect surface list to navigate
      SurfacePtrVec surfaces;
      if(m_fitSiliconMMs)
      {
        sourceLinks = getSurfaceVector(sourceLinks, surfaces);
        
        // skip if there is no surfaces
        if( surfaces.empty() ) continue;
        
        // make sure micromegas are in the tracks, if required
        if( m_useMicromegas &&
          std::none_of( surfaces.begin(), surfaces.end(), [this]( const auto& surface )
          { return m_surfMaps->isMicromegasSurface( *surface ); } ) )
        { continue; }
      }

      Acts::Vector3 momentum(track->get_px(), 
			     track->get_py(), 
			     track->get_pz());

      Acts::Vector3 position(track->get_x() * Acts::UnitConstants::cm,
			     track->get_y() * Acts::UnitConstants::cm,
			     track->get_z() * Acts::UnitConstants::cm);

      auto pSurface = Acts::Surface::makeShared<Acts::PerigeeSurface>(
					  position);
      auto actsFourPos = Acts::Vector4(position(0), position(1),
				       position(2),
				       10 * Acts::UnitConstants::ns);
      Acts::BoundSymMatrix cov = setDefaultCovariance();
 
      int charge = track->get_charge();
      if(m_fieldMap.find("3d") != std::string::npos)
	{ charge *= -1; }

      if(Verbosity() > 2)
	{ printTrackSeed(track); }

      /// Reset the track seed with the dummy covariance and the 
      /// primary vertex as the track position
      auto seed = ActsExamples::TrackParameters::create(pSurface,
							m_tGeometry->geoContext,
							actsFourPos,
							momentum,
							charge / track->get_p(),
							cov).value();
      
      /// Call KF now. Have a vector of sourceLinks corresponding to clusters
      /// associated to this track and the corresponding track seed which
      /// corresponds to the PHGenFitTrkProp track seeds
      Acts::PropagatorPlainOptions ppPlainOptions;
      ppPlainOptions.absPdgCode = m_pHypothesis;
      
      Acts::KalmanFitterExtensions extensions;
      ActsExamples::MeasurementCalibrator calibrator{measurements};
      extensions.calibrator.connect<&ActsExamples::MeasurementCalibrator::calibrate>(&calibrator);
      Acts::GainMatrixUpdater kfUpdater;
      Acts::GainMatrixSmoother kfSmoother;
      extensions.updater.connect<&Acts::GainMatrixUpdater::operator()>(&kfUpdater);
      extensions.smoother.connect<&Acts::GainMatrixSmoother::operator()>(&kfSmoother);

      Acts::KalmanFitterOptions kfOptions(m_tGeometry->geoContext,
					  m_tGeometry->magFieldContext,
					  m_tGeometry->calibContext,
					  extensions,
					  Acts::LoggerWrapper(*logger),
					  ppPlainOptions,
					  &(*pSurface));
 
      kfOptions.multipleScattering = true;
      kfOptions.energyLoss = true;

      PHTimer fitTimer("FitTimer");
      fitTimer.stop();
      fitTimer.restart();
      auto result = fitTrack(sourceLinks, seed, kfOptions,
			     surfaces);
      fitTimer.stop();
      auto fitTime = fitTimer.get_accumulated_time();
      
      if(Verbosity() > 1)
	std::cout << "PHActsTrkFitter Acts fit time "
		  << fitTime << std::endl;

      /// Check that the track fit result did not return an error
      if (result.ok())
	{  
	  const FitResult& fitOutput = result.value();
	  
	  if(m_timeAnalysis)
	    {
	      h_fitTime->Fill(fitOutput.fittedParameters.value()
			      .transverseMomentum(), 
			      fitTime);
	    }
	  
	  if(m_fitSiliconMMs)
	    {
	      auto newTrack = (SvtxTrack_v2*)(track->CloneMe());
	      getTrackFitResult(fitOutput, newTrack);
	      m_directedTrackMap->insert(newTrack);
	    }
	  else
	    {
	      getTrackFitResult(fitOutput, track);
	    }
	}
      else if (!m_fitSiliconMMs)
	{
	  /// Track fit failed, get rid of the track from the map
	  badTracks.push_back(trackKey);
	  m_nBadFits++;
	  if(Verbosity() > 1)
	    { 
	      std::cout << "Track fit failed for track " << trackKey 
			<< " with Acts error message " 
			<< result.error() << ", " << result.error().message()
			<< std::endl;
	    }
	}

      trackTimer.stop();
      auto trackTime = trackTimer.get_accumulated_time();
      
      if(Verbosity() > 1)
	std::cout << "PHActsTrkFitter total single track time "
		  << trackTime << std::endl;
    
    }

  /// Now erase bad tracks from the track map
  for(const auto& key : badTracks)
    {
      if(Verbosity() > 2)
	{ std::cout << "Erasing bad track " << key << std::endl; }
      m_trackMap->erase(key);
    }

  return;

}


//___________________________________________________________________________________
Surface PHActsTrkFitter::getSurface(TrkrDefs::cluskey cluskey, TrkrDefs::subsurfkey surfkey) const
{
  const auto trkrid = TrkrDefs::getTrkrId(cluskey);
  const auto hitsetkey = TrkrDefs::getHitSetKeyFromClusKey(cluskey);

  switch( trkrid )
  {
    case TrkrDefs::TrkrId::micromegasId: return getMMSurface( hitsetkey );
    case TrkrDefs::TrkrId::tpcId: return getTpcSurface(hitsetkey, surfkey);
    case TrkrDefs::TrkrId::mvtxId:
    case TrkrDefs::TrkrId::inttId:
    {
      return getSiliconSurface(hitsetkey);
    }
  }
  
  // unreachable
  return nullptr;
  
}

//___________________________________________________________________________________
Surface PHActsTrkFitter::getSiliconSurface(TrkrDefs::hitsetkey hitsetkey) const
{
  auto surfMap = m_surfMaps->siliconSurfaceMap;
  auto iter = surfMap.find(hitsetkey);
  if(iter != surfMap.end())
    {
      return iter->second;
    }
  
  /// If it can't be found, return nullptr
  return nullptr;

}

//___________________________________________________________________________________
Surface PHActsTrkFitter::getTpcSurface(TrkrDefs::hitsetkey hitsetkey, TrkrDefs::subsurfkey surfkey) const
{
  unsigned int layer = TrkrDefs::getLayer(hitsetkey);
  const auto iter = m_surfMaps->tpcSurfaceMap.find(layer);
  if(iter != m_surfMaps->tpcSurfaceMap.end())
  {
    auto surfvec = iter->second;
    return surfvec.at(surfkey);
  }
  
  /// If it can't be found, return nullptr to skip this cluster
  return nullptr;
}

//___________________________________________________________________________________
Surface PHActsTrkFitter::getMMSurface(TrkrDefs::hitsetkey hitsetkey) const
{
  const auto iter = m_surfMaps->mmSurfaceMap.find( hitsetkey );
  return (iter == m_surfMaps->mmSurfaceMap.end()) ? nullptr:iter->second;
}



//___________________________________________________________________________________
SourceLinkVec PHActsTrkFitter::getSourceLinks(SvtxTrack* track,
				   ActsExamples::MeasurementContainer& measurements)
{

  SourceLinkVec sourcelinks;

  for (SvtxTrack::ConstClusterKeyIter clusIter = track->begin_cluster_keys();
       clusIter != track->end_cluster_keys();
       ++clusIter)
    {
      auto key = *clusIter;
      auto cluster = m_clusterContainer->findCluster(key);
      if(!cluster)
	{
	  if(Verbosity() > 0) std::cout << "Failed to get cluster with key " << key << " for track " << track->get_id() << std::endl;
	  continue;
	}

      auto subsurfkey = cluster->getSubSurfKey();
      
      /// Make a safety check for clusters that couldn't be attached
      /// to a surface
      auto surf = getSurface(key, subsurfkey);
      if(!surf)
	continue;
  
      Acts::BoundVector loc = Acts::BoundVector::Zero();
      loc[Acts::eBoundLoc0] = cluster->getLocalX() * Acts::UnitConstants::cm;
      loc[Acts::eBoundLoc1] = cluster->getLocalY() * Acts::UnitConstants::cm;
      
      Acts::BoundMatrix cov = Acts::BoundMatrix::Zero();
      cov(Acts::eBoundLoc0, Acts::eBoundLoc0) = 
	cluster->getActsLocalError(0,0) * Acts::UnitConstants::cm2;
      cov(Acts::eBoundLoc0, Acts::eBoundLoc1) =
	cluster->getActsLocalError(0,1) * Acts::UnitConstants::cm2;
      cov(Acts::eBoundLoc1, Acts::eBoundLoc0) = 
	cluster->getActsLocalError(1,0) * Acts::UnitConstants::cm2;
      cov(Acts::eBoundLoc1, Acts::eBoundLoc1) = 
	cluster->getActsLocalError(1,1) * Acts::UnitConstants::cm2;
    
      SourceLink sl(surf->geometryId(),key, surf, loc, cov);
      if(Verbosity() > 3)
	{
	  std::cout << "source link " << sl.cluskey() << ", loc : " 
		    << sl.location().transpose() << std::endl << ", cov : " << sl.covariance().transpose() << std::endl
		    << " geo id " << sl.geoId() << std::endl;
	  std::cout << "Surface : " << std::endl;
	  sl.referenceSurface().toStream(m_tGeometry->geoContext, std::cout);
	  std::cout << std::endl;
	  std::cout << "Cluster error " << cluster->getRPhiError() << " , " << cluster->getZError() << std::endl;
	  std::cout << "For key " << key << " with local pos " << std::endl
		    << cluster->getLocalX() << ", " << cluster->getLocalY()
		    << std::endl;
	}
    
      sourcelinks.push_back(std::cref(sl));
      measurements.push_back(sl.getMeasurement());
    }
 
  return sourcelinks;

}

void PHActsTrkFitter::getTrackFitResult(const FitResult &fitOutput,
				        SvtxTrack* track)
{
  /// Make a trajectory state for storage, which conforms to Acts track fit
  /// analysis tool
  std::vector<size_t> trackTips;
  trackTips.reserve(1);
  trackTips.emplace_back(fitOutput.lastMeasurementIndex);
  ActsExamples::Trajectories::IndexedParameters indexedParams;
  if (fitOutput.fittedParameters)
    {
<<<<<<< HEAD
       indexedParams.emplace(fitOutput.lastMeasurementIndex, 
=======
       indexedParams.emplace(fitOutput.trackTip, 
>>>>>>> b1622aaa
			     fitOutput.fittedParameters.value());

      if (Verbosity() > 2)
        {
	  const auto& params = fitOutput.fittedParameters.value();
      
          std::cout << "Fitted parameters for track" << std::endl;
          std::cout << " position : " << params.position(m_tGeometry->geoContext).transpose()
	    
                    << std::endl;
	  std::cout << "charge: "<<params.charge()<<std::endl;
          std::cout << " momentum : " << params.momentum().transpose()
                    << std::endl;
	  std::cout << "For trackTip == " << fitOutput.lastMeasurementIndex << std::endl;
        }
    }
  else 
    {
      /// Track fit failed in some way if there are no fit parameters. Remove
      m_trackMap->erase(track->get_id());
      return;
    }

  Trajectory trajectory(fitOutput.fittedStates,
			trackTips, indexedParams);
 
  m_trajectories->insert(std::make_pair(track->get_id(), trajectory));
    

  /// Get position, momentum from the Acts output. Update the values of
  /// the proto track
  PHTimer updateTrackTimer("UpdateTrackTimer");
  updateTrackTimer.stop();
  updateTrackTimer.restart();
  if(fitOutput.fittedParameters)
    { updateSvtxTrack(trajectory, track); }
  
  updateTrackTimer.stop();
  auto updateTime = updateTrackTimer.get_accumulated_time();
  
  if(Verbosity() > 1)
    std::cout << "PHActsTrkFitter update SvtxTrack time "
	      << updateTime << std::endl;

  if(m_timeAnalysis)
    h_updateTime->Fill(updateTime);
  
  return;
}

ActsExamples::TrkrClusterFittingAlgorithm::FitterResult PHActsTrkFitter::fitTrack(
          const SourceLinkVec& sourceLinks, 
	  const ActsExamples::TrackParameters& seed,
	  const ActsExamples::TrkrClusterFittingAlgorithm::TrackFitterOptions& 
	         kfOptions, 
	  const SurfacePtrVec& surfSequence)
{
  if(m_fitSiliconMMs) 
    { return (*m_fitCfg.dfit)(sourceLinks, seed, kfOptions, surfSequence); }

  return (*m_fitCfg.fit)(sourceLinks, seed, kfOptions); 
}

SourceLinkVec PHActsTrkFitter::getSurfaceVector(const SourceLinkVec& sourceLinks,
						SurfacePtrVec& surfaces) const
{
   SourceLinkVec siliconMMSls;

  if(Verbosity() > 1)
    std::cout << "Sorting " << sourceLinks.size() << " SLs" << std::endl;
  
  for(const auto& sl : sourceLinks)
    {
      if(Verbosity() > 1)
	{ std::cout<<"SL available on : " << sl.get().referenceSurface().geometryId()<<std::endl; } 

      // skip TPC surfaces
      if( m_surfMaps->isTpcSurface( sl.get().referenceSurface() ) ) continue;
      
      // also skip micromegas surfaces if not used
      if( m_surfMaps->isMicromegasSurface( sl.get().referenceSurface() ) && !m_useMicromegas ) continue;

      // update vectors
      siliconMMSls.push_back(sl);
      surfaces.push_back(&sl.get().referenceSurface());

    }

  /// Surfaces need to be sorted in order, i.e. from smallest to
  /// largest radius extending from target surface
  /// Add a check to ensure this
  if(!surfaces.empty())
  { checkSurfaceVec(surfaces); }

  if(Verbosity() > 1)
    {
      for(const auto& surf : surfaces)
	{
	  std::cout << "Surface vector : " << surf->geometryId() << std::endl;
	}
    }

  return siliconMMSls;

}

void PHActsTrkFitter::checkSurfaceVec(SurfacePtrVec &surfaces) const
{
  for(int i = 0; i < surfaces.size() - 1; i++)
    {
      auto surface = surfaces.at(i);
      auto thisVolume = surface->geometryId().volume();
      auto thisLayer  = surface->geometryId().layer();
      
      auto nextSurface = surfaces.at(i+1);
      auto nextVolume = nextSurface->geometryId().volume();
      auto nextLayer = nextSurface->geometryId().layer();
      
      /// Implement a check to ensure surfaces are sorted
      if(nextVolume == thisVolume) 
	{
	  if(nextLayer < thisLayer)
	    {
	      if(Verbosity() > 2)
		std::cout << PHWHERE 
			  << "Surface not in order... removing surface" 
			  << surface->geometryId() << std::endl;
	      surfaces.erase(surfaces.begin() + i);
	      /// Subtract one so we don't skip a surface
	      i--;
	      continue;
	    }
	}
      else 
	{
	  if(nextVolume < thisVolume)
	    {
	      if(Verbosity() > 2)
		std::cout << PHWHERE 
			  << "Volume not in order... removing surface" 
			  << surface->geometryId() << std::endl;
	      surfaces.erase(surfaces.begin() + i);
	      /// Subtract one so we don't skip a surface
	      i--;
	      continue;
	    }
	}
    } 

}

void PHActsTrkFitter::updateSvtxTrack(Trajectory traj, 
				      SvtxTrack* track)
{
  const auto& mj = traj.multiTrajectory();
  const auto& tips = traj.tips();

  /// only one track tip in the track fit Trajectory
  auto &trackTip = tips.front();

  if(Verbosity() > 2)
    {
      std::cout << "Identify (proto) track before updating with acts results " << std::endl;
      track->identify();
      std::cout << " cluster keys size " << track->size_cluster_keys() << std::endl;  
    }

  
  if(!m_fitSiliconMMs)
    { track->clear_states(); }

  // create a state at pathlength = 0.0
  // This state holds the track parameters, which will be updated below
  float pathlength = 0.0;
  SvtxTrackState_v1 out(pathlength);
  out.set_x(0.0);
  out.set_y(0.0);
  out.set_z(0.0);
  track->insert_state(&out);   

  auto trajState =
    Acts::MultiTrajectoryHelpers::trajectoryState(mj, trackTip);
 
  const auto& params = traj.trackParameters(trackTip);

  /// Acts default unit is mm. So convert to cm
  track->set_x(params.position(m_tGeometry->geoContext)(0)
	       / Acts::UnitConstants::cm);
  track->set_y(params.position(m_tGeometry->geoContext)(1)
	       / Acts::UnitConstants::cm);
  track->set_z(params.position(m_tGeometry->geoContext)(2)
	       / Acts::UnitConstants::cm);

  track->set_px(params.momentum()(0));
  track->set_py(params.momentum()(1));
  track->set_pz(params.momentum()(2));
  
  track->set_charge(params.charge());
  track->set_chisq(trajState.chi2Sum);
  track->set_ndf(trajState.NDF);

  ActsTransformations rotater;
  rotater.setVerbosity(Verbosity());
 
  if(params.covariance())
    {     
      Acts::BoundSymMatrix rotatedCov = 
	rotater.rotateActsCovToSvtxTrack(params,
					  m_tGeometry->geoContext);
      
      for(int i = 0; i < 6; i++)
	{
	  for(int j = 0; j < 6; j++)
	    {
	      track->set_error(i,j, rotatedCov(i,j));
	      track->set_acts_covariance(i,j, 
					 params.covariance().value()(i,j));
	    }
	} 
    }

  // Also need to update the state list and cluster ID list for all measurements associated with the acts track  
  // loop over acts track states, copy over to SvtxTrackStates, and add to SvtxTrack

  PHTimer trackStateTimer("TrackStateTimer");
  trackStateTimer.stop();
  trackStateTimer.restart();

  if(m_fillSvtxTrackStates)
    { 
      rotater.fillSvtxTrackStates(mj, trackTip, track,
				  m_tGeometry->geoContext);  
    }
  
  trackStateTimer.stop();
  auto stateTime = trackStateTimer.get_accumulated_time();
  
  if(Verbosity() > 1)
    std::cout << "PHActsTrkFitter update SvtxTrackStates time "
	      << stateTime << std::endl;

  if(m_timeAnalysis)
    { h_stateTime->Fill(stateTime); }

  if(Verbosity() > 2)
    {  
      std::cout << " Identify fitted track after updating track states:" 
		<< std::endl;
      track->identify();
      std::cout << " cluster keys size " << track->size_cluster_keys() 
		<< std::endl;  
    }
 
 return;
  
}

Acts::BoundSymMatrix PHActsTrkFitter::setDefaultCovariance() const
{
  Acts::BoundSymMatrix cov;
   
  /// Acts cares about the track covariance as it helps the KF
  /// know whether or not to trust the initial track seed or not.
  /// We reset it here to some loose values as it helps Acts improve
  /// the fitting. 
  /// If the covariance is too loose, it won't be able to propagate,
  /// but if it is too tight, it will just "believe" the track seed over
  /// the hit data
 
  /// If we are using distortions, then we need to blow up the covariance
  /// a bit since the seed was created with distorted TPC clusters
  if(m_fitSiliconMMs)
    {
      cov << 1000 * Acts::UnitConstants::um, 0., 0., 0., 0., 0.,
           0., 1000 * Acts::UnitConstants::um, 0., 0., 0., 0.,
           0., 0., 0.1, 0., 0., 0.,
           0., 0., 0., 0.1, 0., 0.,
           0., 0., 0., 0., 0.005 , 0.,
           0., 0., 0., 0., 0., 1.;
    }
  else
    {
      cov << 1000 * Acts::UnitConstants::um, 0., 0., 0., 0., 0.,
           0., 1000 * Acts::UnitConstants::um, 0., 0., 0., 0.,
           0., 0., 0.05, 0., 0., 0.,
           0., 0., 0., 0.05, 0., 0.,
           0., 0., 0., 0., 0.00005 , 0.,
           0., 0., 0., 0., 0., 1.;
    }

  return cov;
}

void PHActsTrkFitter::printTrackSeed(const SvtxTrack* seed) const
{
  std::cout << PHWHERE << " Processing proto track with id: " 
	    << seed->get_id() << " and  position:" 
	    << seed->get_x() << ", " << seed->get_y() << ", " 
	    << seed->get_z() << std::endl 
	    << "momentum: " << seed->get_px() << ", " << seed->get_py()
	    << ", " << seed->get_pz() << std::endl
	    << "charge : " << seed->get_charge()
	    << std::endl;  
}
    
int PHActsTrkFitter::createNodes(PHCompositeNode* topNode)
{

  PHNodeIterator iter(topNode);
  
  PHCompositeNode *dstNode = dynamic_cast<PHCompositeNode*>(iter.findFirst("PHCompositeNode", "DST"));

  if (!dstNode)
  {
    std::cerr << "DST node is missing, quitting" << std::endl;
    throw std::runtime_error("Failed to find DST node in PHActsTrkFitter::createNodes");
  }
  
  PHCompositeNode *svtxNode = dynamic_cast<PHCompositeNode *>(iter.findFirst("PHCompositeNode", "SVTX"));

  if (!svtxNode)
  {
    svtxNode = new PHCompositeNode("SVTX");
    dstNode->addNode(svtxNode);
  }

  if(m_fitSiliconMMs)
    {
      m_directedTrackMap = findNode::getClass<SvtxTrackMap>(topNode,
							    "SvtxSiliconMMTrackMap");
      if(!m_directedTrackMap)
	{
	  /// Copy this trackmap, then use it for the rest of processing
	  m_directedTrackMap = new SvtxTrackMap_v1;

	  PHIODataNode<PHObject> *trackNode = 
	    new PHIODataNode<PHObject>(m_directedTrackMap,"SvtxSiliconMMTrackMap","PHObject");
	  svtxNode->addNode(trackNode);
	} 
    }

  m_trajectories = findNode::getClass<std::map<const unsigned int, Trajectory>>(topNode, "ActsTrajectories");
  if(!m_trajectories)
    {
      m_trajectories = new std::map<const unsigned int, Trajectory>;
      PHDataNode<std::map<const unsigned int, Trajectory>> *node = 
	new PHDataNode<std::map<const unsigned int, Trajectory>>(m_trajectories, "ActsTrajectories");
      svtxNode->addNode(node);
      
    }
  
  if(m_actsEvaluator)
    {
      m_seedTracks = findNode::getClass<SvtxTrackMap>(topNode,_seed_track_map_name);
      
      if(!m_seedTracks)
	{
	  m_seedTracks = new SvtxTrackMap_v1;
	  
	  PHIODataNode<PHObject> *seedNode = 
	    new PHIODataNode<PHObject>(m_seedTracks,_seed_track_map_name,"PHObject");
	  svtxNode->addNode(seedNode);
	}
    }
  
  return Fun4AllReturnCodes::EVENT_OK;
}

int PHActsTrkFitter::getNodes(PHCompositeNode* topNode)
{
  m_surfMaps = findNode::getClass<ActsSurfaceMaps>(topNode, "ActsSurfaceMaps");
  if(!m_surfMaps)
    {
      std::cout << PHWHERE << "ActsSurfaceMaps not on node tree, bailing."
		<< std::endl;
      return Fun4AllReturnCodes::ABORTEVENT;
    }

  m_clusterContainer = findNode::getClass<TrkrClusterContainer>(topNode,"CORRECTED_TRKR_CLUSTER");
  if(m_clusterContainer)
    {
      std::cout << " Using CORRECTED_TRKR_CLUSTER node " << std::endl;
    }
  else
    {
      std::cout << " CORRECTED_TRKR_CLUSTER node not found, using TRKR_CLUSTER" << std::endl;
      m_clusterContainer = findNode::getClass<TrkrClusterContainer>(topNode,"TRKR_CLUSTER");
    }

  if(!m_clusterContainer)
    {
      std::cout << PHWHERE 
		<< "No trkr cluster container, exiting." << std::endl;
      return Fun4AllReturnCodes::ABORTEVENT;
    }

  m_tGeometry = findNode::getClass<ActsTrackingGeometry>(topNode, "ActsTrackingGeometry");
  if(!m_tGeometry)
    {
      std::cout << "ActsTrackingGeometry not on node tree. Exiting."
		<< std::endl;
      
      return Fun4AllReturnCodes::ABORTEVENT;
    }
 
  m_trackMap = findNode::getClass<SvtxTrackMap>(topNode, _track_map_name);
  
  if(!m_trackMap)
    {
      std::cout << PHWHERE << "SvtxTrackMap not found on node tree. Exiting."
		<< std::endl;
      return Fun4AllReturnCodes::ABORTEVENT;
    }

  return Fun4AllReturnCodes::EVENT_OK;
}
<|MERGE_RESOLUTION|>--- conflicted
+++ resolved
@@ -484,11 +484,7 @@
   ActsExamples::Trajectories::IndexedParameters indexedParams;
   if (fitOutput.fittedParameters)
     {
-<<<<<<< HEAD
        indexedParams.emplace(fitOutput.lastMeasurementIndex, 
-=======
-       indexedParams.emplace(fitOutput.trackTip, 
->>>>>>> b1622aaa
 			     fitOutput.fittedParameters.value());
 
       if (Verbosity() > 2)
