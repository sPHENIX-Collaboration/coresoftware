--- conflicted
+++ resolved
@@ -276,19 +276,9 @@
       /// Set host of propagator options for Acts to do e.g. material integration
       Acts::PropagatorPlainOptions ppPlainOptions;
       ppPlainOptions.absPdgCode = m_pHypothesis;
-<<<<<<< HEAD
-      /* 
-     G4ParticleTable *particleTable = G4ParticleTable::GetParticleTable();
-      G4ParticleDefinition *def = particleTable->FindParticle(m_pHypothesis);
-      if(def)
-	{ ppPlainOptions.mass = def->GetPDGMass() * Acts::UnitConstants::MeV; }
-      */
-=======
-      
       ppPlainOptions.mass = 
 	TDatabasePDG::Instance()->GetParticle(m_pHypothesis)->Mass() * Acts::UnitConstants::GeV;
        
->>>>>>> 460580ad
       Acts::KalmanFitterExtensions extensions;
       ActsExamples::MeasurementCalibrator calibrator{measurements};
       extensions.calibrator.connect<&ActsExamples::MeasurementCalibrator::calibrate>(&calibrator);
