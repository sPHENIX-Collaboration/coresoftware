/*!
 *  \file		PHActsTrkFitter.C
 *  \brief		Refit SvtxTracks with PHActs.
 *  \details	Refit SvtxTracks with PHActs.
 *  \author	        Tony Frawley <afrawley@fsu.edu>
 */

#include "PHActsTrkFitter.h"
#include "MakeActsGeometry.h"
#include "ActsTrack.h"
#include "ActsTransformations.h"

/// Tracking includes
#include <trackbase_historic/SvtxTrack.h>
#include <trackbase_historic/SvtxTrackState_v1.h>
#include <trackbase_historic/SvtxTrackMap.h>

#include <fun4all/Fun4AllReturnCodes.h>
#include <phool/PHCompositeNode.h>
#include <phool/getClass.h>
#include <phool/phool.h>
#include <phool/PHDataNode.h>
#include <phool/PHNode.h>
#include <phool/PHNodeIterator.h>
#include <phool/PHObject.h>
#include <phool/PHTimer.h>

#include <Acts/EventData/TrackParameters.hpp>
#include <Acts/Surfaces/PerigeeSurface.hpp>
#include <Acts/Surfaces/PlaneSurface.hpp>
#include <Acts/Surfaces/Surface.hpp>
#include <Acts/EventData/MultiTrajectory.hpp>
#include <Acts/EventData/MultiTrajectoryHelpers.hpp>
#include <Acts/Utilities/Definitions.hpp>

#include <ActsExamples/EventData/Track.hpp>
#include <ActsExamples/Framework/AlgorithmContext.hpp>

#include <cmath>
#include <iostream>
#include <vector>
#include <chrono>

using namespace std::chrono;

PHActsTrkFitter::PHActsTrkFitter(const std::string& name)
  : PHTrackFitting(name)
  , m_event(0)
  , m_actsFitResults(nullptr)
  , m_actsProtoTracks(nullptr)
  , m_tGeometry(nullptr)
  , m_trackMap(nullptr)
  , m_hitIdClusKey(nullptr)
  , m_nBadFits(0)
  , m_timeAnalysis(false)
  , m_timeFile(nullptr)
  , h_eventTime(nullptr)
  
{
  Verbosity(0);
}

PHActsTrkFitter::~PHActsTrkFitter()
{
}

int PHActsTrkFitter::Setup(PHCompositeNode* topNode)
{
  if(Verbosity() > 0)
    std::cout << "Setup PHActsTrkFitter" << std::endl;
  
  if(createNodes(topNode) != Fun4AllReturnCodes::EVENT_OK)
    return Fun4AllReturnCodes::ABORTEVENT;
  
  if (getNodes(topNode) != Fun4AllReturnCodes::EVENT_OK)
    return Fun4AllReturnCodes::ABORTEVENT;
  
  fitCfg.fit = ActsExamples::TrkrClusterFittingAlgorithm::makeFitterFunction(
               m_tGeometry->tGeometry,
	       m_tGeometry->magField);

  if(m_timeAnalysis)
    {
      m_timeFile = new TFile(Name().c_str(), "RECREATE");
      h_eventTime = new TH1F("h_eventTime",";time [ms]",100000,0,10000);
      h_fitTime = new TH2F("h_fitTime",";p_{T} [GeV];time [ms]",80,0,40,100000,0,1000);
      h_updateTime = new TH1F("h_updateTime",";time [ms]",
			      100000,0,1000);
      
      h_rotTime = new TH1F("h_rotTime",";time [ms]",100000,0,1000);
      h_stateTime = new TH1F("h_stateTime",";time [ms]",
			     100000,0,1000);			     
    }		 
  
  if(Verbosity() > 0)
    std::cout << "Finish PHActsTrkFitter Setup" << std::endl;

  return Fun4AllReturnCodes::EVENT_OK;
}

int PHActsTrkFitter::Process()
{
  auto startEventTime = high_resolution_clock::now();

  m_event++;

  auto logLevel = Acts::Logging::INFO;

  if (Verbosity() > 0)
  {
    std::cout << PHWHERE << "Events processed: " << m_event << std::endl;
    std::cout << "Start PHActsTrkFitter::process_event" << std::endl;
    logLevel = Acts::Logging::VERBOSE;
  }

  auto logger = Acts::getDefaultLogger("PHActsTrkFitter", logLevel);

  std::map<unsigned int, ActsTrack>::iterator trackIter;

  for (trackIter = m_actsProtoTracks->begin();
       trackIter != m_actsProtoTracks->end();
       ++trackIter)
  {
    ActsTrack track = trackIter->second;
    /// Can correlate with the SvtxTrackMap with the key
    const unsigned int trackKey = trackIter->first;

    std::vector<SourceLink> sourceLinks = track.getSourceLinks();
    ActsExamples::TrackParameters trackSeed = track.getTrackParams();
  
    /// Acts cares about the track covariance as it helps the KF
    /// know whether or not to trust the initial track seed or not.
    /// We reset it here to some loose values as it helps Acts improve
    /// the fitting. 
    /// If the covariance is too loose, it won't be able to propagate,
    /// but if it is too tight, it will just "believe" the track seed over
    /// the hit data
    Acts::BoundSymMatrix cov;
    cov << 1000 * Acts::UnitConstants::um, 0., 0., 0., 0., 0.,
           0., 1000 * Acts::UnitConstants::um, 0., 0., 0., 0.,
           0., 0., 0.05, 0., 0., 0.,
           0., 0., 0., 0.05, 0., 0.,
           0., 0., 0., 0., 0.00005 , 0.,
           0., 0., 0., 0., 0., 1.;

<<<<<<< HEAD
    FW::TrackParameters newTrackSeed(cov,
=======

    ActsExamples::TrackParameters newTrackSeed(cov,
>>>>>>> f5c66360
				     trackSeed.position(),
				     trackSeed.momentum(),
				     trackSeed.charge(),
				     trackSeed.time());

    /// Construct a perigee surface as the target surface
    /// This surface is what Acts fits with respect to, so we set it to
    /// the initial vertex estimation
    auto pSurface = Acts::Surface::makeShared<Acts::PerigeeSurface>(
		          track.getVertex());
   
    if(Verbosity() > 0)
      {
	std::cout << " Processing proto track with position:" 
		  << trackSeed.position() << std::endl 
		  << "momentum: " << trackSeed.momentum() << std::endl
		  << "charge : "<<trackSeed.charge() << std::endl
		  << "initial vertex : "<<track.getVertex()
		  << " corresponding to SvtxTrack key "<< trackKey
		  << std::endl;
	std::cout << "proto track covariance " << std::endl
		  << trackSeed.covariance().value() << std::endl;
     
      }

    /// Call KF now. Have a vector of sourceLinks corresponding to clusters
    /// associated to this track and the corresponding track seed which
    /// corresponds to the PHGenFitTrkProp track seeds
    Acts::KalmanFitterOptions<Acts::VoidOutlierFinder> kfOptions(
      m_tGeometry->geoContext,
      m_tGeometry->magFieldContext,
      m_tGeometry->calibContext,
      Acts::VoidOutlierFinder(),
      Acts::LoggerWrapper(*logger),
      &(*pSurface));

    auto startTime = high_resolution_clock::now();
    auto result = fitCfg.fit(sourceLinks, newTrackSeed, kfOptions);
    auto stopTime = high_resolution_clock::now();
    auto fitTime = duration_cast<microseconds>(stopTime - startTime);
 
    /// Check that the track fit result did not return an error
    if (result.ok())
    {  
      const FitResult& fitOutput = result.value();
   
      /// Make a trajectory state for storage, which conforms to Acts track fit
      /// analysis tool
      std::vector<size_t> trackTips;
      trackTips.push_back(fitOutput.trackTip);
      ActsExamples::IndexedParams indexedParams;
      if (fitOutput.fittedParameters)
      {
	indexedParams.emplace(fitOutput.trackTip, fitOutput.fittedParameters.value());
	const auto& params = fitOutput.fittedParameters.value();
        
	if(m_timeAnalysis)
	{
	  float px = params.momentum()(0);
	  float py = params.momentum()(1);
	  float pt = sqrt(px*px+py*py);
	  h_fitTime->Fill(pt,fitTime.count() / 1000.);
	}
        
	if (Verbosity() > 2)
        {
<<<<<<< HEAD
	  std::cout << "Fitted parameters for track" << std::endl;
          std::cout << " position : " << params.position().transpose()
=======
	  const auto& params = fitOutput.fittedParameters.value();
          std::cout << "Fitted parameters for track" << std::endl;
          std::cout << " position : " << params.position(m_tGeometry->geoContext).transpose()
>>>>>>> f5c66360
                    << std::endl;
	  std::cout << "charge: "<<params.charge()<<std::endl;
          std::cout << " momentum : " << params.momentum().transpose()
                    << std::endl;
	  std::cout << "For trackTip == " << fitOutput.trackTip << std::endl;
        }
      }

      Trajectory trajectory(fitOutput.fittedStates, trackTips, indexedParams);

      /// Get position, momentum from the Acts output. Update the values of
      /// the proto track
      
      auto startUpdateTime = high_resolution_clock::now();
      if(fitOutput.fittedParameters)
	updateSvtxTrack(trajectory, trackKey, track.getVertex());

      auto stopUpdateTime = high_resolution_clock::now();
      auto updateTime = duration_cast<microseconds>
	(stopUpdateTime - startUpdateTime);

      if(m_timeAnalysis)
	h_updateTime->Fill(updateTime.count() / 1000.);

      if(Verbosity() > 4)
	std::cout << "Fit time == " << fitTime.count() / 1000. << " ms" 
		  << std::endl
		  << "Update SvtxTrack time == " << updateTime.count() / 1000. 
		  << " ms " << std::endl; 

      /// Insert a new entry into the map
      m_actsFitResults->insert(
	   std::pair<const unsigned int, Trajectory>(trackKey, trajectory));
  
    }
    else
      {
	if(Verbosity() > 10)
	  std::cout<<"Track fit failed"<<std::endl;
	/// Insert an empty track fit output into the map since the fit failed
       	m_actsFitResults->insert(std::pair<const unsigned int, Trajectory>
				 (trackKey, ActsExamples::TrkrClusterMultiTrajectory()));

	/// Mark the SvtxTrack as bad, for better analysis
	/// can remove later
	SvtxTrackMap::Iter trackIter = m_trackMap->find(trackKey);
	SvtxTrack *track = trackIter->second;

	track->set_x(-9999);
	track->set_y(-9999);
	track->set_z(-9999);
	track->set_px(-9999);
	track->set_py(-9999);
	track->set_pz(-9999);

	m_nBadFits++;
      }
    

  }
  
  
  auto stopEventTime = high_resolution_clock::now();
  if(m_timeAnalysis)
    {    
      auto eventTime = duration_cast<microseconds>(stopEventTime - startEventTime);
  
      h_eventTime->Fill(eventTime.count()/1000.);
    }

  if(Verbosity() > 0)
    std::cout << "PHActsTrkFitter::process_event finished" 
	      << std::endl;

  return Fun4AllReturnCodes::EVENT_OK;
}

int PHActsTrkFitter::ResetEvent(PHCompositeNode *topNode)
{

  m_actsFitResults->clear();

  if(Verbosity() > 1)
    {
      std::cout << "Reset PHActsTrkFitter" << std::endl;

    }
  return Fun4AllReturnCodes::EVENT_OK;
}

int PHActsTrkFitter::End(PHCompositeNode *topNode)
{
  if(m_timeAnalysis)
    {
      m_timeFile->cd();
      h_fitTime->Write();
      h_eventTime->Write();
      h_rotTime->Write();
      h_stateTime->Write();
      h_updateTime->Write();
      m_timeFile->Write();
      m_timeFile->Close();
    } 

  std::cout<<"The Acts track fitter had " << m_nBadFits <<" fits return an error"<<std::endl;

  if (Verbosity() > 0)
  {
    std::cout << "Finished PHActsTrkFitter" << std::endl;
  }
  return Fun4AllReturnCodes::EVENT_OK;
}

void PHActsTrkFitter::updateSvtxTrack(Trajectory traj, 
				      const unsigned int trackKey,
				      Acts::Vector3D vertex)
{
  const auto &[trackTips, mj] = traj.trajectory();
  /// only one track tip in the track fit Trajectory
  auto &trackTip = trackTips.front();

  SvtxTrackMap::Iter trackIter = m_trackMap->find(trackKey);
  SvtxTrack *track = trackIter->second;
  
  if(Verbosity() > 2)
    {
      std::cout << "Identify (proto) track before updating with acts results " << std::endl;
      track->identify();
      std::cout << " cluster keys size " << track->size_cluster_keys() << std::endl;  
    }

  // The number of associated clusters may have changed - start over
  track->clear_states();
  track->clear_cluster_keys();

  // create a state at pathlength = 0.0
  // This state holds the track parameters, which will be updated below
  float pathlength = 0.0;
  SvtxTrackState_v1 out( pathlength);
  out.set_x(0.0);
  out.set_y(0.0);
  out.set_z(0.0);
  track->insert_state(&out);   

  auto trajState =
    Acts::MultiTrajectoryHelpers::trajectoryState(mj, trackTip);
 
  const auto& params = traj.trackParameters(trackTip);

  /// Acts default unit is mm. So convert to cm
  track->set_x(params.position(m_tGeometry->geoContext)(0)
	       / Acts::UnitConstants::cm);
  track->set_y(params.position(m_tGeometry->geoContext)(1)
	       / Acts::UnitConstants::cm);
  track->set_z(params.position(m_tGeometry->geoContext)(2)
	       / Acts::UnitConstants::cm);

  track->set_px(params.momentum()(0));
  track->set_py(params.momentum()(1));
  track->set_pz(params.momentum()(2));
  
  track->set_chisq(trajState.chi2Sum);
  track->set_ndf(trajState.NDF);

  ActsTransformations *rotater = new ActsTransformations();
  rotater->setVerbosity(Verbosity());
  
  auto startRotTime = high_resolution_clock::now();
  
  if(params.covariance())
    {
   
      Acts::BoundSymMatrix rotatedCov = 
	rotater->rotateActsCovToSvtxTrack(params,
					  m_tGeometry->geoContext);
      
      for(int i = 0; i < 6; i++)
	{
	  for(int j = 0; j < 6; j++)
	    {
	      track->set_error(i,j, rotatedCov(i,j));
	    }
	}
    }
 
  float dca3Dxy = -9999.;
  float dca3Dz = -9999.;
  float dca3DxyCov = -9999.;
  float dca3DzCov = -9999.;

  rotater->calculateDCA(params, vertex, m_tGeometry->geoContext, 
			dca3Dxy, dca3Dz, dca3DxyCov, dca3DzCov);
 
  auto stopRotTime = high_resolution_clock::now();
  auto rotTime = duration_cast<microseconds>(stopRotTime - startRotTime);

  if(m_timeAnalysis)
    h_rotTime->Fill(rotTime.count() / 1000.);


  // convert from mm to cm
  track->set_dca3d_xy(dca3Dxy / Acts::UnitConstants::cm);
  track->set_dca3d_z(dca3Dz / Acts::UnitConstants::cm);
  track->set_dca3d_xy_error(dca3DxyCov / Acts::UnitConstants::cm);
  track->set_dca3d_z_error(dca3DzCov / Acts::UnitConstants::cm);
  
  // Also need to update the state list and cluster ID list for all measurements associated with the acts track  
  // loop over acts track states, copy over to SvtxTrackStates, and add to SvtxTrack

  auto stateStartTime = high_resolution_clock::now();
  
  rotater->fillSvtxTrackStates(traj, trackTip, track,
			       m_tGeometry->geoContext,
			       m_hitIdClusKey);  

  auto stateStopTime = high_resolution_clock::now();
  auto stateTime = duration_cast<microseconds>(stateStopTime - stateStartTime);
  
  if(m_timeAnalysis)
    h_stateTime->Fill(stateTime.count() / 1000.);

  if(Verbosity() > 2)
    {  
      std::cout << " Identify fitted track after updating track states:" << std::endl;
      track->identify();
      std::cout << " cluster keys size " << track->size_cluster_keys() << std::endl;  
    }
 
 return;
  
}

    

int PHActsTrkFitter::createNodes(PHCompositeNode* topNode)
{

  PHNodeIterator iter(topNode);
  
  PHCompositeNode *dstNode = dynamic_cast<PHCompositeNode*>(iter.findFirst("PHCompositeNode", "DST"));

  if (!dstNode)
  {
    std::cerr << "DST node is missing, quitting" << std::endl;
    throw std::runtime_error("Failed to find DST node in PHActsTracks::createNodes");
  }
  
  PHCompositeNode *svtxNode = dynamic_cast<PHCompositeNode *>(iter.findFirst("PHCompositeNode", "SVTX"));

  if (!svtxNode)
  {
    svtxNode = new PHCompositeNode("SVTX");
    dstNode->addNode(svtxNode);
  }

  m_actsFitResults = findNode::getClass<std::map<const unsigned int, Trajectory>>(topNode, "ActsFitResults");
  
  if(!m_actsFitResults)
    {
      m_actsFitResults = new std::map<const unsigned int, Trajectory>;

      PHDataNode<std::map<const unsigned int, 
			  Trajectory>> *fitNode = 
		 new PHDataNode<std::map<const unsigned int, 
				    Trajectory>>
		 (m_actsFitResults, "ActsFitResults");

      svtxNode->addNode(fitNode);
      
    }

  return Fun4AllReturnCodes::EVENT_OK;
}

int PHActsTrkFitter::getNodes(PHCompositeNode* topNode)
{
  
  m_actsProtoTracks = findNode::getClass<std::map<unsigned int, ActsTrack>>(topNode, "ActsTrackMap");

  if (!m_actsProtoTracks)
  {
    std::cout << "Acts proto tracks not on node tree. Exiting."
              << std::endl;
    return Fun4AllReturnCodes::ABORTEVENT;
  }

  m_tGeometry = findNode::getClass<ActsTrackingGeometry>(topNode, "ActsTrackingGeometry");
  if(!m_tGeometry)
    {
      std::cout << "ActsTrackingGeometry not on node tree. Exiting."
		<< std::endl;
      
      return Fun4AllReturnCodes::ABORTEVENT;
    }

  m_trackMap = findNode::getClass<SvtxTrackMap>(topNode, "SvtxTrackMap");
  
  if(!m_trackMap)
    {
      std::cout << PHWHERE << "SvtxTrackMap not found on node tree. Exiting."
		<< std::endl;
      return Fun4AllReturnCodes::ABORTEVENT;
    }

  m_hitIdClusKey = findNode::getClass<std::map<TrkrDefs::cluskey, unsigned int>>(topNode, "HitIDClusIDActsMap");
  
  if (!m_hitIdClusKey)
    {
      std::cout << PHWHERE << "No HitID:ClusKey map on node tree. Bailing."
		<< std::endl;
      
      return Fun4AllReturnCodes::EVENT_OK;
    }


  return Fun4AllReturnCodes::EVENT_OK;
}
<|MERGE_RESOLUTION|>--- conflicted
+++ resolved
@@ -143,12 +143,7 @@
            0., 0., 0., 0., 0.00005 , 0.,
            0., 0., 0., 0., 0., 1.;
 
-<<<<<<< HEAD
-    FW::TrackParameters newTrackSeed(cov,
-=======
-
     ActsExamples::TrackParameters newTrackSeed(cov,
->>>>>>> f5c66360
 				     trackSeed.position(),
 				     trackSeed.momentum(),
 				     trackSeed.charge(),
@@ -215,14 +210,9 @@
         
 	if (Verbosity() > 2)
         {
-<<<<<<< HEAD
-	  std::cout << "Fitted parameters for track" << std::endl;
-          std::cout << " position : " << params.position().transpose()
-=======
-	  const auto& params = fitOutput.fittedParameters.value();
           std::cout << "Fitted parameters for track" << std::endl;
           std::cout << " position : " << params.position(m_tGeometry->geoContext).transpose()
->>>>>>> f5c66360
+
                     << std::endl;
 	  std::cout << "charge: "<<params.charge()<<std::endl;
           std::cout << " momentum : " << params.momentum().transpose()
