--- conflicted
+++ resolved
@@ -68,12 +68,9 @@
 
 
 #include "PHActsTrkFitter.h"
-<<<<<<< HEAD
-#include "ActsFittingAlgorithm.h"
 #include "MakeActsGeometry.h"
-=======
+
 #include <ACTFW/Fitting/TrkrClusterFittingAlgorithm.hpp>
->>>>>>> 1ea64c1b
 #include <trackbase/TrkrCluster.h>                  // for TrkrCluster
 #include <trackbase/TrkrClusterContainer.h>
 #include <trackbase/TrkrDefs.h>
@@ -139,12 +136,7 @@
 
 using namespace std;
 
-<<<<<<< HEAD
-TrkrFittingAlgorithm::Config fitCfg;
-=======
 FW::TrkrClusterFittingAlgorithm::Config fitCfg;
->>>>>>> 1ea64c1b
-
 
 /*
  * Constructor
@@ -332,11 +324,7 @@
   FW::AlgorithmContext context(ialg, ievt, eventStore);
 
   // Make a fit configuration
-<<<<<<< HEAD
-  //fitCfg.fit = TrkrFittingAlgorithm::makeTrkrFitterFunction(tGeometry, 
-=======
   fitCfg.fit = FW::TrkrClusterFittingAlgorithm::makeFitterFunction(tGeometry, 
->>>>>>> 1ea64c1b
 						    magneticField,
    						    logLevel);
 
