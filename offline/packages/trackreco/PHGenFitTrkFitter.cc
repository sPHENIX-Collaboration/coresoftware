--- conflicted
+++ resolved
@@ -217,7 +217,7 @@
 int PHGenFitTrkFitter::process_event(PHCompositeNode* topNode)
 {
   _event++;
-  
+
   if (Verbosity() > 1)
     std::cout << PHWHERE << "Events processed: " << _event << std::endl;
   //	if (_event % 1000 == 0)
@@ -230,12 +230,12 @@
   //! stands for Refit_GenFit_Tracks
   vector<genfit::Track*> rf_gf_tracks;
   vector<std::shared_ptr<PHGenFit::Track> > rf_phgf_tracks;
-  
+
   map<unsigned int, unsigned int> svtxtrack_genfittrack_map;
-  
+
   if (_trackmap_refit)
     _trackmap_refit->empty();
-  
+
   // _trackmap is SvtxTrackMap from the node tree
   for (SvtxTrackMap::Iter iter = _trackmap->begin(); iter != _trackmap->end();
        ++iter)
@@ -262,10 +262,10 @@
 	  if(Verbosity() > 10) cout << "Done refitting input track" << svtx_track->get_id() << " or rf_phgf_track " <<   rf_phgf_tracks.size() << endl;
 	}
       else{
-	if(Verbosity() >= 1) 
+	if(Verbosity() >= 1)
 	  cout << "failed refitting input track# " << iter->first << endl;
       }
-      
+
     }
 
   /*
@@ -955,13 +955,13 @@
     if(Verbosity() > 10) cout << "    Layer " << layer_out << " cluster " << cluster_key << " radius " << r << endl;
   }
 
-  /* 
-  need to store micromegas separately before adding them to the track. 
+  /*
+  need to store micromegas separately before adding them to the track.
   this is because they only measure one coordinate. One needs to add the other coordinate for each cluster
   in order to facilitate the fit, event if the uncertainty on that quantity remains large
   */
   std::map<TrkrDefs::cluskey, TrkrCluster*> clusters_mm;
-  
+
   for (auto iter = m_r_cluster_id.begin();
        iter != m_r_cluster_id.end();
        ++iter)
@@ -1037,34 +1037,9 @@
   continue;
       }
 
-<<<<<<< HEAD
-    PHGenFit::Measurement* meas = nullptr;
-    if(false && trkrid == TrkrDefs::micromegasId)
-    {
-      std::cout << "PHGenFitTrkFitter::ReFitTrack - adding Micromegas Hit" << std::endl;
-
-      // for micromegas detectors use 1D measurements
-      // do decide on the direction of the measurement, one needs the segmentation type from the cluster key
-      const auto segmentation = MicromegasDefs::getSegmentationType( cluster_key );
-      const double error = (segmentation == MicromegasDefs::SegmentationType::SEGMENTATION_Z) ? cluster->getZError():cluster->getRPhiError();
-      auto meas_1d =  new PHGenFit::Planar1DMeasurement( pos, n, error );
-      if( segmentation == MicromegasDefs::SegmentationType::SEGMENTATION_Z ) meas_1d->setStripV();
-        
-      // assign
-      meas = meas_1d;
-
-      
-    } else {
-      
-      // for all other detectors use 2D measurements
-      meas = new PHGenFit::PlanarMeasurement(pos, n, cluster->getRPhiError(), cluster->getZError());
-    
-    }
-=======
     auto meas = new PHGenFit::PlanarMeasurement(pos, n,
                   cluster->getRPhiError(), cluster->getZError());
->>>>>>> 14aabc10
-    
+
     if(Verbosity() > 10)
     {
       cout << "Add meas layer " << layer << " cluskey " << cluster_key
@@ -1084,7 +1059,7 @@
     bool has_z = false;
     float phi = 0;
     float z = 0;
-    
+
     // first loop to store precise z and rphi coordinates
     for( const auto& pair:clusters_mm )
     {
@@ -1092,62 +1067,62 @@
       const auto segmentationType(MicromegasDefs::getSegmentationType(pair.first));
       switch( segmentationType )
       {
-        case MicromegasDefs::SegmentationType::SEGMENTATION_PHI: 
+        case MicromegasDefs::SegmentationType::SEGMENTATION_PHI:
         if( !has_phi )
-        { 
-          has_phi = true; 
+        {
+          has_phi = true;
           phi = std::atan2( cluster->getY(), cluster->getX() );
         }
         break;
-        case MicromegasDefs::SegmentationType::SEGMENTATION_Z: 
+        case MicromegasDefs::SegmentationType::SEGMENTATION_Z:
         if( !has_z )
-        { 
-          has_z = true; 
+        {
+          has_z = true;
           z = cluster->getZ();
         }
         break;
       }
-      
+
       if( has_phi && has_z ) break;
     }
-        
+
     // second loop to update the coordinate that is not measured and add measurement to track
     for( const auto& pair:clusters_mm )
     {
-      
+
       // keep cluster
       const auto& cluster = pair.second;
-      
+
       // update the coordinate that is not measured
       const auto segmentationType(MicromegasDefs::getSegmentationType(pair.first));
       switch( segmentationType )
       {
-        case MicromegasDefs::SegmentationType::SEGMENTATION_PHI: 
+        case MicromegasDefs::SegmentationType::SEGMENTATION_PHI:
         if( has_z ) cluster->setZ(z);
         break;
-        case MicromegasDefs::SegmentationType::SEGMENTATION_Z: 
+        case MicromegasDefs::SegmentationType::SEGMENTATION_Z:
         if( has_phi )
-        { 
+        {
           const auto radius = std::sqrt( square(cluster->getX()) + square(cluster->getY()) );
           cluster->setX(radius*std::cos(phi));
           cluster->setY(radius*std::sin(phi));
         }
         break;
       }
-        
+
       // create measurement
       TVector3 pos(cluster->getPosition(0), cluster->getPosition(1), cluster->getPosition(2));
       seed_mom.SetPhi(pos.Phi());
       seed_mom.SetTheta(pos.Theta());
-      
+
       TVector3 n(cluster->getPosition(0), cluster->getPosition(1), 0);
       auto meas = new PHGenFit::PlanarMeasurement(pos, n, cluster->getRPhiError(), cluster->getZError());
       measurements.push_back(meas);
-      
-    }
-  
-  }
-  
+
+    }
+
+  }
+
   /*!
    * mu+:	-13
    * mu-:	13
