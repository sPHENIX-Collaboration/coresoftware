/*!
 *  \file		PHGenFitTrkFitter.C
 *  \brief		Refit SvtxTracks with PHGenFit.
 *  \details	Refit SvtxTracks with PHGenFit.
 *  \author		Haiwang Yu <yuhw@nmsu.edu>
 */

#include "PHGenFitTrkFitter.h"

#include <fun4all/Fun4AllReturnCodes.h>
#include <fun4all/PHTFileServer.h>
#include <fun4all/SubsysReco.h>  // for SubsysReco

#include <g4detectors/PHG4CylinderGeom.h>  // for PHG4CylinderGeom
#include <g4detectors/PHG4CylinderGeomContainer.h>

#include <intt/CylinderGeomIntt.h>

#include <micromegas/CylinderGeomMicromegas.h>
#include <micromegas/MicromegasDefs.h>

#include <mvtx/CylinderGeom_Mvtx.h>

#include <phfield/PHFieldUtility.h>

#include <phgenfit/Fitter.h>
#include <phgenfit/Measurement.h>  // for Measurement
#include <phgenfit/PlanarMeasurement.h>
#include <phgenfit/Planar1DMeasurement.h>
#include <phgenfit/SpacepointMeasurement.h>
#include <phgenfit/Track.h>

#include <phgeom/PHGeomUtility.h>

#include <phool/PHCompositeNode.h>
#include <phool/PHIODataNode.h>
#include <phool/PHNode.h>  // for PHNode
#include <phool/PHNodeIterator.h>
#include <phool/PHObject.h>  // for PHObject
#include <phool/getClass.h>
#include <phool/phool.h>

#include <tpc/TpcDistortionCorrectionContainer.h>

#include <trackbase/ActsGeometry.h>
#include <trackbase/InttDefs.h>
#include <trackbase/MvtxDefs.h>
#include <trackbase/TpcDefs.h>
#include <trackbase/TrkrCluster.h>  // for TrkrCluster
#include <trackbase/TrkrClusterContainer.h>
#include <trackbase/TrkrDefs.h>

#include <trackbase_historic/SvtxTrack.h>
#include <trackbase_historic/SvtxTrackMap.h>
#include <trackbase_historic/SvtxTrackMap_v2.h>
#include <trackbase_historic/SvtxTrackState.h>  // for SvtxTrackState
#include <trackbase_historic/SvtxTrackState_v1.h>
#include <trackbase_historic/SvtxTrack_v4.h>
#include <trackbase_historic/TrackSeed.h>
#include <trackbase_historic/TrackSeedContainer.h>

#include <GenFit/AbsMeasurement.h>  // for AbsMeasurement
#include <GenFit/Exception.h>       // for Exception
#include <GenFit/KalmanFitterInfo.h>
#include <GenFit/MeasuredStateOnPlane.h>
#include <GenFit/RKTrackRep.h>
#include <GenFit/Track.h>
#include <GenFit/TrackPoint.h>  // for TrackPoint

#include <TMatrixDSymfwd.h>  // for TMatrixDSym
#include <TMatrixFfwd.h>     // for TMatrixF
#include <TMatrixT.h>        // for TMatrixT, operator*
#include <TMatrixTSym.h>     // for TMatrixTSym
#include <TMatrixTUtils.h>   // for TMatrixTRow
#include <TRotation.h>
#include <TTree.h>
#include <TVector3.h>
#include <TVectorDfwd.h>  // for TVectorD
#include <TVectorT.h>     // for TVectorT

#include <cmath>  // for sqrt, NAN
#include <iostream>
#include <map>
#include <memory>
#include <utility>
#include <vector>

class PHField;
class TGeoManager;
namespace genfit
{
  class AbsTrackRep;
}

#define LogDebug(exp) std::cout << "DEBUG: " << __FILE__ << ": " << __LINE__ << ": " << (exp) << std::endl
#define LogError(exp) std::cout << "ERROR: " << __FILE__ << ": " << __LINE__ << ": " << (exp) << std::endl
#define LogWarning(exp) std::cout << "WARNING: " << __FILE__ << ": " << __LINE__ << ": " << (exp) << std::endl

using namespace std;

//______________________________________________________
namespace
{

  // square
  template <class T>
  inline static constexpr T square(const T& x)
  {
    return x * x;
  }

  // convert gf state to SvtxTrackState_v1
  SvtxTrackState_v1 create_track_state(float pathlength, const genfit::MeasuredStateOnPlane* gf_state)
  {
    SvtxTrackState_v1 out(pathlength);
    out.set_x(gf_state->getPos().x());
    out.set_y(gf_state->getPos().y());
    out.set_z(gf_state->getPos().z());

    out.set_px(gf_state->getMom().x());
    out.set_py(gf_state->getMom().y());
    out.set_pz(gf_state->getMom().z());

    for (int i = 0; i < 6; i++)
    {
      for (int j = i; j < 6; j++)
      {
        out.set_error(i, j, gf_state->get6DCov()[i][j]);
      }
    }

    return out;
  }

  // get cluster keys from a given track
  std::vector<TrkrDefs::cluskey> get_cluster_keys(const SvtxTrack* track)
  {
    std::vector<TrkrDefs::cluskey> out;
    for (const auto& seed : {track->get_silicon_seed(), track->get_tpc_seed()})
    {
      if (seed)
      {
        std::copy(seed->begin_cluster_keys(), seed->end_cluster_keys(), std::back_inserter(out));
      }
    }
    return out;
  }

  [[maybe_unused]] std::ostream& operator<<(std::ostream& out, const Acts::Vector3& vector)
  {
    out << "(" << vector.x() << ", " << vector.y() << ", " << vector.z() << ")";
    return out;
  }

}  // namespace

/*
 * Constructor
 */
PHGenFitTrkFitter::PHGenFitTrkFitter(const string& name)
  : SubsysReco(name)
{
}

/*
 * Init
 */
int PHGenFitTrkFitter::Init(PHCompositeNode* /*topNode*/)
{
  return Fun4AllReturnCodes::EVENT_OK;
}

/*
 * Init run
 */
int PHGenFitTrkFitter::InitRun(PHCompositeNode* topNode)
{
  
  std::cout << "PHGenFitTrkFitter::InitRun - _track_fitting_alg_name: " << _track_fitting_alg_name << std::endl;
  
  CreateNodes(topNode);

  auto tgeo_manager = PHGeomUtility::GetTGeoManager(topNode);
  auto field = PHFieldUtility::GetFieldMapNode(nullptr, topNode);

  _fitter.reset(PHGenFit::Fitter::getInstance(tgeo_manager, field, _track_fitting_alg_name, "RKTrackRep", false));
  _fitter->set_verbosity(Verbosity());

<<<<<<< HEAD
  _vertex_finder.reset( new genfit::GFRaveVertexFactory(Verbosity()) );
  if (!_vertex_finder)
  {
    cerr << PHWHERE << endl;
    return Fun4AllReturnCodes::ABORTRUN;
  }
  _vertex_finder->setMethod(_vertexing_method.data());

  if (_do_eval)
  {
    if (Verbosity() > 1)
      cout << PHWHERE << " Openning file: " << _eval_outname << endl;
    PHTFileServer::get().open(_eval_outname, "RECREATE");
    init_eval_tree();
  }

=======
>>>>>>> 2b7337bf
  std::cout << "PHGenFitTrkFitter::InitRun - m_fit_silicon_mms: " << m_fit_silicon_mms << std::endl;
  std::cout << "PHGenFitTrkFitter::InitRun - m_use_micromegas: " << m_use_micromegas << std::endl;

  // print disabled layers
  // if( Verbosity() )
  {
    for (const auto& layer : _disabled_layers)
    {
      std::cout << PHWHERE << " Layer " << layer << " is disabled." << std::endl;
    }
  }

  return Fun4AllReturnCodes::EVENT_OK;
}

/*
 * process_event():
 *  Call user instructions for every event.
 *  This function contains the analysis structure.
 *
 */
int PHGenFitTrkFitter::process_event(PHCompositeNode* topNode)
{
  ++_event;

  if (Verbosity() > 1)
  {
    std::cout << PHWHERE << "Events processed: " << _event << std::endl;
  }

  // clear global position map
  GetNodes(topNode);

  // clear default track map, fill with seeds
  m_trackMap->Reset();

  unsigned int trackid = 0;
  for (const auto& track : *m_seedMap)
  {
    if (!track) continue;

    // get silicon seed and check
    const auto siid = track->get_silicon_seed_index();
    if (siid == std::numeric_limits<unsigned int>::max()) continue;
    const auto siseed = m_siliconSeeds->get(siid);
    if (!siseed) continue;

    // get crossing number and check
    const auto crossing = siseed->get_crossing();
    if (crossing == SHRT_MAX) continue;

    // get tpc seed and check
    const auto tpcid = track->get_tpc_seed_index();
    const auto tpcseed = m_tpcSeeds->get(tpcid);
    if (!tpcseed) continue;

    // build track
    auto svtxtrack = std::make_unique<SvtxTrack_v4>();
    svtxtrack->set_id(trackid++);
    svtxtrack->set_silicon_seed(siseed);
    svtxtrack->set_tpc_seed(tpcseed);
    svtxtrack->set_crossing(crossing);

    // track position comes from silicon seed
    svtxtrack->set_x(siseed->get_x());
    svtxtrack->set_y(siseed->get_y());
    svtxtrack->set_z(siseed->get_z());

    // track momentum comes from tpc seed
    svtxtrack->set_charge(tpcseed->get_qOverR() > 0 ? 1 : -1);
    svtxtrack->set_px(tpcseed->get_px(m_clustermap, m_tgeometry));
    svtxtrack->set_py(tpcseed->get_py(m_clustermap, m_tgeometry));
    svtxtrack->set_pz(tpcseed->get_pz());

    // insert in map
    m_trackMap->insert(svtxtrack.get());
  }

  // stands for Refit_GenFit_Tracks
  vector<genfit::Track*> rf_gf_tracks;
  vector<std::shared_ptr<PHGenFit::Track> > rf_phgf_tracks;

  map<unsigned int, unsigned int> svtxtrack_genfittrack_map;

  for (const auto& [key, svtx_track] : *m_trackMap)
  {
    if (!svtx_track) continue;

    if (Verbosity() > 10)
    {
      cout << "   process SVTXTrack " << key << endl;
      svtx_track->identify();
    }

    if (!(svtx_track->get_pt() > _fit_min_pT)) continue;

    // This is the final track (re)fit. It does not include the collision vertex. If fit_primary_track is set, a refit including the vertex is done below.
    // rf_phgf_track stands for Refit_PHGenFit_Track
    const auto rf_phgf_track = ReFitTrack(topNode, svtx_track);
    if (rf_phgf_track)
    {
      svtxtrack_genfittrack_map[svtx_track->get_id()] = rf_phgf_tracks.size();
      rf_phgf_tracks.push_back(rf_phgf_track);
      if (rf_phgf_track->get_ndf() > _vertex_min_ndf)
      {
        rf_gf_tracks.push_back(rf_phgf_track->getGenFitTrack());
      }

      if (Verbosity() > 10) cout << "Done refitting input track" << svtx_track->get_id() << " or rf_phgf_track " << rf_phgf_tracks.size() << endl;
    }
    else if (Verbosity() >= 1)
    {
      cout << "failed refitting input track# " << key << endl;
    }
  }

  // Finds the refitted rf_phgf_track corresponding to each SvtxTrackMap entry
  // Converts it to an SvtxTrack in MakeSvtxTrack
  // MakeSvtxTrack takes a vertex that it gets from the map made in FillSvtxVertex
  // If the refit was succesful, the track on the node tree is replaced with the new one
  // If not, the track is erased from the node tree
  for (SvtxTrackMap::Iter iter = m_trackMap->begin(); iter != m_trackMap->end();)
  {
    std::shared_ptr<PHGenFit::Track> rf_phgf_track;

    // find the genfit track that corresponds to this one on the node tree
    unsigned int itrack = 0;
    if (svtxtrack_genfittrack_map.find(iter->second->get_id()) != svtxtrack_genfittrack_map.end())
    {
      itrack = svtxtrack_genfittrack_map[iter->second->get_id()];
      rf_phgf_track = rf_phgf_tracks[itrack];
    }

    if (rf_phgf_track)
    {
      const auto rf_track = MakeSvtxTrack(iter->second, rf_phgf_track);
      if (rf_track)
      {
        // replace track in map
        iter->second->CopyFrom(rf_track.get());
      }
      else
      {
        // converting track failed. erase track from map
        auto key = iter->first;
        ++iter;
        m_trackMap->erase(key);
        continue;
      }
    }
    else
    {
      // genfit track is invalid. erase track from map
      auto key = iter->first;
      ++iter;
      m_trackMap->erase(key);
      continue;
    }

    ++iter;
  }

  // clear genfit tracks
  rf_phgf_tracks.clear();

  return Fun4AllReturnCodes::EVENT_OK;
}

/*
 * End
 */
int PHGenFitTrkFitter::End(PHCompositeNode* /*topNode*/)
{
  return Fun4AllReturnCodes::EVENT_OK;
}

int PHGenFitTrkFitter::CreateNodes(PHCompositeNode* topNode)
{
  // create nodes...
  PHNodeIterator iter(topNode);

  auto dstNode = static_cast<PHCompositeNode*>(iter.findFirst("PHCompositeNode", "DST"));
  if (!dstNode)
  {
    cerr << PHWHERE << "DST Node missing, doing nothing." << endl;
    return Fun4AllReturnCodes::ABORTEVENT;
  }
  PHNodeIterator iter_dst(dstNode);

  // Create the SVTX node
  auto svtx_node = dynamic_cast<PHCompositeNode*>(iter_dst.findFirst("PHCompositeNode", "SVTX"));
  if (!svtx_node)
  {
    svtx_node = new PHCompositeNode("SVTX");
    dstNode->addNode(svtx_node);
    if (Verbosity())
    {
      cout << "SVTX node added" << endl;
    }
  }

  // default track map
  m_trackMap = findNode::getClass<SvtxTrackMap>(topNode, "SvtxTrackMap");
  if (!m_trackMap)
  {
    m_trackMap = new SvtxTrackMap_v2;
    auto node = new PHIODataNode<PHObject>(m_trackMap, "SvtxTrackMap", "PHObject");
    svtx_node->addNode(node);
  }

  return Fun4AllReturnCodes::EVENT_OK;
}

//______________________________________________________
void PHGenFitTrkFitter::disable_layer(int layer, bool disabled)
{
  if (disabled)
    _disabled_layers.insert(layer);
  else
    _disabled_layers.erase(layer);
}

//______________________________________________________
void PHGenFitTrkFitter::set_disabled_layers(const std::set<int>& layers)
{
  _disabled_layers = layers;
}

//______________________________________________________
void PHGenFitTrkFitter::clear_disabled_layers()
{
  _disabled_layers.clear();
}

//______________________________________________________
const std::set<int>& PHGenFitTrkFitter::get_disabled_layers() const
{
  return _disabled_layers;
}

//______________________________________________________
void PHGenFitTrkFitter::set_fit_silicon_mms(bool value)
{
  // store flags
  m_fit_silicon_mms = value;

  // disable/enable layers accordingly
  for (int layer = 7; layer < 23; ++layer)
  {
    disable_layer(layer, value);
  }
  for (int layer = 23; layer < 39; ++layer)
  {
    disable_layer(layer, value);
  }
  for (int layer = 39; layer < 55; ++layer)
  {
    disable_layer(layer, value);
  }
}

/*
 * GetNodes():
 *  Get all the all the required nodes off the node tree
 */
int PHGenFitTrkFitter::GetNodes(PHCompositeNode* topNode)
{
  // acts geometry
  m_tgeometry = findNode::getClass<ActsGeometry>(topNode, "ActsGeometry");
  if (!m_tgeometry)
  {
    std::cout << "PHGenFitTrkFitter::GetNodes - No acts tracking geometry, can't proceed" << std::endl;
    return Fun4AllReturnCodes::ABORTEVENT;
  }

  // DST objects
  // clusters
  m_clustermap = findNode::getClass<TrkrClusterContainer>(topNode, "CORRECTED_TRKR_CLUSTER");
  if (m_clustermap)
  {
    if (_event < 2)
    {
      std::cout << "PHGenFitTrkFitter::GetNodes - Using CORRECTED_TRKR_CLUSTER node " << std::endl;
    }
  }
  else
  {
    if (_event < 2)
    {
      std::cout << "PHGenFitTrkFitter::GetNodes - CORRECTED_TRKR_CLUSTER node not found, using TRKR_CLUSTER" << std::endl;
    }
    m_clustermap = findNode::getClass<TrkrClusterContainer>(topNode, "TRKR_CLUSTER");
  }

  if (!m_clustermap)
  {
    cout << PHWHERE << "PHGenFitTrkFitter::GetNodes - TRKR_CLUSTER node not found on node tree" << endl;
    return Fun4AllReturnCodes::ABORTEVENT;
  }

  // seeds
  m_seedMap = findNode::getClass<TrackSeedContainer>(topNode, "SvtxTrackSeedContainer");
  if (!m_seedMap)
  {
    std::cout << "PHGenFitTrkFitter::GetNodes - No Svtx seed map on node tree. Exiting." << std::endl;
    return Fun4AllReturnCodes::ABORTEVENT;
  }

  m_tpcSeeds = findNode::getClass<TrackSeedContainer>(topNode, "TpcTrackSeedContainer");
  if (!m_tpcSeeds)
  {
    std::cout << "PHGenFitTrkFitter::GetNodes - TpcTrackSeedContainer not on node tree. Bailing"
              << std::endl;
    return Fun4AllReturnCodes::ABORTEVENT;
  }

  m_siliconSeeds = findNode::getClass<TrackSeedContainer>(topNode, "SiliconTrackSeedContainer");
  if (!m_siliconSeeds)
  {
    std::cout << "PHGenFitTrkFitter::GetNodes - SiliconTrackSeedContainer not on node tree. Bailing"
              << std::endl;
    return Fun4AllReturnCodes::ABORTEVENT;
  }

  // Svtx Tracks
  m_trackMap = findNode::getClass<SvtxTrackMap>(topNode, "SvtxTrackMap");
  if (!m_trackMap && _event < 2)
  {
    cout << "PHGenFitTrkFitter::GetNodes - SvtxTrackMap node not found on node tree" << endl;
    return Fun4AllReturnCodes::ABORTEVENT;
  }

  // tpc distortion corrections
  m_dcc_static = findNode::getClass<TpcDistortionCorrectionContainer>(topNode, "TpcDistortionCorrectionContainerStatic");
  m_dcc_average = findNode::getClass<TpcDistortionCorrectionContainer>(topNode, "TpcDistortionCorrectionContainerAverage");
  m_dcc_fluctuation = findNode::getClass<TpcDistortionCorrectionContainer>(topNode, "TpcDistortionCorrectionContainerFluctuation");

  return Fun4AllReturnCodes::EVENT_OK;
}

//_________________________________________________________________________________
Acts::Vector3 PHGenFitTrkFitter::getGlobalPosition(TrkrDefs::cluskey key, TrkrCluster* cluster, short int crossing)
{
  // get global position from Acts transform
  auto globalPosition = m_tgeometry->getGlobalPosition(key, cluster);

  // for the TPC calculate the proper z based on crossing and side
  const auto trkrid = TrkrDefs::getTrkrId(key);
  if (trkrid == TrkrDefs::tpcId)
  {
    const auto side = TpcDefs::getSide(key);
    globalPosition.z() = m_clusterCrossingCorrection.correctZ(globalPosition.z(), side, crossing);

    // apply distortion corrections
    if (m_dcc_static)
    {
      globalPosition = m_distortionCorrection.get_corrected_position(globalPosition, m_dcc_static);
    }

    if (m_dcc_average)
    {
      globalPosition = m_distortionCorrection.get_corrected_position(globalPosition, m_dcc_average);
    }

    if (m_dcc_fluctuation)
    {
      globalPosition = m_distortionCorrection.get_corrected_position(globalPosition, m_dcc_fluctuation);
    }
  }

  return globalPosition;
}

/*
 * fit track with SvtxTrack as input seed.
 * \param intrack Input SvtxTrack
 */
// PHGenFit::Track* PHGenFitTrkFitter::ReFitTrack(PHCompositeNode *topNode, const SvtxTrack* intrack,
std::shared_ptr<PHGenFit::Track> PHGenFitTrkFitter::ReFitTrack(PHCompositeNode* topNode, const SvtxTrack* intrack)
{
  // std::shared_ptr<PHGenFit::Track> empty_track(nullptr);
  if (!intrack)
  {
    cerr << PHWHERE << " Input SvtxTrack is nullptr!" << endl;
    return nullptr;
  }

  auto geom_container_intt = findNode::getClass<PHG4CylinderGeomContainer>(topNode, "CYLINDERGEOM_INTT");
  assert(geom_container_intt);

  auto geom_container_mvtx = findNode::getClass<PHG4CylinderGeomContainer>(topNode, "CYLINDERGEOM_MVTX");
  assert(geom_container_mvtx);

  /* no need to check for the container validity here. The check is done if micromegas clusters are actually found in the track */
  auto geom_container_micromegas = findNode::getClass<PHG4CylinderGeomContainer>(topNode, "CYLINDERGEOM_MICROMEGAS_FULL");

  // get crossing from track
  const auto crossing = intrack->get_crossing();
  assert(crossing != SHRT_MAX);

  // prepare seed
  TVector3 seed_mom(100, 0, 0);
  TVector3 seed_pos(0, 0, 0);
  TMatrixDSym seed_cov(6);
  for (int i = 0; i < 6; i++)
  {
    for (int j = 0; j < 6; j++)
    {
      seed_cov[i][j] = 100.;
    }
  }

  // Create measurements
  std::vector<PHGenFit::Measurement*> measurements;

  // sort clusters with radius before fitting
  if (Verbosity() > 10)
  {
    intrack->identify();
  }
  std::map<float, TrkrDefs::cluskey> m_r_cluster_id;

  unsigned int n_silicon_clusters = 0;
  unsigned int n_micromegas_clusters = 0;

  for (const auto& cluster_key : get_cluster_keys(intrack))
  {
    // count clusters
    switch (TrkrDefs::getTrkrId(cluster_key))
    {
    case TrkrDefs::mvtxId:
    case TrkrDefs::inttId:
      ++n_silicon_clusters;
      break;

    case TrkrDefs::micromegasId:
      ++n_micromegas_clusters;
      break;

    default:
      break;
    }

    const auto cluster = m_clustermap->findCluster(cluster_key);
    const auto globalPosition = getGlobalPosition(cluster_key, cluster, crossing);

    const float r = sqrt(square(globalPosition.x()) + square(globalPosition.y()));
    m_r_cluster_id.emplace(r, cluster_key);
    if (Verbosity() > 10)
    {
      const int layer_out = TrkrDefs::getLayer(cluster_key);
      cout << "    Layer " << layer_out << " cluster " << cluster_key << " radius " << r << endl;
    }
  }

  // discard track if not enough clusters when fitting with silicon + mm only
  if (m_fit_silicon_mms)
  {
    if (n_silicon_clusters == 0)
    {
      return nullptr;
    }
    if (m_use_micromegas && n_micromegas_clusters == 0)
    {
      return nullptr;
    }
  }

  for (const auto& [r, cluster_key] : m_r_cluster_id)
  {
    const int layer = TrkrDefs::getLayer(cluster_key);

    // skip disabled layers
    if (_disabled_layers.find(layer) != _disabled_layers.end())
    {
      continue;
    }

    auto cluster = m_clustermap->findCluster(cluster_key);
    if (!cluster)
    {
      LogError("No cluster Found!");
      continue;
    }

    const auto globalPosition_acts = getGlobalPosition(cluster_key, cluster, crossing);

    const TVector3 pos(globalPosition_acts.x(), globalPosition_acts.y(), globalPosition_acts.z());
    seed_mom.SetPhi(pos.Phi());
    seed_mom.SetTheta(pos.Theta());

    // by default assume normal to local surface is along cluster azimuthal position
    TVector3 n(globalPosition_acts.x(), globalPosition_acts.y(), 0);

    // replace normal by proper vector for specified subsystems
    switch (TrkrDefs::getTrkrId(cluster_key))
    {
    case TrkrDefs::mvtxId:
    {
      double ladder_location[3] = {0.0, 0.0, 0.0};
      auto geom = static_cast<CylinderGeom_Mvtx*>(geom_container_mvtx->GetLayerGeom(layer));
      auto hitsetkey = TrkrDefs::getHitSetKeyFromClusKey(cluster_key);
      auto surf = m_tgeometry->maps().getSiliconSurface(hitsetkey);
      // returns the center of the sensor in world coordinates - used to get the ladder phi location
      geom->find_sensor_center(surf, m_tgeometry, ladder_location);

      // cout << " MVTX stave phi tilt = " <<  geom->get_stave_phi_tilt()
      //    << " seg.X " << ladder_location[0] << " seg.Y " << ladder_location[1] << " seg.Z " << ladder_location[2] << endl;
      n.SetXYZ(ladder_location[0], ladder_location[1], 0);
      n.RotateZ(geom->get_stave_phi_tilt());
      break;
    }

    case TrkrDefs::inttId:
    {
      auto geom = static_cast<CylinderGeomIntt*>(geom_container_intt->GetLayerGeom(layer));
      double hit_location[3] = {0.0, 0.0, 0.0};
      auto hitsetkey = TrkrDefs::getHitSetKeyFromClusKey(cluster_key);
      auto surf = m_tgeometry->maps().getSiliconSurface(hitsetkey);
      geom->find_segment_center(surf, m_tgeometry, hit_location);

      // cout << " Intt strip phi tilt = " <<  geom->get_strip_phi_tilt()
      //    << " seg.X " << hit_location[0] << " seg.Y " << hit_location[1] << " seg.Z " << hit_location[2] << endl;
      n.SetXYZ(hit_location[0], hit_location[1], 0);
      n.RotateZ(geom->get_strip_phi_tilt());
      break;
    }

    case TrkrDefs::micromegasId:
    {
      // get geometry
      /* a situation where micromegas clusters are found, but not the geometry, should not happen */
      assert(geom_container_micromegas);
      auto geom = static_cast<CylinderGeomMicromegas*>(geom_container_micromegas->GetLayerGeom(layer));
      const auto tileid = MicromegasDefs::getTileId(cluster_key);

      // in local coordinate, n is along z axis
      // convert to global coordinates
      n = geom->get_world_from_local_vect(tileid, m_tgeometry, TVector3(0, 0, 1));
    }

    default:
      break;
    }

    // get cluster errors
    const double cluster_rphi_error = cluster->getRPhiError();
    const double cluster_z_error = cluster->getZError();

    // create measurement
    const auto meas = new PHGenFit::PlanarMeasurement(pos, n, cluster_rphi_error, cluster_z_error);

    if (Verbosity() > 10)
    {
      cout << "Add meas layer " << layer << " cluskey " << cluster_key
           << " pos.X " << pos.X() << " pos.Y " << pos.Y() << " pos.Z " << pos.Z()
           << " r: " << std::sqrt(square(pos.x()) + square(pos.y()))
           << " n.X " << n.X() << " n.Y " << n.Y()
           << " RPhiErr " << cluster->getRPhiError()
           << " ZErr " << cluster->getZError()
           << endl;
    }
    measurements.push_back(meas);
  }

  /*!
   * mu+:	-13
   * mu-:	13
   * pi+:	211
   * pi-:	-211
   * e-:	11
   * e+:	-11
   */
  // TODO Add multiple TrackRep choices.
  // int pid = 211;
  auto rep = new genfit::RKTrackRep(_primary_pid_guess);
  std::shared_ptr<PHGenFit::Track> track(new PHGenFit::Track(rep, seed_pos, seed_mom, seed_cov));

  // TODO unsorted measurements, should use sorted ones?
  track->addMeasurements(measurements);

  /*!
   *  Fit the track
   *  ret code 0 means 0 error or good status
   */

  if (_fitter->processTrack(track.get(), false) != 0)
  {
    // if (Verbosity() >= 1)
    {
      LogWarning("Track fitting failed");
    }
    // delete track;
    return nullptr;
  }

  if (Verbosity() > 10)
    cout << " track->getChisq() " << track->get_chi2() << " get_ndf " << track->get_ndf()
         << " mom.X " << track->get_mom().X()
         << " mom.Y " << track->get_mom().Y()
         << " mom.Z " << track->get_mom().Z()
         << endl;

  return track;
}

/*
 * Make SvtxTrack from PHGenFit::Track and SvtxTrack
 */
// SvtxTrack* PHGenFitTrkFitter::MakeSvtxTrack(const SvtxTrack* svtx_track,
std::shared_ptr<SvtxTrack> PHGenFitTrkFitter::MakeSvtxTrack(const SvtxTrack* svtx_track, const std::shared_ptr<PHGenFit::Track>& phgf_track)
{
  double chi2 = phgf_track->get_chi2();
  double ndf = phgf_track->get_ndf();

  TVector3 vertex_position(0, 0, 0);
  TMatrixF vertex_cov(3, 3);
  double dvr2 = 0;
  double dvz2 = 0;

  std::unique_ptr<genfit::MeasuredStateOnPlane> gf_state_beam_line_ca;
  try
  {
    gf_state_beam_line_ca.reset(phgf_track->extrapolateToLine(vertex_position, TVector3(0., 0., 1.)));
  }
  catch (...)
  {
    if (Verbosity() >= 2)
    {
      LogWarning("extrapolateToLine failed!");
    }
  }
  if (!gf_state_beam_line_ca)
  {
    return nullptr;
  }

  /*!
   *  1/p, u'/z', v'/z', u, v
   *  u is defined as momentum X beam line at POCA of the beam line
   *  v is alone the beam line
   *  so u is the dca2d direction
   */

  double u = gf_state_beam_line_ca->getState()[3];
  double v = gf_state_beam_line_ca->getState()[4];

  double du2 = gf_state_beam_line_ca->getCov()[3][3];
  double dv2 = gf_state_beam_line_ca->getCov()[4][4];
  // cout << PHWHERE << "        u " << u << " v " << v << " du2 " << du2 << " dv2 " << dv2 << " dvr2 " << dvr2 << endl;
  // delete gf_state_beam_line_ca;

  // create new track
  auto out_track = std::make_shared<SvtxTrack_v4>(*svtx_track);

  // clear states and insert empty one for vertex position
  out_track->clear_states();
  {
    /*
    insert first, dummy state, as done in constructor,
    so that the track state list is never empty. Note that insert_state, despite taking a pointer as argument,
    does not take ownership of the state
    */
    SvtxTrackState_v1 first(0.0);
    out_track->insert_state(&first);
  }

  out_track->set_dca2d(u);
  out_track->set_dca2d_error(sqrt(du2 + dvr2));

  std::unique_ptr<genfit::MeasuredStateOnPlane> gf_state_vertex_ca;
  try
  {
    gf_state_vertex_ca.reset(phgf_track->extrapolateToPoint(vertex_position));
  }
  catch (...)
  {
    if (Verbosity() >= 2)
    {
      LogWarning("extrapolateToPoint failed!");
    }
  }
  if (!gf_state_vertex_ca)
  {
    // delete out_track;
    return nullptr;
  }

  const auto mom = gf_state_vertex_ca->getMom();
  const auto pos = gf_state_vertex_ca->getPos();
  const auto cov = gf_state_vertex_ca->get6DCov();

  //	genfit::MeasuredStateOnPlane* gf_state_vertex_ca =
  //			phgf_track->extrapolateToLine(vertex_position,
  //					TVector3(0., 0., 1.));

  u = gf_state_vertex_ca->getState()[3];
  v = gf_state_vertex_ca->getState()[4];

  du2 = gf_state_vertex_ca->getCov()[3][3];
  dv2 = gf_state_vertex_ca->getCov()[4][4];

  double dca3d = sqrt(square(u) + square(v));
  double dca3d_error = sqrt(du2 + dv2 + dvr2 + dvz2);

  out_track->set_dca(dca3d);
  out_track->set_dca_error(dca3d_error);

  //
  // in: X, Y, Z; out; r: n X Z, Z X r, Z

  float dca3d_xy = NAN;
  float dca3d_z = NAN;
  float dca3d_xy_error = NAN;
  float dca3d_z_error = NAN;

  try
  {
    TMatrixF pos_in(3, 1);
    TMatrixF cov_in(3, 3);
    TMatrixF pos_out(3, 1);
    TMatrixF cov_out(3, 3);

    TVectorD state6(6);      // pos(3), mom(3)
    TMatrixDSym cov6(6, 6);  //

    gf_state_vertex_ca->get6DStateCov(state6, cov6);

    TVector3 vn(state6[3], state6[4], state6[5]);

    // mean of two multivariate gaussians Pos - Vertex
    pos_in[0][0] = state6[0] - vertex_position.X();
    pos_in[1][0] = state6[1] - vertex_position.Y();
    pos_in[2][0] = state6[2] - vertex_position.Z();

    for (int i = 0; i < 3; ++i)
    {
      for (int j = 0; j < 3; ++j)
      {
        cov_in[i][j] = cov6[i][j] + vertex_cov[i][j];
      }
    }

    // vn is momentum vector, pos_in is position vector (of what?)
    pos_cov_XYZ_to_RZ(vn, pos_in, cov_in, pos_out, cov_out);

    if (Verbosity() > 30)
    {
      cout << " vn.X " << vn.X() << " vn.Y " << vn.Y() << " vn.Z " << vn.Z() << endl;
      cout << " pos_in.X " << pos_in[0][0] << " pos_in.Y " << pos_in[1][0] << " pos_in.Z " << pos_in[2][0] << endl;
      cout << " pos_out.X " << pos_out[0][0] << " pos_out.Y " << pos_out[1][0] << " pos_out.Z " << pos_out[2][0] << endl;
    }

    dca3d_xy = pos_out[0][0];
    dca3d_z = pos_out[2][0];
    dca3d_xy_error = sqrt(cov_out[0][0]);
    dca3d_z_error = sqrt(cov_out[2][2]);

#ifdef _DEBUG_
    cout << __LINE__ << ": Vertex: ----------------" << endl;
    vertex_position.Print();
    vertex_cov.Print();

    cout << __LINE__ << ": State: ----------------" << endl;
    state6.Print();
    cov6.Print();

    cout << __LINE__ << ": Mean: ----------------" << endl;
    pos_in.Print();
    cout << "===>" << endl;
    pos_out.Print();

    cout << __LINE__ << ": Cov: ----------------" << endl;
    cov_in.Print();
    cout << "===>" << endl;
    cov_out.Print();

    cout << endl;
#endif
  }
  catch (...)
  {
    if (Verbosity())
    {
      LogWarning("DCA calculationfailed!");
    }
  }

  out_track->set_dca3d_xy(dca3d_xy);
  out_track->set_dca3d_z(dca3d_z);
  out_track->set_dca3d_xy_error(dca3d_xy_error);
  out_track->set_dca3d_z_error(dca3d_z_error);

  // if(gf_state_vertex_ca) delete gf_state_vertex_ca;

  out_track->set_chisq(chi2);
  out_track->set_ndf(ndf);
  out_track->set_charge(phgf_track->get_charge());

  out_track->set_px(mom.Px());
  out_track->set_py(mom.Py());
  out_track->set_pz(mom.Pz());

  out_track->set_x(pos.X());
  out_track->set_y(pos.Y());
  out_track->set_z(pos.Z());

  for (int i = 0; i < 6; i++)
  {
    for (int j = i; j < 6; j++)
    {
      out_track->set_error(i, j, cov[i][j]);
    }
  }

#ifdef _DEBUG_
  cout << __LINE__ << endl;
#endif

  const auto gftrack = phgf_track->getGenFitTrack();
  const auto rep = gftrack->getCardinalRep();
  for (unsigned int id = 0; id < gftrack->getNumPointsWithMeasurement(); ++id)
  {
    genfit::TrackPoint* trpoint = gftrack->getPointWithMeasurementAndFitterInfo(id, gftrack->getCardinalRep());

    if (!trpoint)
    {
      if (Verbosity() > 1) LogWarning("!trpoint");
      continue;
    }

    auto kfi = static_cast<genfit::KalmanFitterInfo*>(trpoint->getFitterInfo(rep));
    if (!kfi)
    {
      if (Verbosity() > 1) LogWarning("!kfi");
      continue;
    }

    const genfit::MeasuredStateOnPlane* gf_state = nullptr;
    try
    {
      // this works because KalmanFitterInfo returns a const reference to internal object and not a temporary object
      gf_state = &kfi->getFittedState(true);
    }
    catch (...)
    {
      if (Verbosity() >= 1)
        LogWarning("Exrapolation failed!");
    }
    if (!gf_state)
    {
      if (Verbosity() >= 1)
        LogWarning("Exrapolation failed!");
      continue;
    }
    genfit::MeasuredStateOnPlane temp;
    float pathlength = -phgf_track->extrapolateToPoint(temp, vertex_position, id);

    // create new svtx state and add to track
    auto state = create_track_state(pathlength, gf_state);
    out_track->insert_state(&state);

#ifdef _DEBUG_
    cout
        << __LINE__
        << ": " << id
        << ": " << pathlength << " => "
        << sqrt(square(state->get_x()) + square(state->get_y()))
        << endl;
#endif
  }

  // loop over clusters, check if layer is disabled, include extrapolated SvtxTrackState
  if (!_disabled_layers.empty())
  {
    // get crossing
    const auto crossing = svtx_track->get_crossing();
    assert(crossing != SHRT_MAX);

    unsigned int id_min = 0;
    for (const auto& cluster_key : get_cluster_keys(svtx_track))
    {
      const auto cluster = m_clustermap->findCluster(cluster_key);
      const auto layer = TrkrDefs::getLayer(cluster_key);

      // skip enabled layers
      if (_disabled_layers.find(layer) == _disabled_layers.end())
      {
        continue;
      }

      // get position
      const auto globalPosition = getGlobalPosition( cluster_key, cluster, crossing );
      const TVector3 pos_A(globalPosition.x(), globalPosition.y(), globalPosition.z() );
      const float r_cluster = std::sqrt( square(globalPosition.x()) + square(globalPosition.y()) );

      // loop over states
      /* find first state whose radius is larger than that of cluster if any */
      unsigned int id = id_min;
      for (; id < gftrack->getNumPointsWithMeasurement(); ++id)
      {
        auto trpoint = gftrack->getPointWithMeasurementAndFitterInfo(id, rep);
        if (!trpoint) continue;

        auto kfi = static_cast<genfit::KalmanFitterInfo*>(trpoint->getFitterInfo(rep));
        if (!kfi) continue;

        const genfit::MeasuredStateOnPlane* gf_state = nullptr;
        try
        {
          gf_state = &kfi->getFittedState(true);
        }
        catch (...)
        {
          if (Verbosity())
          {
            LogWarning("Failed to get kf fitted state");
          }
        }

        if (!gf_state) continue;

        float r_track = std::sqrt(square(gf_state->getPos().x()) + square(gf_state->getPos().y()));
        if (r_track > r_cluster) break;
      }

      // forward extrapolation
      genfit::MeasuredStateOnPlane gf_state;
      float pathlength = 0;

      // first point is previous, if valid
      if (id > 0) id_min = id - 1;

      // extrapolate forward
      try
      {
        auto trpoint = gftrack->getPointWithMeasurementAndFitterInfo(id_min, rep);
        if (!trpoint) continue;

        auto kfi = static_cast<genfit::KalmanFitterInfo*>(trpoint->getFitterInfo(rep));
        gf_state = *kfi->getForwardUpdate();
        pathlength = gf_state.extrapolateToPoint( pos_A );
        auto tmp = *kfi->getBackwardUpdate();
        pathlength -= tmp.extrapolateToPoint(vertex_position);
      }
      catch (...)
      {
        if (Verbosity())
        {
          std::cerr << PHWHERE << "Failed to forward extrapolate from id " << id_min << " to disabled layer " << layer << std::endl;
        }
        continue;
      }

      // also extrapolate backward from next state if any
      // and take the weighted average between both points
      if (id > 0 && id < gftrack->getNumPointsWithMeasurement())
        try
        {
          auto trpoint = gftrack->getPointWithMeasurementAndFitterInfo(id, rep);
          if (!trpoint) continue;

          auto kfi = static_cast<genfit::KalmanFitterInfo*>(trpoint->getFitterInfo(rep));
          genfit::KalmanFittedStateOnPlane gf_state_backward = *kfi->getBackwardUpdate();
          gf_state_backward.extrapolateToPlane(gf_state.getPlane());
          gf_state = genfit::calcAverageState(gf_state, gf_state_backward);
        }
        catch (...)
        {
          if (Verbosity())
          {
            std::cerr << PHWHERE << "Failed to backward extrapolate from id " << id << " to disabled layer " << layer << std::endl;
          }
          continue;
        }

      // create new svtx state and add to track
      auto state = create_track_state(pathlength, &gf_state);
      out_track->insert_state(&state);
    }
  }

  // printout all track state
  if (Verbosity())
  {
    for (auto&& iter = out_track->begin_states(); iter != out_track->end_states(); ++iter)
    {
      const auto& [pathlength, state] = *iter;
      const auto r = std::sqrt(square(state->get_x()) + square(state->get_y()));
      const auto phi = std::atan2(state->get_y(), state->get_x());
      std::cout << "PHGenFitTrkFitter::MakeSvtxTrack -"
                << " pathlength: " << pathlength
                << " radius: " << r
                << " phi: " << phi
                << " z: " << state->get_z()
                << std::endl;
    }

    std::cout << std::endl;
  }
  return out_track;
}

//______________________________________________________________________
bool PHGenFitTrkFitter::pos_cov_XYZ_to_RZ(
    const TVector3& n, const TMatrixF& pos_in, const TMatrixF& cov_in,
    TMatrixF& pos_out, TMatrixF& cov_out) const
{
  if (pos_in.GetNcols() != 1 || pos_in.GetNrows() != 3)
  {
    if (Verbosity())
    {
      LogWarning("pos_in.GetNcols() != 1 || pos_in.GetNrows() != 3");
    }
    return false;
  }

  if (cov_in.GetNcols() != 3 || cov_in.GetNrows() != 3)
  {
    if (Verbosity())
    {
      LogWarning("cov_in.GetNcols() != 3 || cov_in.GetNrows() != 3");
    }
    return false;
  }

  // produces a vector perpendicular to both the momentum vector and beam line - i.e. in the direction of the dca_xy
  // only the angle of r will be used, not the magnitude
  TVector3 r = n.Cross(TVector3(0., 0., 1.));
  if (r.Mag() < 0.00001)
  {
    if (Verbosity())
    {
      LogWarning("n is parallel to z");
    }
    return false;
  }

  // R: rotation from u,v,n to n X Z, nX(nXZ), n
  TMatrixF R(3, 3);
  TMatrixF R_T(3, 3);

  try
  {
    // rotate u along z to up
    float phi = -TMath::ATan2(r.Y(), r.X());
    R[0][0] = cos(phi);
    R[0][1] = -sin(phi);
    R[0][2] = 0;
    R[1][0] = sin(phi);
    R[1][1] = cos(phi);
    R[1][2] = 0;
    R[2][0] = 0;
    R[2][1] = 0;
    R[2][2] = 1;

    R_T.Transpose(R);
  }
  catch (...)
  {
    if (Verbosity())
    {
      LogWarning("Can't get rotation matrix");
    }

    return false;
  }

  pos_out.ResizeTo(3, 1);
  cov_out.ResizeTo(3, 3);

  pos_out = R * pos_in;
  cov_out = R * cov_in * R_T;

  return true;
}<|MERGE_RESOLUTION|>--- conflicted
+++ resolved
@@ -175,9 +175,9 @@
  */
 int PHGenFitTrkFitter::InitRun(PHCompositeNode* topNode)
 {
-  
+
   std::cout << "PHGenFitTrkFitter::InitRun - _track_fitting_alg_name: " << _track_fitting_alg_name << std::endl;
-  
+
   CreateNodes(topNode);
 
   auto tgeo_manager = PHGeomUtility::GetTGeoManager(topNode);
@@ -186,25 +186,6 @@
   _fitter.reset(PHGenFit::Fitter::getInstance(tgeo_manager, field, _track_fitting_alg_name, "RKTrackRep", false));
   _fitter->set_verbosity(Verbosity());
 
-<<<<<<< HEAD
-  _vertex_finder.reset( new genfit::GFRaveVertexFactory(Verbosity()) );
-  if (!_vertex_finder)
-  {
-    cerr << PHWHERE << endl;
-    return Fun4AllReturnCodes::ABORTRUN;
-  }
-  _vertex_finder->setMethod(_vertexing_method.data());
-
-  if (_do_eval)
-  {
-    if (Verbosity() > 1)
-      cout << PHWHERE << " Openning file: " << _eval_outname << endl;
-    PHTFileServer::get().open(_eval_outname, "RECREATE");
-    init_eval_tree();
-  }
-
-=======
->>>>>>> 2b7337bf
   std::cout << "PHGenFitTrkFitter::InitRun - m_fit_silicon_mms: " << m_fit_silicon_mms << std::endl;
   std::cout << "PHGenFitTrkFitter::InitRun - m_use_micromegas: " << m_use_micromegas << std::endl;
 
