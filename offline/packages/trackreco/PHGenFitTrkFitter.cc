/*!
 *  \file		PHGenFitTrkFitter.C
 *  \brief		Refit SvtxTracks with PHGenFit.
 *  \details	Refit SvtxTracks with PHGenFit.
 *  \author		Haiwang Yu <yuhw@nmsu.edu>
 */

#include "PHGenFitTrkFitter.h"

#include <fun4all/Fun4AllReturnCodes.h>
#include <fun4all/PHTFileServer.h>
#include <fun4all/SubsysReco.h>                     // for SubsysReco

#include <g4detectors/PHG4CylinderGeom.h>           // for PHG4CylinderGeom
#include <g4detectors/PHG4CylinderGeomContainer.h>

#include <g4main/PHG4Particle.h>
#include <g4main/PHG4Particlev2.h>
#include <g4main/PHG4TruthInfoContainer.h>
#include <g4main/PHG4VtxPoint.h>                    // for PHG4VtxPoint
#include <g4main/PHG4VtxPointv1.h>

#include <intt/CylinderGeomIntt.h>

#include <micromegas/MicromegasDefs.h>
#include <micromegas/CylinderGeomMicromegas.h>

#include <mvtx/CylinderGeom_Mvtx.h>

#include <phfield/PHFieldUtility.h>

#include <phgenfit/Fitter.h>
#include <phgenfit/Measurement.h>                   // for Measurement
#include <phgenfit/PlanarMeasurement.h>
#include <phgenfit/Planar1DMeasurement.h>
#include <phgenfit/SpacepointMeasurement.h>
#include <phgenfit/Track.h>

#include <phgeom/PHGeomUtility.h>

#include <phool/PHCompositeNode.h>
#include <phool/PHIODataNode.h>
#include <phool/PHNode.h>                           // for PHNode
#include <phool/PHNodeIterator.h>
#include <phool/PHObject.h>                         // for PHObject
#include <phool/getClass.h>
#include <phool/phool.h>

#include <trackbase/ActsTrackingGeometry.h>
#include <trackbase/ActsSurfaceMaps.h>
#include <trackbase/TrkrDefs.h>
#include <trackbase/TrkrCluster.h>                  // for TrkrCluster
#include <trackbase/TrkrClusterContainer.h>
#include <trackbase/TrkrDefs.h>
#include <trackbase/InttDefs.h>
#include <trackbase/MvtxDefs.h>

#include <trackbase_historic/SvtxTrack.h>
#include <trackbase_historic/SvtxTrackMap.h>
#include <trackbase_historic/SvtxTrackMap_v2.h>
#include <trackbase_historic/SvtxTrackState_v1.h>
#include <trackbase_historic/SvtxTrack_v4.h>
#include <trackbase_historic/SvtxVertexMap_v1.h>
#include <trackbase_historic/SvtxVertex_v1.h>
#include <trackbase_historic/SvtxTrackState.h>      // for SvtxTrackState
#include <trackbase_historic/SvtxVertex.h>          // for SvtxVertex
#include <trackbase_historic/SvtxVertexMap.h>       // for SvtxVertexMap
#include <trackbase_historic/TrackSeed.h>
#include <trackbase_historic/TrackSeedContainer.h>

#include <GenFit/AbsMeasurement.h>                  // for AbsMeasurement
#include <GenFit/EventDisplay.h>                    // for EventDisplay
#include <GenFit/Exception.h>                       // for Exception
#include <GenFit/GFRaveConverters.h>
#include <GenFit/GFRaveTrackParameters.h>           // for GFRaveTrackParame...
#include <GenFit/GFRaveVertex.h>
#include <GenFit/GFRaveVertexFactory.h>
#include <GenFit/KalmanFitterInfo.h>
#include <GenFit/MeasuredStateOnPlane.h>
#include <GenFit/RKTrackRep.h>
#include <GenFit/Track.h>
#include <GenFit/TrackPoint.h>                      // for TrackPoint

//Rave
#include <rave/ConstantMagneticField.h>
#include <rave/VacuumPropagator.h>                  // for VacuumPropagator
#include <rave/VertexFactory.h>

#include <TClonesArray.h>
#include <TRotation.h>
#include <TTree.h>
#include <TVector3.h>
#include <TMath.h>                                  // for ATan2
#include <TMatrixDSymfwd.h>                         // for TMatrixDSym
#include <TMatrixFfwd.h>                            // for TMatrixF
#include <TMatrixT.h>                               // for TMatrixT, operator*
#include <TMatrixTSym.h>                            // for TMatrixTSym
#include <TMatrixTUtils.h>                          // for TMatrixTRow
#include <TVectorDfwd.h>                            // for TVectorD
#include <TVectorT.h>                               // for TVectorT

#include <cmath>                                   // for sqrt, NAN
#include <iostream>
#include <map>
#include <memory>
#include <utility>
#include <vector>

class PHField;
class TGeoManager;
namespace genfit { class AbsTrackRep; }

#define LogDebug(exp) std::cout << "DEBUG: " << __FILE__ << ": " << __LINE__ << ": " << exp << std::endl
#define LogError(exp) std::cout << "ERROR: " << __FILE__ << ": " << __LINE__ << ": " << exp << std::endl
#define LogWarning(exp) std::cout << "WARNING: " << __FILE__ << ": " << __LINE__ << ": " << exp << std::endl

static constexpr float WILD_FLOAT = -9999;

#define _DEBUG_MODE_ 0

//#define _DEBUG_

using namespace std;

//______________________________________________________
namespace {

  // square
  template< class T > T square( T x ) { return x*x; }

  // convert gf state to SvtxTrackState_v1
  SvtxTrackState_v1 create_track_state( float pathlength, const genfit::MeasuredStateOnPlane* gf_state )
  {

    SvtxTrackState_v1 out( pathlength );
    out.set_x(gf_state->getPos().x());
    out.set_y(gf_state->getPos().y());
    out.set_z(gf_state->getPos().z());

    out.set_px(gf_state->getMom().x());
    out.set_py(gf_state->getMom().y());
    out.set_pz(gf_state->getMom().z());

    for (int i = 0; i < 6; i++)
    {
      for (int j = i; j < 6; j++)
      { out.set_error(i, j, gf_state->get6DCov()[i][j]); }
    }

    return out;

  }

  // get cluster keys from a given track
  std::vector<TrkrDefs::cluskey> get_cluster_keys( const SvtxTrack* track )
  {
    std::vector<TrkrDefs::cluskey> out;
    for( const auto& seed: { track->get_silicon_seed(), track->get_tpc_seed() } )
    {
      if( seed )
      { std::copy( seed->begin_cluster_keys(), seed->end_cluster_keys(), std::back_inserter( out ) ); }
    }
    return out;
  }

}

/*
 * Constructor
 */
PHGenFitTrkFitter::PHGenFitTrkFitter(const string& name)
  : SubsysReco(name)
{
  Verbosity(0);
  _cluster_eval_tree_x = WILD_FLOAT;
  _cluster_eval_tree_y = WILD_FLOAT;
  _cluster_eval_tree_z = WILD_FLOAT;
  _cluster_eval_tree_gx = WILD_FLOAT;
  _cluster_eval_tree_gy = WILD_FLOAT;
  _cluster_eval_tree_gz = WILD_FLOAT;
}

/*
 * Init
 */
int PHGenFitTrkFitter::Init(PHCompositeNode* /*topNode*/)
{ return Fun4AllReturnCodes::EVENT_OK; }

/*
 * Init run
 */
int PHGenFitTrkFitter::InitRun(PHCompositeNode* topNode)
{
  
  std::cout << "PHGenFitTrkFitter::InitRun - _track_fitting_alg_name: " << _track_fitting_alg_name << std::endl;
  
  CreateNodes(topNode);

  auto tgeo_manager = PHGeomUtility::GetTGeoManager(topNode);
  auto field = PHFieldUtility::GetFieldMapNode(nullptr, topNode);

  _fitter.reset( PHGenFit::Fitter::getInstance(
    tgeo_manager,
    field, _track_fitting_alg_name,
    "RKTrackRep", _do_evt_display) );

  _fitter->set_verbosity(Verbosity());

  _vertex_finder.reset( new genfit::GFRaveVertexFactory(Verbosity()) );
  _vertex_finder->setMethod(_vertexing_method.data());

  if (_do_eval)
  {
    if (Verbosity() > 1)
      cout << PHWHERE << " Openning file: " << _eval_outname << endl;
    PHTFileServer::get().open(_eval_outname, "RECREATE");
    init_eval_tree();
  }

  // print disabled layers
  if( Verbosity() )
  {
    for( const auto& layer:_disabled_layers )
    { std::cout << PHWHERE << " Layer " << layer << " is disabled." << std::endl; }
  }

  return Fun4AllReturnCodes::EVENT_OK;
}

/*
 * process_event():
 *  Call user instructions for every event.
 *  This function contains the analysis structure.
 *
 */
int PHGenFitTrkFitter::process_event(PHCompositeNode* topNode)
{
  ++_event;

  if (Verbosity() > 1)
  { std::cout << PHWHERE << "Events processed: " << _event << std::endl; }

  // clear global position map
  m_globalPositions.clear();

  GetNodes(topNode);

  // clear default track map, fill with seeds
  m_trackMap->Reset();

  unsigned int trackid = 0;
  for(auto trackiter = m_seedMap->begin(); trackiter != m_seedMap->end(); ++trackiter)
  {
    TrackSeed *track = *trackiter;
    if(!track) continue;
    
    // get silicon seed and check
    const auto siid = track->get_silicon_seed_index();    
    if(siid == std::numeric_limits<unsigned int>::max()) continue;
    const auto siseed = m_siliconSeeds->get(siid);
    if( !siseed ) continue;
    
    // get crossing number and check
    const auto crossing = siseed->get_crossing();
    if(crossing == SHRT_MAX) continue;

    // get tpc seed and check
    const auto tpcid = track->get_tpc_seed_index();
    const auto tpcseed = m_tpcSeeds->get(tpcid);
    if( !tpcseed ) continue;
    
    // build track
    auto svtxtrack = std::make_unique<SvtxTrack_v4>();
    svtxtrack->set_id( trackid++ );
    svtxtrack->set_silicon_seed( siseed );
    svtxtrack->set_tpc_seed( tpcseed );
    svtxtrack->set_crossing( crossing );
    
    // track position comes from silicon seed
    svtxtrack->set_x(siseed->get_x());
    svtxtrack->set_y(siseed->get_y());
    svtxtrack->set_z(siseed->get_z()); 
    
    // track momentum comes from tpc seed
    svtxtrack->set_charge( tpcseed->get_qOverR() > 0 ? 1 : -1);
    svtxtrack->set_px(tpcseed->get_px(m_clustermap,m_surfmaps,m_tgeometry));
    svtxtrack->set_py(tpcseed->get_py(m_clustermap,m_surfmaps,m_tgeometry));
    svtxtrack->set_pz(tpcseed->get_pz());
    
    // insert in map
    m_trackMap->insert(svtxtrack.get());
    
  }
    
  // stands for Refit_GenFit_Tracks
  vector<genfit::Track*> rf_gf_tracks;
  vector<std::shared_ptr<PHGenFit::Track> > rf_phgf_tracks;

  map<unsigned int, unsigned int> svtxtrack_genfittrack_map;
<<<<<<< HEAD

  if (_trackmap_refit)
    _trackmap_refit->empty();

  // _trackmap is SvtxTrackMap from the node tree
  for (SvtxTrackMap::Iter iter = _trackmap->begin(); iter != _trackmap->end();
       ++iter)
    {
      SvtxTrack* svtx_track = iter->second;
      if(Verbosity() > 10){
	cout << "   process SVTXTrack " << iter->first << endl;
	svtx_track->identify();
      }
      if (!svtx_track)
	continue;
      if (!(svtx_track->get_pt() > _fit_min_pT))
	continue;

      // This is the final track (re)fit. It does not include the collision vertex. If fit_primary_track is set, a refit including the vertex is done below.
      //! rf_phgf_track stands for Refit_PHGenFit_Track
      std::shared_ptr<PHGenFit::Track> rf_phgf_track = ReFitTrack(topNode, svtx_track);
      if (rf_phgf_track)
=======
  
  // clear refit trackmap
  if (m_trackMap_refit) m_trackMap_refit->Reset();

  // m_trackMap is SvtxTrackMap from the node tree
  for ( auto iter = m_trackMap->begin(); iter != m_trackMap->end(); ++iter)
  {
    auto svtx_track = iter->second;
    if (!svtx_track) continue;
    
    if(Verbosity() > 10){
      cout << "   process SVTXTrack " << iter->first << endl;
      svtx_track->identify();
    }

    if (!(svtx_track->get_pt() > _fit_min_pT)) continue;

    // This is the final track (re)fit. It does not include the collision vertex. If fit_primary_track is set, a refit including the vertex is done below.
    // rf_phgf_track stands for Refit_PHGenFit_Track
    std::shared_ptr<PHGenFit::Track> rf_phgf_track = ReFitTrack(topNode, svtx_track);
    if (rf_phgf_track)
>>>>>>> d0762dad
	{
	  svtxtrack_genfittrack_map[svtx_track->get_id()] =  rf_phgf_tracks.size();
	  rf_phgf_tracks.push_back(rf_phgf_track);
	  if (rf_phgf_track->get_ndf() > _vertex_min_ndf)
	    rf_gf_tracks.push_back(rf_phgf_track->getGenFitTrack());
	  if(Verbosity() > 10) cout << "Done refitting input track" << svtx_track->get_id() << " or rf_phgf_track " <<   rf_phgf_tracks.size() << endl;
	}
      else{
	if(Verbosity() >= 1)
	  cout << "failed refitting input track# " << iter->first << endl;
      }

    }

  /*
   * add tracks to event display
   * needs to make copied for smart ptrs will be destroied even
   * there are still references in TGeo::EventView
   */
  if (_do_evt_display)
  {
    vector<genfit::Track*> copy;
    for (genfit::Track* t : rf_gf_tracks)
    {
      copy.push_back(new genfit::Track(*t));
    }
    _fitter->getEventDisplay()->addEvent(copy);
  }

  // find vertices using final tracks
  std::vector<genfit::GFRaveVertex*> rave_vertices;

  if (rf_gf_tracks.size() >= 2)
  {
    if(Verbosity() > 10)
      {cout << "Call Rave vertex finder" << endl;
  cout << " rf_gf_tracks size " << rf_gf_tracks.size() << endl;
  for(long unsigned int i=0;i<rf_gf_tracks.size();++i)
    {
      cout << "   track " << i << " num points " << rf_gf_tracks[i]->getNumPointsWithMeasurement() << endl;
    }
      }
    try
    {
      _vertex_finder->findVertices(&rave_vertices, rf_gf_tracks);
    }
    catch (...)
    {
      if (Verbosity() > 1)
        std::cout << PHWHERE << "GFRaveVertexFactory::findVertices failed!";
    }
  }

  if(Verbosity() > 10 && rave_vertices.size() == 0)
    {
      cout << PHWHERE << " Rave found no vertices - SvtxVertexMapRefit will be empty" << endl;
    }

  // Creates new SvtxVertex objects and copies in the rave vertex info and associated rave tracks. Then adds the vertices to _svtxmap
  // also makes a map of (trackid/vertex), _rave_vertex_gf_track_map for later use
  FillSvtxVertexMap(rave_vertices, rf_gf_tracks);

  // Finds the refitted rf_phgf_track corresponding to each SvtxTrackMap entry
  // Converts it to an SvtxTrack in MakeSvtxTrack
  // MakeSvtxTrack takes a vertex that it gets from the map made in FillSvtxVertex
  // If the refit was succesful, the track on the node tree is replaced with the new one
  // If not, the track is erased from the node tree
  for (SvtxTrackMap::Iter iter = m_trackMap->begin(); iter != m_trackMap->end();)
  {
    std::shared_ptr<PHGenFit::Track> rf_phgf_track;

    // find the genfit track that corresponds to this one on the node tree
    unsigned int itrack =0;
    if (svtxtrack_genfittrack_map.find(iter->second->get_id()) != svtxtrack_genfittrack_map.end())
    {
      itrack =
  svtxtrack_genfittrack_map[iter->second->get_id()];
      rf_phgf_track = rf_phgf_tracks[itrack];
    }

    if (rf_phgf_track)
    {
      SvtxVertex* vertex = nullptr;

      unsigned int ivert = 0;
      ivert = _rave_vertex_gf_track_map[itrack];

      if (m_vertexMap_refit->size() > 0)
  {
    vertex = m_vertexMap_refit->get(ivert);

    if(Verbosity() > 20) cout << PHWHERE << "     gf track " << itrack << " will add to track: m_vertexMap_refit vertex " << ivert
            << " with position x,y,z = " << vertex->get_x() << "  " << vertex->get_y() << "  " << vertex->get_z() << endl;
  }
      std::shared_ptr<SvtxTrack> rf_track = MakeSvtxTrack(iter->second, rf_phgf_track,
                vertex);

#ifdef _DEBUG_
      cout << __LINE__ << endl;
#endif
      if (!rf_track)
  {
    //if (_output_mode == OverwriteOriginalNode)
#ifdef _DEBUG_
    LogDebug("!rf_track, continue.");
#endif
    if (_over_write_svtxtrackmap)
      {
        auto key = iter->first;
        ++iter;
        m_trackMap->erase(key);
        continue;
      } else {
        ++iter;
        continue;
      }
  }

      //			delete vertex;//DEBUG

      //			rf_phgf_tracks.push_back(rf_phgf_track);
      //			rf_gf_tracks.push_back(rf_phgf_track->getGenFitTrack());

      if (!(_over_write_svtxtrackmap) || _output_mode == DebugMode)
        if (m_trackMap_refit)
      { m_trackMap_refit->insert(rf_track.get()); }

      if (_over_write_svtxtrackmap || _output_mode == DebugMode)
      { iter->second->CopyFrom( rf_track.get() ); }
    }
    else
    {
      if (_over_write_svtxtrackmap)
      {
        auto key = iter->first;
        ++iter;
        m_trackMap->erase(key);
        continue;
      }
    }

    ++iter;
  }

#ifdef _DEBUG_
  cout << __LINE__ << endl;
#endif

  // Need to keep tracks if _do_evt_display
  if (!_do_evt_display)
  {
    rf_phgf_tracks.clear();
  }

#ifdef _DEBUG_
  cout << __LINE__ << endl;
#endif
  /*!
   * Optionally fit track as primary track by including collision vertex,
   This part need to be called after FillSvtxVertexMap
   */
  if (_fit_primary_tracks && rave_vertices.size() > 0)
  {
    m_primary_trackMap->empty();

    //FIXME figure out which vertex to use.
    SvtxVertex* vertex = nullptr;
    if (m_vertexMap_refit->size() > 0)
      vertex = m_vertexMap_refit->get(0);

    // fix this, have to get vertex ID from track

    if (vertex)
    {
      for (SvtxTrackMap::ConstIter iter = m_trackMap->begin();
           iter != m_trackMap->end(); ++iter)
      {
        SvtxTrack* svtx_track = iter->second;
        if (!svtx_track)
          continue;
        if (!(svtx_track->get_pt() > _fit_min_pT))
          continue;
        /*!
         * rf_phgf_track stands for Refit_PHGenFit_Track
         */
        std::shared_ptr<PHGenFit::Track> rf_phgf_track = ReFitTrack(topNode, svtx_track,
                                                                    vertex);
        if (rf_phgf_track)
        {
          //					//FIXME figure out which vertex to use.
          //					SvtxVertex* vertex = nullptr;
          //					if (m_vertexMap_refit->size() > 0)
          //						vertex = m_vertexMap_refit->get(0);

          std::shared_ptr<SvtxTrack> rf_track = MakeSvtxTrack(svtx_track,
                                                              rf_phgf_track, vertex);
          //delete rf_phgf_track;
          if (!rf_track)
          {
#ifdef _DEBUG_
            LogDebug("!rf_track, continue.");
#endif
            continue;
          }
          m_primary_trackMap->insert(rf_track.get());
        }
      }
    }
    else
    {
      LogError("No vertex in SvtxVertexMapRefit!");
    }
  }
#ifdef _DEBUG_
  cout << __LINE__ << endl;
#endif
  for (genfit::GFRaveVertex* vertex : rave_vertices)
  {
    delete vertex;
  }
  rave_vertices.clear();

  if (_do_eval)
  {
    fill_eval_tree(topNode);
  }
#ifdef _DEBUG_
  cout << __LINE__ << endl;
#endif

  return Fun4AllReturnCodes::EVENT_OK;
}

/*
 * End
 */
int PHGenFitTrkFitter::End(PHCompositeNode* /*topNode*/)
{
  if (_do_eval)
  {
    if (Verbosity() > 1)
      cout << PHWHERE << " Writing to file: " << _eval_outname << endl;
    PHTFileServer::get().cd(_eval_outname);
    _eval_tree->Write();
    _cluster_eval_tree->Write();
  }

  if (_do_evt_display)
    _fitter->displayEvent();

  return Fun4AllReturnCodes::EVENT_OK;
}

/*
 * fill_eval_tree():
 */
void PHGenFitTrkFitter::fill_eval_tree(PHCompositeNode* /*topNode*/)
{
  // Make sure to reset all the TTree variables before trying to set them.
  reset_eval_variables();

  if( _truth_container )
  {
    int i = 0;
    for (auto itr = _truth_container->GetPrimaryParticleRange().first; itr != _truth_container->GetPrimaryParticleRange().second; ++itr, ++i)
    { new ((*_tca_particlemap)[i])(PHG4Particlev2)( *dynamic_cast<PHG4Particlev2*>(itr->second)); }
  }


  if( _truth_container )
  {
    int i = 0;
    for (auto itr = _truth_container->GetPrimaryVtxRange().first; itr != _truth_container->GetPrimaryVtxRange().second; ++itr, ++i)
    { new ((*_tca_vtxmap)[i])(PHG4VtxPointv1)(*dynamic_cast<PHG4VtxPointv1*>(itr->second)); }
  }

  if( m_trackMap )
  {
    int i = 0;
    for ( const auto& pair:*m_trackMap )
    { new ((*_tca_trackmap)[i++])(SvtxTrack_v4)( *pair.second ); }
  }

  if (_vertexmap)
  {
    int i = 0;
    for ( const auto& pair:*_vertexmap )
    { new ((*_tca_vertexmap)[i++])(SvtxVertex_v1)( *dynamic_cast<SvtxVertex_v1*>(pair.second) ); }
  }

  if (m_trackMap_refit)
  {
    int i = 0;
    for (const auto& pair:*m_trackMap_refit )
    { new ((*_tca_trackmap_refit)[i++])(SvtxTrack_v4)(*pair.second); }
  }

  if (_fit_primary_tracks)
  {
    int i = 0;
    for ( const auto& pair:*m_primary_trackMap )
    { new ((*_tca_primtrackmap)[i++])(SvtxTrack_v4)(*pair.second); }
  }

  if (m_vertexMap_refit)
  {
    int i = 0;
    for( const auto& pair:*m_vertexMap_refit )
    { new ((*_tcam_vertexMap_refit)[i++])(SvtxVertex_v1)( *dynamic_cast<SvtxVertex_v1*>(pair.second)); }
  }

  _eval_tree->Fill();

  return;
}

/*
 * init_eval_tree
 */
void PHGenFitTrkFitter::init_eval_tree()
{
  if (!_tca_particlemap)
    _tca_particlemap = new TClonesArray("PHG4Particlev2");
  if (!_tca_vtxmap)
    _tca_vtxmap = new TClonesArray("PHG4VtxPointv1");

  if (!_tca_trackmap)
    _tca_trackmap = new TClonesArray("SvtxTrack_v4");
  if (!_tca_vertexmap)
    _tca_vertexmap = new TClonesArray("SvtxVertex_v1");
  if (!_tca_trackmap_refit)
    _tca_trackmap_refit = new TClonesArray("SvtxTrack_v4");
  if (_fit_primary_tracks)
    if (!_tca_primtrackmap)
      _tca_primtrackmap = new TClonesArray("SvtxTrack_v4");
  if (!_tcam_vertexMap_refit)
    _tcam_vertexMap_refit = new TClonesArray("SvtxVertex_v1");

  // create TTree
  _eval_tree = new TTree("T", "PHGenFitTrkFitter Evaluation");

  _eval_tree->Branch("PrimaryParticle", _tca_particlemap);
  _eval_tree->Branch("TruthVtx", _tca_vtxmap);

  _eval_tree->Branch("SvtxTrack", _tca_trackmap);
  _eval_tree->Branch("SvtxVertex", _tca_vertexmap);
  _eval_tree->Branch("SvtxTrackRefit", _tca_trackmap_refit);
  if (_fit_primary_tracks)
    _eval_tree->Branch("PrimSvtxTrack", _tca_primtrackmap);
  _eval_tree->Branch("SvtxVertexRefit", _tcam_vertexMap_refit);

  _cluster_eval_tree = new TTree("cluster_eval", "cluster eval tree");
  _cluster_eval_tree->Branch("x", &_cluster_eval_tree_x, "x/F");
  _cluster_eval_tree->Branch("y", &_cluster_eval_tree_y, "y/F");
  _cluster_eval_tree->Branch("z", &_cluster_eval_tree_z, "z/F");
  _cluster_eval_tree->Branch("gx", &_cluster_eval_tree_gx, "gx/F");
  _cluster_eval_tree->Branch("gy", &_cluster_eval_tree_gy, "gy/F");
  _cluster_eval_tree->Branch("gz", &_cluster_eval_tree_gz, "gz/F");
}

/*
 * reset_eval_variables():
 *  Reset all the tree variables to their default values.
 *  Needs to be called at the start of every event
 */
void PHGenFitTrkFitter::reset_eval_variables()
{
  _tca_particlemap->Clear();
  _tca_vtxmap->Clear();

  _tca_trackmap->Clear();
  _tca_vertexmap->Clear();
  _tca_trackmap_refit->Clear();
  if (_fit_primary_tracks)
    _tca_primtrackmap->Clear();
  _tcam_vertexMap_refit->Clear();

  _cluster_eval_tree_x = WILD_FLOAT;
  _cluster_eval_tree_y = WILD_FLOAT;
  _cluster_eval_tree_z = WILD_FLOAT;
  _cluster_eval_tree_gx = WILD_FLOAT;
  _cluster_eval_tree_gy = WILD_FLOAT;
  _cluster_eval_tree_gz = WILD_FLOAT;
}

int PHGenFitTrkFitter::CreateNodes(PHCompositeNode* topNode)
{
  // create nodes...
  PHNodeIterator iter(topNode);

  auto dstNode = static_cast<PHCompositeNode*>(iter.findFirst("PHCompositeNode", "DST"));
  if (!dstNode)
  {
    cerr << PHWHERE << "DST Node missing, doing nothing." << endl;
    return Fun4AllReturnCodes::ABORTEVENT;
  }
  PHNodeIterator iter_dst(dstNode);

  // Create the SVTX node
  auto svtx_node = dynamic_cast<PHCompositeNode*>(iter_dst.findFirst( "PHCompositeNode", "SVTX"));
  if (!svtx_node)
  {
    svtx_node = new PHCompositeNode("SVTX");
    dstNode->addNode(svtx_node);
    if (Verbosity())
      cout << "SVTX node added" << endl;
  }

  // default track map
  m_trackMap = findNode::getClass<SvtxTrackMap>(topNode, "SvtxTrackMap");  
  if(!m_trackMap)
  {
    m_trackMap = new SvtxTrackMap_v2;
    auto node = new PHIODataNode<PHObject>(m_trackMap,"SvtxTrackMap","PHObject");
    svtx_node->addNode(node);
  }

  if (!_over_write_svtxtrackmap || _output_mode == DebugMode)
  {
    m_trackMap_refit = new SvtxTrackMap_v2;
    auto tracks_node = new PHIODataNode<PHObject>( m_trackMap_refit, "SvtxTrackMapRefit", "PHObject");
    svtx_node->addNode(tracks_node);
    if (Verbosity())
    { std::cout << "Svtx/SvtxTrackMapRefit node added" << std::endl; }
  }

  if( _fit_primary_tracks )
  {
    m_primary_trackMap = new SvtxTrackMap_v2;
    auto primary_tracks_node = new PHIODataNode<PHObject>(m_primary_trackMap, "PrimaryTrackMap", "PHObject");
    svtx_node->addNode(primary_tracks_node);
    if (Verbosity())
    { std::cout << "Svtx/PrimaryTrackMap node added" << std::endl; }
  }

  // always write final vertex results to SvtxVertexMapRefit
  m_vertexMap_refit = new SvtxVertexMap_v1;
  auto vertexes_node = new PHIODataNode<PHObject>( m_vertexMap_refit, "SvtxVertexMapRefit", "PHObject");
  svtx_node->addNode(vertexes_node);
  if (Verbosity())
  { cout << "Svtx/SvtxVertexMapRefit node added" << endl; }

  return Fun4AllReturnCodes::EVENT_OK;
}

//______________________________________________________
void PHGenFitTrkFitter::disable_layer( int layer, bool disabled )
{
  if( disabled ) _disabled_layers.insert( layer );
  else _disabled_layers.erase( layer );
}

//______________________________________________________
void PHGenFitTrkFitter::set_disabled_layers( const std::set<int>& layers )
{ _disabled_layers = layers; }

//______________________________________________________
void PHGenFitTrkFitter::clear_disabled_layers()
{ _disabled_layers.clear(); }

//______________________________________________________
const std::set<int>& PHGenFitTrkFitter::get_disabled_layers() const
{ return _disabled_layers; }

/*
 * GetNodes():
 *  Get all the all the required nodes off the node tree
 */
int PHGenFitTrkFitter::GetNodes(PHCompositeNode* topNode)
{

  // acts geometry
  m_tgeometry = findNode::getClass<ActsTrackingGeometry>(topNode,"ActsTrackingGeometry");
  if(!m_tgeometry)
  {
    std::cout << "PHGenFitTrkFitter::GetNodes - No acts tracking geometry, can't proceed" << std::endl;
    return Fun4AllReturnCodes::ABORTEVENT;
  }

  // acts surfaces
  m_surfmaps = findNode::getClass<ActsSurfaceMaps>(topNode,"ActsSurfaceMaps");
  if(!m_surfmaps)
  {
    std::cout << "PHGenFitTrkFitter::GetNodes - No acts surface maps, can't proceed" << std::endl;
    return Fun4AllReturnCodes::ABORTEVENT;
  }

  //DST objects
  //Truth container
  _truth_container = findNode::getClass<PHG4TruthInfoContainer>(topNode, "G4TruthInfo");

  // clusters
  m_clustermap = findNode::getClass<TrkrClusterContainer>(topNode,"CORRECTED_TRKR_CLUSTER");
  if(m_clustermap)
  {

    if( _event < 2 )
    { std::cout << "PHGenFitTrkFitter::GetNodes - Using CORRECTED_TRKR_CLUSTER node " << std::endl; }

  } else {

    if( _event < 2 )
    { std::cout << "PHGenFitTrkFitter::GetNodes - CORRECTED_TRKR_CLUSTER node not found, using TRKR_CLUSTER" << std::endl; }
    m_clustermap = findNode::getClass<TrkrClusterContainer>(topNode,"TRKR_CLUSTER");

  }

  if(!m_clustermap)
  {
    cout << PHWHERE << "PHGenFitTrkFitter::GetNodes - TRKR_CLUSTER node not found on node tree" << endl;
    return Fun4AllReturnCodes::ABORTEVENT;
  }

  // seeds  
  m_seedMap = findNode::getClass<TrackSeedContainer>(topNode,"SvtxTrackSeedContainer");
  if(!m_seedMap)
  {
    std::cout << "PHGenFitTrkFitter::GetNodes - No Svtx seed map on node tree. Exiting." << std::endl;
    return Fun4AllReturnCodes::ABORTEVENT;
  }

  m_tpcSeeds = findNode::getClass<TrackSeedContainer>(topNode, "TpcTrackSeedContainer");
  if(!m_tpcSeeds)
  {
    std::cout << "PHGenFitTrkFitter::GetNodes - TpcTrackSeedContainer not on node tree. Bailing"
      << std::endl;
    return Fun4AllReturnCodes::ABORTEVENT;
  }

  m_siliconSeeds = findNode::getClass<TrackSeedContainer>(topNode, "SiliconTrackSeedContainer");
  if(!m_siliconSeeds)
  {
    std::cout << "PHGenFitTrkFitter::GetNodes - SiliconTrackSeedContainer not on node tree. Bailing"
      << std::endl;
    return Fun4AllReturnCodes::ABORTEVENT;
  }

  // Svtx Tracks
  m_trackMap = findNode::getClass<SvtxTrackMap>(topNode, "SvtxTrackMap");
  if (!m_trackMap && _event < 2)
  {
    cout << "PHGenFitTrkFitter::GetNodes - SvtxTrackMap node not found on node tree" << endl;
    return Fun4AllReturnCodes::ABORTEVENT;
  }

  // Input Svtx Vertices
  _vertexmap = findNode::getClass<SvtxVertexMap>(topNode, "SvtxVertexMap");
  if (!_vertexmap && _event < 2)
  {
    cout << PHWHERE << " SvtxVertexrMap node not found on node tree"
         << endl;
    return Fun4AllReturnCodes::ABORTEVENT;
  }

  // Output Svtx Tracks
  if (!(_over_write_svtxtrackmap) || _output_mode == DebugMode)
  {
    m_trackMap_refit = findNode::getClass<SvtxTrackMap>(topNode,
                                                       "SvtxTrackMapRefit");
    if (!m_trackMap_refit && _event < 2)
    {
      cout << PHWHERE << " SvtxTrackMapRefit node not found on node tree"
           << endl;
      return Fun4AllReturnCodes::ABORTEVENT;
    }
  }

  // Output Primary Svtx Tracks
  if (_fit_primary_tracks)
  {
    m_primary_trackMap = findNode::getClass<SvtxTrackMap>(topNode,
                                                         "PrimaryTrackMap");
    if (!m_primary_trackMap && _event < 2)
    {
      cout << PHWHERE << " PrimaryTrackMap node not found on node tree"
           << endl;
      return Fun4AllReturnCodes::ABORTEVENT;
    }
  }

  // Output Svtx Vertices
  m_vertexMap_refit = findNode::getClass<SvtxVertexMap>(topNode,
                   "SvtxVertexMapRefit");
  if (!m_vertexMap_refit && _event < 2)
    {
      cout << PHWHERE << " SvtxVertexMapRefit node not found on node tree"
           << endl;
      return Fun4AllReturnCodes::ABORTEVENT;
    }

  return Fun4AllReturnCodes::EVENT_OK;
}

//_________________________________________________________________________________
Acts::Vector3 PHGenFitTrkFitter::getGlobalPosition( TrkrDefs::cluskey key, TrkrCluster* cluster )
{

  // find closest iterator in map
  auto it = m_globalPositions.lower_bound( key );
  if (it == m_globalPositions.end()|| (key < it->first ))
  {
    // get global position from Acts transform
    const auto globalpos = m_transform.getGlobalPosition(
      key, cluster,
      m_surfmaps,
      m_tgeometry);

    /*
     * todo: should also either apply distortion corrections
     * or make sure clusters are loaded from corrected map, after cluster mover
     */

    // add new cluster and set its key
    it = m_globalPositions.insert(it, std::make_pair(key, globalpos));
  }
  return it->second;
}

/*
 * fit track with SvtxTrack as input seed.
 * \param intrack Input SvtxTrack
 * \param invertex Input Vertex, if fit track as a primary vertex
 */
//PHGenFit::Track* PHGenFitTrkFitter::ReFitTrack(PHCompositeNode *topNode, const SvtxTrack* intrack,
std::shared_ptr<PHGenFit::Track> PHGenFitTrkFitter::ReFitTrack(PHCompositeNode* topNode, const SvtxTrack* intrack,
                                                               const SvtxVertex* invertex)
{
  //std::shared_ptr<PHGenFit::Track> empty_track(nullptr);
  if (!intrack)
  {
    cerr << PHWHERE << " Input SvtxTrack is nullptr!" << endl;
    return nullptr;
  }

  auto geom_container_intt = findNode::getClass<PHG4CylinderGeomContainer>(topNode, "CYLINDERGEOM_INTT");
  assert( geom_container_intt );

  auto geom_container_mvtx = findNode::getClass<PHG4CylinderGeomContainer>(topNode, "CYLINDERGEOM_MVTX");
  assert( geom_container_mvtx );

  /* no need to check for the container validity here. The check is done if micromegas clusters are actually found in the track */
  auto geom_container_micromegas = findNode::getClass<PHG4CylinderGeomContainer>(topNode, "CYLINDERGEOM_MICROMEGAS_FULL");

  // prepare seed
  TVector3 seed_mom(100, 0, 0);
  TVector3 seed_pos(0, 0, 0);
  TMatrixDSym seed_cov(6);
  for (int i = 0; i < 6; i++)
  {
    for (int j = 0; j < 6; j++)
    {
      seed_cov[i][j] = 100.;
    }
  }

  // Create measurements
  std::vector<PHGenFit::Measurement*> measurements;

  // 1000 is a arbitrary number for now
  const double vertex_chi2_over_dnf_cut = 1000;
  const double vertex_cov_element_cut = 10000;  //arbitrary cut cm*cm

  if (invertex and invertex->size_tracks() > 1 and invertex->get_chisq() / invertex->get_ndof() < vertex_chi2_over_dnf_cut)
  {
    TVector3 pos(invertex->get_x(), invertex->get_y(), invertex->get_z());
    TMatrixDSym cov(3);
    cov.Zero();
    bool is_vertex_cov_sane = true;
    for (unsigned int i = 0; i < 3; i++)
      for (unsigned int j = 0; j < 3; j++)
      {
        cov(i, j) = invertex->get_error(i, j);

        if (i == j)
        {
          if (!(invertex->get_error(i, j) > 0 and invertex->get_error(i, j) < vertex_cov_element_cut))
            is_vertex_cov_sane = false;
        }
      }

    if (is_vertex_cov_sane)
    {
      PHGenFit::Measurement* meas = new PHGenFit::SpacepointMeasurement(
          pos, cov);
      measurements.push_back(meas);
      if(Verbosity() >= 2)
  {
    meas->getMeasurement()->Print();
  }
    }
  }

  // sort clusters with radius before fitting
  if(Verbosity() > 10)   intrack->identify();
  std::map<float, TrkrDefs::cluskey> m_r_cluster_id;
  for( const auto& cluster_key:get_cluster_keys( intrack ) )
  {
    
    const auto cluster = m_clustermap->findCluster(cluster_key);

    // get global position
    const auto globalPosition = getGlobalPosition( cluster_key, cluster );
    float r = sqrt(square( globalPosition.x() ) + square( globalPosition.y() ));
    m_r_cluster_id.insert(std::pair<float, TrkrDefs::cluskey>(r, cluster_key));
    int layer_out = TrkrDefs::getLayer(cluster_key);
    if(Verbosity() > 10) cout << "    Layer " << layer_out << " cluster " << cluster_key << " radius " << r << endl;
  }

  for (auto iter = m_r_cluster_id.begin();
       iter != m_r_cluster_id.end();
       ++iter)
  {
    TrkrDefs::cluskey cluster_key = iter->second;
    const int layer = TrkrDefs::getLayer(cluster_key);

    // skip disabled layers
    if( _disabled_layers.find( layer ) != _disabled_layers.end() )
    { continue; }

    TrkrCluster* cluster = m_clustermap->findCluster(cluster_key);
    if (!cluster)
    {
      LogError("No cluster Found!");
      continue;
    }

#ifdef _DEBUG_
    int output_layer = TrkrDefs::getLayer(cluster_key);
    cout
        << __LINE__
        << ": ID: " << cluster_key
        << ": layer: " << output_layer
        << endl;
#endif

    const auto globalPosition_acts = getGlobalPosition( cluster_key, cluster );

    const TVector3 pos(globalPosition_acts.x(), globalPosition_acts.y(), globalPosition_acts.z() );
    seed_mom.SetPhi(pos.Phi());
    seed_mom.SetTheta(pos.Theta());

    // by default assume normal to local surface is along cluster azimuthal position
    TVector3 n( globalPosition_acts.x(), globalPosition_acts.y(), 0 );

    // replace normal by proper vector for specified subsystems
    switch( TrkrDefs::getTrkrId(cluster_key) )
    {

      case TrkrDefs::mvtxId:
      {
        int stave_index = MvtxDefs::getStaveId(cluster_key);
        int chip_index = MvtxDefs::getChipId(cluster_key);

        double ladder_location[3] = {0.0, 0.0, 0.0};
        auto geom = static_cast<CylinderGeom_Mvtx*>(geom_container_mvtx->GetLayerGeom(layer));
        // returns the center of the sensor in world coordinates - used to get the ladder phi location
        geom->find_sensor_center(stave_index, 0,
          0, chip_index, ladder_location);

        //cout << " MVTX stave phi tilt = " <<  geom->get_stave_phi_tilt()
        //   << " seg.X " << ladder_location[0] << " seg.Y " << ladder_location[1] << " seg.Z " << ladder_location[2] << endl;
        n.SetXYZ(ladder_location[0], ladder_location[1], 0);
        n.RotateZ(geom->get_stave_phi_tilt());
        break;
      }

      case TrkrDefs::inttId:
      {
        auto geom = static_cast<CylinderGeomIntt*>(geom_container_intt->GetLayerGeom(layer));
        double hit_location[3] = {0.0, 0.0, 0.0};
        geom->find_segment_center(InttDefs::getLadderZId(cluster_key),
          InttDefs::getLadderPhiId(cluster_key), hit_location);

        //cout << " Intt strip phi tilt = " <<  geom->get_strip_phi_tilt()
        //   << " seg.X " << hit_location[0] << " seg.Y " << hit_location[1] << " seg.Z " << hit_location[2] << endl;
        n.SetXYZ(hit_location[0], hit_location[1], 0);
        n.RotateZ(geom->get_strip_phi_tilt());
        break;
      }

      case TrkrDefs::micromegasId:
      {
        // get geometry
        /* a situation where micromegas clusters are found, but not the geometry, should not happen */
        assert( geom_container_micromegas );
        auto geom = static_cast<CylinderGeomMicromegas*>(geom_container_micromegas->GetLayerGeom(layer));
        const auto tileid = MicromegasDefs::getTileId( cluster_key );

        // in local coordinate, n is along y axis
        // convert to global coordinates
        n = geom->get_world_from_local_vect( tileid, TVector3( 0, 1, 0 ) );
      }

      default: break;
    }

    // create measurement
    auto meas = new PHGenFit::PlanarMeasurement(pos, n, cluster->getRPhiError(), cluster->getZError());

    if(Verbosity() > 10)
    {
      cout << "Add meas layer " << layer << " cluskey " << cluster_key
        << " pos.X " << pos.X() << " pos.Y " << pos.Y() << " pos.Z " << pos.Z()
        << " r: " << std::sqrt(square( pos.x()) + square(pos.y()))
        << " n.X " <<  n.X() << " n.Y " << n.Y()
        << " RPhiErr " << cluster->getRPhiError()
        << " ZErr " << cluster->getZError()
        << endl;
    }
    measurements.push_back(meas);
  }

  /*!
   * mu+:	-13
   * mu-:	13
   * pi+:	211
   * pi-:	-211
   * e-:	11
   * e+:	-11
   */
  //TODO Add multiple TrackRep choices.
  //int pid = 211;
  genfit::AbsTrackRep* rep = new genfit::RKTrackRep(_primary_pid_guess);
  std::shared_ptr<PHGenFit::Track> track(new PHGenFit::Track(rep, seed_pos, seed_mom, seed_cov));

  //TODO unsorted measurements, should use sorted ones?
  track->addMeasurements(measurements);

  /*!
   *  Fit the track
   *  ret code 0 means 0 error or good status
   */

  if (_fitter->processTrack(track.get(), false) != 0)
  {
    // if (Verbosity() >= 1)
      {
	LogWarning("Track fitting failed");
      }
    //delete track;
    return nullptr;
  }

  if(Verbosity() > 10)
    cout << " track->getChisq() " << track->get_chi2() << " get_ndf " << track->get_ndf()
   << " mom.X " << track->get_mom().X()
   << " mom.Y " << track->get_mom().Y()
   << " mom.Z " << track->get_mom().Z()
   << endl;

  return track;
}

/*
 * Make SvtxTrack from PHGenFit::Track and SvtxTrack
 */
//SvtxTrack* PHGenFitTrkFitter::MakeSvtxTrack(const SvtxTrack* svtx_track,
std::shared_ptr<SvtxTrack> PHGenFitTrkFitter::MakeSvtxTrack(const SvtxTrack* svtx_track,
                                                            const std::shared_ptr<PHGenFit::Track>& phgf_track, const SvtxVertex* vertex)
{
  double chi2 = phgf_track->get_chi2();
  double ndf = phgf_track->get_ndf();

  TVector3 vertex_position(0, 0, 0);
  TMatrixF vertex_cov(3, 3);
  double dvr2 = 0;
  double dvz2 = 0;

  if (_use_truth_vertex )
  {
    if( _truth_container )
    {
      PHG4VtxPoint* first_point = _truth_container->GetPrimaryVtx(_truth_container->GetPrimaryVertexIndex());
      vertex_position.SetXYZ(first_point->get_x(), first_point->get_y(), first_point->get_z());
      if (Verbosity() > 1)
      {
        std::cout << PHWHERE << "Using: truth vertex: {" << vertex_position.X() << ", " << vertex_position.Y() << ", " << vertex_position.Z() << "} " << std::endl;
      }
    } else {
      std::cout << PHWHERE << "PHG4TruthInfoContainer not found. Cannot use truth vertex." << std::endl;
    }
  }
  else if (vertex)
  {
    vertex_position.SetXYZ(vertex->get_x(), vertex->get_y(),
                           vertex->get_z());
    dvr2 = vertex->get_error(0, 0) + vertex->get_error(1, 1);
    dvz2 = vertex->get_error(2, 2);

    for (int i = 0; i < 3; i++)
      for (int j = 0; j < 3; j++)
        vertex_cov[i][j] = vertex->get_error(i, j);
  }

  std::unique_ptr<genfit::MeasuredStateOnPlane> gf_state_beam_line_ca;
  try
  {
    gf_state_beam_line_ca.reset(phgf_track->extrapolateToLine(vertex_position,
                                                              TVector3(0., 0., 1.)));
  }
  catch (...)
  {
    if (Verbosity() >= 2)
      LogWarning("extrapolateToLine failed!");
  }
  if (!gf_state_beam_line_ca) return nullptr;

  /*!
   *  1/p, u'/z', v'/z', u, v
   *  u is defined as momentum X beam line at POCA of the beam line
   *  v is alone the beam line
   *  so u is the dca2d direction
   */

  double u = gf_state_beam_line_ca->getState()[3];
  double v = gf_state_beam_line_ca->getState()[4];

  double du2 = gf_state_beam_line_ca->getCov()[3][3];
  double dv2 = gf_state_beam_line_ca->getCov()[4][4];
  //cout << PHWHERE << "        u " << u << " v " << v << " du2 " << du2 << " dv2 " << dv2 << " dvr2 " << dvr2 << endl;
  //delete gf_state_beam_line_ca;

  // create new track
  auto out_track = std::make_shared<SvtxTrack_v4>(*svtx_track);

  // clear states and insert empty one for vertex position
  out_track->clear_states();
  {
    /*
    insert first, dummy state, as done in constructor,
    so that the track state list is never empty. Note that insert_state, despite taking a pointer as argument,
    does not take ownership of the state
    */
    SvtxTrackState_v1 first(0.0);
    out_track->insert_state( &first );
  }

  out_track->set_dca2d(u);
  out_track->set_dca2d_error(sqrt(du2 + dvr2));

  std::unique_ptr<genfit::MeasuredStateOnPlane> gf_state_vertex_ca;
  try
  {
    gf_state_vertex_ca.reset( phgf_track->extrapolateToPoint(vertex_position) );
  }
  catch (...)
  {
    if (Verbosity() >= 2)
      LogWarning("extrapolateToPoint failed!");
  }
  if (!gf_state_vertex_ca)
  {
    //delete out_track;
    return nullptr;
  }

  TVector3 mom = gf_state_vertex_ca->getMom();
  TVector3 pos = gf_state_vertex_ca->getPos();
  TMatrixDSym cov = gf_state_vertex_ca->get6DCov();

  //	genfit::MeasuredStateOnPlane* gf_state_vertex_ca =
  //			phgf_track->extrapolateToLine(vertex_position,
  //					TVector3(0., 0., 1.));

  u = gf_state_vertex_ca->getState()[3];
  v = gf_state_vertex_ca->getState()[4];

  du2 = gf_state_vertex_ca->getCov()[3][3];
  dv2 = gf_state_vertex_ca->getCov()[4][4];

  double dca3d = sqrt(u * u + v * v);
  double dca3d_error = sqrt(du2 + dv2 + dvr2 + dvz2);

  out_track->set_dca(dca3d);
  out_track->set_dca_error(dca3d_error);

  //
  // in: X, Y, Z; out; r: n X Z, Z X r, Z

  float dca3d_xy = NAN;
  float dca3d_z = NAN;
  float dca3d_xy_error = NAN;
  float dca3d_z_error = NAN;

  try
  {
    TMatrixF pos_in(3, 1);
    TMatrixF cov_in(3, 3);
    TMatrixF pos_out(3, 1);
    TMatrixF cov_out(3, 3);

    TVectorD state6(6);      // pos(3), mom(3)
    TMatrixDSym cov6(6, 6);  //

    gf_state_vertex_ca->get6DStateCov(state6, cov6);

    TVector3 vn(state6[3], state6[4], state6[5]);

    // mean of two multivariate gaussians Pos - Vertex
    pos_in[0][0] = state6[0] - vertex_position.X();
    pos_in[1][0] = state6[1] - vertex_position.Y();
    pos_in[2][0] = state6[2] - vertex_position.Z();

    for (int i = 0; i < 3; ++i)
    {
      for (int j = 0; j < 3; ++j)
      {
        cov_in[i][j] = cov6[i][j] + vertex_cov[i][j];
      }
    }

    // vn is momentum vector, pos_in is position vector (of what?)
    pos_cov_XYZ_to_RZ(vn, pos_in, cov_in, pos_out, cov_out);

    if(Verbosity() > 30)
      {
  cout << " vn.X " << vn.X() << " vn.Y " << vn.Y() << " vn.Z " << vn.Z() << endl;
  cout << " pos_in.X " << pos_in[0][0] << " pos_in.Y " << pos_in[1][0] << " pos_in.Z " << pos_in[2][0] << endl;
  cout << " pos_out.X " << pos_out[0][0] << " pos_out.Y " << pos_out[1][0] << " pos_out.Z " << pos_out[2][0] << endl;
      }


    dca3d_xy = pos_out[0][0];
    dca3d_z = pos_out[2][0];
    dca3d_xy_error = sqrt(cov_out[0][0]);
    dca3d_z_error = sqrt(cov_out[2][2]);

#ifdef _DEBUG_
    cout << __LINE__ << ": Vertex: ----------------" << endl;
    vertex_position.Print();
    vertex_cov.Print();

    cout << __LINE__ << ": State: ----------------" << endl;
    state6.Print();
    cov6.Print();

    cout << __LINE__ << ": Mean: ----------------" << endl;
    pos_in.Print();
    cout << "===>" << endl;
    pos_out.Print();

    cout << __LINE__ << ": Cov: ----------------" << endl;
    cov_in.Print();
    cout << "===>" << endl;
    cov_out.Print();

    cout << endl;
#endif
  }
  catch (...)
  {
    if (Verbosity())
      LogWarning("DCA calculationfailed!");
  }

  out_track->set_dca3d_xy(dca3d_xy);
  out_track->set_dca3d_z(dca3d_z);
  out_track->set_dca3d_xy_error(dca3d_xy_error);
  out_track->set_dca3d_z_error(dca3d_z_error);

  //if(gf_state_vertex_ca) delete gf_state_vertex_ca;

  out_track->set_chisq(chi2);
  out_track->set_ndf(ndf);
  out_track->set_charge(phgf_track->get_charge());

  out_track->set_px(mom.Px());
  out_track->set_py(mom.Py());
  out_track->set_pz(mom.Pz());

  out_track->set_x(pos.X());
  out_track->set_y(pos.Y());
  out_track->set_z(pos.Z());

  for (int i = 0; i < 6; i++)
  {
    for (int j = i; j < 6; j++)
    {
      out_track->set_error(i, j, cov[i][j]);
    }
  }

#ifdef _DEBUG_
  cout << __LINE__ << endl;
#endif

  const genfit::Track* gftrack = phgf_track->getGenFitTrack();
  const genfit::AbsTrackRep* rep = gftrack->getCardinalRep();
  for (unsigned int id = 0; id < gftrack->getNumPointsWithMeasurement(); ++id)
  {
    genfit::TrackPoint* trpoint = gftrack->getPointWithMeasurementAndFitterInfo(id, gftrack->getCardinalRep());

    if (!trpoint)
    {
      if (Verbosity() > 1)
        LogWarning("!trpoint");
      continue;
    }

    auto kfi = static_cast<genfit::KalmanFitterInfo*>(trpoint->getFitterInfo(rep));
    if (!kfi)
    {
      if (Verbosity() > 1)
        LogWarning("!kfi");
      continue;
    }

    const genfit::MeasuredStateOnPlane* gf_state = nullptr;
    try
    {
      // this works because KalmanFitterInfo returns a const reference to internal object and not a temporary object
      gf_state = &kfi->getFittedState(true);
    }
    catch (...)
    {
      if (Verbosity() >= 1)
        LogWarning("Exrapolation failed!");
    }
    if (!gf_state)
    {
      if (Verbosity() >= 1)
        LogWarning("Exrapolation failed!");
      continue;
    }
    genfit::MeasuredStateOnPlane temp;
    float pathlength = -phgf_track->extrapolateToPoint(temp, vertex_position, id);

    // create new svtx state and add to track
    auto state = create_track_state( pathlength, gf_state );
    out_track->insert_state( &state );

#ifdef _DEBUG_
    cout
        << __LINE__
        << ": " << id
        << ": " << pathlength << " => "
        << sqrt( square(state->get_x()) + square(state->get_y()) )
        << endl;
#endif
  }

  // loop over clusters, check if layer is disabled, include extrapolated SvtxTrackState
  if( !_disabled_layers.empty() )
  {

    unsigned int id_min = 0;
    for( const auto& cluster_key:get_cluster_keys( svtx_track ) )
    {
      const auto cluster = m_clustermap->findCluster(cluster_key);
      const auto layer = TrkrDefs::getLayer(cluster_key);

      // skip enabled layers
      if( _disabled_layers.find( layer ) == _disabled_layers.end() )
      { continue; }

      // get position
      const auto globalPosition = getGlobalPosition( cluster_key, cluster );
      const TVector3 pos(globalPosition.x(), globalPosition.y(), globalPosition.z() );
      const float r_cluster = std::sqrt( square(globalPosition.x()) + square(globalPosition.y()) );

      // loop over states
      /* find first state whose radius is larger than that of cluster if any */
      unsigned int id = id_min;
      for( ; id < gftrack->getNumPointsWithMeasurement(); ++id)
      {

        auto trpoint = gftrack->getPointWithMeasurementAndFitterInfo(id, rep);
        if (!trpoint) continue;

        auto kfi = static_cast<genfit::KalmanFitterInfo*>(trpoint->getFitterInfo(rep));
        if (!kfi) continue;

        const genfit::MeasuredStateOnPlane* gf_state = nullptr;
        try
        {

          gf_state = &kfi->getFittedState(true);

        } catch (...) {

          if(Verbosity())
          { LogWarning("Failed to get kf fitted state"); }

        }

        if( !gf_state ) continue;

        float r_track = std::sqrt( square( gf_state->getPos().x() ) + square( gf_state->getPos().y() ) );
        if( r_track > r_cluster ) break;

      }

      // forward extrapolation
      genfit::MeasuredStateOnPlane gf_state;
      float pathlength = 0;

      // first point is previous, if valid
      if( id > 0 )  id_min = id-1;

      // extrapolate forward
      try
      {
        auto trpoint = gftrack->getPointWithMeasurementAndFitterInfo(id_min, rep);
        if( !trpoint ) continue;

        auto kfi = static_cast<genfit::KalmanFitterInfo*>(trpoint->getFitterInfo(rep));
        gf_state = *kfi->getForwardUpdate();
        pathlength = gf_state.extrapolateToPoint( pos );
        auto tmp = *kfi->getBackwardUpdate();
        pathlength -= tmp.extrapolateToPoint( vertex_position );
      } catch (...) {
        if(Verbosity())
        { std::cerr << PHWHERE << "Failed to forward extrapolate from id " << id_min << " to disabled layer " << layer << std::endl; }
        continue;
      }

      // also extrapolate backward from next state if any
      // and take the weighted average between both points
      if( id > 0 && id < gftrack->getNumPointsWithMeasurement() )
      try
      {
        auto trpoint = gftrack->getPointWithMeasurementAndFitterInfo(id, rep);
        if( !trpoint ) continue;

        auto kfi = static_cast<genfit::KalmanFitterInfo*>(trpoint->getFitterInfo(rep));
        genfit::KalmanFittedStateOnPlane gf_state_backward = *kfi->getBackwardUpdate();
        gf_state_backward.extrapolateToPlane( gf_state.getPlane() );
        gf_state = genfit::calcAverageState( gf_state, gf_state_backward );
      } catch (...) {
        if(Verbosity())
        { std::cerr << PHWHERE << "Failed to backward extrapolate from id " << id << " to disabled layer " << layer << std::endl; }
        continue;
      }

      // create new svtx state and add to track
      auto state = create_track_state(  pathlength, &gf_state );
      out_track->insert_state( &state );

    }

  }

  // printout all track state
  if( Verbosity() )
  {
    for( auto&& iter = out_track->begin_states(); iter != out_track->end_states(); ++iter )
    {
      const auto& [pathlength, state] = *iter;
      const auto r = std::sqrt( square( state->get_x() ) + square( state->get_y() ));
      const auto phi = std::atan2( state->get_y(), state->get_x() );
      std::cout << "PHGenFitTrkFitter::MakeSvtxTrack -"
        << " pathlength: " << pathlength
        << " radius: " << r
        << " phi: " << phi
        << " z: " << state->get_z()
        << std::endl;
    }

    std::cout << std::endl;
  }
  return out_track;
}

/*
 * Fill SvtxVertexMap from GFRaveVertexes and Tracks
 */
bool PHGenFitTrkFitter::FillSvtxVertexMap(
    const std::vector<genfit::GFRaveVertex*>& rave_vertices,
    const std::vector<genfit::Track*>& gf_tracks)
{

  if(Verbosity()) cout << "Rave vertices size " << rave_vertices.size() << endl;
  if(rave_vertices.size() > 0)
    {
      for (unsigned int ivtx = 0; ivtx < rave_vertices.size(); ++ivtx)
  {
    genfit::GFRaveVertex* rave_vtx = rave_vertices[ivtx];

    if (!rave_vtx)
      {
        cerr << PHWHERE << endl;
        return false;
      }

    if(Verbosity()) cout << "   ivtx " << ivtx << " has  Z = " << rave_vtx->getPos().Z() << endl;

    SvtxVertex_v1 svtx_vtx;
    svtx_vtx.set_chisq(rave_vtx->getChi2());
    svtx_vtx.set_ndof(rave_vtx->getNdf());
    svtx_vtx.set_position(0, rave_vtx->getPos().X());
    svtx_vtx.set_position(1, rave_vtx->getPos().Y());
    svtx_vtx.set_position(2, rave_vtx->getPos().Z());

    for (int i = 0; i < 3; i++)
      for (int j = 0; j < 3; j++)
        svtx_vtx.set_error(i, j, rave_vtx->getCov()[i][j]);

    for (unsigned int i = 0; i < rave_vtx->getNTracks(); i++)
      {
        //TODO Assume id's are sync'ed between m_trackMap_refit and gf_tracks, need to change?
        const genfit::Track* rave_track =
    rave_vtx->getParameters(i)->getTrack();
        for (unsigned int j = 0; j < gf_tracks.size(); j++)
    {
      if (rave_track == gf_tracks[j])
        {
          svtx_vtx.insert_track(j);
          _rave_vertex_gf_track_map.insert(std::pair<unsigned int, unsigned int>(j, ivtx));
          if(Verbosity()) cout << " rave vertex " << ivtx << " at Z " << svtx_vtx.get_position(2) << " rave track " << i  << " genfit track ID " << j << endl;
        }
    }
      }

    if (m_vertexMap_refit)
      {
        if(Verbosity()) cout << "insert svtx_vtx into m_vertexMap_refit " << endl;
        m_vertexMap_refit->insert_clone( &svtx_vtx );
        if(Verbosity() > 10) m_vertexMap_refit->identify();
      }
    else
      {
        LogError("!m_vertexMap_refit");
      }
  }  //loop over RAVE vertices
    }

  return true;
}

bool PHGenFitTrkFitter::pos_cov_XYZ_to_RZ(
    const TVector3& n, const TMatrixF& pos_in, const TMatrixF& cov_in,
    TMatrixF& pos_out, TMatrixF& cov_out) const
{
  if (pos_in.GetNcols() != 1 || pos_in.GetNrows() != 3)
  {
    if (Verbosity()) LogWarning("pos_in.GetNcols() != 1 || pos_in.GetNrows() != 3");
    return false;
  }

  if (cov_in.GetNcols() != 3 || cov_in.GetNrows() != 3)
  {
    if (Verbosity()) LogWarning("cov_in.GetNcols() != 3 || cov_in.GetNrows() != 3");
    return false;
  }

  // produces a vector perpendicular to both the momentum vector and beam line - i.e. in the direction of the dca_xy
  // only the angle of r will be used, not the magnitude
  TVector3 r = n.Cross(TVector3(0., 0., 1.));
  if (r.Mag() < 0.00001)
  {
    if (Verbosity()) LogWarning("n is parallel to z");
    return false;
  }

  // R: rotation from u,v,n to n X Z, nX(nXZ), n
  TMatrixF R(3, 3);
  TMatrixF R_T(3, 3);

  try
  {
    // rotate u along z to up
    float phi = -TMath::ATan2(r.Y(), r.X());
    R[0][0] = cos(phi);
    R[0][1] = -sin(phi);
    R[0][2] = 0;
    R[1][0] = sin(phi);
    R[1][1] = cos(phi);
    R[1][2] = 0;
    R[2][0] = 0;
    R[2][1] = 0;
    R[2][2] = 1;

    R_T.Transpose(R);
  }
  catch (...)
  {
    if (Verbosity())
      LogWarning("Can't get rotation matrix");

    return false;
  }

  pos_out.ResizeTo(3, 1);
  cov_out.ResizeTo(3, 3);

  pos_out = R * pos_in;
  cov_out = R * cov_in * R_T;

  return true;
}<|MERGE_RESOLUTION|>--- conflicted
+++ resolved
@@ -297,30 +297,6 @@
   vector<std::shared_ptr<PHGenFit::Track> > rf_phgf_tracks;
 
   map<unsigned int, unsigned int> svtxtrack_genfittrack_map;
-<<<<<<< HEAD
-
-  if (_trackmap_refit)
-    _trackmap_refit->empty();
-
-  // _trackmap is SvtxTrackMap from the node tree
-  for (SvtxTrackMap::Iter iter = _trackmap->begin(); iter != _trackmap->end();
-       ++iter)
-    {
-      SvtxTrack* svtx_track = iter->second;
-      if(Verbosity() > 10){
-	cout << "   process SVTXTrack " << iter->first << endl;
-	svtx_track->identify();
-      }
-      if (!svtx_track)
-	continue;
-      if (!(svtx_track->get_pt() > _fit_min_pT))
-	continue;
-
-      // This is the final track (re)fit. It does not include the collision vertex. If fit_primary_track is set, a refit including the vertex is done below.
-      //! rf_phgf_track stands for Refit_PHGenFit_Track
-      std::shared_ptr<PHGenFit::Track> rf_phgf_track = ReFitTrack(topNode, svtx_track);
-      if (rf_phgf_track)
-=======
   
   // clear refit trackmap
   if (m_trackMap_refit) m_trackMap_refit->Reset();
@@ -342,7 +318,6 @@
     // rf_phgf_track stands for Refit_PHGenFit_Track
     std::shared_ptr<PHGenFit::Track> rf_phgf_track = ReFitTrack(topNode, svtx_track);
     if (rf_phgf_track)
->>>>>>> d0762dad
 	{
 	  svtxtrack_genfittrack_map[svtx_track->get_id()] =  rf_phgf_tracks.size();
 	  rf_phgf_tracks.push_back(rf_phgf_track);
