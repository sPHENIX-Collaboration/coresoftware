/*!
 *  \file		PHGenFitTrkFitter.C
 *  \brief		Refit SvtxTracks with PHGenFit.
 *  \details	Refit SvtxTracks with PHGenFit.
 *  \author		Haiwang Yu <yuhw@nmsu.edu>
 */

#include "PHGenFitTrkFitter.h"

#include <trackbase/TrkrCluster.h>                  // for TrkrCluster
#include <trackbase/TrkrClusterContainer.h>
#include <trackbase/TrkrDefs.h>

#include <trackbase_historic/SvtxTrack.h>
#include <trackbase_historic/SvtxTrackMap.h>
#include <trackbase_historic/SvtxTrackMap_v1.h>
#include <trackbase_historic/SvtxTrackState_v1.h>
#include <trackbase_historic/SvtxTrack_v2.h>
#include <trackbase_historic/SvtxVertexMap_v1.h>
#include <trackbase_historic/SvtxVertex_v1.h>
#include <trackbase_historic/SvtxTrackState.h>      // for SvtxTrackState
#include <trackbase_historic/SvtxVertex.h>          // for SvtxVertex
#include <trackbase_historic/SvtxVertexMap.h>       // for SvtxVertexMap

#include <intt/InttDefs.h>
#include <intt/CylinderGeomIntt.h>

#include <micromegas/MicromegasDefs.h>
#include <micromegas/CylinderGeomMicromegas.h>

#include <mvtx/MvtxDefs.h>
#include <mvtx/CylinderGeom_Mvtx.h>

#include <g4detectors/PHG4CylinderGeom.h>           // for PHG4CylinderGeom
#include <g4detectors/PHG4CylinderGeomContainer.h>

<<<<<<< HEAD
//
#include <intt/CylinderGeomIntt.h>

#include <micromegas/MicromegasDefs.h>
#include <mvtx/CylinderGeom_Mvtx.h>

=======
>>>>>>> 30ef0d23
#include <g4main/PHG4Particle.h>
#include <g4main/PHG4Particlev2.h>
#include <g4main/PHG4TruthInfoContainer.h>
#include <g4main/PHG4VtxPoint.h>                    // for PHG4VtxPoint
#include <g4main/PHG4VtxPointv1.h>

#include <phgenfit/Fitter.h>
#include <phgenfit/Measurement.h>                   // for Measurement
#include <phgenfit/PlanarMeasurement.h>
#include <phgenfit/Planar1DMeasurement.h>
#include <phgenfit/SpacepointMeasurement.h>
#include <phgenfit/Track.h>

#include <fun4all/Fun4AllReturnCodes.h>
#include <fun4all/PHTFileServer.h>
#include <fun4all/SubsysReco.h>                     // for SubsysReco

#include <phool/PHCompositeNode.h>
#include <phool/PHIODataNode.h>
#include <phool/PHNode.h>                           // for PHNode
#include <phool/PHNodeIterator.h>
#include <phool/PHObject.h>                         // for PHObject
#include <phool/getClass.h>
#include <phool/phool.h>

#include <phfield/PHFieldUtility.h>
#include <phgeom/PHGeomUtility.h>

#include <GenFit/AbsMeasurement.h>                  // for AbsMeasurement
#include <GenFit/EventDisplay.h>                    // for EventDisplay
#include <GenFit/Exception.h>                       // for Exception
#include <GenFit/GFRaveConverters.h>
#include <GenFit/GFRaveTrackParameters.h>           // for GFRaveTrackParame...
#include <GenFit/GFRaveVertex.h>
#include <GenFit/GFRaveVertexFactory.h>
#include <GenFit/KalmanFitterInfo.h>
#include <GenFit/MeasuredStateOnPlane.h>
#include <GenFit/RKTrackRep.h>
#include <GenFit/Track.h>
#include <GenFit/TrackPoint.h>                      // for TrackPoint

//Rave
#include <rave/ConstantMagneticField.h>
#include <rave/VacuumPropagator.h>                  // for VacuumPropagator
#include <rave/VertexFactory.h>

#include <TClonesArray.h>
#include <TRotation.h>
#include <TTree.h>
#include <TVector3.h>
#include <TMath.h>                                  // for ATan2
#include <TMatrixDSymfwd.h>                         // for TMatrixDSym
#include <TMatrixFfwd.h>                            // for TMatrixF
#include <TMatrixT.h>                               // for TMatrixT, operator*
#include <TMatrixTSym.h>                            // for TMatrixTSym
#include <TMatrixTUtils.h>                          // for TMatrixTRow
#include <TVectorDfwd.h>                            // for TVectorD
#include <TVectorT.h>                               // for TVectorT

#include <cmath>                                   // for sqrt, NAN
#include <iostream>
#include <map>
#include <memory>
#include <utility>
#include <vector>

class PHField;
class TGeoManager;
namespace genfit { class AbsTrackRep; }

#define LogDebug(exp) std::cout << "DEBUG: " << __FILE__ << ": " << __LINE__ << ": " << exp << std::endl
#define LogError(exp) std::cout << "ERROR: " << __FILE__ << ": " << __LINE__ << ": " << exp << std::endl
#define LogWarning(exp) std::cout << "WARNING: " << __FILE__ << ": " << __LINE__ << ": " << exp << std::endl

static constexpr float WILD_FLOAT = -9999;

#define _DEBUG_MODE_ 0

//#define _DEBUG_

using namespace std;

//______________________________________________________
namespace {

  // square
  template< class T > T square( T x ) { return x*x; }

  // convert gf state to SvtxTrackState_v1
  SvtxTrackState_v1 create_track_state( float pathlength, const genfit::MeasuredStateOnPlane* gf_state )
  {

    SvtxTrackState_v1 out( pathlength );
    out.set_x(gf_state->getPos().x());
    out.set_y(gf_state->getPos().y());
    out.set_z(gf_state->getPos().z());

    out.set_px(gf_state->getMom().x());
    out.set_py(gf_state->getMom().y());
    out.set_pz(gf_state->getMom().z());

    for (int i = 0; i < 6; i++)
    {
      for (int j = i; j < 6; j++)
      { out.set_error(i, j, gf_state->get6DCov()[i][j]); }
    }

    return out;

  }

}

/*
 * Constructor
 */
PHGenFitTrkFitter::PHGenFitTrkFitter(const string& name)
  : SubsysReco(name)
{
  Verbosity(0);
  _cluster_eval_tree_x = WILD_FLOAT;
  _cluster_eval_tree_y = WILD_FLOAT;
  _cluster_eval_tree_z = WILD_FLOAT;
  _cluster_eval_tree_gx = WILD_FLOAT;
  _cluster_eval_tree_gy = WILD_FLOAT;
  _cluster_eval_tree_gz = WILD_FLOAT;
}

/*
 * Init
 */
int PHGenFitTrkFitter::Init(PHCompositeNode* topNode)
{
  //	CreateNodes(topNode);

  return Fun4AllReturnCodes::EVENT_OK;
}

/*
 * Init run
 */
int PHGenFitTrkFitter::InitRun(PHCompositeNode* topNode)
{
  CreateNodes(topNode);

  TGeoManager* tgeo_manager = PHGeomUtility::GetTGeoManager(topNode);
  PHField* field = PHFieldUtility::GetFieldMapNode(nullptr, topNode);

  //_fitter = new PHGenFit::Fitter("sPHENIX_Geo.root","sPHENIX.2d.root", 1.4 / 1.5);
  _fitter.reset( PHGenFit::Fitter::getInstance(tgeo_manager,
                                          field, _track_fitting_alg_name,
                                          "RKTrackRep", _do_evt_display) );
  _fitter->set_verbosity(Verbosity());
  //LogDebug(genfit::FieldManager::getInstance()->getFieldVal(TVector3(0, 0, 0)).Z());

  _vertex_finder.reset( new genfit::GFRaveVertexFactory(Verbosity()) );
  _vertex_finder->setMethod(_vertexing_method.data());

  if (_do_eval)
  {
    if (Verbosity() > 1)
      cout << PHWHERE << " Openning file: " << _eval_outname << endl;
    PHTFileServer::get().open(_eval_outname, "RECREATE");
    init_eval_tree();
  }

  // print disabled layers
  for( const auto& layer:_disabled_layers )
  { std::cout << PHWHERE << " Layer " << layer << " is disabled." << std::endl; }

  return Fun4AllReturnCodes::EVENT_OK;
}
/*
 * process_event():
 *  Call user instructions for every event.
 *  This function contains the analysis structure.
 *
 */
int PHGenFitTrkFitter::process_event(PHCompositeNode* topNode)
{
  _event++;

  if (Verbosity() > 1)
    std::cout << PHWHERE << "Events processed: " << _event << std::endl;
  //	if (_event % 1000 == 0)
  //		cout << PHWHERE << "Events processed: " << _event << endl;

  //cout << "Start PHGenFitTrkfitter::process_event" << endl;

  GetNodes(topNode);

  //! stands for Refit_GenFit_Tracks
  vector<genfit::Track*> rf_gf_tracks;
  vector<std::shared_ptr<PHGenFit::Track> > rf_phgf_tracks;

  map<unsigned int, unsigned int> svtxtrack_genfittrack_map;

  if (_trackmap_refit)
    _trackmap_refit->empty();

  // _trackmap is SvtxTrackMap from the node tree
  for (SvtxTrackMap::Iter iter = _trackmap->begin(); iter != _trackmap->end();
       ++iter)
    {
      SvtxTrack* svtx_track = iter->second;
      if(Verbosity() > 10){
	cout << "   process SVTXTrack " << iter->first << endl;
	svtx_track->identify();
      }
      if (!svtx_track)
	continue;
      if (!(svtx_track->get_pt() > _fit_min_pT))
	continue;

      // This is the final track (re)fit. It does not include the collision vertex. If fit_primary_track is set, a refit including the vertex is done below.
      //! rf_phgf_track stands for Refit_PHGenFit_Track
      std::shared_ptr<PHGenFit::Track> rf_phgf_track = ReFitTrack(topNode, svtx_track);
      if (rf_phgf_track)
	{
	  svtxtrack_genfittrack_map[svtx_track->get_id()] =  rf_phgf_tracks.size();
	  rf_phgf_tracks.push_back(rf_phgf_track);
	  if (rf_phgf_track->get_ndf() > _vertex_min_ndf)
	    rf_gf_tracks.push_back(rf_phgf_track->getGenFitTrack());
	  if(Verbosity() > 10) cout << "Done refitting input track" << svtx_track->get_id() << " or rf_phgf_track " <<   rf_phgf_tracks.size() << endl;
	}
      else{
	if(Verbosity() >= 1)
	  cout << "failed refitting input track# " << iter->first << endl;
      }

    }

  /*
   * add tracks to event display
   * needs to make copied for smart ptrs will be destroied even
   * there are still references in TGeo::EventView
   */
  if (_do_evt_display)
  {
    vector<genfit::Track*> copy;
    for (genfit::Track* t : rf_gf_tracks)
    {
      copy.push_back(new genfit::Track(*t));
    }
    _fitter->getEventDisplay()->addEvent(copy);
  }

  //! find vertices using final tracks
  std::vector<genfit::GFRaveVertex*> rave_vertices;

  if (rf_gf_tracks.size() >= 2)
  {
    if(Verbosity() > 10)
      {cout << "Call Rave vertex finder" << endl;
  cout << " rf_gf_tracks size " << rf_gf_tracks.size() << endl;
  for(long unsigned int i=0;i<rf_gf_tracks.size();++i)
    {
      cout << "   track " << i << " num points " << rf_gf_tracks[i]->getNumPointsWithMeasurement() << endl;
    }
      }
    try
    {
      _vertex_finder->findVertices(&rave_vertices, rf_gf_tracks);
    }
    catch (...)
    {
      if (Verbosity() > 1)
        std::cout << PHWHERE << "GFRaveVertexFactory::findVertices failed!";
    }
  }

  if(Verbosity() > 10 && rave_vertices.size() == 0)
    {
      cout << PHWHERE << " Rave found no vertices - SvtxVertexMapRefit will be empty" << endl;
    }

  // Creates new SvtxVertex objects and copies in the rave vertex info and associated rave tracks. Then adds the vertices to _svtxmap
  // also makes a map of (trackid/vertex), _rave_vertex_gf_track_map for later use
  FillSvtxVertexMap(rave_vertices, rf_gf_tracks);

  // Finds the refitted rf_phgf_track corresponding to each SvtxTrackMap entry
  // Converts it to an SvtxTrack in MakeSvtxTrack
  // MakeSvtxTrack takes a vertex that it gets from the map made in FillSvtxVertex
  // If the refit was succesful, the track on the node tree is replaced with the new one
  // If not, the track is erased from the node tree
  for (SvtxTrackMap::Iter iter = _trackmap->begin(); iter != _trackmap->end();)
  {
    std::shared_ptr<PHGenFit::Track> rf_phgf_track;

    // find the genfit track that corresponds to this one on the node tree
    unsigned int itrack =0;
    if (svtxtrack_genfittrack_map.find(iter->second->get_id()) != svtxtrack_genfittrack_map.end())
    {
      itrack =
  svtxtrack_genfittrack_map[iter->second->get_id()];
      rf_phgf_track = rf_phgf_tracks[itrack];
    }

    if (rf_phgf_track)
    {
      SvtxVertex* vertex = nullptr;

      unsigned int ivert = 0;
      ivert = _rave_vertex_gf_track_map[itrack];

      if (_vertexmap_refit->size() > 0)
  {
    vertex = _vertexmap_refit->get(ivert);

    if(Verbosity() > 20) cout << PHWHERE << "     gf track " << itrack << " will add to track: _vertexmap_refit vertex " << ivert
            << " with position x,y,z = " << vertex->get_x() << "  " << vertex->get_y() << "  " << vertex->get_z() << endl;
  }
      std::shared_ptr<SvtxTrack> rf_track = MakeSvtxTrack(iter->second, rf_phgf_track,
                vertex);

#ifdef _DEBUG_
      cout << __LINE__ << endl;
#endif
      if (!rf_track)
  {
    //if (_output_mode == OverwriteOriginalNode)
#ifdef _DEBUG_
    LogDebug("!rf_track, continue.");
#endif
    if (_over_write_svtxtrackmap)
      {
        auto key = iter->first;
        ++iter;
        _trackmap->erase(key);
        continue;
      } else {
        ++iter;
        continue;
      }
  }

      //			delete vertex;//DEBUG

      //			rf_phgf_tracks.push_back(rf_phgf_track);
      //			rf_gf_tracks.push_back(rf_phgf_track->getGenFitTrack());

      if (!(_over_write_svtxtrackmap) || _output_mode == DebugMode)
        if (_trackmap_refit)
      { _trackmap_refit->insert(rf_track.get()); }

      if (_over_write_svtxtrackmap || _output_mode == DebugMode)
      { iter->second->CopyFrom( rf_track.get() ); }
    }
    else
    {
      if (_over_write_svtxtrackmap)
      {
        auto key = iter->first;
        ++iter;
        _trackmap->erase(key);
        continue;
      }
    }

    ++iter;
  }

#ifdef _DEBUG_
  cout << __LINE__ << endl;
#endif

  // Need to keep tracks if _do_evt_display
  if (!_do_evt_display)
  {
    rf_phgf_tracks.clear();
  }

#ifdef _DEBUG_
  cout << __LINE__ << endl;
#endif
  /*!
   * Optionally fit track as primary track by including collision vertex,
   This part need to be called after FillSvtxVertexMap
   */
  if (_fit_primary_tracks && rave_vertices.size() > 0)
  {
    _primary_trackmap->empty();

    //FIXME figure out which vertex to use.
    SvtxVertex* vertex = nullptr;
    if (_vertexmap_refit->size() > 0)
      vertex = _vertexmap_refit->get(0);

    // fix this, have to get vertex ID from track

    if (vertex)
    {
      for (SvtxTrackMap::ConstIter iter = _trackmap->begin();
           iter != _trackmap->end(); ++iter)
      {
        SvtxTrack* svtx_track = iter->second;
        if (!svtx_track)
          continue;
        if (!(svtx_track->get_pt() > _fit_min_pT))
          continue;
        /*!
         * rf_phgf_track stands for Refit_PHGenFit_Track
         */
        std::shared_ptr<PHGenFit::Track> rf_phgf_track = ReFitTrack(topNode, svtx_track,
                                                                    vertex);
        if (rf_phgf_track)
        {
          //					//FIXME figure out which vertex to use.
          //					SvtxVertex* vertex = nullptr;
          //					if (_vertexmap_refit->size() > 0)
          //						vertex = _vertexmap_refit->get(0);

          std::shared_ptr<SvtxTrack> rf_track = MakeSvtxTrack(svtx_track,
                                                              rf_phgf_track, vertex);
          //delete rf_phgf_track;
          if (!rf_track)
          {
#ifdef _DEBUG_
            LogDebug("!rf_track, continue.");
#endif
            continue;
          }
          _primary_trackmap->insert(rf_track.get());
        }
      }
    }
    else
    {
      LogError("No vertex in SvtxVertexMapRefit!");
    }
  }
#ifdef _DEBUG_
  cout << __LINE__ << endl;
#endif
  for (genfit::GFRaveVertex* vertex : rave_vertices)
  {
    delete vertex;
  }
  rave_vertices.clear();

  if (_do_eval)
  {
    fill_eval_tree(topNode);
  }
#ifdef _DEBUG_
  cout << __LINE__ << endl;
#endif
  return Fun4AllReturnCodes::EVENT_OK;
}

/*
 * End
 */
int PHGenFitTrkFitter::End(PHCompositeNode* topNode)
{
  if (_do_eval)
  {
    if (Verbosity() > 1)
      cout << PHWHERE << " Writing to file: " << _eval_outname << endl;
    PHTFileServer::get().cd(_eval_outname);
    _eval_tree->Write();
    _cluster_eval_tree->Write();
  }

  if (_do_evt_display)
    _fitter->displayEvent();

  return Fun4AllReturnCodes::EVENT_OK;
}

/*
 * fill_eval_tree():
 */
void PHGenFitTrkFitter::fill_eval_tree(PHCompositeNode* topNode)
{
  //! Make sure to reset all the TTree variables before trying to set them.
  reset_eval_variables();

  int i = 0;
  for (PHG4TruthInfoContainer::ConstIterator itr =
           _truth_container->GetPrimaryParticleRange().first;
       itr != _truth_container->GetPrimaryParticleRange().second; ++itr)
    new ((*_tca_particlemap)[i++])(PHG4Particlev2)(
        *dynamic_cast<PHG4Particlev2*>(itr->second));

  i = 0;
  for (PHG4TruthInfoContainer::ConstVtxIterator itr =
           _truth_container->GetPrimaryVtxRange().first;
       itr != _truth_container->GetPrimaryVtxRange().second; ++itr)
    new ((*_tca_vtxmap)[i++])(PHG4VtxPointv1)(
        *dynamic_cast<PHG4VtxPointv1*>(itr->second));

  if( _trackmap )
  {
    i = 0;
    for ( const auto& pair:*_trackmap )
    { new ((*_tca_trackmap)[i++])(SvtxTrack_v2)( *pair.second ); }
  }
  
  if (_vertexmap)
  {
    i = 0;
    for ( const auto& pair:*_vertexmap )
    { new ((*_tca_vertexmap)[i++])(SvtxVertex_v1)( *dynamic_cast<SvtxVertex_v1*>(pair.second) ); }
  }
  
  if (_trackmap_refit)
  {
    i = 0;
    for (const auto& pair:*_trackmap_refit )
    { new ((*_tca_trackmap_refit)[i++])(SvtxTrack_v2)(*pair.second); }
  }

  if (_fit_primary_tracks)
  {
    i = 0;
    for ( const auto& pair:*_primary_trackmap )
    { new ((*_tca_primtrackmap)[i++])(SvtxTrack_v2)(*pair.second); }
  }

  if (_vertexmap_refit)
  {
    i = 0;
    for( const auto& pair:*_vertexmap_refit )
    { new ((*_tca_vertexmap_refit)[i++])(SvtxVertex_v1)( *dynamic_cast<SvtxVertex_v1*>(pair.second)); }
  }

  _eval_tree->Fill();

  return;
}

/*
 * init_eval_tree
 */
void PHGenFitTrkFitter::init_eval_tree()
{
  if (!_tca_particlemap)
    _tca_particlemap = new TClonesArray("PHG4Particlev2");
  if (!_tca_vtxmap)
    _tca_vtxmap = new TClonesArray("PHG4VtxPointv1");

  if (!_tca_trackmap)
    _tca_trackmap = new TClonesArray("SvtxTrack_v2");
  if (!_tca_vertexmap)
    _tca_vertexmap = new TClonesArray("SvtxVertex_v1");
  if (!_tca_trackmap_refit)
    _tca_trackmap_refit = new TClonesArray("SvtxTrack_v2");
  if (_fit_primary_tracks)
    if (!_tca_primtrackmap)
      _tca_primtrackmap = new TClonesArray("SvtxTrack_v2");
  if (!_tca_vertexmap_refit)
    _tca_vertexmap_refit = new TClonesArray("SvtxVertex_v1");

  //! create TTree
  _eval_tree = new TTree("T", "PHGenFitTrkFitter Evaluation");

  _eval_tree->Branch("PrimaryParticle", _tca_particlemap);
  _eval_tree->Branch("TruthVtx", _tca_vtxmap);

  _eval_tree->Branch("SvtxTrack", _tca_trackmap);
  _eval_tree->Branch("SvtxVertex", _tca_vertexmap);
  _eval_tree->Branch("SvtxTrackRefit", _tca_trackmap_refit);
  if (_fit_primary_tracks)
    _eval_tree->Branch("PrimSvtxTrack", _tca_primtrackmap);
  _eval_tree->Branch("SvtxVertexRefit", _tca_vertexmap_refit);

  _cluster_eval_tree = new TTree("cluster_eval", "cluster eval tree");
  _cluster_eval_tree->Branch("x", &_cluster_eval_tree_x, "x/F");
  _cluster_eval_tree->Branch("y", &_cluster_eval_tree_y, "y/F");
  _cluster_eval_tree->Branch("z", &_cluster_eval_tree_z, "z/F");
  _cluster_eval_tree->Branch("gx", &_cluster_eval_tree_gx, "gx/F");
  _cluster_eval_tree->Branch("gy", &_cluster_eval_tree_gy, "gy/F");
  _cluster_eval_tree->Branch("gz", &_cluster_eval_tree_gz, "gz/F");
}

/*
 * reset_eval_variables():
 *  Reset all the tree variables to their default values.
 *  Needs to be called at the start of every event
 */
void PHGenFitTrkFitter::reset_eval_variables()
{
  _tca_particlemap->Clear();
  _tca_vtxmap->Clear();

  _tca_trackmap->Clear();
  _tca_vertexmap->Clear();
  _tca_trackmap_refit->Clear();
  if (_fit_primary_tracks)
    _tca_primtrackmap->Clear();
  _tca_vertexmap_refit->Clear();

  _cluster_eval_tree_x = WILD_FLOAT;
  _cluster_eval_tree_y = WILD_FLOAT;
  _cluster_eval_tree_z = WILD_FLOAT;
  _cluster_eval_tree_gx = WILD_FLOAT;
  _cluster_eval_tree_gy = WILD_FLOAT;
  _cluster_eval_tree_gz = WILD_FLOAT;
}

int PHGenFitTrkFitter::CreateNodes(PHCompositeNode* topNode)
{
  // create nodes...
  PHNodeIterator iter(topNode);

  PHCompositeNode* dstNode = static_cast<PHCompositeNode*>(iter.findFirst(
      "PHCompositeNode", "DST"));
  if (!dstNode)
  {
    cerr << PHWHERE << "DST Node missing, doing nothing." << endl;
    return Fun4AllReturnCodes::ABORTEVENT;
  }
  PHNodeIterator iter_dst(dstNode);

  // Create the SVTX node
  PHCompositeNode* tb_node = dynamic_cast<PHCompositeNode*>(iter_dst.findFirst(
      "PHCompositeNode", "SVTX"));
  if (!tb_node)
  {
    tb_node = new PHCompositeNode("SVTX");
    dstNode->addNode(tb_node);
    if (Verbosity() > 0)
      cout << "SVTX node added" << endl;
  }

  if (!(_over_write_svtxtrackmap) || _output_mode == DebugMode)
  {
    _trackmap_refit = new SvtxTrackMap_v1;
    PHIODataNode<PHObject>* tracks_node = new PHIODataNode<PHObject>(
        _trackmap_refit, "SvtxTrackMapRefit", "PHObject");
    tb_node->addNode(tracks_node);
    if (Verbosity() > 0)
      cout << "Svtx/SvtxTrackMapRefit node added" << endl;
  }

  if (_fit_primary_tracks)
  {
    _primary_trackmap = new SvtxTrackMap_v1;
    PHIODataNode<PHObject>* primary_tracks_node =
        new PHIODataNode<PHObject>(_primary_trackmap, "PrimaryTrackMap",
                                   "PHObject");
    tb_node->addNode(primary_tracks_node);
    if (Verbosity() > 0)
      cout << "Svtx/PrimaryTrackMap node added" << endl;
  }

  // always write final vertex results to SvtxVertexMapRefit
  _vertexmap_refit = new SvtxVertexMap_v1;
  PHIODataNode<PHObject>* vertexes_node = new PHIODataNode<PHObject>(
                     _vertexmap_refit, "SvtxVertexMapRefit", "PHObject");
  tb_node->addNode(vertexes_node);
  if (Verbosity() > 0)
    cout << "Svtx/SvtxVertexMapRefit node added" << endl;

  return Fun4AllReturnCodes::EVENT_OK;
}

//______________________________________________________
void PHGenFitTrkFitter::disable_layer( int layer, bool disabled )
{
  if( disabled ) _disabled_layers.insert( layer );
  else _disabled_layers.erase( layer );
}

//______________________________________________________
void PHGenFitTrkFitter::set_disabled_layers( const std::set<int>& layers )
{ _disabled_layers = layers; }

//______________________________________________________
void PHGenFitTrkFitter::clear_disabled_layers()
{ _disabled_layers.clear(); }

//______________________________________________________
const std::set<int>& PHGenFitTrkFitter::get_disabled_layers() const
{ return _disabled_layers; }

/*
 * GetNodes():
 *  Get all the all the required nodes off the node tree
 */
int PHGenFitTrkFitter::GetNodes(PHCompositeNode* topNode)
{
  //DST objects
  //Truth container
  _truth_container = findNode::getClass<PHG4TruthInfoContainer>(topNode,
                                                                "G4TruthInfo");
  if (!_truth_container && _event < 2)
  {
    cout << PHWHERE << " PHG4TruthInfoContainer node not found on node tree"
         << endl;
    return Fun4AllReturnCodes::ABORTEVENT;
  }

  // Input Svtx Clusters
  //_clustermap = findNode::getClass<SvtxClusterMap>(topNode, "SvtxClusterMap");
  _clustermap = findNode::getClass<TrkrClusterContainer>(topNode, "TRKR_CLUSTER");
  if (!_clustermap && _event < 2)
  {
    cout << PHWHERE << " TRKR_CLUSTER node not found on node tree"
         << endl;
    return Fun4AllReturnCodes::ABORTEVENT;
  }

  // Input Svtx Tracks
  _trackmap = findNode::getClass<SvtxTrackMap>(topNode, "SvtxTrackMap");
  if (!_trackmap && _event < 2)
  {
    cout << PHWHERE << " SvtxTrackMap node not found on node tree"
         << endl;
    return Fun4AllReturnCodes::ABORTEVENT;
  }

  // Input Svtx Vertices
  _vertexmap = findNode::getClass<SvtxVertexMap>(topNode, "SvtxVertexMap");
  if (!_vertexmap && _event < 2)
  {
    cout << PHWHERE << " SvtxVertexrMap node not found on node tree"
         << endl;
    return Fun4AllReturnCodes::ABORTEVENT;
  }

  // Output Svtx Tracks
  if (!(_over_write_svtxtrackmap) || _output_mode == DebugMode)
  {
    _trackmap_refit = findNode::getClass<SvtxTrackMap>(topNode,
                                                       "SvtxTrackMapRefit");
    if (!_trackmap_refit && _event < 2)
    {
      cout << PHWHERE << " SvtxTrackMapRefit node not found on node tree"
           << endl;
      return Fun4AllReturnCodes::ABORTEVENT;
    }
  }

  // Output Primary Svtx Tracks
  if (_fit_primary_tracks)
  {
    _primary_trackmap = findNode::getClass<SvtxTrackMap>(topNode,
                                                         "PrimaryTrackMap");
    if (!_primary_trackmap && _event < 2)
    {
      cout << PHWHERE << " PrimaryTrackMap node not found on node tree"
           << endl;
      return Fun4AllReturnCodes::ABORTEVENT;
    }
  }

  // Output Svtx Vertices
  _vertexmap_refit = findNode::getClass<SvtxVertexMap>(topNode,
                   "SvtxVertexMapRefit");
  if (!_vertexmap_refit && _event < 2)
    {
      cout << PHWHERE << " SvtxVertexMapRefit node not found on node tree"
           << endl;
      return Fun4AllReturnCodes::ABORTEVENT;
    }

  return Fun4AllReturnCodes::EVENT_OK;
}

//struct CompMeasurementByR {
//  bool operator() (PHGenFit::Measurement *m1,PHGenFit::Measurement *m2) {
//	  float x1 = m1->getMeasurement()
//
//	  return (i<j);}
//} myobject;

/*
 * fit track with SvtxTrack as input seed.
 * \param intrack Input SvtxTrack
 * \param invertex Input Vertex, if fit track as a primary vertex
 */
//PHGenFit::Track* PHGenFitTrkFitter::ReFitTrack(PHCompositeNode *topNode, const SvtxTrack* intrack,
std::shared_ptr<PHGenFit::Track> PHGenFitTrkFitter::ReFitTrack(PHCompositeNode* topNode, const SvtxTrack* intrack,
                                                               const SvtxVertex* invertex)
{
  //std::shared_ptr<PHGenFit::Track> empty_track(nullptr);
  if (!intrack)
  {
    cerr << PHWHERE << " Input SvtxTrack is nullptr!" << endl;
    return nullptr;
  }

  auto geom_container_intt = findNode::getClass<PHG4CylinderGeomContainer>(topNode, "CYLINDERGEOM_INTT");
  assert( geom_container_intt );
  
  auto geom_container_mvtx = findNode::getClass<PHG4CylinderGeomContainer>(topNode, "CYLINDERGEOM_MVTX");
  assert( geom_container_mvtx );

  auto geom_container_micromegas = findNode::getClass<PHG4CylinderGeomContainer>(topNode, "CYLINDERGEOM_MICROMEGAS_FULL");
  assert( geom_container_micromegas );

  // prepare seed
  TVector3 seed_mom(100, 0, 0);
  TVector3 seed_pos(0, 0, 0);
  TMatrixDSym seed_cov(6);
  for (int i = 0; i < 6; i++)
  {
    for (int j = 0; j < 6; j++)
    {
      seed_cov[i][j] = 100.;
    }
  }

  // Create measurements
  std::vector<PHGenFit::Measurement*> measurements;

  /*!
   * if fit track as a primary track
   */

  /*
  if(invertex and Verbosity() >= 2)
    {
      LogDebug(invertex->size_tracks());
      LogDebug(invertex->get_chisq());
      LogDebug(invertex->get_ndof());
      for (unsigned int i = 0; i < 3; i++)
  for (unsigned int j = 0; j < 3; j++)
    {
      LogDebug(invertex->get_error(i,j));
    }
    }
  */

  /*!
   *
   */
#if _DEBUG_MODE_ == 1
  if (invertex
      //			and invertex->size_tracks() == 1
  )
  {
    TRandom3 rand(0);
    double dxy = 0.0007;  //7 um
    double dz = 0.003;    //30 um

    TVector3 pos(invertex->get_x(), invertex->get_y(), invertex->get_z());
    TMatrixDSym cov(3);

    // Use smeared position instead of reco'd one.
    double x = rand.Gaus(0, dxy);
    double y = rand.Gaus(0, dxy);
    double z = rand.Gaus(0, dz);
    pos.SetXYZ(x, y, z);

    for (int i = 0; i < 3; i++)
      for (int j = 0; j < 3; j++)
        cov[i][j] = 0;

    cov[0][0] = dxy * dxy;
    cov[1][1] = dxy * dxy;
    cov[2][2] = dz * dz;

    PHGenFit::Measurement* meas = new PHGenFit::SpacepointMeasurement(
        pos, cov);
    measurements.push_back(meas);
  }
#else
  //! 1000 is a arbitrary number for now
  const double vertex_chi2_over_dnf_cut = 1000;
  const double vertex_cov_element_cut = 10000;  //arbitrary cut cm*cm

  if (invertex and invertex->size_tracks() > 1 and invertex->get_chisq() / invertex->get_ndof() < vertex_chi2_over_dnf_cut)
  {
    TVector3 pos(invertex->get_x(), invertex->get_y(), invertex->get_z());
    TMatrixDSym cov(3);
    cov.Zero();
    bool is_vertex_cov_sane = true;
    for (unsigned int i = 0; i < 3; i++)
      for (unsigned int j = 0; j < 3; j++)
      {
        cov(i, j) = invertex->get_error(i, j);

        if (i == j)
        {
          if (!(invertex->get_error(i, j) > 0 and invertex->get_error(i, j) < vertex_cov_element_cut))
            is_vertex_cov_sane = false;
        }
      }

    if (is_vertex_cov_sane)
    {
      PHGenFit::Measurement* meas = new PHGenFit::SpacepointMeasurement(
          pos, cov);
      measurements.push_back(meas);
      if(Verbosity() >= 2)
  {
    meas->getMeasurement()->Print();
  }
    }
  }
#endif

  // sort clusters with radius before fitting
  if(Verbosity() > 10)   intrack->identify();
  std::map<float, TrkrDefs::cluskey> m_r_cluster_id;
  for (auto iter = intrack->begin_cluster_keys();
       iter != intrack->end_cluster_keys(); ++iter){
    TrkrDefs::cluskey cluster_key = *iter;
    TrkrCluster* cluster = _clustermap->findCluster(cluster_key);
    float x = cluster->getPosition(0);
    float y = cluster->getPosition(1);
    float r = sqrt(square(x) + square(y));
    m_r_cluster_id.insert(std::pair<float, TrkrDefs::cluskey>(r, cluster_key));
    int layer_out = TrkrDefs::getLayer(cluster_key);
    if(Verbosity() > 10) cout << "    Layer " << layer_out << " cluster " << cluster_key << " radius " << r << endl;
  }

<<<<<<< HEAD
  /*
  need to store micromegas separately before adding them to the track.
  this is because they only measure one coordinate. One needs to add the other coordinate for each cluster
  in order to facilitate the fit, event if the uncertainty on that quantity remains large
  */
  std::map<TrkrDefs::cluskey, TrkrCluster*> clusters_mm;

=======
>>>>>>> 30ef0d23
  for (auto iter = m_r_cluster_id.begin();
       iter != m_r_cluster_id.end();
       ++iter)
  {
    TrkrDefs::cluskey cluster_key = iter->second;
    const int layer = TrkrDefs::getLayer(cluster_key);

    // skip disabled layers
    if( _disabled_layers.find( layer ) != _disabled_layers.end() )
    { continue; }

    TrkrCluster* cluster = _clustermap->findCluster(cluster_key);
    if (!cluster)
    {
      LogError("No cluster Found!");
      continue;
    }

#ifdef _DEBUG_
    int output_layer = TrkrDefs::getLayer(cluster_key);
    cout
        << __LINE__
        << ": ID: " << cluster_key
        << ": layer: " << output_layer
        << endl;
#endif

    TVector3 pos(cluster->getPosition(0), cluster->getPosition(1), cluster->getPosition(2));

    seed_mom.SetPhi(pos.Phi());
    seed_mom.SetTheta(pos.Theta());

    // by default assume normal to local surface is along cluster azimuthal position
    TVector3 n(cluster->getPosition(0), cluster->getPosition(1), 0);

    // replace normal by proper vector for specified subsystems
    switch( TrkrDefs::getTrkrId(cluster_key) )
    {
      
      case TrkrDefs::mvtxId:
      {
        int stave_index = MvtxDefs::getStaveId(cluster_key);
        int chip_index = MvtxDefs::getChipId(cluster_key);
        
        double ladder_location[3] = {0.0, 0.0, 0.0};
        auto geom = static_cast<CylinderGeom_Mvtx*>(geom_container_mvtx->GetLayerGeom(layer));
        // returns the center of the sensor in world coordinates - used to get the ladder phi location
        geom->find_sensor_center(stave_index, 0,
          0, chip_index, ladder_location);

        //cout << " MVTX stave phi tilt = " <<  geom->get_stave_phi_tilt()
        //   << " seg.X " << ladder_location[0] << " seg.Y " << ladder_location[1] << " seg.Z " << ladder_location[2] << endl;
        n.SetXYZ(ladder_location[0], ladder_location[1], 0);
        n.RotateZ(geom->get_stave_phi_tilt());
        break;
      }
      
      case TrkrDefs::inttId:
      {
        auto geom = static_cast<CylinderGeomIntt*>(geom_container_intt->GetLayerGeom(layer));
        double hit_location[3] = {0.0, 0.0, 0.0};
        geom->find_segment_center(InttDefs::getLadderZId(cluster_key),
          InttDefs::getLadderPhiId(cluster_key), hit_location);
        
        //cout << " Intt strip phi tilt = " <<  geom->get_strip_phi_tilt()
        //   << " seg.X " << hit_location[0] << " seg.Y " << hit_location[1] << " seg.Z " << hit_location[2] << endl;
        n.SetXYZ(hit_location[0], hit_location[1], 0);
        n.RotateZ(geom->get_strip_phi_tilt());
        break;
      }

<<<<<<< HEAD
    auto meas = new PHGenFit::PlanarMeasurement(pos, n,
                  cluster->getRPhiError(), cluster->getZError());
=======
      case TrkrDefs::micromegasId:
      {
        // get geometry
        auto geom = static_cast<CylinderGeomMicromegas*>(geom_container_micromegas->GetLayerGeom(layer));
        const auto tileid = MicromegasDefs::getTileId( cluster_key );
        
        // in local coordinate, n is along y axis
        // convert to global coordinates
        n = geom->get_world_from_local_vect( tileid, TVector3( 0, 1, 0 ) );
      }
      
      default: break;
    }
    
    // create measurement
    auto meas = new PHGenFit::PlanarMeasurement(pos, n, cluster->getRPhiError(), cluster->getZError());
>>>>>>> 30ef0d23

    if(Verbosity() > 10)
    {
      cout << "Add meas layer " << layer << " cluskey " << cluster_key
        << endl
        << " pos.X " << pos.X() << " pos.Y " << pos.Y() << " pos.Z " << pos.Z()
        << "  n.X " <<  n.X() << " n.Y " << n.Y()
        << " RPhiErr " << cluster->getRPhiError()
        << " ZErr " << cluster->getZError()
        << endl;
    }
    measurements.push_back(meas);
  }

<<<<<<< HEAD
  // special handling of the micromegas clusters
  {
    bool has_phi = false;
    bool has_z = false;
    float phi = 0;
    float z = 0;

    // first loop to store precise z and rphi coordinates
    for( const auto& pair:clusters_mm )
    {
      const auto& cluster = pair.second;
      const auto segmentationType(MicromegasDefs::getSegmentationType(pair.first));
      switch( segmentationType )
      {
        case MicromegasDefs::SegmentationType::SEGMENTATION_PHI:
        if( !has_phi )
        {
          has_phi = true;
          phi = std::atan2( cluster->getY(), cluster->getX() );
        }
        break;
        case MicromegasDefs::SegmentationType::SEGMENTATION_Z:
        if( !has_z )
        {
          has_z = true;
          z = cluster->getZ();
        }
        break;
      }

      if( has_phi && has_z ) break;
    }

    // second loop to update the coordinate that is not measured and add measurement to track
    for( const auto& pair:clusters_mm )
    {

      // keep cluster
      const auto& cluster = pair.second;

      // update the coordinate that is not measured
      const auto segmentationType(MicromegasDefs::getSegmentationType(pair.first));
      switch( segmentationType )
      {
        case MicromegasDefs::SegmentationType::SEGMENTATION_PHI:
        if( has_z ) cluster->setZ(z);
        break;
        case MicromegasDefs::SegmentationType::SEGMENTATION_Z:
        if( has_phi )
        {
          const auto radius = std::sqrt( square(cluster->getX()) + square(cluster->getY()) );
          cluster->setX(radius*std::cos(phi));
          cluster->setY(radius*std::sin(phi));
        }
        break;
      }

      // create measurement
      TVector3 pos(cluster->getPosition(0), cluster->getPosition(1), cluster->getPosition(2));
      seed_mom.SetPhi(pos.Phi());
      seed_mom.SetTheta(pos.Theta());

      TVector3 n(cluster->getPosition(0), cluster->getPosition(1), 0);
      auto meas = new PHGenFit::PlanarMeasurement(pos, n, cluster->getRPhiError(), cluster->getZError());
      measurements.push_back(meas);

    }

  }
=======
>>>>>>> 30ef0d23

  /*!
   * mu+:	-13
   * mu-:	13
   * pi+:	211
   * pi-:	-211
   * e-:	11
   * e+:	-11
   */
  //TODO Add multiple TrackRep choices.
  //int pid = 211;
  genfit::AbsTrackRep* rep = new genfit::RKTrackRep(_primary_pid_guess);
  std::shared_ptr<PHGenFit::Track> track(new PHGenFit::Track(rep, seed_pos, seed_mom,
                                                             seed_cov));

  //TODO unsorted measurements, should use sorted ones?
  track->addMeasurements(measurements);

  /*!
   *  Fit the track
   *  ret code 0 means 0 error or good status
   */

  if (_fitter->processTrack(track.get(), false) != 0)
  {
    if (Verbosity() >= 1)
      {
	LogWarning("Track fitting failed");
	/*
	cout << " track->getChisq() " << track->get_chi2() << " get_ndf " << track->get_ndf()
	     << " mom.X " << track->get_mom().X()
	     << " mom.Y " << track->get_mom().Y()
	     << " mom.Z " << track->get_mom().Z()
	     << endl;
	*/
      }
    //delete track;
    return nullptr;
  }

  if(Verbosity() > 10)
    cout << " track->getChisq() " << track->get_chi2() << " get_ndf " << track->get_ndf()
   << " mom.X " << track->get_mom().X()
   << " mom.Y " << track->get_mom().Y()
   << " mom.Z " << track->get_mom().Z()
   << endl;

  return track;
}

/*
 * Make SvtxTrack from PHGenFit::Track and SvtxTrack
 */
//SvtxTrack* PHGenFitTrkFitter::MakeSvtxTrack(const SvtxTrack* svtx_track,
std::shared_ptr<SvtxTrack> PHGenFitTrkFitter::MakeSvtxTrack(const SvtxTrack* svtx_track,
                                                            const std::shared_ptr<PHGenFit::Track>& phgf_track, const SvtxVertex* vertex)
{
  double chi2 = phgf_track->get_chi2();
  double ndf = phgf_track->get_ndf();

  TVector3 vertex_position(0, 0, 0);
  TMatrixF vertex_cov(3, 3);
  double dvr2 = 0;
  double dvz2 = 0;

  if (_use_truth_vertex)
  {
    PHG4VtxPoint* first_point = _truth_container->GetPrimaryVtx(_truth_container->GetPrimaryVertexIndex());
    vertex_position.SetXYZ(first_point->get_x(), first_point->get_y(), first_point->get_z());
    if (Verbosity() > 1)
    {
      cout << PHWHERE << "Using: truth vertex: {" << vertex_position.X() << ", " << vertex_position.Y() << ", " << vertex_position.Z() << "} " << endl;
    }
  }
  else if (vertex)
  {
    vertex_position.SetXYZ(vertex->get_x(), vertex->get_y(),
                           vertex->get_z());
    dvr2 = vertex->get_error(0, 0) + vertex->get_error(1, 1);
    dvz2 = vertex->get_error(2, 2);

    for (int i = 0; i < 3; i++)
      for (int j = 0; j < 3; j++)
        vertex_cov[i][j] = vertex->get_error(i, j);
  }

  std::unique_ptr<genfit::MeasuredStateOnPlane> gf_state_beam_line_ca;
  try
  {
    gf_state_beam_line_ca.reset(phgf_track->extrapolateToLine(vertex_position,
                                                              TVector3(0., 0., 1.)));
  }
  catch (...)
  {
    if (Verbosity() >= 2)
      LogWarning("extrapolateToLine failed!");
  }
  if (!gf_state_beam_line_ca) return nullptr;

  /*!
   *  1/p, u'/z', v'/z', u, v
   *  u is defined as momentum X beam line at POCA of the beam line
   *  v is alone the beam line
   *  so u is the dca2d direction
   */

  double u = gf_state_beam_line_ca->getState()[3];
  double v = gf_state_beam_line_ca->getState()[4];

  double du2 = gf_state_beam_line_ca->getCov()[3][3];
  double dv2 = gf_state_beam_line_ca->getCov()[4][4];
  //cout << PHWHERE << "        u " << u << " v " << v << " du2 " << du2 << " dv2 " << dv2 << " dvr2 " << dvr2 << endl;
  //delete gf_state_beam_line_ca;

  // create new track
  auto out_track = std::make_shared<SvtxTrack_v2>(*svtx_track);

  // clear states and insert empty one for vertex position
  out_track->clear_states();
  {
    /*
    insert first, dummy state, as done in constructor,
    so that the track state list is never empty. Note that insert_state, despite taking a pointer as argument,
    does not take ownership of the state
    */
    SvtxTrackState_v1 first(0.0);
    out_track->insert_state( &first );
  }

  out_track->set_dca2d(u);
  out_track->set_dca2d_error(sqrt(du2 + dvr2));

  std::unique_ptr<genfit::MeasuredStateOnPlane> gf_state_vertex_ca;
  try
  {
    gf_state_vertex_ca.reset( phgf_track->extrapolateToPoint(vertex_position) );
  }
  catch (...)
  {
    if (Verbosity() >= 2)
      LogWarning("extrapolateToPoint failed!");
  }
  if (!gf_state_vertex_ca)
  {
    //delete out_track;
    return nullptr;
  }

  TVector3 mom = gf_state_vertex_ca->getMom();
  TVector3 pos = gf_state_vertex_ca->getPos();
  TMatrixDSym cov = gf_state_vertex_ca->get6DCov();

  //	genfit::MeasuredStateOnPlane* gf_state_vertex_ca =
  //			phgf_track->extrapolateToLine(vertex_position,
  //					TVector3(0., 0., 1.));

  u = gf_state_vertex_ca->getState()[3];
  v = gf_state_vertex_ca->getState()[4];

  du2 = gf_state_vertex_ca->getCov()[3][3];
  dv2 = gf_state_vertex_ca->getCov()[4][4];

  double dca3d = sqrt(u * u + v * v);
  double dca3d_error = sqrt(du2 + dv2 + dvr2 + dvz2);

  out_track->set_dca(dca3d);
  out_track->set_dca_error(dca3d_error);

  /*!
   * dca3d_xy, dca3d_z
   */

  /*
  // Rotate from u,v,n to r: n X Z, Z': n X r, n using 5D state/cov
  // commented on 2017-10-09

  TMatrixF pos_in(3,1);
  TMatrixF cov_in(3,3);
  pos_in[0][0] = gf_state_vertex_ca->getState()[3];
  pos_in[1][0] = gf_state_vertex_ca->getState()[4];
  pos_in[2][0] = 0.;

  cov_in[0][0] = gf_state_vertex_ca->getCov()[3][3];
  cov_in[0][1] = gf_state_vertex_ca->getCov()[3][4];
  cov_in[0][2] = 0.;
  cov_in[1][0] = gf_state_vertex_ca->getCov()[4][3];
  cov_in[1][1] = gf_state_vertex_ca->getCov()[4][4];
  cov_in[1][2] = 0.;
  cov_in[2][0] = 0.;
  cov_in[2][1] = 0.;
  cov_in[2][2] = 0.;

  TMatrixF pos_out(3,1);
  TMatrixF cov_out(3,3);

  TVector3 vu = gf_state_vertex_ca->getPlane().get()->getU();
  TVector3 vv = gf_state_vertex_ca->getPlane().get()->getV();
  TVector3 vn = vu.Cross(vv);

  pos_cov_uvn_to_rz(vu, vv, vn, pos_in, cov_in, pos_out, cov_out);

  //! vertex cov in (u',v',n')
  TMatrixF vertex_cov_out(3,3);

  get_vertex_error_uvn(vu,vv,vn, vertex_cov, vertex_cov_out);

  float dca3d_xy = pos_out[0][0];
  float dca3d_z  = pos_out[1][0];

  float dca3d_xy_error = sqrt(cov_out[0][0] + vertex_cov_out[0][0]);
  float dca3d_z_error  = sqrt(cov_out[1][1] + vertex_cov_out[1][1]);

    //Begin DEBUG
//	LogDebug("rotation debug---------- ");
//	gf_state_vertex_ca->Print();
//	LogDebug("dca rotation---------- ");
//	pos_out = pos_in;
//	cov_out = cov_in;
//	pos_in.Print();
//	cov_in.Print();
//	pos_out.Print();
//	cov_out.Print();
//	cout
//		<<"dca3d_xy: "<<dca3d_xy <<" +- "<<dca3d_xy_error*dca3d_xy_error
//		<<"; dca3d_z: "<<dca3d_z<<" +- "<< dca3d_z_error*dca3d_z_error
//		<<"\n";
//	gf_state_vertex_ca->get6DCov().Print();
//	LogDebug("vertex rotation---------- ");
//	vertex_position.Print();
//	vertex_cov.Print();
//	vertex_cov_out.Print();
  //End DEBUG
  */

  //
  // in: X, Y, Z; out; r: n X Z, Z X r, Z

  float dca3d_xy = NAN;
  float dca3d_z = NAN;
  float dca3d_xy_error = NAN;
  float dca3d_z_error = NAN;

  try
  {
    TMatrixF pos_in(3, 1);
    TMatrixF cov_in(3, 3);
    TMatrixF pos_out(3, 1);
    TMatrixF cov_out(3, 3);

    TVectorD state6(6);      // pos(3), mom(3)
    TMatrixDSym cov6(6, 6);  //

    gf_state_vertex_ca->get6DStateCov(state6, cov6);

    TVector3 vn(state6[3], state6[4], state6[5]);

    // mean of two multivariate gaussians Pos - Vertex
    pos_in[0][0] = state6[0] - vertex_position.X();
    pos_in[1][0] = state6[1] - vertex_position.Y();
    pos_in[2][0] = state6[2] - vertex_position.Z();

    for (int i = 0; i < 3; ++i)
    {
      for (int j = 0; j < 3; ++j)
      {
        cov_in[i][j] = cov6[i][j] + vertex_cov[i][j];
      }
    }

    // vn is momentum vector, pos_in is position vector (of what?)
    pos_cov_XYZ_to_RZ(vn, pos_in, cov_in, pos_out, cov_out);

    if(Verbosity() > 30)
      {
  cout << " vn.X " << vn.X() << " vn.Y " << vn.Y() << " vn.Z " << vn.Z() << endl;
  cout << " pos_in.X " << pos_in[0][0] << " pos_in.Y " << pos_in[1][0] << " pos_in.Z " << pos_in[2][0] << endl;
  cout << " pos_out.X " << pos_out[0][0] << " pos_out.Y " << pos_out[1][0] << " pos_out.Z " << pos_out[2][0] << endl;
      }


    dca3d_xy = pos_out[0][0];
    dca3d_z = pos_out[2][0];
    dca3d_xy_error = sqrt(cov_out[0][0]);
    dca3d_z_error = sqrt(cov_out[2][2]);

#ifdef _DEBUG_
    cout << __LINE__ << ": Vertex: ----------------" << endl;
    vertex_position.Print();
    vertex_cov.Print();

    cout << __LINE__ << ": State: ----------------" << endl;
    state6.Print();
    cov6.Print();

    cout << __LINE__ << ": Mean: ----------------" << endl;
    pos_in.Print();
    cout << "===>" << endl;
    pos_out.Print();

    cout << __LINE__ << ": Cov: ----------------" << endl;
    cov_in.Print();
    cout << "===>" << endl;
    cov_out.Print();

    cout << endl;
#endif
  }
  catch (...)
  {
    if (Verbosity() > 0)
      LogWarning("DCA calculationfailed!");
  }

  out_track->set_dca3d_xy(dca3d_xy);
  out_track->set_dca3d_z(dca3d_z);
  out_track->set_dca3d_xy_error(dca3d_xy_error);
  out_track->set_dca3d_z_error(dca3d_z_error);

  //if(gf_state_vertex_ca) delete gf_state_vertex_ca;

  out_track->set_chisq(chi2);
  out_track->set_ndf(ndf);
  out_track->set_charge(phgf_track->get_charge());

  out_track->set_px(mom.Px());
  out_track->set_py(mom.Py());
  out_track->set_pz(mom.Pz());

  out_track->set_x(pos.X());
  out_track->set_y(pos.Y());
  out_track->set_z(pos.Z());

  for (int i = 0; i < 6; i++)
  {
    for (int j = i; j < 6; j++)
    {
      out_track->set_error(i, j, cov[i][j]);
    }
  }

  //	for (SvtxTrack::ConstClusterIter iter = svtx_track->begin_clusters();
  //			iter != svtx_track->end_clusters(); ++iter) {
  //		unsigned int cluster_id = *iter;
  //		SvtxCluster* cluster = _clustermap->get(cluster_id);
  //		if (!cluster) {
  //			LogError("No cluster Found!");
  //			continue;
  //		}
  //		//cluster->identify; //DEBUG
  //
  //		//unsigned int l = cluster->get_layer();
  //
  //		TVector3 pos(cluster->get_x(), cluster->get_y(), cluster->get_z());
  //
  //		double radius = pos.Pt();
  //
  //		std::shared_ptr<genfit::MeasuredStateOnPlane> gf_state = nullptr;
  //		try {
  //			gf_state = std::shared_ptr < genfit::MeasuredStateOnPlane
  //					> (phgf_track->extrapolateToCylinder(radius,
  //							TVector3(0, 0, 0), TVector3(0, 0, 1), 0));
  //		} catch (...) {
  //			if (Verbosity() >= 2)
  //				LogWarning("Exrapolation failed!");
  //		}
  //		if (!gf_state) {
  //			if (Verbosity() > 1)
  //				LogWarning("Exrapolation failed!");
  //			continue;
  //		}
  //
  //		//SvtxTrackState* state = new SvtxTrackState_v1(radius);
  //		std::shared_ptr<SvtxTrackState> state = std::shared_ptr<SvtxTrackState> (new SvtxTrackState_v1(radius));
  //		state->set_x(gf_state->getPos().x());
  //		state->set_y(gf_state->getPos().y());
  //		state->set_z(gf_state->getPos().z());
  //
  //		state->set_px(gf_state->getMom().x());
  //		state->set_py(gf_state->getMom().y());
  //		state->set_pz(gf_state->getMom().z());
  //
  //		//gf_state->getCov().Print();
  //
  //		for (int i = 0; i < 6; i++) {
  //			for (int j = i; j < 6; j++) {
  //				state->set_error(i, j, gf_state->get6DCov()[i][j]);
  //			}
  //		}
  //
  //		out_track->insert_state(state.get());
  //
  //#ifdef _DEBUG_
  //		cout
  //		<<__LINE__
  //		<<": " << radius <<" => "
  //		<<sqrt(state->get_x()*state->get_x() + state->get_y()*state->get_y())
  //		<<endl;
  //#endif
  //	}

#ifdef _DEBUG_
  cout << __LINE__ << endl;
#endif

  const genfit::Track* gftrack = phgf_track->getGenFitTrack();
  const genfit::AbsTrackRep* rep = gftrack->getCardinalRep();
  for (unsigned int id = 0; id < gftrack->getNumPointsWithMeasurement(); ++id)
  {
    genfit::TrackPoint* trpoint = gftrack->getPointWithMeasurementAndFitterInfo(id, gftrack->getCardinalRep());

    if (!trpoint)
    {
      if (Verbosity() > 1)
        LogWarning("!trpoint");
      continue;
    }

    genfit::KalmanFitterInfo* kfi = static_cast<genfit::KalmanFitterInfo*>(trpoint->getFitterInfo(rep));
    if (!kfi)
    {
      if (Verbosity() > 1)
        LogWarning("!kfi");
      continue;
    }

    const genfit::MeasuredStateOnPlane* gf_state = nullptr;
    try
    {
      // this works because KalmanFitterInfo returns a const reference to internal object and not a temporary object
      gf_state = &kfi->getFittedState(true);
    }
    catch (...)
    {
      if (Verbosity() >= 1)
        LogWarning("Exrapolation failed!");
    }
    if (!gf_state)
    {
      if (Verbosity() >= 1)
        LogWarning("Exrapolation failed!");
      continue;
    }
    genfit::MeasuredStateOnPlane temp;
    float pathlength = -phgf_track->extrapolateToPoint(temp, vertex_position, id);

    // create new svtx state and add to track
    auto state = create_track_state( pathlength, gf_state );
    out_track->insert_state( &state );

#ifdef _DEBUG_
    cout
        << __LINE__
        << ": " << id
        << ": " << pathlength << " => "
        << sqrt(state->get_x() * state->get_x() + state->get_y() * state->get_y())
        << endl;
#endif
  }

  // loop over clusters, check if layer is disabled, include extrapolated SvtxTrackState
  if( !_disabled_layers.empty() )
  {

    unsigned int id_min = 0;
    for (auto iter = svtx_track->begin_cluster_keys(); iter != svtx_track->end_cluster_keys(); ++iter)
    {

      auto cluster_key = *iter;
      auto cluster = _clustermap->findCluster(cluster_key);
      const int layer = TrkrDefs::getLayer(cluster_key);

      // skip enabled layers
      if( _disabled_layers.find( layer ) == _disabled_layers.end() )
      { continue; }

      // get position
      TVector3 pos(cluster->getPosition(0), cluster->getPosition(1), cluster->getPosition(2));
      float r_cluster = std::sqrt( square(pos[0]) + square(pos[1]) );

      // loop over states
      /* find first state whose radius is larger than that of cluster if any */
      unsigned int id = id_min;
      for( ; id < gftrack->getNumPointsWithMeasurement(); ++id)
      {

        auto trpoint = gftrack->getPointWithMeasurementAndFitterInfo(id, rep);
        if (!trpoint) continue;

        auto kfi = static_cast<genfit::KalmanFitterInfo*>(trpoint->getFitterInfo(rep));
        if (!kfi) continue;

        const genfit::MeasuredStateOnPlane* gf_state = nullptr;
        try
        {

          gf_state = &kfi->getFittedState(true);

        } catch (...) {

          if (Verbosity() > 1)
          { LogWarning("Failed to get kf fitted state"); }

        }

        if( !gf_state ) continue;

        float r_track = std::sqrt( square( gf_state->getPos().x() ) + square( gf_state->getPos().y() ) );
        if( r_track > r_cluster ) break;

      }

      // forward extrapolation
      genfit::MeasuredStateOnPlane gf_state;
      float pathlength = 0;

      // first point is previous, if valid
      if( id > 0 )  id_min = id-1;

      // extrapolate forward
      try
      {
        auto trpoint = gftrack->getPointWithMeasurementAndFitterInfo(id_min, rep);
        if( !trpoint ) continue;

        auto kfi = static_cast<genfit::KalmanFitterInfo*>(trpoint->getFitterInfo(rep));
        gf_state = *kfi->getForwardUpdate();
        pathlength = gf_state.extrapolateToPoint( pos );
        auto tmp = *kfi->getBackwardUpdate();
        pathlength -= tmp.extrapolateToPoint( vertex_position );
      } catch (...) {
        if(Verbosity() > 0)
        { std::cerr << PHWHERE << "Failed to forward extrapolate from id " << id_min << " to disabled layer " << layer << std::endl; }
        continue;
      }

      // also extrapolate backward from next state if any
      // and take the weighted average between both points
      if( id > 0 && id < gftrack->getNumPointsWithMeasurement() )
      try
      {
        auto trpoint = gftrack->getPointWithMeasurementAndFitterInfo(id, rep);
        if( !trpoint ) continue;

        auto kfi = static_cast<genfit::KalmanFitterInfo*>(trpoint->getFitterInfo(rep));
        genfit::KalmanFittedStateOnPlane gf_state_backward = *kfi->getBackwardUpdate();
        gf_state_backward.extrapolateToPlane( gf_state.getPlane() );
        gf_state = genfit::calcAverageState( gf_state, gf_state_backward );
      } catch (...) {
        if(Verbosity() > 0)
        { std::cerr << PHWHERE << "Failed to backward extrapolate from id " << id << " to disabled layer " << layer << std::endl; }
        continue;
      }

      // create new svtx state and add to track
      auto state = create_track_state(  pathlength, &gf_state );
      out_track->insert_state( &state );

    }

  }

  return out_track;
}

/*
 * Fill SvtxVertexMap from GFRaveVertexes and Tracks
 */
bool PHGenFitTrkFitter::FillSvtxVertexMap(
    const std::vector<genfit::GFRaveVertex*>& rave_vertices,
    const std::vector<genfit::Track*>& gf_tracks)
{

  if(Verbosity() > 0) cout << "Rave vertices size " << rave_vertices.size() << endl;
  if(rave_vertices.size() > 0)
    {
      for (unsigned int ivtx = 0; ivtx < rave_vertices.size(); ++ivtx)
  {
    genfit::GFRaveVertex* rave_vtx = rave_vertices[ivtx];

    if (!rave_vtx)
      {
        cerr << PHWHERE << endl;
        return false;
      }

    if(Verbosity() > 0) cout << "   ivtx " << ivtx << " has  Z = " << rave_vtx->getPos().Z() << endl;

    SvtxVertex_v1 svtx_vtx;
    svtx_vtx.set_chisq(rave_vtx->getChi2());
    svtx_vtx.set_ndof(rave_vtx->getNdf());
    svtx_vtx.set_position(0, rave_vtx->getPos().X());
    svtx_vtx.set_position(1, rave_vtx->getPos().Y());
    svtx_vtx.set_position(2, rave_vtx->getPos().Z());

    for (int i = 0; i < 3; i++)
      for (int j = 0; j < 3; j++)
        svtx_vtx.set_error(i, j, rave_vtx->getCov()[i][j]);

    for (unsigned int i = 0; i < rave_vtx->getNTracks(); i++)
      {
        //TODO Assume id's are sync'ed between _trackmap_refit and gf_tracks, need to change?
        const genfit::Track* rave_track =
    rave_vtx->getParameters(i)->getTrack();
        for (unsigned int j = 0; j < gf_tracks.size(); j++)
    {
      if (rave_track == gf_tracks[j])
        {
          svtx_vtx.insert_track(j);
          _rave_vertex_gf_track_map.insert(std::pair<unsigned int, unsigned int>(j, ivtx));
          if(Verbosity() > 0) cout << " rave vertex " << ivtx << " at Z " << svtx_vtx.get_position(2) << " rave track " << i  << " genfit track ID " << j << endl;
        }
    }
      }

    if (_vertexmap_refit)
      {
        if(Verbosity() > 0) cout << "insert svtx_vtx into _vertexmap_refit " << endl;
        _vertexmap_refit->insert_clone( &svtx_vtx );
        if(Verbosity() > 10) _vertexmap_refit->identify();
      }
    else
      {
        LogError("!_vertexmap_refit");
      }
  }  //loop over RAVE vertices
    }

  return true;
}

//bool PHGenFitTrkFitter::pos_cov_uvn_to_rz(const TVector3 u, const TVector3 v,
//		const TVector3 n, const TMatrixF pos_in, const TMatrixF cov_in,
//		TMatrixF& pos_out, TMatrixF& cov_out) const {
//
//	if(pos_in.GetNcols() != 1 || pos_in.GetNrows() != 3) {
//		if(Verbosity() > 0) LogWarning("pos_in.GetNcols() != 1 || pos_in.GetNrows() != 3");
//		return false;
//	}
//
//	if(cov_in.GetNcols() != 3 || cov_in.GetNrows() != 3) {
//		if(Verbosity() > 0) LogWarning("cov_in.GetNcols() != 3 || cov_in.GetNrows() != 3");
//		return false;
//	}
//
//	TVector3 up = TVector3(0., 0., 1.).Cross(n);
//	if(up.Mag() < 0.00001){
//		if(Verbosity() > 0) LogWarning("n is parallel to z");
//		return false;
//	}
//
//	TMatrixF R(3, 3);
//	TMatrixF R_inv(3,3);
//	TMatrixF R_inv_T(3,3);
//
//	try {
//		TMatrixF ROT1(3, 3);
//		TMatrixF ROT2(3, 3);
//		TMatrixF ROT3(3, 3);
//
//		// rotate n along z to xz plane
//		float phi = -TMath::ATan2(n.Y(), n.X());
//		ROT1[0][0] = cos(phi);
//		ROT1[0][1] = -sin(phi);
//		ROT1[0][2] = 0;
//		ROT1[1][0] = sin(phi);
//		ROT1[1][1] = cos(phi);
//		ROT1[1][2] = 0;
//		ROT1[2][0] = 0;
//		ROT1[2][1] = 0;
//		ROT1[2][2] = 1;
//
//		// rotate n along y to z
//		TVector3 n1(n);
//		n1.RotateZ(phi);
//		float theta = -TMath::ATan2(n1.X(), n1.Z());
//		ROT2[0][0] = cos(theta);
//		ROT2[0][1] = 0;
//		ROT2[0][2] = sin(theta);
//		ROT2[1][0] = 0;
//		ROT2[1][1] = 1;
//		ROT2[1][2] = 0;
//		ROT2[2][0] = -sin(theta);
//		ROT2[2][1] = 0;
//		ROT2[2][2] = cos(theta);
//
//		// rotate u along z to x
//		TVector3 u2(u);
//		u2.RotateZ(phi);
//		u2.RotateY(theta);
//		float phip = -TMath::ATan2(u2.Y(), u2.X());
//		phip -= -TMath::ATan2(up.Y(), up.X());
//		ROT3[0][0] = cos(phip);
//		ROT3[0][1] = -sin(phip);
//		ROT3[0][2] = 0;
//		ROT3[1][0] = sin(phip);
//		ROT3[1][1] = cos(phip);
//		ROT3[1][2] = 0;
//		ROT3[2][0] = 0;
//		ROT3[2][1] = 0;
//		ROT3[2][2] = 1;
//
//		// R: rotation from u,v,n to (z X n), v', z
//		R = ROT3 * ROT2 * ROT1;
//		R_inv = R.Invert();
//		R_inv_T.Transpose(R_inv);
//
//	} catch (...) {
//		if (Verbosity() > 0)
//			LogWarning("Can't get rotation matrix");
//
//		return false;
//	}
//
//	pos_out.ResizeTo(3, 1);
//	cov_out.ResizeTo(3, 3);
//
//	pos_out = R_inv * pos_in;
//	cov_out = R_inv * cov_in * R_inv_T;
//
//	return true;
//}

bool PHGenFitTrkFitter::pos_cov_uvn_to_rz(const TVector3& u, const TVector3& v,
                                          const TVector3& n, const TMatrixF& pos_in, const TMatrixF& cov_in,
                                          TMatrixF& pos_out, TMatrixF& cov_out) const
{
  if (pos_in.GetNcols() != 1 || pos_in.GetNrows() != 3)
  {
    if (Verbosity() > 0) LogWarning("pos_in.GetNcols() != 1 || pos_in.GetNrows() != 3");
    return false;
  }

  if (cov_in.GetNcols() != 3 || cov_in.GetNrows() != 3)
  {
    if (Verbosity() > 0) LogWarning("cov_in.GetNcols() != 3 || cov_in.GetNrows() != 3");
    return false;
  }

  TVector3 Z_uvn(u.Z(), v.Z(), n.Z());
  TVector3 up_uvn = TVector3(0., 0., 1.).Cross(Z_uvn);  // n_uvn X Z_uvn

  if (up_uvn.Mag() < 0.00001)
  {
    if (Verbosity() > 0) LogWarning("n is parallel to z");
    return false;
  }

  // R: rotation from u,v,n to n X Z, nX(nXZ), n
  TMatrixF R(3, 3);
  TMatrixF R_T(3, 3);

  try
  {
    // rotate u along z to up
    float phi = -TMath::ATan2(up_uvn.Y(), up_uvn.X());
    R[0][0] = cos(phi);
    R[0][1] = -sin(phi);
    R[0][2] = 0;
    R[1][0] = sin(phi);
    R[1][1] = cos(phi);
    R[1][2] = 0;
    R[2][0] = 0;
    R[2][1] = 0;
    R[2][2] = 1;

    R_T.Transpose(R);
  }
  catch (...)
  {
    if (Verbosity() > 0)
      LogWarning("Can't get rotation matrix");

    return false;
  }

  pos_out.ResizeTo(3, 1);
  cov_out.ResizeTo(3, 3);

  pos_out = R * pos_in;
  cov_out = R * cov_in * R_T;

  return true;
}

bool PHGenFitTrkFitter::get_vertex_error_uvn(const TVector3& u,
                                             const TVector3& v, const TVector3& n, const TMatrixF& cov_in,
                                             TMatrixF& cov_out) const
{
  /*!
   * Get matrix that rotates frame (u,v,n) to (x,y,z)
   * or the matrix that rotates vector defined in (x,y,z) to defined (u,v,n)
   */

  TMatrixF R = get_rotation_matrix(u, v, n);
  //
  //	LogDebug("PHGenFitTrkFitter::get_vertex_error_uvn::R = ");
  //	R.Print();
  //	cout<<"R.Determinant() = "<<R.Determinant()<<"\n";

  if (!(abs(R.Determinant() - 1) < 0.01))
  {
    if (Verbosity() > 0)
      LogWarning("!(abs(R.Determinant()-1)<0.0001)");
    return false;
  }

  if (R.GetNcols() != 3 || R.GetNrows() != 3)
  {
    if (Verbosity() > 0)
      LogWarning("R.GetNcols() != 3 || R.GetNrows() != 3");
    return false;
  }

  if (cov_in.GetNcols() != 3 || cov_in.GetNrows() != 3)
  {
    if (Verbosity() > 0)
      LogWarning("cov_in.GetNcols() != 3 || cov_in.GetNrows() != 3");
    return false;
  }

  TMatrixF R_T(3, 3);

  R_T.Transpose(R);

  cov_out.ResizeTo(3, 3);

  cov_out = R * cov_in * R_T;

  return true;
}

bool PHGenFitTrkFitter::pos_cov_XYZ_to_RZ(
    const TVector3& n, const TMatrixF& pos_in, const TMatrixF& cov_in,
    TMatrixF& pos_out, TMatrixF& cov_out) const
{
  if (pos_in.GetNcols() != 1 || pos_in.GetNrows() != 3)
  {
    if (Verbosity() > 0) LogWarning("pos_in.GetNcols() != 1 || pos_in.GetNrows() != 3");
    return false;
  }

  if (cov_in.GetNcols() != 3 || cov_in.GetNrows() != 3)
  {
    if (Verbosity() > 0) LogWarning("cov_in.GetNcols() != 3 || cov_in.GetNrows() != 3");
    return false;
  }

  // produces a vector perpendicular to both the momentum vector and beam line - i.e. in the direction of the dca_xy
  // only the angle of r will be used, not the magnitude
  TVector3 r = n.Cross(TVector3(0., 0., 1.));
  if (r.Mag() < 0.00001)
  {
    if (Verbosity() > 0) LogWarning("n is parallel to z");
    return false;
  }

  // R: rotation from u,v,n to n X Z, nX(nXZ), n
  TMatrixF R(3, 3);
  TMatrixF R_T(3, 3);

  try
  {
    // rotate u along z to up
    float phi = -TMath::ATan2(r.Y(), r.X());
    R[0][0] = cos(phi);
    R[0][1] = -sin(phi);
    R[0][2] = 0;
    R[1][0] = sin(phi);
    R[1][1] = cos(phi);
    R[1][2] = 0;
    R[2][0] = 0;
    R[2][1] = 0;
    R[2][2] = 1;

    R_T.Transpose(R);
  }
  catch (...)
  {
    if (Verbosity() > 0)
      LogWarning("Can't get rotation matrix");

    return false;
  }

  pos_out.ResizeTo(3, 1);
  cov_out.ResizeTo(3, 3);

  pos_out = R * pos_in;
  cov_out = R * cov_in * R_T;

  return true;
}

/*!
 * Get 3D Rotation Matrix that rotates frame (x,y,z) to (x',y',z')
 * Default rotate local to global, or rotate vector in global to local representation
 */
TMatrixF PHGenFitTrkFitter::get_rotation_matrix(const TVector3 x,
                                                const TVector3 y, const TVector3 z, const TVector3 xp, const TVector3 yp,
                                                const TVector3 zp) const
{
  TMatrixF R(3, 3);

  TVector3 xu = x.Unit();
  TVector3 yu = y.Unit();
  TVector3 zu = z.Unit();

  const float max_diff = 0.01;

  if (!(
          abs(xu * yu) < max_diff and
          abs(xu * zu) < max_diff and
          abs(yu * zu) < max_diff))
  {
    if (Verbosity() > 0)
      LogWarning("input frame error!");
    return R;
  }

  TVector3 xpu = xp.Unit();
  TVector3 ypu = yp.Unit();
  TVector3 zpu = zp.Unit();

  if (!(
          abs(xpu * ypu) < max_diff and
          abs(xpu * zpu) < max_diff and
          abs(ypu * zpu) < max_diff))
  {
    if (Verbosity() > 0)
      LogWarning("output frame error!");
    return R;
  }

  /*!
   * Decompose x',y',z' in x,y,z and call them u,v,n
   * Then the question will be rotate the standard X,Y,Z to u,v,n
   */

  TVector3 u(xpu.Dot(xu), xpu.Dot(yu), xpu.Dot(zu));
  TVector3 v(ypu.Dot(xu), ypu.Dot(yu), ypu.Dot(zu));
  TVector3 n(zpu.Dot(xu), zpu.Dot(yu), zpu.Dot(zu));

  try
  {
    std::shared_ptr<TRotation> rotation(new TRotation());
    //TRotation *rotation = new TRotation();

    //! Rotation that rotate standard (X, Y, Z) to (u, v, n)
    rotation->RotateAxes(u, v, n);

    R[0][0] = rotation->XX();
    R[0][1] = rotation->XY();
    R[0][2] = rotation->XZ();
    R[1][0] = rotation->YX();
    R[1][1] = rotation->YY();
    R[1][2] = rotation->YZ();
    R[2][0] = rotation->ZX();
    R[2][1] = rotation->ZY();
    R[2][2] = rotation->ZZ();
    //
    //		LogDebug("PHGenFitTrkFitter::get_rotation_matrix: TRotation:");
    //		R.Print();
    //		cout<<"R.Determinant() = "<<R.Determinant()<<"\n";

    //delete rotation;

    //		TMatrixF ROT1(3, 3);
    //		TMatrixF ROT2(3, 3);
    //		TMatrixF ROT3(3, 3);
    //
    //		// rotate n along z to xz plane
    //		float phi = -TMath::ATan2(n.Y(), n.X());
    //		ROT1[0][0] = cos(phi);
    //		ROT1[0][1] = -sin(phi);
    //		ROT1[0][2] = 0;
    //		ROT1[1][0] = sin(phi);
    //		ROT1[1][1] = cos(phi);
    //		ROT1[1][2] = 0;
    //		ROT1[2][0] = 0;
    //		ROT1[2][1] = 0;
    //		ROT1[2][2] = 1;
    //
    //		// rotate n along y to z
    //		TVector3 n1(n);
    //		n1.RotateZ(phi);
    //		float theta = -TMath::ATan2(n1.X(), n1.Z());
    //		ROT2[0][0] = cos(theta);
    //		ROT2[0][1] = 0;
    //		ROT2[0][2] = sin(theta);
    //		ROT2[1][0] = 0;
    //		ROT2[1][1] = 1;
    //		ROT2[1][2] = 0;
    //		ROT2[2][0] = -sin(theta);
    //		ROT2[2][1] = 0;
    //		ROT2[2][2] = cos(theta);
    //
    //		// rotate u along z to x
    //		TVector3 u2(u);
    //		u2.RotateZ(phi);
    //		u2.RotateY(theta);
    //		float phip = -TMath::ATan2(u2.Y(), u2.X());
    //		ROT3[0][0] = cos(phip);
    //		ROT3[0][1] = -sin(phip);
    //		ROT3[0][2] = 0;
    //		ROT3[1][0] = sin(phip);
    //		ROT3[1][1] = cos(phip);
    //		ROT3[1][2] = 0;
    //		ROT3[2][0] = 0;
    //		ROT3[2][1] = 0;
    //		ROT3[2][2] = 1;
    //
    //		// R: rotation from u,v,n to (z X n), v', z
    //		R = ROT3 * ROT2 * ROT1;
    //
    //		R.Invert();
    //		LogDebug("PHGenFitTrkFitter::get_rotation_matrix: Home Brew:");
    //		R.Print();
    //		cout<<"R.Determinant() = "<<R.Determinant()<<"\n";
  }
  catch (...)
  {
    if (Verbosity() > 0)
      LogWarning("Can't get rotation matrix");

    return R;
  }

  return R;
}<|MERGE_RESOLUTION|>--- conflicted
+++ resolved
@@ -34,15 +34,6 @@
 #include <g4detectors/PHG4CylinderGeom.h>           // for PHG4CylinderGeom
 #include <g4detectors/PHG4CylinderGeomContainer.h>
 
-<<<<<<< HEAD
-//
-#include <intt/CylinderGeomIntt.h>
-
-#include <micromegas/MicromegasDefs.h>
-#include <mvtx/CylinderGeom_Mvtx.h>
-
-=======
->>>>>>> 30ef0d23
 #include <g4main/PHG4Particle.h>
 #include <g4main/PHG4Particlev2.h>
 #include <g4main/PHG4TruthInfoContainer.h>
@@ -953,16 +944,6 @@
     if(Verbosity() > 10) cout << "    Layer " << layer_out << " cluster " << cluster_key << " radius " << r << endl;
   }
 
-<<<<<<< HEAD
-  /*
-  need to store micromegas separately before adding them to the track.
-  this is because they only measure one coordinate. One needs to add the other coordinate for each cluster
-  in order to facilitate the fit, event if the uncertainty on that quantity remains large
-  */
-  std::map<TrkrDefs::cluskey, TrkrCluster*> clusters_mm;
-
-=======
->>>>>>> 30ef0d23
   for (auto iter = m_r_cluster_id.begin();
        iter != m_r_cluster_id.end();
        ++iter)
@@ -1034,10 +1015,6 @@
         break;
       }
 
-<<<<<<< HEAD
-    auto meas = new PHGenFit::PlanarMeasurement(pos, n,
-                  cluster->getRPhiError(), cluster->getZError());
-=======
       case TrkrDefs::micromegasId:
       {
         // get geometry
@@ -1054,7 +1031,6 @@
     
     // create measurement
     auto meas = new PHGenFit::PlanarMeasurement(pos, n, cluster->getRPhiError(), cluster->getZError());
->>>>>>> 30ef0d23
 
     if(Verbosity() > 10)
     {
@@ -1068,79 +1044,6 @@
     }
     measurements.push_back(meas);
   }
-
-<<<<<<< HEAD
-  // special handling of the micromegas clusters
-  {
-    bool has_phi = false;
-    bool has_z = false;
-    float phi = 0;
-    float z = 0;
-
-    // first loop to store precise z and rphi coordinates
-    for( const auto& pair:clusters_mm )
-    {
-      const auto& cluster = pair.second;
-      const auto segmentationType(MicromegasDefs::getSegmentationType(pair.first));
-      switch( segmentationType )
-      {
-        case MicromegasDefs::SegmentationType::SEGMENTATION_PHI:
-        if( !has_phi )
-        {
-          has_phi = true;
-          phi = std::atan2( cluster->getY(), cluster->getX() );
-        }
-        break;
-        case MicromegasDefs::SegmentationType::SEGMENTATION_Z:
-        if( !has_z )
-        {
-          has_z = true;
-          z = cluster->getZ();
-        }
-        break;
-      }
-
-      if( has_phi && has_z ) break;
-    }
-
-    // second loop to update the coordinate that is not measured and add measurement to track
-    for( const auto& pair:clusters_mm )
-    {
-
-      // keep cluster
-      const auto& cluster = pair.second;
-
-      // update the coordinate that is not measured
-      const auto segmentationType(MicromegasDefs::getSegmentationType(pair.first));
-      switch( segmentationType )
-      {
-        case MicromegasDefs::SegmentationType::SEGMENTATION_PHI:
-        if( has_z ) cluster->setZ(z);
-        break;
-        case MicromegasDefs::SegmentationType::SEGMENTATION_Z:
-        if( has_phi )
-        {
-          const auto radius = std::sqrt( square(cluster->getX()) + square(cluster->getY()) );
-          cluster->setX(radius*std::cos(phi));
-          cluster->setY(radius*std::sin(phi));
-        }
-        break;
-      }
-
-      // create measurement
-      TVector3 pos(cluster->getPosition(0), cluster->getPosition(1), cluster->getPosition(2));
-      seed_mom.SetPhi(pos.Phi());
-      seed_mom.SetTheta(pos.Theta());
-
-      TVector3 n(cluster->getPosition(0), cluster->getPosition(1), 0);
-      auto meas = new PHGenFit::PlanarMeasurement(pos, n, cluster->getRPhiError(), cluster->getZError());
-      measurements.push_back(meas);
-
-    }
-
-  }
-=======
->>>>>>> 30ef0d23
 
   /*!
    * mu+:	-13
