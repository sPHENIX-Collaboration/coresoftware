/*!
 *  \file PHCASeeding.C
 *  \brief Progressive pattern recgnition based on GenFit Kalman filter
 *  \detail using Alan Dion's HelixHough for seeding, GenFit Kalman filter to do track propagation
 *  \author Christof Roland & Haiwang Yu
 */

//begin

#include "PHCASeeding.h"
#include "GPUTPCTrackLinearisation.h"
#include "GPUTPCTrackParam.h"

// trackbase_historic includes
#include <trackbase_historic/SvtxTrackMap.h>
#include <trackbase_historic/SvtxTrack_v1.h>
#include <trackbase_historic/SvtxVertex.h>
#include <trackbase_historic/SvtxVertexMap.h>

#include <trackbase/TrkrCluster.h>  // for TrkrCluster
#include <trackbase/TrkrClusterContainer.h>
#include <trackbase/TrkrDefs.h>  // for getLayer, clu...

// sPHENIX Geant4 includes
#include <g4detectors/PHG4CylinderCellGeom.h>
#include <g4detectors/PHG4CylinderCellGeomContainer.h>
#include <g4detectors/PHG4CylinderGeom.h>
#include <g4detectors/PHG4CylinderGeomContainer.h>

// sPHENIX includes
#include <fun4all/Fun4AllReturnCodes.h>

#include <phool/PHTimer.h>  // for PHTimer
#include <phool/getClass.h>
#include <phool/phool.h>  // for PHWHERE

//ROOT includes for debugging
#include <TFile.h>
#include <TNtuple.h>
#include <TVector3.h>  // for TVector3

//BOOST for combi seeding
#include <boost/geometry.hpp>
#include <boost/geometry/geometries/box.hpp>
#include <boost/geometry/geometries/point.hpp>
#include <boost/geometry/index/rtree.hpp>

#include <algorithm>
#include <cmath>
#include <iostream>
#include <numeric>
#include <utility>  // for pair, make_pair
#include <vector>
#include <algorithm> // for find

// forward declarations
class PHCompositeNode;

//end

typedef bg::model::point<float, 3, bg::cs::cartesian> point;
typedef bg::model::box<point> box;
typedef std::pair<point, TrkrDefs::cluskey> pointKey;
typedef std::array<TrkrDefs::cluskey,2> keylink;
typedef std::vector<TrkrDefs::cluskey> keylist;

#define LogDebug(exp) std::cout << "DEBUG: " << __FILE__ << ": " << __LINE__ << ": " << exp
#define LogError(exp) std::cout << "ERROR: " << __FILE__ << ": " << __LINE__ << ": " << exp
#define LogWarning(exp) std::cout << "WARNING: " << __FILE__ << ": " << __LINE__ << ": " << exp

using namespace std;
//using namespace ROOT::Minuit2;
namespace bg = boost::geometry;
namespace bgi = boost::geometry::index;

PHCASeeding::PHCASeeding(
    const string &name,
    unsigned int nlayers_maps,
    unsigned int nlayers_intt,
    unsigned int nlayers_tpc,
    unsigned int start_layer)
  : PHTrackSeeding(name)
  , _g4clusters(nullptr)
  , _g4tracks(nullptr)
  , _g4vertexes(nullptr)
  , _cluster_map(nullptr)
  , _svtxhitsmap(nullptr)
  , _hit_used_map(nullptr)
  , _hit_used_map_size(0)
  , phisr(0.005)
  , etasr(0.0035)
  , phist(0.001)
  , etast(0.003)
  , phixt(0.008)
  , etaxt(0.005)
  , _nlayers_maps(nlayers_maps)
  , _nlayers_intt(nlayers_intt)
  , _nlayers_tpc(nlayers_tpc)
  , _start_layer(start_layer)
  , _phi_scale(2)
  , _z_scale(2)
{
}

int PHCASeeding::InitializeGeometry(PHCompositeNode *topNode)
{
  PHG4CylinderCellGeomContainer *cellgeos = findNode::getClass<
      PHG4CylinderCellGeomContainer>(topNode, "CYLINDERCELLGEOM_SVTX");
  PHG4CylinderGeomContainer *laddergeos = findNode::getClass<
      PHG4CylinderGeomContainer>(topNode, "CYLINDERGEOM_INTT");
  PHG4CylinderGeomContainer *mapsladdergeos = findNode::getClass<
      PHG4CylinderGeomContainer>(topNode, "CYLINDERGEOM_MVTX");

  //_nlayers_seeding = _seeding_layer.size();
  //_radii.assign(_nlayers_seeding, 0.0);
  map<float, int> radius_layer_map;

  _radii_all.assign(60, 0.0);
  _layer_ilayer_map.clear();
  _layer_ilayer_map_all.clear();
  if (cellgeos)
  {
    PHG4CylinderCellGeomContainer::ConstRange layerrange =
        cellgeos->get_begin_end();
    for (PHG4CylinderCellGeomContainer::ConstIterator layeriter =
             layerrange.first;
         layeriter != layerrange.second; ++layeriter)
    {
      radius_layer_map.insert(
          make_pair(layeriter->second->get_radius(),
                    layeriter->second->get_layer()));
    }
  }

  if (laddergeos)
  {
    PHG4CylinderGeomContainer::ConstRange layerrange =
        laddergeos->get_begin_end();
    for (PHG4CylinderGeomContainer::ConstIterator layeriter =
             layerrange.first;
         layeriter != layerrange.second; ++layeriter)
    {
      radius_layer_map.insert(
          make_pair(layeriter->second->get_radius(),
                    layeriter->second->get_layer()));
    }
  }

  if (mapsladdergeos)
  {
    PHG4CylinderGeomContainer::ConstRange layerrange =
        mapsladdergeos->get_begin_end();
    for (PHG4CylinderGeomContainer::ConstIterator layeriter =
             layerrange.first;
         layeriter != layerrange.second; ++layeriter)
    {
      radius_layer_map.insert(
          make_pair(layeriter->second->get_radius(),
                    layeriter->second->get_layer()));
    }
  }
  for (map<float, int>::iterator iter = radius_layer_map.begin();
       iter != radius_layer_map.end(); ++iter)
  {
    _layer_ilayer_map_all.insert(make_pair(iter->second, _layer_ilayer_map_all.size()));

    /*if (std::find(_seeding_layer.begin(), _seeding_layer.end(),
                  iter->second) != _seeding_layer.end())
    {
      _layer_ilayer_map.insert(make_pair(iter->second, ilayer));
      ++ilayer;
      }*/
  }
  if (cellgeos)
  {
    PHG4CylinderCellGeomContainer::ConstRange begin_end =
        cellgeos->get_begin_end();
    PHG4CylinderCellGeomContainer::ConstIterator miter = begin_end.first;
    for (; miter != begin_end.second; miter++)
    {
      PHG4CylinderCellGeom *geo = miter->second;
      _radii_all[_layer_ilayer_map_all[geo->get_layer()]] =
          geo->get_radius() + 0.5 * geo->get_thickness();

      /*if (_layer_ilayer_map.find(geo->get_layer()) != _layer_ilayer_map.end())
      {
        _radii[_layer_ilayer_map[geo->get_layer()]] =
            geo->get_radius();
	    }*/
    }
  }

  if (laddergeos)
  {
    PHG4CylinderGeomContainer::ConstRange begin_end =
        laddergeos->get_begin_end();
    PHG4CylinderGeomContainer::ConstIterator miter = begin_end.first;
    for (; miter != begin_end.second; miter++)
    {
      PHG4CylinderGeom *geo = miter->second;
      _radii_all[_layer_ilayer_map_all[geo->get_layer()]] =
          geo->get_radius() + 0.5 * geo->get_thickness();

      /*if (_layer_ilayer_map.find(geo->get_layer()) != _layer_ilayer_map.end())
      {
        _radii[_layer_ilayer_map[geo->get_layer()]] = geo->get_radius();
	}*/
    }
  }

  if (mapsladdergeos)
  {
    PHG4CylinderGeomContainer::ConstRange begin_end =
        mapsladdergeos->get_begin_end();
    PHG4CylinderGeomContainer::ConstIterator miter = begin_end.first;
    for (; miter != begin_end.second; miter++)
    {
      PHG4CylinderGeom *geo = miter->second;

      //if(geo->get_layer() > (int) _radii.size() ) continue;

      //			if (Verbosity() >= 2)
      //				geo->identify();

      //TODO
      _radii_all[_layer_ilayer_map_all[geo->get_layer()]] =
          geo->get_radius();

      /*if (_layer_ilayer_map.find(geo->get_layer()) != _layer_ilayer_map.end())
      {
        _radii[_layer_ilayer_map[geo->get_layer()]] = geo->get_radius();
	}*/
    }
  }
  return Fun4AllReturnCodes::EVENT_OK;
}


int PHCASeeding::GetNodes(PHCompositeNode *topNode)
{
  //---------------------------------
  // Get Objects off of the Node Tree
  //---------------------------------

  _cluster_map = findNode::getClass<TrkrClusterContainer>(topNode, "TRKR_CLUSTER");
  if (!_cluster_map)
  {
    cerr << PHWHERE << " ERROR: Can't find node TRKR_CLUSTER" << endl;
    return Fun4AllReturnCodes::ABORTEVENT;
  }
  return Fun4AllReturnCodes::EVENT_OK;
}

double PHCASeeding::phiadd(double phi1, double phi2)
{
  double s = phi1 + phi2;
  if (s > 2 * M_PI)
    return s - 2 * M_PI;
  else if (s < 0)
    return s + 2 * M_PI;
  else
    return s;
}

double PHCASeeding::phidiff(double phi1, double phi2)
{
  double d = phi1 - phi2;
  if (d > M_PI)
    return d - 2 * M_PI;
  else if (d < -M_PI)
    return d + 2 * M_PI;
  else
    return d;
}

void PHCASeeding::QueryTree(const bgi::rtree<pointKey, bgi::quadratic<16>> &rtree, double phimin, double etamin, double lmin, double phimax, double etamax, double lmax, std::vector<pointKey> &returned_values)
{
  rtree.query(bgi::intersects(box(point(phimin, etamin, lmin), point(phimax, etamax, lmax))), std::back_inserter(returned_values));
  if (phimin < 0) rtree.query(bgi::intersects(box(point(2 * M_PI + phimin, etamin, lmin), point(2 * M_PI, etamax, lmax))), std::back_inserter(returned_values));
  if (phimax > 2 * M_PI) rtree.query(bgi::intersects(box(point(0, etamin, lmin), point(phimax - 2 * M_PI, etamax, lmax))), std::back_inserter(returned_values));
}

void PHCASeeding::FillTree()
{
  //  bgi::rtree<pointKey, bgi::quadratic<16> > rtree;
  PHTimer *t_fill = new PHTimer("t_fill");
  t_fill->stop();
  int n_dupli = 0;
  int nlayer[60];
  for (int j = 0; j < 60; j++) nlayer[j] = 0;

  TrkrClusterContainer::ConstRange clusrange = _cluster_map->getClusters();

  for (TrkrClusterContainer::ConstIterator iter = clusrange.first; iter != clusrange.second; ++iter)
  {
    TrkrCluster *cluster = iter->second;
    TrkrDefs::cluskey ckey = iter->first;
    unsigned int layer = TrkrDefs::getLayer(ckey);
    if (layer < 39) continue;

    TVector3 vec(cluster->getPosition(0) - _vertex->get_x(), cluster->getPosition(1) - _vertex->get_y(), cluster->getPosition(2) - _vertex->get_z());

    double clus_phi = vec.Phi();
    clus_phi -= 2 * M_PI * floor(clus_phi / (2 * M_PI));
    double clus_eta = vec.Eta();
    double clus_l = layer;  // _radii_all[layer];

    vector<pointKey> testduplicate;
    QueryTree(_rtree, clus_phi - 0.00001, clus_eta - 0.00001, layer - 0.5, clus_phi + 0.00001, clus_eta + 0.00001, layer + 0.5, testduplicate);
    if (!testduplicate.empty())
    {
      n_dupli++;
      continue;
    }
    nlayer[layer]++;
    t_fill->restart();
    _rtree.insert(std::make_pair(point(clus_phi, clus_eta, clus_l), ckey));
    t_fill->stop();
  }

  std::cout << "fill time: " << t_fill->get_accumulated_time() / 1000. << " sec" << std::endl;
  std::cout << "number of duplicates : " << n_dupli << std::endl;
}

int PHCASeeding::Process(PHCompositeNode *topNode)
{
  TFile fpara("CA_para.root", "RECREATE");
  TNtuple *NT = new TNtuple("NT", "NT", "pt:dpt:z:dz:phi:dphi:c:dc:nhit");
  _vertex = _vertex_map->get(0);

  //for different purpose
  phisr = 0.005 * _phi_scale;  // *2
  etasr = 0.0035 * _z_scale;   // *2;
  /* 0.7 version
     phist = 0.001*1;
     etast = 0.003*1;
     0.9 version 
     phist = 0.001*2;
     etast = 0.003*2;
  */
  phist = 0.001 * _phi_scale;  // *5 *7;
  etast = 0.003 * _z_scale;    // *5/ *7;

  PHTimer *t_seed = new PHTimer("t_seed");
  t_seed->stop();
  t_seed->restart();

  _rtree.clear();
  FillTree();

  int numberofseeds = 0;
  LogDebug(" entries in tree: " << _rtree.size() << endl);

  vector<pointKey> allClusters;
  vector<keylink> belowLinks;
  vector<keylink> aboveLinks;
  // messy way of getting vector<pointKey> for all clusters
  QueryTree(_rtree,
            0, // phi
            -3, // eta
            -1, // layer 
            2*M_PI, // phi
            3, // eta
            100, // layer
            allClusters);
  cout << "number of total clusters: " << allClusters.size() << endl;
  for (vector<pointKey>::iterator StartCluster = allClusters.begin(); StartCluster != allClusters.end(); StartCluster++)
  {
    // get clusters near this one in adjacent layers
    double StartPhi = StartCluster->first.get<0>();
    double StartEta = StartCluster->first.get<1>();
    unsigned int StartLayer = TrkrDefs::getLayer(StartCluster->second);
    cout << "starting cluster:" << endl;
    cout << "eta: " << StartEta << endl;
    cout << "phi: " << StartPhi << endl;
    cout << "layer: " << StartLayer << endl;

    vector<pointKey> ClustersAbove;
    vector<pointKey> ClustersBelow;
    QueryTree(_rtree,
<<<<<<< HEAD
              StartPhi - 0.1,
              StartEta - 0.1,
              (double) StartLayer - 1.5,
              StartPhi + 0.1,
              StartEta + 0.1,
              (double) StartLayer - 0.5,
              ClustersBelow);
    QueryTree(_rtree,
              StartPhi - 0.1,
              StartEta - 0.1,
              (double) StartLayer + 0.5,
              StartPhi + 0.1,
              StartEta + 0.1,
              (double) StartLayer + 1.5,
              ClustersAbove);
    cout << " entries in below layer: " << ClustersBelow.size() << endl;
    cout << " entries in above layer: " << ClustersAbove.size() << endl;
    vector<array<double,2>> delta_below;
    vector<array<double,2>> delta_above;
    // calculate (delta_eta, delta_phi) vector for each neighboring cluster
    for (vector<pointKey>::iterator BelowCandidate = ClustersBelow.begin(); BelowCandidate != ClustersBelow.end(); ++BelowCandidate)
    {
      double belowphi = BelowCandidate->first.get<0>();
      double beloweta = BelowCandidate->first.get<1>();
      delta_below.push_back(
        {phidiff(StartPhi, belowphi),
        StartEta - beloweta});
    }
    for(vector<pointKey>::iterator AboveCandidate = ClustersAbove.begin(); AboveCandidate != ClustersAbove.end(); ++AboveCandidate)
    {
      double abovephi = AboveCandidate->first.get<0>();
      double aboveeta = AboveCandidate->first.get<1>();
      delta_above.push_back(
        {phidiff(StartPhi, abovephi),
        StartEta - aboveeta});
    }
    cout << "delta_below:" << endl;
    for(size_t i=0;i<delta_below.size();i++)
    {
      cout << "dphi: " << delta_below[i][0] << endl;
      cout << "deta: " << delta_below[i][1] << endl;
    }
    cout << "delta_above:" << endl;
    for(size_t i=0;i<delta_above.size();i++)
    {
      cout << "dphi: " << delta_above[i][0] << endl;
      cout << "deta: " << delta_above[i][1] << endl;
    }
    // find the three clusters closest to a straight line
    // (by maximizing the cos of the angle between the (delta_eta,delta_phi) vectors)
    double maxCosPlaneAngle = 0.;
    TrkrDefs::cluskey bestBelowCluster = 0;
    TrkrDefs::cluskey bestAboveCluster = 0;
    for(size_t iAbove = 0; iAbove<delta_above.size(); ++iAbove)
    {
      for(size_t iBelow = 0; iBelow<delta_below.size(); ++iBelow)
=======
              0, // phi
              -3, // eta
              -1, // layer 
              2*M_PI, // phi
              3, // eta
              100, // layer
              allClusters);
    LogDebug(" number of total clusters: " << allClusters.size() << endl);
    for (vector<pointKey>::iterator StartCluster = allClusters.begin(); StartCluster != allClusters.end(); StartCluster++)
    {
      // get clusters near this one in adjacent layers
      double StartPhi = StartCluster->first.get<0>();
      double StartEta = StartCluster->first.get<1>();
      unsigned int StartLayer = TrkrDefs::getLayer(StartCluster->second);
      TrkrCluster* StartCl = _cluster_map->findCluster(StartCluster->second);
      double StartX = StartCl->getPosition(0);
      double StartY = StartCl->getPosition(1);
      double StartZ = StartCl->getPosition(2);
      LogDebug(" starting cluster:" << endl);
      LogDebug(" eta: " << StartEta << endl);
      LogDebug(" phi: " << StartPhi << endl);
      LogDebug(" layer: " << StartLayer << endl);

      vector<pointKey> ClustersAbove;
      vector<pointKey> ClustersBelow;
      QueryTree(_rtree,
                StartPhi-M_PI/6,
                StartEta-1,
                (double) StartLayer - 1.5,
                StartPhi+M_PI/6,
                StartEta+1,
                (double) StartLayer - 0.5,
                ClustersBelow);
      QueryTree(_rtree,
                StartPhi-M_PI/6,
                StartEta-1,
                (double) StartLayer + 0.5,
                StartPhi+M_PI/6,
                StartEta+1,
                (double) StartLayer + 1.5,
                ClustersAbove);
      LogDebug(" entries in below layer: " << ClustersBelow.size() << endl);
      LogDebug(" entries in above layer: " << ClustersAbove.size() << endl);
      vector<array<double,3>> delta_below;
      vector<array<double,3>> delta_above;
      // calculate (delta_eta, delta_phi) vector for each neighboring cluster
      for (vector<pointKey>::iterator BelowCandidate = ClustersBelow.begin(); BelowCandidate != ClustersBelow.end(); ++BelowCandidate)
      {
        TrkrCluster* BelowCl = _cluster_map->findCluster(BelowCandidate->second);
        double BelowX = BelowCl->getPosition(0)-StartX;
        double BelowY = BelowCl->getPosition(1)-StartY;
        double BelowZ = BelowCl->getPosition(2)-StartZ;
        delta_below.push_back(
          {BelowX,
           BelowY,
           BelowZ});
      }
      for(vector<pointKey>::iterator AboveCandidate = ClustersAbove.begin(); AboveCandidate != ClustersAbove.end(); ++AboveCandidate)
      {
        TrkrCluster* AboveCl = _cluster_map->findCluster(AboveCandidate->second);
        double AboveX = AboveCl->getPosition(0)-StartX;
        double AboveY = AboveCl->getPosition(1)-StartY;
        double AboveZ = AboveCl->getPosition(2)-StartZ;
        delta_above.push_back(
          {AboveX,
           AboveY,
           AboveZ});
      }
      LogDebug(" delta_below:" << endl);
      for(size_t i=0;i<delta_below.size();i++)
      {
        LogDebug(" dphi: " << delta_below[i][0] << endl);
        LogDebug(" deta: " << delta_below[i][1] << endl);
      }
      LogDebug(" delta_above:" << endl);
      for(size_t i=0;i<delta_above.size();i++)
      {
        LogDebug(" dphi: " << delta_above[i][0] << endl);
        LogDebug(" deta: " << delta_above[i][1] << endl);
      }
      // find the three clusters closest to a straight line
      // (by maximizing the cos of the angle between the (delta_eta,delta_phi) vectors)
      double maxCosPlaneAngle = 0;
      TrkrDefs::cluskey bestBelowCluster = 0;
      TrkrDefs::cluskey bestAboveCluster = 0;
      for(size_t iAbove = 0; iAbove<delta_above.size(); ++iAbove)
>>>>>>> da82c1a7
      {
        double dotProduct = delta_below[iBelow][0]*delta_above[iAbove][0]+delta_below[iBelow][1]*delta_above[iAbove][1];
        cout << "dotProduct: " << dotProduct << endl;
        double belowSqLength = delta_below[iBelow][0]*delta_below[iBelow][0]+delta_below[iBelow][1]*delta_below[iBelow][1];
        cout << "below squared length: " << belowSqLength << endl;
        double aboveSqLength = delta_above[iAbove][0]*delta_above[iAbove][0]+delta_above[iAbove][1]*delta_above[iAbove][1];
        cout << "above squared length: " << aboveSqLength << endl;
        double cosPlaneAngle = dotProduct*dotProduct / (belowSqLength*aboveSqLength);
        cout << "cos plane angle: " << cosPlaneAngle << endl;
        if(cosPlaneAngle > maxCosPlaneAngle)
        {
<<<<<<< HEAD
          maxCosPlaneAngle = cosPlaneAngle;
          bestBelowCluster = ClustersBelow[iBelow].second;
          bestAboveCluster = ClustersAbove[iAbove].second;
        }
      }
=======
          double dotProduct = delta_below[iBelow][0]*delta_above[iAbove][0]+delta_below[iBelow][1]*delta_above[iAbove][1]+delta_below[iBelow][2]*delta_above[iAbove][2];
          double belowSqLength = sqrt(pow(delta_below[iBelow][0],2)+pow(delta_below[iBelow][1],2)+pow(delta_below[iBelow][2],2));
          double aboveSqLength = sqrt(pow(delta_above[iAbove][0],2)+pow(delta_above[iAbove][1],2)+pow(delta_above[iAbove][2],2));
          double cosPlaneAngle = dotProduct / (belowSqLength*aboveSqLength);
          if(cosPlaneAngle < maxCosPlaneAngle )
          {
            maxCosPlaneAngle = cosPlaneAngle;
            bestBelowCluster = ClustersBelow[iBelow].second;
            bestAboveCluster = ClustersAbove[iAbove].second;
          }
        }
      }
      belowLinks.push_back({StartCluster->second,bestBelowCluster});
      aboveLinks.push_back({StartCluster->second,bestAboveCluster});
      LogDebug(" max collinearity: " << maxCosPlaneAngle << endl);
      LogDebug(" key triplet: " << bestBelowCluster << " " << StartCluster->second << " " << bestAboveCluster << endl);
>>>>>>> da82c1a7
    }
    belowLinks.push_back({StartCluster->second,bestBelowCluster});
    aboveLinks.push_back({StartCluster->second,bestAboveCluster});
    cout << "max collinearity: " << maxCosPlaneAngle << endl;
    cout << "key triplet: " << bestBelowCluster << " " << StartCluster->second << " " << bestAboveCluster << endl;
  }
  // remove all triplets for which there isn't a mutual association between two clusters
  vector<keylink> bidirectionalLinks;
  for(vector<keylink>::iterator belowLink = belowLinks.begin(); belowLink != belowLinks.end(); ++belowLink)
  {
    keylink reversed = {(*belowLink)[1],(*belowLink)[0]};
    vector<keylink>::iterator sameAboveLinkExists = find(aboveLinks.begin(),aboveLinks.end(),reversed);
    if(sameAboveLinkExists != aboveLinks.end())
    {
      bidirectionalLinks.push_back((*belowLink));
    }
<<<<<<< HEAD
  }
  cout << "bidirectional links found:" << endl;
  for(vector<keylink>::iterator l = bidirectionalLinks.begin(); l != bidirectionalLinks.end(); ++l)
  {
    cout << (*l)[0] << " <-> " << (*l)[1] << endl;
  }
  // follow bidirectional links to form lists of cluster keys
  // (to be fitted for track seed parameters)
  vector<keylist> trackSeedKeyLists;
  // get starting cluster keys, create a keylist for each
  // (only check last element of each pair because we start from the outer layers and go inward)
  for(vector<keylink>::iterator startCand = bidirectionalLinks.begin(); startCand != bidirectionalLinks.end(); ++startCand)
  {
    bool has_above_link = false;
    for(vector<keylink>::iterator testlink = bidirectionalLinks.begin(); testlink != bidirectionalLinks.end(); ++testlink)
    {
      if((*startCand) == (*testlink)) continue;
      if((*startCand)[0] == (*testlink)[1]) has_above_link = true;
=======
    LogDebug(" bidirectional links found:" << endl);
    for(vector<keylink>::iterator l = bidirectionalLinks.begin(); l != bidirectionalLinks.end(); ++l)
    {
      LogDebug(" "<< (*l)[0] << " <-> " << (*l)[1] << endl);
>>>>>>> da82c1a7
    }
    if(!has_above_link)
    {
      trackSeedKeyLists.push_back({(*startCand)[0],(*startCand)[1]});
    }
  }
  // assemble track cluster chains from starting cluster keys (ordered from outside in)
  for(vector<keylist>::iterator trackKeyChain = trackSeedKeyLists.begin(); trackKeyChain != trackSeedKeyLists.end(); ++trackKeyChain)
  {
    bool reached_end = false;
    while(!reached_end)
    {
      TrkrDefs::cluskey trackHead = trackKeyChain->back();
      bool no_next_link = true;
      for(vector<keylink>::iterator testlink = bidirectionalLinks.begin(); testlink != bidirectionalLinks.end(); ++testlink)
      {
        if((*testlink)[0]==trackHead)
        {
          trackKeyChain->push_back((*testlink)[1]);
          no_next_link = false;
        }
      }
      if(no_next_link) reached_end = true;
    }
<<<<<<< HEAD
  }
  cout << "track key chains assembled: " << trackSeedKeyLists.size() << endl;
  cout << "track key chain lengths: " << endl;
  for(vector<keylist>::iterator trackKeyChain = trackSeedKeyLists.begin(); trackKeyChain != trackSeedKeyLists.end(); ++trackKeyChain)
  {
    cout << trackKeyChain->size() << endl;
  }
  cout << "track key associations:" << endl;
  for(size_t i=0;i<trackSeedKeyLists.size();++i)
  {
    cout << "seed " << i << ":" << endl;
    for(size_t j=0;j<trackSeedKeyLists[i].size();++j)
    {
      TrkrCluster* cl = _cluster_map->findCluster(trackSeedKeyLists[i][j]);
      TVector3 vec(cl->getPosition(0) - _vertex->get_x(), cl->getPosition(1) - _vertex->get_y(), cl->getPosition(2) - _vertex->get_z());

      double clus_phi = vec.Phi();
      clus_phi -= 2 * M_PI * floor(clus_phi / (2 * M_PI));
      double clus_eta = vec.Eta();
      unsigned int lay = TrkrDefs::getLayer(trackSeedKeyLists[i][j]);
      cout << "(eta,phi,layer) = (" << clus_eta << "," << clus_phi << "," << lay << ")" << endl;
    }
  }

  // Turn track cluster chains into track candidates using ALICE simplified KF.
  for(vector<keylist>::iterator trackKeyChain = trackSeedKeyLists.begin(); trackKeyChain != trackSeedKeyLists.end(); ++trackKeyChain)
  {
    // get starting cluster from key
    TrkrCluster* startCluster = _cluster_map->findCluster(trackKeyChain->at(0));
    // Transform sPHENIX coordinates into ALICE-compatible coordinates
    double x0 = startCluster->getPosition(0);
    double y0 = startCluster->getPosition(1);
    double z0 = startCluster->getPosition(2);
    LogDebug("Initial (x,y,z): (" << x0 << "," << y0 << "," << z0 << ")" << endl);
    // ALICE x coordinate = distance from beampipe
    float alice_x0 = sqrt(x0*x0+y0*y0);
    float alice_y0 = 0;
    float alice_z0 = z0;
    // Initialize track and linearisation
    GPUTPCTrackParam trackSeed;
    trackSeed.InitParam();
    trackSeed.SetX(alice_x0);
    trackSeed.SetY(alice_y0);
    trackSeed.SetZ(alice_z0);
    GPUTPCTrackLinearisation trackLine; // default constructor is fine for now
    // convert B field to ALICE-compatible units
    float Bz = 1.4*0.000299792458f;
    // configurable max sin phi (algorithm doesn't work when track is too horizontal)
    float maxSinPhi = 0.99;
    float x = x0;
    float y = y0;
    float z = z0;
    // starting at SECOND cluster, perform track propagation
    for(keylist::iterator clusterkey = next(trackKeyChain->begin()); clusterkey != trackKeyChain->end(); ++clusterkey)
    {
      // get cluster from key
      TrkrCluster* nextCluster = _cluster_map->findCluster(*clusterkey);
      // find ALICE x-coordinate, and transport to that x
      float nextCluster_x = nextCluster->getPosition(0);
      float nextCluster_y = nextCluster->getPosition(1);
      float nextCluster_z = nextCluster->getPosition(2);
      float nextAlice_x = sqrt(nextCluster_x*nextCluster_x+nextCluster_y*nextCluster_y);
      if(!trackSeed.TransportToX(nextAlice_x,trackLine,Bz,maxSinPhi))
      {
        LogError("Transport failed! Aborting for this seed...");
        break;
      }
      // convert ALICE coordinates to sPHENIX cartesian coordinates, for debugging
      float predicted_alice_y = trackSeed.GetY();
      float predicted_z = trackSeed.GetZ();
      float cos_theta = x/sqrt(x*x+y*y);
      float sin_theta = y/sqrt(x*x+y*y);
      float delta_y = predicted_alice_y*cos_theta;
      float delta_x = predicted_alice_y*sin_theta;
      float trackCartesian_x = x + delta_x;
      float trackCartesian_y = y + delta_y;
      float trackCartesian_z = predicted_z;
      cout << "Track transported to (x,y,z) = (" << trackCartesian_x << "," << trackCartesian_y << "," << trackCartesian_z << ")" << endl;
      cout << "Next cluster is at (x,y,z) = (" << nextCluster_x << "," << nextCluster_y << "," << nextCluster_z << ")" << endl;
      // Rotate track coordinate system to be parallel to layer
      float newTheta = atan(trackCartesian_y/trackCartesian_x);
      float oldTheta = atan(y/x);
      float alpha = newTheta - oldTheta;
      if(!trackSeed.Rotate(alpha,trackLine,maxSinPhi))
      {
        LogError("Rotate failed! Aborting for this seed...");
        break;
      }
      // Calculate squared errors in Y and Z
      float z2_error = (nextCluster_z-predicted_z)*(nextCluster_z-predicted_z);
      float nextCluster_alice_y = (nextCluster_x*x+nextCluster_y*y+nextCluster_z*z)/sqrt(x*x+y*y+z*z);
      float y2_error = (nextCluster_alice_y-predicted_alice_y)*(nextCluster_alice_y-predicted_alice_y);
      // Apply Kalman filter
      if(!trackSeed.Filter(nextCluster_alice_y,nextCluster_z,y2_error,z2_error,maxSinPhi))
      {
        LogError("Kalman filter failed! Aborting for this seed...");
        break;
      }
      x = trackCartesian_x;
      y = trackCartesian_y;
      z = trackCartesian_z;
    } 
=======
    LogDebug(" track key chains assembled: " << trackSeedKeyLists.size() << endl);
    LogDebug(" track key chain lengths: " << endl);
    for(vector<keylist>::iterator trackKeyChain = trackSeedKeyLists.begin(); trackKeyChain != trackSeedKeyLists.end(); ++trackKeyChain)
    {
      LogDebug(" " << trackKeyChain->size() << endl);
    }
    int jumpcount = 0;
    LogDebug(" track key associations:" << endl);
    for(size_t i=0;i<trackSeedKeyLists.size();++i)
    {
      LogDebug(" seed " << i << ":" << endl);
      double lasteta = -100;
      double lastphi = -100;
      for(size_t j=0;j<trackSeedKeyLists[i].size();++j)
      {
        TrkrCluster* cl = _cluster_map->findCluster(trackSeedKeyLists[i][j]);
        TVector3 vec(cl->getPosition(0) - _vertex->get_x(), cl->getPosition(1) - _vertex->get_y(), cl->getPosition(2) - _vertex->get_z());

        double clus_phi = vec.Phi();
        clus_phi -= 2 * M_PI * floor(clus_phi / (2 * M_PI));
        double clus_eta = vec.Eta();
        double etajump = clus_eta-lasteta;
        double phijump = clus_phi-lastphi;
        unsigned int lay = TrkrDefs::getLayer(trackSeedKeyLists[i][j]);
        if((fabs(etajump)>0.1 && lasteta!=-100) || (fabs(phijump)>1 && lastphi!=-100))
        {
           LogDebug(" Eta or Phi jump too large! " << endl);
           jumpcount++;
        }
        LogDebug(" (eta,phi,layer) = (" << clus_eta << "," << clus_phi << "," << lay << ") ");
        LogDebug(" (x,y,z) = (" << cl->getPosition(0) << "," << cl->getPosition(1) << "," << cl->getPosition(2) << ")" << endl);
        lasteta = clus_eta;
        lastphi = clus_phi;
      }
    }
    LogDebug(" Total large jumps: " << jumpcount << endl);
  }
    // Turn track cluster chains into track candidates using ALICE simplified KF.
>>>>>>> da82c1a7
/*
        for (unsigned int newlayer = _start_layer - 2; newlayer >= (_start_layer - 7); newlayer--)
        {
          vector<pointKey> newlayer_clusters;
          cout << " window - "
               << " phimin " << currentphi - dphidr * (_radii_all[lastgoodlayer] - _radii_all[newlayer]) - phist
               << " phimax " << currentphi - dphidr * (_radii_all[lastgoodlayer] - _radii_all[newlayer]) + phist
               << " etamin " << currenteta - etast
               << " etamax " << currenteta + etast
               << endl;
          QueryTree(_rtree,
                    currentphi - dphidr * (_radii_all[lastgoodlayer] - _radii_all[newlayer]) - phist,
                    currenteta - etast,
                    newlayer - 0.5,
                    currentphi - dphidr * (_radii_all[lastgoodlayer] - _radii_all[newlayer]) + phist,
                    currenteta + etast,
                    newlayer + 0.5,
                    newlayer_clusters);

          if (newlayer_clusters.empty())
          {
            failures += 1;
            if (failures > 2) break;  //0.7 2 0.9 3
          }
          else
          {
            double xinrecord = 100.0;
            pointKey *xinkey = &*newlayer_clusters.begin();
            for (std::vector<pointKey>::iterator it = newlayer_clusters.begin(); it != newlayer_clusters.end(); ++it)
            {
              double dist = abs(phidiff(it->first.get<0>(), currentphi - dphidr * (_radii_all[lastgoodlayer] - _radii_all[newlayer]))) + abs(it->first.get<1>() - currenteta);

              cout << " nuphi: " << it->first.get<0>()
                   << " nueta: " << it->first.get<1>()
                   << " dist: " << dist
                   << " lay: " << newlayer
                   << " dl: " << lastgoodlayer - newlayer
                   << " r: " << _radii_all[newlayer]
                   << " dr: " << _radii_all[lastgoodlayer] - _radii_all[newlayer]
                   << endl;
              if (dist < xinrecord)
              {
                *xinkey = *it;
                xinrecord = dist;
              }
            }

            dphidr = phidiff(currentphi, xinkey->first.get<0>()) / (_radii_all[lastgoodlayer] - _radii_all[newlayer]);
            detadr = (currenteta - xinkey->first.get<1>()) / (_radii_all[lastgoodlayer] - _radii_all[newlayer]);
            ther = (_radii_all[lastgoodlayer] - _radii_all[newlayer]) / 2;

            curvatureestimates.push_back(copysign(2 / sqrt(ther * ther + 1 / dphidr / dphidr), dphidr));

            phi_zigzag.push_back(dphidr);
            z_zigzag.push_back(detadr);

            cluskeys.push_back(xinkey->second);

            currentphi = xinkey->first.get<0>();
            currenteta = (currenteta + xinkey->first.get<1>()) / 2;

            lastgoodlayer = newlayer;
          }
        }
        if (failures > 2) continue;  //0.7 2 0.9 3

        double phi_sum = std::accumulate(phi_zigzag.begin(), phi_zigzag.end(), 0.0);
        double phi_mean = phi_sum / phi_zigzag.size();

        std::vector<double> phi_diff(phi_zigzag.size());
        std::transform(phi_zigzag.begin(), phi_zigzag.end(), phi_diff.begin(),
                       std::bind2nd(std::minus<double>(), phi_mean));
        double phi_sq_sum = std::inner_product(phi_diff.begin(), phi_diff.end(), phi_diff.begin(), 0.0);
        double phi_stdev = std::sqrt(phi_sq_sum / (phi_zigzag.size() - 1));

        double z_sum = std::accumulate(z_zigzag.begin(), z_zigzag.end(), 0.0);
        double z_mean = z_sum / z_zigzag.size();

        std::vector<double> z_diff(z_zigzag.size());
        std::transform(z_zigzag.begin(), z_zigzag.end(), z_diff.begin(),
                       std::bind2nd(std::minus<double>(), z_mean));
        double z_sq_sum = std::inner_product(z_diff.begin(), z_diff.end(), z_diff.begin(), 0.0);
        double z_stdev = std::sqrt(z_sq_sum / (z_zigzag.size() - 1));

        double curv_sum = std::accumulate(curvatureestimates.begin(), curvatureestimates.end(), 0.0);
        double curv_mean = curv_sum / curvatureestimates.size();

        std::vector<double> curv_diff(curvatureestimates.size());
        std::transform(curvatureestimates.begin(), curvatureestimates.end(), curv_diff.begin(),
                       std::bind2nd(std::minus<double>(), curv_mean));
        double curv_sq_sum = std::inner_product(curv_diff.begin(), curv_diff.end(), curv_diff.begin(), 0.0);
        double curv_stdev = std::sqrt(curv_sq_sum / (curvatureestimates.size() - 1));

        const double BQ = 0.01 * 1.4 * 0.299792458;
        double pt = BQ / abs(curv_mean);
        double pterror = BQ * curv_stdev / (curv_mean * curv_mean);
*/
        //    pt:z:dz:phi:dphi:c:dc
    // Fill NT with track parameters
    float StartPhi = atan(y0/x0);
    float StartEta = -log(tan(atan(z0/sqrt(x0*x0+y0*y0))));
    float track_pt = 1./(trackSeed.GetQPt());
    float track_pterr = trackSeed.GetErr2QPt();
    float track_z = trackSeed.GetZ();
    float track_zerr = trackSeed.GetErr2Z();
    float track_phi = 0.;
    float track_phierr = 0.001;
    float track_curvature = trackSeed.GetKappa(Bz);
    float track_curverr = 0.001;
    NT->Fill(track_pt, track_pterr, track_z, track_zerr, track_phi, track_phierr, track_curvature, track_curverr, trackKeyChain->size());
    SvtxTrack_v1 track;
    track.set_id(numberofseeds);
    for (unsigned int j = 0; j < trackKeyChain->size(); j++)
    {
      track.insert_cluster_key(trackKeyChain->at(j));
    }
    track.set_ndf(trackSeed.GetNDF());
    if(trackSeed.GetQPt()<0) track.set_charge(-1);
    else track.set_charge(1);
    TrkrCluster *cl = _cluster_map->findCluster(0);
    track.set_x(_vertex->get_x());  //track.set_x(cl->getX());
    track.set_y(_vertex->get_y());  //track.set_y(cl->getY());
    track.set_z(_vertex->get_z());  //track.set_z(cl->getZ());
    track.set_px(track_pt * cos(StartPhi));
    track.set_py(track_pt * sin(StartPhi));
    track.set_pz(track_pt / tan(2 * atan(exp(-StartEta))));
    track.set_error(0, 0, cl->getError(0, 0));
    track.set_error(0, 1, cl->getError(0, 1));
    track.set_error(0, 2, cl->getError(0, 2));
    track.set_error(1, 1, cl->getError(1, 1));
    track.set_error(1, 2, cl->getError(1, 2));
    track.set_error(2, 2, cl->getError(2, 2));
    track.set_error(3, 3, track_pterr * track_pterr * cos(StartPhi) * cos(StartPhi));
    track.set_error(4, 4, track_pterr * track_pterr * sin(StartPhi) * sin(StartPhi));
    track.set_error(5, 5, track_pterr * track_pterr / tan(2 * atan(exp(-StartEta))) / tan(2 * atan(exp(-StartEta))));
    _track_map->insert(&track);
    numberofseeds++;
  }
//t_seed->stop();
//cout << "number of seeds " << numberofseeds << endl;
//cout << "seeding time: " << t_seed->get_accumulated_time() / 1000 << " s" << endl;
  fpara.cd();
  NT->Write();
  fpara.Close();

  return Fun4AllReturnCodes::EVENT_OK;
}

int PHCASeeding::Setup(PHCompositeNode *topNode)
{
  cout << "Called Setup" << endl;
  cout << "topNode:" << topNode << endl;
  PHTrackSeeding::Setup(topNode);
  //  int ret = GetNodes(topNode);
  //return ret;
  GetNodes(topNode);
  InitializeGeometry(topNode);
  return Fun4AllReturnCodes::EVENT_OK;
}

int PHCASeeding::End()
{
  cout << "Called End " << endl;
  return Fun4AllReturnCodes::EVENT_OK;
}<|MERGE_RESOLUTION|>--- conflicted
+++ resolved
@@ -332,8 +332,6 @@
   phisr = 0.005 * _phi_scale;  // *2
   etasr = 0.0035 * _z_scale;   // *2;
   /* 0.7 version
-     phist = 0.001*1;
-     etast = 0.003*1;
      0.9 version 
      phist = 0.001*2;
      etast = 0.003*2;
@@ -363,206 +361,104 @@
             3, // eta
             100, // layer
             allClusters);
-  cout << "number of total clusters: " << allClusters.size() << endl;
+  LogDebug(" number of total clusters: " << allClusters.size() << endl);
   for (vector<pointKey>::iterator StartCluster = allClusters.begin(); StartCluster != allClusters.end(); StartCluster++)
   {
     // get clusters near this one in adjacent layers
     double StartPhi = StartCluster->first.get<0>();
     double StartEta = StartCluster->first.get<1>();
     unsigned int StartLayer = TrkrDefs::getLayer(StartCluster->second);
-    cout << "starting cluster:" << endl;
-    cout << "eta: " << StartEta << endl;
-    cout << "phi: " << StartPhi << endl;
-    cout << "layer: " << StartLayer << endl;
+    TrkrCluster* StartCl = _cluster_map->findCluster(StartCluster->second);
+    double StartX = StartCl->getPosition(0);
+    double StartY = StartCl->getPosition(1);
+    double StartZ = StartCl->getPosition(2);
+    LogDebug(" starting cluster:" << endl);
+    LogDebug(" eta: " << StartEta << endl);
+    LogDebug(" phi: " << StartPhi << endl);
+    LogDebug(" layer: " << StartLayer << endl);
 
     vector<pointKey> ClustersAbove;
     vector<pointKey> ClustersBelow;
     QueryTree(_rtree,
-<<<<<<< HEAD
-              StartPhi - 0.1,
-              StartEta - 0.1,
+              StartPhi-M_PI/6,
+              StartEta-1,
               (double) StartLayer - 1.5,
-              StartPhi + 0.1,
-              StartEta + 0.1,
+              StartPhi+M_PI/6,
+              StartEta+1,
               (double) StartLayer - 0.5,
               ClustersBelow);
     QueryTree(_rtree,
-              StartPhi - 0.1,
-              StartEta - 0.1,
+              StartPhi-M_PI/6,
+              StartEta-1,
               (double) StartLayer + 0.5,
-              StartPhi + 0.1,
-              StartEta + 0.1,
+              StartPhi+M_PI/6,
+              StartEta+1,
               (double) StartLayer + 1.5,
               ClustersAbove);
-    cout << " entries in below layer: " << ClustersBelow.size() << endl;
-    cout << " entries in above layer: " << ClustersAbove.size() << endl;
-    vector<array<double,2>> delta_below;
-    vector<array<double,2>> delta_above;
+    LogDebug(" entries in below layer: " << ClustersBelow.size() << endl);
+    LogDebug(" entries in above layer: " << ClustersAbove.size() << endl);
+    vector<array<double,3>> delta_below;
+    vector<array<double,3>> delta_above;
     // calculate (delta_eta, delta_phi) vector for each neighboring cluster
     for (vector<pointKey>::iterator BelowCandidate = ClustersBelow.begin(); BelowCandidate != ClustersBelow.end(); ++BelowCandidate)
     {
-      double belowphi = BelowCandidate->first.get<0>();
-      double beloweta = BelowCandidate->first.get<1>();
+      TrkrCluster* BelowCl = _cluster_map->findCluster(BelowCandidate->second);
+      double BelowX = BelowCl->getPosition(0)-StartX;
+      double BelowY = BelowCl->getPosition(1)-StartY;
+      double BelowZ = BelowCl->getPosition(2)-StartZ;
       delta_below.push_back(
-        {phidiff(StartPhi, belowphi),
-        StartEta - beloweta});
+        {BelowX,
+         BelowY,
+         BelowZ});
     }
     for(vector<pointKey>::iterator AboveCandidate = ClustersAbove.begin(); AboveCandidate != ClustersAbove.end(); ++AboveCandidate)
     {
-      double abovephi = AboveCandidate->first.get<0>();
-      double aboveeta = AboveCandidate->first.get<1>();
+      TrkrCluster* AboveCl = _cluster_map->findCluster(AboveCandidate->second);
+      double AboveX = AboveCl->getPosition(0)-StartX;
+      double AboveY = AboveCl->getPosition(1)-StartY;
+      double AboveZ = AboveCl->getPosition(2)-StartZ;
       delta_above.push_back(
-        {phidiff(StartPhi, abovephi),
-        StartEta - aboveeta});
-    }
-    cout << "delta_below:" << endl;
+        {AboveX,
+         AboveY,
+         AboveZ});
+    }
+    LogDebug(" delta_below:" << endl);
     for(size_t i=0;i<delta_below.size();i++)
     {
-      cout << "dphi: " << delta_below[i][0] << endl;
-      cout << "deta: " << delta_below[i][1] << endl;
-    }
-    cout << "delta_above:" << endl;
+      LogDebug(" dphi: " << delta_below[i][0] << endl);
+      LogDebug(" deta: " << delta_below[i][1] << endl);
+    }
+    LogDebug(" delta_above:" << endl);
     for(size_t i=0;i<delta_above.size();i++)
     {
-      cout << "dphi: " << delta_above[i][0] << endl;
-      cout << "deta: " << delta_above[i][1] << endl;
+      LogDebug(" dphi: " << delta_above[i][0] << endl);
+      LogDebug(" deta: " << delta_above[i][1] << endl);
     }
     // find the three clusters closest to a straight line
     // (by maximizing the cos of the angle between the (delta_eta,delta_phi) vectors)
-    double maxCosPlaneAngle = 0.;
+    double maxCosPlaneAngle = 0;
     TrkrDefs::cluskey bestBelowCluster = 0;
     TrkrDefs::cluskey bestAboveCluster = 0;
     for(size_t iAbove = 0; iAbove<delta_above.size(); ++iAbove)
     {
       for(size_t iBelow = 0; iBelow<delta_below.size(); ++iBelow)
-=======
-              0, // phi
-              -3, // eta
-              -1, // layer 
-              2*M_PI, // phi
-              3, // eta
-              100, // layer
-              allClusters);
-    LogDebug(" number of total clusters: " << allClusters.size() << endl);
-    for (vector<pointKey>::iterator StartCluster = allClusters.begin(); StartCluster != allClusters.end(); StartCluster++)
-    {
-      // get clusters near this one in adjacent layers
-      double StartPhi = StartCluster->first.get<0>();
-      double StartEta = StartCluster->first.get<1>();
-      unsigned int StartLayer = TrkrDefs::getLayer(StartCluster->second);
-      TrkrCluster* StartCl = _cluster_map->findCluster(StartCluster->second);
-      double StartX = StartCl->getPosition(0);
-      double StartY = StartCl->getPosition(1);
-      double StartZ = StartCl->getPosition(2);
-      LogDebug(" starting cluster:" << endl);
-      LogDebug(" eta: " << StartEta << endl);
-      LogDebug(" phi: " << StartPhi << endl);
-      LogDebug(" layer: " << StartLayer << endl);
-
-      vector<pointKey> ClustersAbove;
-      vector<pointKey> ClustersBelow;
-      QueryTree(_rtree,
-                StartPhi-M_PI/6,
-                StartEta-1,
-                (double) StartLayer - 1.5,
-                StartPhi+M_PI/6,
-                StartEta+1,
-                (double) StartLayer - 0.5,
-                ClustersBelow);
-      QueryTree(_rtree,
-                StartPhi-M_PI/6,
-                StartEta-1,
-                (double) StartLayer + 0.5,
-                StartPhi+M_PI/6,
-                StartEta+1,
-                (double) StartLayer + 1.5,
-                ClustersAbove);
-      LogDebug(" entries in below layer: " << ClustersBelow.size() << endl);
-      LogDebug(" entries in above layer: " << ClustersAbove.size() << endl);
-      vector<array<double,3>> delta_below;
-      vector<array<double,3>> delta_above;
-      // calculate (delta_eta, delta_phi) vector for each neighboring cluster
-      for (vector<pointKey>::iterator BelowCandidate = ClustersBelow.begin(); BelowCandidate != ClustersBelow.end(); ++BelowCandidate)
-      {
-        TrkrCluster* BelowCl = _cluster_map->findCluster(BelowCandidate->second);
-        double BelowX = BelowCl->getPosition(0)-StartX;
-        double BelowY = BelowCl->getPosition(1)-StartY;
-        double BelowZ = BelowCl->getPosition(2)-StartZ;
-        delta_below.push_back(
-          {BelowX,
-           BelowY,
-           BelowZ});
-      }
-      for(vector<pointKey>::iterator AboveCandidate = ClustersAbove.begin(); AboveCandidate != ClustersAbove.end(); ++AboveCandidate)
-      {
-        TrkrCluster* AboveCl = _cluster_map->findCluster(AboveCandidate->second);
-        double AboveX = AboveCl->getPosition(0)-StartX;
-        double AboveY = AboveCl->getPosition(1)-StartY;
-        double AboveZ = AboveCl->getPosition(2)-StartZ;
-        delta_above.push_back(
-          {AboveX,
-           AboveY,
-           AboveZ});
-      }
-      LogDebug(" delta_below:" << endl);
-      for(size_t i=0;i<delta_below.size();i++)
-      {
-        LogDebug(" dphi: " << delta_below[i][0] << endl);
-        LogDebug(" deta: " << delta_below[i][1] << endl);
-      }
-      LogDebug(" delta_above:" << endl);
-      for(size_t i=0;i<delta_above.size();i++)
-      {
-        LogDebug(" dphi: " << delta_above[i][0] << endl);
-        LogDebug(" deta: " << delta_above[i][1] << endl);
-      }
-      // find the three clusters closest to a straight line
-      // (by maximizing the cos of the angle between the (delta_eta,delta_phi) vectors)
-      double maxCosPlaneAngle = 0;
-      TrkrDefs::cluskey bestBelowCluster = 0;
-      TrkrDefs::cluskey bestAboveCluster = 0;
-      for(size_t iAbove = 0; iAbove<delta_above.size(); ++iAbove)
->>>>>>> da82c1a7
-      {
-        double dotProduct = delta_below[iBelow][0]*delta_above[iAbove][0]+delta_below[iBelow][1]*delta_above[iAbove][1];
-        cout << "dotProduct: " << dotProduct << endl;
-        double belowSqLength = delta_below[iBelow][0]*delta_below[iBelow][0]+delta_below[iBelow][1]*delta_below[iBelow][1];
-        cout << "below squared length: " << belowSqLength << endl;
-        double aboveSqLength = delta_above[iAbove][0]*delta_above[iAbove][0]+delta_above[iAbove][1]*delta_above[iAbove][1];
-        cout << "above squared length: " << aboveSqLength << endl;
-        double cosPlaneAngle = dotProduct*dotProduct / (belowSqLength*aboveSqLength);
-        cout << "cos plane angle: " << cosPlaneAngle << endl;
-        if(cosPlaneAngle > maxCosPlaneAngle)
+      {
+        double dotProduct = delta_below[iBelow][0]*delta_above[iAbove][0]+delta_below[iBelow][1]*delta_above[iAbove][1]+delta_below[iBelow][2]*delta_above[iAbove][2];
+        double belowSqLength = sqrt(pow(delta_below[iBelow][0],2)+pow(delta_below[iBelow][1],2)+pow(delta_below[iBelow][2],2));
+        double aboveSqLength = sqrt(pow(delta_above[iAbove][0],2)+pow(delta_above[iAbove][1],2)+pow(delta_above[iAbove][2],2));
+        double cosPlaneAngle = dotProduct / (belowSqLength*aboveSqLength);
+        if(cosPlaneAngle < maxCosPlaneAngle )
         {
-<<<<<<< HEAD
           maxCosPlaneAngle = cosPlaneAngle;
           bestBelowCluster = ClustersBelow[iBelow].second;
           bestAboveCluster = ClustersAbove[iAbove].second;
         }
       }
-=======
-          double dotProduct = delta_below[iBelow][0]*delta_above[iAbove][0]+delta_below[iBelow][1]*delta_above[iAbove][1]+delta_below[iBelow][2]*delta_above[iAbove][2];
-          double belowSqLength = sqrt(pow(delta_below[iBelow][0],2)+pow(delta_below[iBelow][1],2)+pow(delta_below[iBelow][2],2));
-          double aboveSqLength = sqrt(pow(delta_above[iAbove][0],2)+pow(delta_above[iAbove][1],2)+pow(delta_above[iAbove][2],2));
-          double cosPlaneAngle = dotProduct / (belowSqLength*aboveSqLength);
-          if(cosPlaneAngle < maxCosPlaneAngle )
-          {
-            maxCosPlaneAngle = cosPlaneAngle;
-            bestBelowCluster = ClustersBelow[iBelow].second;
-            bestAboveCluster = ClustersAbove[iAbove].second;
-          }
-        }
-      }
-      belowLinks.push_back({StartCluster->second,bestBelowCluster});
-      aboveLinks.push_back({StartCluster->second,bestAboveCluster});
-      LogDebug(" max collinearity: " << maxCosPlaneAngle << endl);
-      LogDebug(" key triplet: " << bestBelowCluster << " " << StartCluster->second << " " << bestAboveCluster << endl);
->>>>>>> da82c1a7
     }
     belowLinks.push_back({StartCluster->second,bestBelowCluster});
     aboveLinks.push_back({StartCluster->second,bestAboveCluster});
-    cout << "max collinearity: " << maxCosPlaneAngle << endl;
-    cout << "key triplet: " << bestBelowCluster << " " << StartCluster->second << " " << bestAboveCluster << endl;
+    LogDebug(" max collinearity: " << maxCosPlaneAngle << endl);
+    LogDebug(" key triplet: " << bestBelowCluster << " " << StartCluster->second << " " << bestAboveCluster << endl);
   }
   // remove all triplets for which there isn't a mutual association between two clusters
   vector<keylink> bidirectionalLinks;
@@ -574,12 +470,11 @@
     {
       bidirectionalLinks.push_back((*belowLink));
     }
-<<<<<<< HEAD
-  }
-  cout << "bidirectional links found:" << endl;
+  }
+  LogDebug(" bidirectional links found:" << endl);
   for(vector<keylink>::iterator l = bidirectionalLinks.begin(); l != bidirectionalLinks.end(); ++l)
   {
-    cout << (*l)[0] << " <-> " << (*l)[1] << endl;
+    LogDebug(" "<< (*l)[0] << " <-> " << (*l)[1] << endl);
   }
   // follow bidirectional links to form lists of cluster keys
   // (to be fitted for track seed parameters)
@@ -593,12 +488,6 @@
     {
       if((*startCand) == (*testlink)) continue;
       if((*startCand)[0] == (*testlink)[1]) has_above_link = true;
-=======
-    LogDebug(" bidirectional links found:" << endl);
-    for(vector<keylink>::iterator l = bidirectionalLinks.begin(); l != bidirectionalLinks.end(); ++l)
-    {
-      LogDebug(" "<< (*l)[0] << " <-> " << (*l)[1] << endl);
->>>>>>> da82c1a7
     }
     if(!has_above_link)
     {
@@ -623,18 +512,20 @@
       }
       if(no_next_link) reached_end = true;
     }
-<<<<<<< HEAD
-  }
-  cout << "track key chains assembled: " << trackSeedKeyLists.size() << endl;
-  cout << "track key chain lengths: " << endl;
+  }
+  LogDebug(" track key chains assembled: " << trackSeedKeyLists.size() << endl);
+  LogDebug(" track key chain lengths: " << endl);
   for(vector<keylist>::iterator trackKeyChain = trackSeedKeyLists.begin(); trackKeyChain != trackSeedKeyLists.end(); ++trackKeyChain)
   {
-    cout << trackKeyChain->size() << endl;
-  }
-  cout << "track key associations:" << endl;
+    LogDebug(" " << trackKeyChain->size() << endl);
+  }
+  int jumpcount = 0;
+  LogDebug(" track key associations:" << endl);
   for(size_t i=0;i<trackSeedKeyLists.size();++i)
   {
-    cout << "seed " << i << ":" << endl;
+    LogDebug(" seed " << i << ":" << endl);
+    double lasteta = -100;
+    double lastphi = -100;
     for(size_t j=0;j<trackSeedKeyLists[i].size();++j)
     {
       TrkrCluster* cl = _cluster_map->findCluster(trackSeedKeyLists[i][j]);
@@ -643,12 +534,23 @@
       double clus_phi = vec.Phi();
       clus_phi -= 2 * M_PI * floor(clus_phi / (2 * M_PI));
       double clus_eta = vec.Eta();
+      double etajump = clus_eta-lasteta;
+      double phijump = clus_phi-lastphi;
       unsigned int lay = TrkrDefs::getLayer(trackSeedKeyLists[i][j]);
-      cout << "(eta,phi,layer) = (" << clus_eta << "," << clus_phi << "," << lay << ")" << endl;
-    }
-  }
-
-  // Turn track cluster chains into track candidates using ALICE simplified KF.
+      if((fabs(etajump)>0.1 && lasteta!=-100) || (fabs(phijump)>1 && lastphi!=-100))
+      {
+         LogDebug(" Eta or Phi jump too large! " << endl);
+         jumpcount++;
+      }
+      LogDebug(" (eta,phi,layer) = (" << clus_eta << "," << clus_phi << "," << lay << ") ");
+      LogDebug(" (x,y,z) = (" << cl->getPosition(0) << "," << cl->getPosition(1) << "," << cl->getPosition(2) << ")" << endl);
+      lasteta = clus_eta;
+      lastphi = clus_phi;
+    }
+  }
+  LogDebug(" Total large jumps: " << jumpcount << endl);
+    // Turn track cluster chains into track candidates using ALICE simplified KF.
+
   for(vector<keylist>::iterator trackKeyChain = trackSeedKeyLists.begin(); trackKeyChain != trackSeedKeyLists.end(); ++trackKeyChain)
   {
     // get starting cluster from key
@@ -726,46 +628,6 @@
       y = trackCartesian_y;
       z = trackCartesian_z;
     } 
-=======
-    LogDebug(" track key chains assembled: " << trackSeedKeyLists.size() << endl);
-    LogDebug(" track key chain lengths: " << endl);
-    for(vector<keylist>::iterator trackKeyChain = trackSeedKeyLists.begin(); trackKeyChain != trackSeedKeyLists.end(); ++trackKeyChain)
-    {
-      LogDebug(" " << trackKeyChain->size() << endl);
-    }
-    int jumpcount = 0;
-    LogDebug(" track key associations:" << endl);
-    for(size_t i=0;i<trackSeedKeyLists.size();++i)
-    {
-      LogDebug(" seed " << i << ":" << endl);
-      double lasteta = -100;
-      double lastphi = -100;
-      for(size_t j=0;j<trackSeedKeyLists[i].size();++j)
-      {
-        TrkrCluster* cl = _cluster_map->findCluster(trackSeedKeyLists[i][j]);
-        TVector3 vec(cl->getPosition(0) - _vertex->get_x(), cl->getPosition(1) - _vertex->get_y(), cl->getPosition(2) - _vertex->get_z());
-
-        double clus_phi = vec.Phi();
-        clus_phi -= 2 * M_PI * floor(clus_phi / (2 * M_PI));
-        double clus_eta = vec.Eta();
-        double etajump = clus_eta-lasteta;
-        double phijump = clus_phi-lastphi;
-        unsigned int lay = TrkrDefs::getLayer(trackSeedKeyLists[i][j]);
-        if((fabs(etajump)>0.1 && lasteta!=-100) || (fabs(phijump)>1 && lastphi!=-100))
-        {
-           LogDebug(" Eta or Phi jump too large! " << endl);
-           jumpcount++;
-        }
-        LogDebug(" (eta,phi,layer) = (" << clus_eta << "," << clus_phi << "," << lay << ") ");
-        LogDebug(" (x,y,z) = (" << cl->getPosition(0) << "," << cl->getPosition(1) << "," << cl->getPosition(2) << ")" << endl);
-        lasteta = clus_eta;
-        lastphi = clus_phi;
-      }
-    }
-    LogDebug(" Total large jumps: " << jumpcount << endl);
-  }
-    // Turn track cluster chains into track candidates using ALICE simplified KF.
->>>>>>> da82c1a7
 /*
         for (unsigned int newlayer = _start_layer - 2; newlayer >= (_start_layer - 7); newlayer--)
         {
