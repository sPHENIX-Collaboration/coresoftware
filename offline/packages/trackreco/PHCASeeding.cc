/*!
 *  \file PHCASeeding.cc
 *  \brief Track seeding using ALICE-style "cellular automaton" (CA) algorithm
 *  \detail
 *  \author Michael Peters & Christof Roland
 */

#include "PHCASeeding.h"
#include "ALICEKF.h"
#include "GPUTPCTrackLinearisation.h"
#include "GPUTPCTrackParam.h"

// sPHENIX includes
#include <fun4all/Fun4AllReturnCodes.h>

#include <phool/PHTimer.h>  // for PHTimer
#include <phool/getClass.h>
#include <phool/phool.h>  // for PHWHERE

// tpc distortion correction
#include <g4detectors/PHG4TpcCylinderGeom.h>
#include <g4detectors/PHG4TpcCylinderGeomContainer.h>
#include <tpc/TpcDistortionCorrectionContainer.h>

#include <phfield/PHFieldConfigv2.h>

#include <ffamodules/CDBInterface.h>

// trackbase_historic includes
#include <trackbase/TrackFitUtils.h>
#include <trackbase/TrkrCluster.h>  // for TrkrCluster
#include <trackbase/TrkrClusterContainer.h>
#include <trackbase/TrkrClusterHitAssoc.h>
#include <trackbase/TrkrClusterIterationMapv1.h>
#include <trackbase/TrkrDefs.h>  // for getLayer, clu...
#include <trackbase_historic/TrackSeedContainer.h>
#include <trackbase_historic/TrackSeed_v2.h>

// ROOT includes for debugging
#include <TFile.h>
#include <TNtuple.h>

// BOOST for combi seeding
#include <boost/geometry.hpp>
#include <boost/geometry/geometries/box.hpp>
#include <boost/geometry/geometries/point.hpp>
#include <boost/geometry/index/rtree.hpp>
#include <boost/geometry/policies/compare.hpp>

#include <Eigen/Core>
#include <Eigen/Dense>

#include <algorithm>
#include <cmath>
#include <filesystem>
#include <iostream>
#include <memory>
#include <numeric>
#include <unordered_set>
#include <utility>  // for pair, make_pair
#include <vector>

//#define _DEBUG_

#if defined(_DEBUG_)
#define LogDebug(exp) \
  if (Verbosity() > 2) std::cout << "DEBUG: " << __FILE__ << ": " << __LINE__ << ": " << exp
#else
#define LogDebug(exp) (void) 0
#endif

#if defined(_PHCASEEDING_TIMER_OUT_)
#define PHCASEEDING_PRINT_TIME(timer, statement) \
  timer->stop();                                 \
  std::cout << " PHCASEEDING_PRINT_TIME: Time to " << statement << ": " << timer->elapsed() / 1000 << " s" << std::endl;
#else
#define PHCASEEDING_PRINT_TIME(timer, statement) (void) 0
#endif

// apparently there is no builtin STL hash function for a std::array
// so to use std::unordered_set (essentially a hash table), we have to make our own hasher

namespace std
{
  template <typename T, size_t N>
  struct hash<std::array<T, N>>
  {
    using argument_type = std::array<T, N>;
    using result_type = size_t;

    result_type operator()(const argument_type& a) const
    {
      hash<T> hasher;
      result_type h = 0;
      for (result_type i = 0; i < N; ++i)
      {
        h = h * 31 + hasher(a[i]);
      }
      return h;
    }
  };
  template <typename A, typename B>
  struct hash<pair<A, B>>
  {
    using argument_type = pair<A, B>;
    using result_type = size_t;

    result_type operator()(const argument_type& a) const
    {
      hash<A> hashA;
      hash<B> hashB;
      return (hashA(a.first) * 31 + hashB(a.second));
    }
  };
}  // namespace std

// anonymous namespace for local functions
namespace
{
  // square
  template <class T>
  inline constexpr T square(const T& x)
  {
    return x * x;
  }

  /// phi angle of Acts::Vector3
  inline double get_phi(const Acts::Vector3& position)
  {
    double phi = std::atan2(position.y(), position.x());
    if (phi < 0)
    {
      phi += 2. * M_PI;
    }
    return phi;
  }

  /// pseudo rapidity of Acts::Vector3
  /* inline double get_eta(const Acts::Vector3& position) */
  /* { */
  /*   const double norm = std::sqrt(square(position.x()) + square(position.y()) + square(position.z())); */
  /*   return std::log((norm + position.z()) / (norm - position.z())) / 2; */
  /* } */

  inline double breaking_angle(double x1, double y1, double z1, double x2, double y2, double z2)
  {
    double l1 = sqrt(x1 * x1 + y1 * y1 + z1 * z1);
    double l2 = sqrt(x2 * x2 + y2 * y2 + z2 * z2);
    double sx = (x1 / l1 + x2 / l2);
    double sy = (y1 / l1 + y2 / l2);
    double sz = (z1 / l1 + z2 / l2);
    double dx = (x1 / l1 - x2 / l2);
    double dy = (y1 / l1 - y2 / l2);
    double dz = (z1 / l1 - z2 / l2);
    return 2 * atan2(sqrt(dx * dx + dy * dy + dz * dz), sqrt(sx * sx + sy * sy + sz * sz));
  }

}  // namespace

// using namespace ROOT::Minuit2;
namespace bgi = boost::geometry::index;

PHCASeeding::PHCASeeding(
    const std::string& name,
    unsigned int start_layer,
    unsigned int end_layer,
    unsigned int min_nhits_per_cluster,
    unsigned int min_clusters_per_track,
    unsigned int nlayers_maps,
    unsigned int nlayers_intt,
    unsigned int nlayers_tpc,
    float neighbor_phi_width,
    float neighbor_z_width,
    float maxSinPhi)
  : PHTrackSeeding(name)
  , _nlayers_maps(nlayers_maps)
  , _nlayers_intt(nlayers_intt)
  , _nlayers_tpc(nlayers_tpc)
  , _start_layer(start_layer)
  , _end_layer(end_layer)
  , _min_nhits_per_cluster(min_nhits_per_cluster)
  , _min_clusters_per_track(min_clusters_per_track)
  , _neighbor_phi_width(neighbor_phi_width)
  , _neighbor_z_width(neighbor_z_width)
  , _max_sin_phi(maxSinPhi)
{
}

int PHCASeeding::InitializeGeometry(PHCompositeNode* topNode)
{
  // geometry
  m_tGeometry = findNode::getClass<ActsGeometry>(topNode, "ActsGeometry");
  if (!m_tGeometry)
  {
    std::cout << PHWHERE << "No acts tracking geometry, can't proceed" << std::endl;
    return Fun4AllReturnCodes::ABORTEVENT;
  }

  // tpc global position wrapper
  m_globalPositionWrapper.loadNodes(topNode);

  return Fun4AllReturnCodes::EVENT_OK;
}

Acts::Vector3 PHCASeeding::getGlobalPosition(TrkrDefs::cluskey key, TrkrCluster* cluster) const
{
<<<<<<< HEAD
  // get global position from Acts transform
  auto globalpos = tGeometry->getGlobalPosition(key, cluster);

  // check if TPC distortion correction are in place and apply
  if (m_dcc && !(_pp_mode))
  {
    globalpos = m_distortionCorrection.get_corrected_position(globalpos, m_dcc);
  }

//   std::cout << "PHCASeeding::getGlobalPosition -"
//     << " key: " << cluster->getClusKey() 
//     << " local: (" << cluster->getLocalX() << ", " << cluster->getLocalY() << ")"
//     << " global: (" << globalpos.x() << ", " << globalpos.y() << ", " << globalpos.z() << ")"
//     << std::endl;
  
  return globalpos;
=======
  return _pp_mode ? m_tGeometry->getGlobalPosition(key, cluster) : m_globalPositionWrapper.getGlobalPositionDistortionCorrected(key, cluster, 0);
>>>>>>> e3ef7b2d
}

void PHCASeeding::QueryTree(const bgi::rtree<PHCASeeding::pointKey, bgi::quadratic<16>>& rtree, double phimin, double z_min, double phimax, double z_max, std::vector<pointKey>& returned_values) const
{
  bool query_both_ends = false;
  if (phimin < 0)
  {
    query_both_ends = true;
    phimin += 2 * M_PI;
  }
  if (phimax > 2 * M_PI)
  {
    query_both_ends = true;
    phimax -= 2 * M_PI;
  }
  if (query_both_ends)
  {
    rtree.query(bgi::intersects(box(point(phimin, z_min), point(2 * M_PI, z_max))), std::back_inserter(returned_values));
    rtree.query(bgi::intersects(box(point(0., z_min), point(phimax, z_max))), std::back_inserter(returned_values));
  }
  else
  {
    rtree.query(bgi::intersects(box(point(phimin, z_min), point(phimax, z_max))), std::back_inserter(returned_values));
  }
}

std::pair<PHCASeeding::PositionMap, PHCASeeding::keyListPerLayer> PHCASeeding::FillGlobalPositions()
{
  keyListPerLayer ckeys;
  PositionMap cachedPositions;
  cachedPositions.reserve(_cluster_map->size());  // avoid resizing mid-execution

  for (const auto& hitsetkey : _cluster_map->getHitSetKeys(TrkrDefs::TrkrId::tpcId))
  {
    auto range = _cluster_map->getClusters(hitsetkey);
    for (auto clusIter = range.first; clusIter != range.second; ++clusIter)
    {
      TrkrDefs::cluskey ckey = clusIter->first;
      TrkrCluster* cluster = clusIter->second;
      unsigned int layer = TrkrDefs::getLayer(ckey);
      if (layer < _start_layer || layer >= _end_layer)
      {
        if (Verbosity() > 2)
        {
          std::cout << "layer: " << layer << std::endl;
        }
        continue;
      }
      if (_iteration_map != nullptr && _n_iteration > 0)
      {
        if (_iteration_map->getIteration(ckey) > 0)
        {
          continue;  // skip hits used in a previous iteration
        }
      }

      // get global position, convert to Acts::Vector3 and store in map
      const Acts::Vector3 globalpos_d = getGlobalPosition(ckey, cluster);
      const Acts::Vector3 globalpos = {globalpos_d.x(), globalpos_d.y(), globalpos_d.z()};
      cachedPositions.insert(std::make_pair(ckey, globalpos));

      ckeys[layer - _FIRST_LAYER_TPC].push_back(ckey);
      fill_tuple(_tupclus_all, 0, ckey, cachedPositions.at(ckey));
    }
  }
  return std::make_pair(cachedPositions, ckeys);
}

std::vector<PHCASeeding::coordKey> PHCASeeding::FillTree(bgi::rtree<PHCASeeding::pointKey, bgi::quadratic<16>>& _rtree, const PHCASeeding::keyList& ckeys, const PHCASeeding::PositionMap& globalPositions, const int layer)
{
  // Fill _rtree with the clusters in ckeys; remove duplicates, and return a vector of the coordKeys
  // Note that layer is only used for a cout statement
  int n_dupli = 0;
  std::vector<coordKey> coords;
  _rtree.clear();
  /* _rtree.reserve(ckeys.size()); */
  for (const auto& ckey : ckeys)
  {
    const auto& globalpos_d = globalPositions.at(ckey);
    const double clus_phi = get_phi(globalpos_d);
    const double clus_z = globalpos_d.z();
    if (Verbosity() > 5)
    {
      /* int layer = TrkrDefs::getLayer(ckey); */
      std::cout << "Found cluster " << ckey << " in layer " << layer << std::endl;
    }
    std::vector<pointKey> testduplicate;
    QueryTree(_rtree, clus_phi - 0.00001, clus_z - 0.00001, clus_phi + 0.00001, clus_z + 0.00001, testduplicate);
    if (!testduplicate.empty())
    {
      ++n_dupli;
      continue;
    }
    coords.push_back({{static_cast<float>(clus_phi), static_cast<float>(clus_z)}, ckey});
    t_fill->restart();
    _rtree.insert(std::make_pair(point(clus_phi, globalpos_d.z()), ckey));
    t_fill->stop();
  }
  if (Verbosity() > 5)
  {
    std::cout << "nhits in layer(" << layer << "): " << coords.size() << std::endl;
  }
  if (Verbosity() > 3)
  {
    std::cout << "fill time: " << t_fill->get_accumulated_time() / 1000. << " sec" << std::endl;
  }
  if (Verbosity() > 3)
  {
    std::cout << "number of duplicates : " << n_dupli << std::endl;
  }
  return coords;
}

int PHCASeeding::Process(PHCompositeNode* /*topNode*/)
{
  process_tupout_count();
  if (Verbosity() > 3)
  {
    std::cout << " Process...  " << std::endl;
  }
  //  TFile fpara("CA_para.root", "RECREATE");
  if (_n_iteration > 0)
  {
    if (!_iteration_map)
    {
      std::cerr << PHWHERE << "Cluster Iteration Map missing, aborting." << std::endl;
      return Fun4AllReturnCodes::ABORTEVENT;
    }
  }

  t_seed->restart();
  t_makebilinks->restart();

  PositionMap globalPositions;
  keyListPerLayer ckeys;
  std::tie(globalPositions, ckeys) = FillGlobalPositions();

  t_seed->stop();
  if (Verbosity() > 0)
  {
    std::cout << "Initial RTree fill time: " << t_seed->get_accumulated_time() / 1000 << " s" << std::endl;
  }
  t_seed->restart();
  int numberofseeds = 0;
  numberofseeds += FindSeedsWithMerger(globalPositions, ckeys);
  t_seed->stop();
  if (Verbosity() > 0)
  {
    std::cout << "number of seeds " << numberofseeds << std::endl;
  }
  if (Verbosity() > 0)
  {
    std::cout << "Kalman filtering time: " << t_seed->get_accumulated_time() / 1000 << " s" << std::endl;
  }
  //  fpara.cd();
  //  fpara.Close();
  //  if(Verbosity()>0) std::cout << "fpara OK\n";
  return Fun4AllReturnCodes::EVENT_OK;
}

int PHCASeeding::FindSeedsWithMerger(const PHCASeeding::PositionMap& globalPositions, const PHCASeeding::keyListPerLayer& ckeys)
{
  t_seed->restart();

  keyLinks trackSeedPairs;
  keyLinkPerLayer bodyLinks;
  std::tie(trackSeedPairs, bodyLinks) = CreateBiLinks(globalPositions, ckeys);
  PHCASEEDING_PRINT_TIME(t_makebilinks, "init and make bilinks");

  t_makeseeds->restart();
  keyLists trackSeedKeyLists = FollowBiLinks(trackSeedPairs, bodyLinks, globalPositions);
  PHCASEEDING_PRINT_TIME(t_makeseeds, "make seeds");
  if (Verbosity() > 0)
  {
    t_makeseeds->stop();
    std::cout << "Time to make seeds: " << t_makeseeds->elapsed() / 1000 << " s" << std::endl;
  }
  std::vector<TrackSeed_v2> seeds = RemoveBadClusters(trackSeedKeyLists, globalPositions);

  publishSeeds(seeds);
  return seeds.size();
}

std::pair<PHCASeeding::keyLinks, PHCASeeding::keyLinkPerLayer> PHCASeeding::CreateBiLinks(const PHCASeeding::PositionMap& globalPositions, const PHCASeeding::keyListPerLayer& ckeys)
{
  keyLinks startLinks;        // bilinks at start of chains
  keyLinkPerLayer bodyLinks;  //  bilinks to build chains
                              //
  double cluster_find_time = 0;
  double rtree_query_time = 0;
  double transform_time = 0;
  double compute_best_angle_time = 0;
  double set_insert_time = 0;

  // there are three coord_array (only the current layer is used at a time,
  // but it is filled the same time as the _rtrees, which are used two at
  // a time -- the prior padplane row and the next padplain row
  std::array<std::vector<coordKey>, 3> coord_arr;
  std::array<std::unordered_set<keyLink>, 2> previous_downlinks_arr;
  std::array<std::unordered_set<TrkrDefs::cluskey>, 2> bottom_of_bilink_arr;

  // iterate from outer to inner layers
  const int inner_index = _start_layer - _FIRST_LAYER_TPC + 1;
  const int outer_index = _end_layer - _FIRST_LAYER_TPC - 2;

  // fill the current and prior row coord and ttrees for the first iteration
  int _index_above = (outer_index + 1) % 3;
  int _index_current = (outer_index) % 3;
  coord_arr[_index_above] = FillTree(_rtrees[_index_above], ckeys[outer_index + 1], globalPositions, outer_index + 1);
  coord_arr[_index_current] = FillTree(_rtrees[_index_current], ckeys[outer_index], globalPositions, outer_index);

  for (int layer_index = outer_index; layer_index >= inner_index; --layer_index)
  {
    // these lines of code will rotates through all three _rtree's in the array,
    // where the old lower becomes the new middle, the old middle the new upper,
    // and the old upper drops out and that _rtree is filled with the new lower
    const unsigned int LAYER = layer_index + _FIRST_LAYER_TPC;
    int index_above = (layer_index + 1) % 3;
    int index_current = (layer_index) % 3;
    int index_below = (layer_index - 1) % 3;

    coord_arr[index_below] = FillTree(_rtrees[index_below], ckeys[layer_index - 1], globalPositions, layer_index - 1);

    // NO DUPLICATES FOUND IN COORD_ARR

    auto& _rtree_above = _rtrees[index_above];
    const std::vector<coordKey>& coord = coord_arr[index_current];
    auto& _rtree_below = _rtrees[index_below];

    auto& curr_downlinks = previous_downlinks_arr[layer_index % 2];
    auto& last_downlinks = previous_downlinks_arr[(layer_index + 1) % 2];

    auto& curr_bottom_of_bilink = bottom_of_bilink_arr[layer_index % 2];
    auto& last_bottom_of_bilink = bottom_of_bilink_arr[(layer_index + 1) % 2];

    curr_downlinks.clear();
    curr_bottom_of_bilink.clear();

    // For all the clusters in coord, find nearest neighbors in the
    // above and below layers and make links
    // Any link to an above node which matches the same clusters
    // on the previous iteration (to a "below node") becomes a "bilink"
    // Check if this bilink links to a prior bilink or not

    std::vector<keyLink> aboveLinks;
    for (const auto& StartCluster : coord)
    {
      double StartPhi = StartCluster.first[0];
      const auto& globalpos = globalPositions.at(StartCluster.second);
      double StartX = globalpos(0);
      double StartY = globalpos(1);
      double StartZ = globalpos(2);
      t_seed->stop();
      cluster_find_time += t_seed->elapsed();
      t_seed->restart();
      LogDebug(" starting cluster:" << std::endl);
      LogDebug(" z: " << StartZ << std::endl);
      LogDebug(" phi: " << StartPhi << std::endl);

      std::vector<pointKey> ClustersAbove;
      std::vector<pointKey> ClustersBelow;

      QueryTree(_rtree_below,
                StartPhi - dphi_per_layer[LAYER],
                StartZ - dZ_per_layer[LAYER],
                StartPhi + dphi_per_layer[LAYER],
                StartZ + dZ_per_layer[LAYER],
                ClustersBelow);

      FillTupWinLink(_rtree_below, StartCluster, globalPositions);

      QueryTree(_rtree_above,
                StartPhi - dphi_per_layer[LAYER + 1],
                StartZ - dZ_per_layer[LAYER + 1],
                StartPhi + dphi_per_layer[LAYER + 1],
                StartZ + dZ_per_layer[LAYER + 1],
                ClustersAbove);

      t_seed->stop();
      rtree_query_time += t_seed->elapsed();
      t_seed->restart();
      LogDebug(" entries in below layer: " << ClustersBelow.size() << std::endl);
      LogDebug(" entries in above layer: " << ClustersAbove.size() << std::endl);
      std::vector<std::array<double, 3>> delta_below;
      std::vector<std::array<double, 3>> delta_above;
      delta_below.clear();
      delta_above.clear();
      delta_below.resize(ClustersBelow.size());
      delta_above.resize(ClustersAbove.size());
      // calculate (delta_z_, delta_phi) vector for each neighboring cluster

      std::transform(ClustersBelow.begin(), ClustersBelow.end(), delta_below.begin(),
                     [&](pointKey BelowCandidate)
                     {
          const auto& belowpos = globalPositions.at(BelowCandidate.second);
          return std::array<double,3>{belowpos(0)-StartX,
          belowpos(1)-StartY,
          belowpos(2)-StartZ}; });

      std::transform(ClustersAbove.begin(), ClustersAbove.end(), delta_above.begin(),
                     [&](pointKey AboveCandidate)
                     {
          const auto& abovepos = globalPositions.at(AboveCandidate.second);
          return std::array<double,3>{abovepos(0)-StartX,
          abovepos(1)-StartY,
          abovepos(2)-StartZ}; });
      t_seed->stop();
      transform_time += t_seed->elapsed();
      t_seed->restart();

      // find the three clusters closest to a straight line
      // (by maximizing the cos of the angle between the (delta_z_,delta_phi) vectors)
      // double minSumLengths = 1e9;
      std::unordered_set<TrkrDefs::cluskey> bestAboveClusters;
      for (size_t iAbove = 0; iAbove < delta_above.size(); ++iAbove)
      {
        for (size_t iBelow = 0; iBelow < delta_below.size(); ++iBelow)
        {
          // test for straightness of line just by taking the cos(angle) between the two vectors
          // use the sq as it is much faster than sqrt
          const auto& A = delta_below[iBelow];
          const auto& B = delta_above[iAbove];
          // calculate normalized dot product between two vectors
          const double A_len_sq = (A[0] * A[0] + A[1] * A[1] + A[2] * A[2]);
          const double B_len_sq = (B[0] * B[0] + B[1] * B[1] + B[2] * B[2]);
          const double dot_prod = (A[0] * B[0] + A[1] * B[1] + A[2] * B[2]);
          const double cos_angle_sq = dot_prod * dot_prod / A_len_sq / B_len_sq;  // also same as cos(angle), where angle is between two vectors
          FillTupWinCosAngle(ClustersAbove[iAbove].second, StartCluster.second, ClustersBelow[iBelow].second, globalPositions, cos_angle_sq, (dot_prod < 0.));

          constexpr double maxCosPlaneAngle = -0.95;
          constexpr double maxCosPlaneAngle_sq = maxCosPlaneAngle * maxCosPlaneAngle;
          if ((dot_prod < 0.) && (cos_angle_sq > maxCosPlaneAngle_sq))
          {
            // maxCosPlaneAngle = cos(angle);
            // minSumLengths = belowLength+aboveLength;
            curr_downlinks.insert({StartCluster.second, ClustersBelow[iBelow].second});
            bestAboveClusters.insert(ClustersAbove[iAbove].second);

            // fill the tuples for plotting
            fill_tuple(_tupclus_links, 0, StartCluster.second, globalPositions.at(StartCluster.second));
            fill_tuple(_tupclus_links, -1, ClustersBelow[iBelow].second, globalPositions.at(ClustersBelow[iBelow].second));
            fill_tuple(_tupclus_links, 1, ClustersAbove[iAbove].second, globalPositions.at(ClustersAbove[iAbove].second));
          }
        }
      }
      // NOTE:
      // There was some old commented-out code here for allowing layers to be skipped. This
      // may be useful in the future. This chunk of code has been moved towards the
      // end fo the file under the title: "---OLD CODE 0: SKIP_LAYERS---"
      t_seed->stop();
      compute_best_angle_time += t_seed->elapsed();
      t_seed->restart();

      for (auto cluster : bestAboveClusters)
      {
        keyLink uplink = std::make_pair(cluster, StartCluster.second);

        if (last_downlinks.find(uplink) != last_downlinks.end())
        {
          // this is a bilink
          const auto& key_top = uplink.first;
          const auto& key_bot = uplink.second;
          curr_bottom_of_bilink.insert(key_bot);
          fill_tuple(_tupclus_bilinks, 0, key_top, globalPositions.at(key_top));
          fill_tuple(_tupclus_bilinks, 1, key_bot, globalPositions.at(key_bot));

          if (last_bottom_of_bilink.find(key_top) == last_bottom_of_bilink.end())
          {
            startLinks.push_back(std::make_pair(key_top, key_bot));
          }
          else
          {
            bodyLinks[layer_index + 1].push_back(std::make_pair(key_top, key_bot));
          }
        }
      }  // end loop over all up-links
    }    // end loop over start clusters

    t_seed->stop();
    set_insert_time += t_seed->elapsed();
    t_seed->restart();
    LogDebug(" max collinearity: " << maxCosPlaneAngle << std::endl);
  }  // end loop over layers (to make links)

  t_seed->stop();
  if (Verbosity() > 0)
  {
    std::cout << "triplet forming time: " << t_seed->get_accumulated_time() / 1000 << " s" << std::endl;
    std::cout << "starting cluster setup: " << cluster_find_time / 1000 << " s" << std::endl;
    std::cout << "RTree query: " << rtree_query_time / 1000 << " s" << std::endl;
    std::cout << "Transform: " << transform_time / 1000 << " s" << std::endl;
    std::cout << "Compute best triplet: " << compute_best_angle_time / 1000 << " s" << std::endl;
    std::cout << "Set insert: " << set_insert_time / 1000 << " s" << std::endl;
  }
  t_seed->restart();

  // sort the body links per layer so that links can be binary-searched per layer
  /* for (auto& layer : bodyLinks) { std::sort(layer.begin(), layer.end()); } */
  return std::make_pair(startLinks, bodyLinks);
}

double PHCASeeding::getMengerCurvature(TrkrDefs::cluskey a, TrkrDefs::cluskey b, TrkrDefs::cluskey c, const PHCASeeding::PositionMap& globalPositions) const
{
  // Menger curvature = 1/R for circumcircle of triangle formed by most recent three clusters
  // We use here 1/R = 2*sin(breaking angle)/(hypotenuse of triangle)
  auto& a_pos = globalPositions.at(a);
  auto& b_pos = globalPositions.at(b);
  auto& c_pos = globalPositions.at(c);
  double hypot_length = sqrt(square<double>(c_pos.x() - a_pos.x()) + square<double>(c_pos.y() - a_pos.y()) + square<double>(c_pos.z() - a_pos.z()));
  double break_angle = breaking_angle(
      a_pos.x() - b_pos.x(),
      a_pos.y() - b_pos.y(),
      a_pos.z() - b_pos.z(),
      c_pos.x() - b_pos.x(),
      c_pos.y() - b_pos.y(),
      c_pos.z() - b_pos.z());
  return 2 * sin(break_angle) / hypot_length;
}

PHCASeeding::keyLists PHCASeeding::FollowBiLinks(const PHCASeeding::keyLinks& trackSeedPairs, const PHCASeeding::keyLinkPerLayer& bilinks, const PHCASeeding::PositionMap& globalPositions) const
{
  // form all possible starting 3-cluster tracks (we need that to calculate curvature)
  keyLists seeds;
  for (auto& startLink : trackSeedPairs)
  {
    TrkrDefs::cluskey trackHead = startLink.second;
    unsigned int trackHead_layer = TrkrDefs::getLayer(trackHead) - _FIRST_LAYER_TPC;
    // the following call with get iterators to all bilinks which match the head
    for (const auto& matchlink : bilinks[trackHead_layer])
    {
      /* auto matched_links = std::equal_range(bilinks[trackHead_layer].begin(), bilinks[trackHead_layer].end(), trackHead, CompKeyToBilink()); */
      /* for (auto matchlink = matched_links.first; matchlink != matched_links.second; ++matchlink) */
      /* { */
      if (matchlink.first != trackHead)
      {
        continue;
      }
      keyList trackSeedTriplet;
      trackSeedTriplet.push_back(startLink.first);
      trackSeedTriplet.push_back(startLink.second);
      trackSeedTriplet.push_back(matchlink.second);
      seeds.push_back(trackSeedTriplet);

      fill_tuple(_tupclus_seeds, 0, startLink.first, globalPositions.at(startLink.first));
      fill_tuple(_tupclus_seeds, 1, startLink.second, globalPositions.at(startLink.second));
      fill_tuple(_tupclus_seeds, 2, matchlink.second, globalPositions.at(matchlink.second));
    }
  }

  // - grow every seed in the seedlist, up to the maximum number of clusters per seed
  // - the algorithm is that every cluster is allowed to be used by any number of chains, so there is no penalty in which order they are added

  t_seed->stop();
  if (Verbosity() > 0)
  {
    std::cout << "starting cluster finding time: " << t_seed->get_accumulated_time() / 1000 << " s" << std::endl;
  }
  t_seed->restart();
  // assemble track cluster chains from starting cluster keys (ordered from outside in)

  // std::cout << "STARTING SEED ASSEMBLY" << std::endl;

  // The algorithm is to add keylinks to every chain of bilinks (seed) that wants them
  // It is not first come first serve
  // Therefore, follow each chain to the end
  // If there are possible multiple links to add to a single chain, optionally split the chain to
  // follow all possibile links (depending on the input parameter _split_seeds)

  //  std::vector<keyList> seeds;
  // std::vector<keyList> tempSeedKeyLists = seeds;
  // seeds.clear();
  if (seeds.size() == 0)
  {
    return seeds;
  }

  int nsplit_chains = -1;

  // positions of the seed being following
  std::array<float, 4> phi{}, R{}, Z{};
  keyLists grown_seeds;

  while (seeds.size() > 0)
  {
    keyLists split_seeds{};  // to collect when using split tracks
    for (auto& seed : seeds)
    {
      // grow the seed to the maximum length allowed
      bool first_link = true;
      bool done_growing = (seed.size() >= _max_clusters_per_seed);
      keyList head_keys = {seed.back()};
      /* keyList head_keys = { seed.back() }; // heads of the seed */

      while (!done_growing)
      {
        // Get all bilinks which fit to the head of the chain
        unsigned int iL = TrkrDefs::getLayer(head_keys[0]) - _FIRST_LAYER_TPC;
        keySet link_matches{};
        for (const auto& head_key : head_keys)
        {
          // also possible to sort the links and use a sorted search like:
          // auto matched_links = std::equal_range(bilinks[trackHead_layer].begin(), bilinks[trackHead_layer].end(), trackHead, CompKeyToBilink());
          // for (auto link = matched_links.first; link != matched_links.second; ++link)
          for (auto& link : bilinks[iL])
          {  // iL for "Index of Layer"
            if (link.first == head_key)
            {
              link_matches.insert(link.second);
            }
          }
        }

        // find which link_matches pass the dZdR and d2phidr2 cuts
        keyList passing_links{};
        for (const auto link : link_matches)
        {  // iL for "Index of Layer"
          // see if the link passes the growth cuts
          if (first_link)
          {
            first_link = false;
            for (int i = 1; i < 4; ++i)
            {
              const auto& pos = globalPositions.at(seed.rbegin()[i - 1]);
              const auto x = pos.x();
              const auto y = pos.y();
              int index = (iL + i) % 4;
              Z[index] = pos.z();
              phi[index] = atan2(y, x);
              R[index] = sqrt(x * x + y * y);
            }
          }

          // get the data for the new link
          const auto& pos = globalPositions.at(link);
          const auto x = pos.x();
          const auto y = pos.y();
          const auto z = pos.z();

          const int i0 = (iL + 0) % 4;
          const int i1 = (iL + 1) % 4;
          const int i2 = (iL + 2) % 4;
          const int i3 = (iL + 3) % 4;

          phi[i0] = atan2(y, x);
          R[i0] = sqrt(x * x + y * y);
          Z[i0] = z;

          // see if it is possible matching link
          if (_split_seeds)
          {
            FillTupWinGrowSeed(seed, {head_keys[0], link}, globalPositions);
          }
          const float dZ_12 = Z[i1] - Z[i2];
          const float dZ_01 = Z[i0] - Z[i1];
          const float dR_12 = R[i1] - R[i2];
          const float dR_01 = R[i0] - R[i1];
          const float dZdR_01 = dZ_01 / dR_01;
          const float dZdR_12 = dZ_12 / dR_12;

          if (fabs(dZdR_01 - dZdR_12) > _clusadd_delta_dzdr_window)
          {
            continue;
          }
          const float dphi_01 = phi[i0] - phi[i1];
          const float dphi_12 = phi[i1] - phi[i2];
          const float dphi_23 = phi[i2] - phi[i3];
          const float dR_23 = R[i2] - R[i3];
          const float d2phidr2_01 = dphi_01 / dR_01 / dR_01 - dphi_12 / dR_12 / dR_12;
          const float d2phidr2_12 = dphi_12 / dR_12 / dR_12 - dphi_23 / dR_23 / dR_23;
          if (fabs(d2phidr2_01 - d2phidr2_12) > _clusadd_delta_dphidr2_window)
          {
            continue;
          }
          passing_links.push_back(link);
        }  // end loop over all bilinks in new layer

        if (_split_seeds)
        {
          fill_split_chains(seed, passing_links, globalPositions, nsplit_chains);
        }

        // grow the chain appropriately
        switch (passing_links.size())
        {
        case 0:
          done_growing = true;
          break;
        case 1:
          seed.push_back(passing_links[0]);
          if (seed.size() >= _max_clusters_per_seed)
          {
            done_growing = true;
          }  // this seed is done growing
          head_keys = {passing_links[0]};
          break;
        default:  // more than one matched cluster
          if (_split_seeds)
          {
            // there are multiple matching clusters
            // if we are splitting seeds, then just push back each of the matched
            // to the back of the seeds to grow on their own
            for (unsigned int i = 1; i < passing_links.size(); ++i)
            {
              keyList newseed = {seed.begin(), seed.end()};
              newseed.push_back(passing_links[i]);
              split_seeds.push_back(newseed);
            }
            seed.push_back(passing_links[0]);
            if (seed.size() >= _max_clusters_per_seed)
            {
              done_growing = true;
            }
            head_keys = {passing_links[0]};
          }
          else
          {
            // multiple seeds matched. get the average position to put into
            // Z, phi, and R (of [iL]), and pass all the links to find the next cluster
            float avg_x = 0;
            float avg_y = 0;
            float avg_z = 0;
            for (const auto& link : passing_links)
            {
              const auto& pos = globalPositions.at(link);
              avg_x += pos.x();
              avg_y += pos.y();
              avg_z += pos.z();
            }
            avg_x /= passing_links.size();
            avg_y /= passing_links.size();
            avg_z /= passing_links.size();
            phi[iL % 4] = atan2(avg_y, avg_x);
            R[iL % 4] = sqrt(avg_x * avg_x + avg_y * avg_y);
            Z[iL % 4] = avg_z;
            head_keys = passing_links;  // will try and grow from this position
          }                             // end of logic for processing passing seeds
          break;
        }  // end of seed length switch
      }    // end of seed growing loop: if (!done_growing)
      if (seed.size() >= _min_clusters_per_seed)
      {
        grown_seeds.push_back(seed);
        fill_tuple_with_seed(_tupclus_grown_seeds, seed, globalPositions);
      }
    }  // end of loop over seeds
    seeds.clear();
    for (const auto& seed : split_seeds)
    {
      seeds.push_back(seed);
    }
    /* seeds = split_seeds; */
  }  // end of looping over all seeds

  // old code block move to end of code under the title: "---OLD CODE 1: SKIP_LAYERS---"
  t_seed->stop();
  if (Verbosity() > 1)
  {
    std::cout << "keychain assembly time: " << t_seed->get_accumulated_time() / 1000 << " s" << std::endl;
  }
  t_seed->restart();
  LogDebug(" track key chains assembled: " << trackSeedKeyLists.size() << std::endl);
  LogDebug(" track key chain lengths: " << std::endl);
  return grown_seeds;
}

std::vector<TrackSeed_v2> PHCASeeding::RemoveBadClusters(const std::vector<PHCASeeding::keyList>& chains, const PHCASeeding::PositionMap& globalPositions) const
{
  if (Verbosity() > 0)
  {
    std::cout << "removing bad clusters" << std::endl;
  }
  std::vector<TrackSeed_v2> clean_chains;

  for (const auto& chain : chains)
  {
    if (chain.size() < 3)
    {
      continue;
    }
    if (Verbosity() > 3)
    {
      std::cout << "chain size: " << chain.size() << std::endl;
    }

    TrackFitUtils::position_vector_t xy_pts;
    for (const auto& cluskey : chain)
    {
      const auto& global = globalPositions.at(cluskey);
      xy_pts.emplace_back(global.x(), global.y());
    }

    // fit a circle through x,y coordinates
    const auto [R, X0, Y0] = TrackFitUtils::circle_fit_by_taubin(xy_pts);

    // skip chain entirely if fit fails
    if (std::isnan(R))
    {
      continue;
    }

    // calculate residuals
    const std::vector<double> xy_resid = TrackFitUtils::getCircleClusterResiduals(xy_pts, R, X0, Y0);

    // assign clusters to seed
    TrackSeed_v2 trackseed;
    for (const auto& key : chain)
    {
      trackseed.insert_cluster_key(key);
    }
    clean_chains.push_back(trackseed);
    if (Verbosity() > 2)
    {
      std::cout << "pushed clean chain with " << trackseed.size_cluster_keys() << " clusters" << std::endl;
    }
  }

  return clean_chains;
}

void PHCASeeding::publishSeeds(const std::vector<TrackSeed_v2>& seeds) const
{
  for (const auto& seed : seeds)
  {
    auto pseed = std::make_unique<TrackSeed_v2>(seed);
    if (Verbosity() > 4)
    {
      pseed->identify();
    }
    _track_map->insert(pseed.get());
  }
}

int PHCASeeding::Setup(PHCompositeNode* topNode)  // This is called by ::InitRun
{
  //  if(Verbosity()>0)
  std::cout << "Called Setup" << std::endl;
  if (Verbosity() > 0)
  {
    std::cout << "topNode:" << topNode << std::endl;
  }
  PHTrackSeeding::Setup(topNode);

  // geometry initialization
  int ret = InitializeGeometry(topNode);
  if (ret != Fun4AllReturnCodes::EVENT_OK)
  {
    return ret;
  }

  // timing
  t_fill = std::make_unique<PHTimer>("t_fill");
  t_fill->stop();

  t_seed = std::make_unique<PHTimer>("t_seed");
  t_seed->stop();

  t_makebilinks = std::make_unique<PHTimer>("t_makebilinks");
  t_makebilinks->stop();

  t_makeseeds = std::make_unique<PHTimer>("t_makeseeds");
  t_makeseeds->stop();

  //  fcfg.set_rescale(1);
  std::unique_ptr<PHField> field_map;
  if (_use_const_field)
  {
    PHFieldConfigv2 fcfg(0, 0, _const_field);
    field_map = std::unique_ptr<PHField>(PHFieldUtility::BuildFieldMap(&fcfg));
  }
  else
  {
    PHFieldConfigv1 fcfg;
    fcfg.set_field_config(PHFieldConfig::FieldConfigTypes::Field3DCartesian);
    if (std::filesystem::path(m_magField).extension() != ".root")
    {
      m_magField = CDBInterface::instance()->getUrl(m_magField);
    }
    fcfg.set_filename(m_magField);
    field_map = std::unique_ptr<PHField>(PHFieldUtility::BuildFieldMap(&fcfg));
  }

  fitter = std::make_unique<ALICEKF>(topNode, _cluster_map, field_map.get(), _fieldDir, _min_clusters_per_track, _max_sin_phi, Verbosity());
  fitter->setNeonFraction(Ne_frac);
  fitter->setArgonFraction(Ar_frac);
  fitter->setCF4Fraction(CF4_frac);
  fitter->setNitrogenFraction(N2_frac);
  fitter->setIsobutaneFraction(isobutane_frac);
  fitter->useConstBField(_use_const_field);
  fitter->setConstBField(_const_field);
  fitter->useFixedClusterError(_use_fixed_clus_err);
  fitter->setFixedClusterError(0, _fixed_clus_err.at(0));
  fitter->setFixedClusterError(1, _fixed_clus_err.at(1));
  fitter->setFixedClusterError(2, _fixed_clus_err.at(2));

  PHG4TpcCylinderGeomContainer* geom_container =
      findNode::getClass<PHG4TpcCylinderGeomContainer>(topNode, "CYLINDERCELLGEOM_SVTX");
  if (!geom_container)
  {
    std::cerr << PHWHERE << "ERROR: Can't find node CYLINDERCELLGEOM_SVTX" << std::endl;
    return Fun4AllReturnCodes::ABORTRUN;
  }
  for (int i = 8; i <= 54; ++i)
  {
    const float rad_0 = geom_container->GetLayerCellGeom(i - 1)->get_radius();
    const float rad_1 = geom_container->GetLayerCellGeom(i)->get_radius();
    const float delta_rad = rad_1 - rad_0;

    // sector boundaries between 22-23 and 39-40

    dZ_per_layer[i] = _neighbor_z_width * delta_rad;
    dphi_per_layer[i] = _neighbor_phi_width * delta_rad;
  }

#if defined(_PHCASEEDING_CLUSTERLOG_TUPOUT_)
  std::cout << " Writing _CLUSTER_LOG_TUPOUT.root file " << std::endl;
  _f_clustering_process = new TFile("_CLUSTER_LOG_TUPOUT.root", "recreate");
  _tupclus_all = new TNtuple("all", "all clusters", "event:layer:num:x:y:z");
  _tupclus_links = new TNtuple("links", "links", "event:layer:updown01:x:y:z:delta_z:delta_phi");
  _tupclus_bilinks = new TNtuple("bilinks", "bilinks", "event:layer:topbot01:x:y:z");
  _tupclus_seeds = new TNtuple("seeds", "3 bilink seeds cores", "event:layer:seed012:x:y:z");
  _tupclus_grown_seeds = new TNtuple("grown_seeds", "grown seeds", "event:layer:seednum05:x:y:z");
  _tupwin_link = new TNtuple("win_link", "neighbor clusters considered to make links", "event:layer0:x0:y0:z0:layer1:x1:y1:z1:dphi:dz");
  _tupwin_cos_angle = new TNtuple("win_cos_angle", "cos angle to make links", "event:layer0:x0:y0:z0:layer1:x1:y1:z1:layer2:x2:y2:z2:cos_angle");
  _tupwin_seed23 = new TNtuple("win_seed23", "xyL for points 1 and 2", "event:layer2:x2:y2:z2:layer3:x3:y3:z3");
  _tupwin_seedL1 = new TNtuple("win_seedL1", "xyL+link stats for points 0 and Link",
                               "event:layerL:xL:yL:zL:layer1:x1:y1:z1:dzdr_12:dzdr_L1:delta_dzdr_12_L1:d2phidr2_123:d2phidr2_L12:delta_d2phidr2");

  _search_windows = new TNtuple("search_windows", "windows used in algorithm to seed clusters",
                                "DelZ_ClSearch:DelPhi_ClSearch:start_layer:end_layer:dzdr_ClAdd:dphidr2_ClAdd");

  _tup_chainfork = new TNtuple("chainfork", "chain with multiple links, which if forking", "event:nchain:layer:x:y:z:dzdr:d2phidr2:nlink:nlinks");  // nlinks to add, 0 ... nlinks
  _tup_chainbody = new TNtuple("chainbody", "chain body with multiple link options", "event:nchain:layer:x:y:z:dzdr:d2phidr2:nlink:nlinks");        // nlinks in chain being added to will be 0, 1, 2 ... working backward from the fork -- dZ and dphi are dropped for final links as necessary
#endif

  return Fun4AllReturnCodes::EVENT_OK;
}

int PHCASeeding::End()
{
  if (Verbosity() > 0)
  {
    std::cout << "Called End " << std::endl;
  }
  write_tuples();  // if defined _PHCASEEDING_CLUSTERLOG_TUPOUT_
  return Fun4AllReturnCodes::EVENT_OK;
}

#if defined(_PHCASEEDING_CHAIN_FORKS_)

void PHCASeeding::fill_split_chains(const PHCASeeding::keyList& seed, const PHCASeeding::keyList& add_links, const PHCASeeding::PositionMap& pos, int& n_tupchains) const
{
  if (add_links.size() < 2) return;
  n_tupchains += 1;

  // fill the chain leading to the forks
  int nlinks = seed.size();

  bool has_0 = false;
  float x0{0.}, y0{0.}, z0{0.}, r0{0.}, phi0{0.};

  bool has_1 = false;
  float /*x1, y1,*/ z1{0.}, r1{0.}, phi1{0.};

  bool has_2 = false;
  float /*x2, y2, z2,*/ r2{0.}, phi2{0.};

  int index = seed.size();  // index will count backwards from the end of the chain
                            // dR is not calculated for the final (outermost layer) link
                            // dPhi is not calculated for the final two (outmost layer) link

  float dphidr01 = -1000.;
  for (const auto& link : seed)
  {
    index -= 1;
    if (has_1)
    {
      has_2 = true;
      /*x2=x1; y2=y1; z2=z1;*/ r2 = r1;
      phi2 = phi1;
    }
    if (has_0)
    {
      has_1 = true;
      /*x1=x0; y1=y0;*/ z1 = z0;
      r1 = r0;
      phi1 = phi0;
    }
    auto link_pos = pos.at(link);
    has_0 = true;
    x0 = link_pos.x();
    y0 = link_pos.y();
    z0 = link_pos.z();
    phi0 = atan2(y0, x0);
    r0 = sqrt(x0 * x0 + y0 * y0);

    if (!has_1)
    {
      _tup_chainbody->Fill(_tupout_count, n_tupchains, TrkrDefs::getLayer(link), x0, y0, z0, -1000., -1000., index, nlinks);
      continue;
    }
    float dzdr = (z0 - z1) / (r0 - r1);
    if (!has_2)
    {
      _tup_chainbody->Fill(_tupout_count, n_tupchains, TrkrDefs::getLayer(link), x0, y0, z0, dzdr, -1000., index, nlinks);
      continue;
    }
    float dphi01 = std::fmod(phi1 - phi0, M_PI);
    float dphi12 = std::fmod(phi2 - phi1, M_PI);
    float dr_01 = r1 - r0;
    float dr_12 = r2 - r1;
    dphidr01 = dphi01 / dr_01 / dr_01;
    float d2phidr2 = dphidr01 - dphi12 / dr_12 / dr_12;
    _tup_chainbody->Fill(_tupout_count, n_tupchains, TrkrDefs::getLayer(link), x0, y0, z0, dzdr, d2phidr2, index, nlinks);
  }

  // now fill a chain of the possible added seeds
  index = -1;
  nlinks = add_links.size();

  for (const auto& link : add_links)
  {
    index += 1;
    auto link_pos = pos.at(link);
    float xt = link_pos.x();
    float yt = link_pos.y();
    float zt = link_pos.z();
    float phit = atan2(yt, xt);
    float rt = sqrt(xt * xt + yt * yt);
    float dr_t0 = rt - r0;

    float dzdr = (zt - z0) / (rt - r0);
    float dphit0 = std::fmod(phit - phi0, M_PI);

    float d2phidr2 = dphit0 / dr_t0 / dr_t0 - dphidr01;
    _tup_chainfork->Fill(_tupout_count, n_tupchains, TrkrDefs::getLayer(link), xt, yt, zt, dzdr, d2phidr2, index, nlinks);
  }
}

#else
void PHCASeeding::fill_split_chains(const PHCASeeding::keyList& /*chain*/, const PHCASeeding::keyList& /*links*/, const PHCASeeding::PositionMap& /*pos*/, int& /*nchains*/) const {};
#endif

#if defined(_PHCASEEDING_CLUSTERLOG_TUPOUT_)
void PHCASeeding::write_tuples()
{
  _f_clustering_process->cd();
  _tupclus_all->Write();
  _tupclus_links->Write();
  _tupclus_bilinks->Write();
  _tupclus_seeds->Write();
  _tupclus_grown_seeds->Write();
  _tupwin_link->Write();
  _tupwin_cos_angle->Write();
  _tupwin_seed23->Write();
  _tupwin_seedL1->Write();
  _search_windows->Write();
  _tup_chainbody->Write();
  _tup_chainfork->Write();
  _f_clustering_process->Close();
}

void PHCASeeding::fill_tuple(TNtuple* tup, float val, TrkrDefs::cluskey key, const Acts::Vector3& pos) const
{
  tup->Fill(_tupout_count, TrkrDefs::getLayer(key), val, pos[0], pos[1], pos[2]);
}

void PHCASeeding::fill_tuple_with_seed(TNtuple* tup, const PHCASeeding::keyList& seed, const PHCASeeding::PositionMap& pos) const
{
  for (unsigned int i = 0; i < seed.size(); ++i)
  {
    fill_tuple(tup, (float) i, seed[i], pos.at(seed[i]));
  }
}

void PHCASeeding::process_tupout_count()
{
  _tupout_count += 1;
  if (_tupout_count != 0) return;
  _search_windows->Fill(_neighbor_z_width, _neighbor_phi_width, _start_layer, _end_layer, _clusadd_delta_dzdr_window, _clusadd_delta_dphidr2_window);
}

void PHCASeeding::FillTupWinLink(bgi::rtree<PHCASeeding::pointKey, bgi::quadratic<16>>& _rtree_below, const PHCASeeding::coordKey& StartCluster, const PHCASeeding::PositionMap& globalPositions) const
{
  double StartPhi = StartCluster.first[0];
  const auto& P0 = globalPositions.at(StartCluster.second);
  double StartZ = P0(2);
  // Fill TNTuple _tupwin_link
  std::vector<pointKey> ClustersBelow;
  QueryTree(_rtree_below,
            StartPhi - 1.,
            StartZ - 20.,
            StartPhi + 1.,
            StartZ + 20.,
            ClustersBelow);

  for (const auto& pkey : ClustersBelow)
  {
    const auto P1 = globalPositions.at(pkey.second);
    double dphi = bg::get<0>(pkey.first) - StartPhi;
    double dZ = P1(2) - StartZ;
    _tupwin_link->Fill(_tupout_count, TrkrDefs::getLayer(StartCluster.second), P0(0), P0(1), P0(2), TrkrDefs::getLayer(pkey.second), P1(0), P1(1), P1(2), dphi, dZ);
  }
}

void PHCASeeding::FillTupWinCosAngle(const TrkrDefs::cluskey A, const TrkrDefs::cluskey B, const TrkrDefs::cluskey C, const PHCASeeding::PositionMap& globalPositions, double cos_angle_sq, bool isneg) const
{
  // A is top cluster, B the middle, C the bottom
  // a,b,c are the positions

  auto a = globalPositions.at(A);
  auto b = globalPositions.at(B);
  auto c = globalPositions.at(C);

  _tupwin_cos_angle->Fill(_tupout_count,
                          TrkrDefs::getLayer(A), a[0], a[1], a[2],
                          TrkrDefs::getLayer(B), b[0], b[1], b[2],
                          TrkrDefs::getLayer(C), c[0], c[1], c[2],
                          (isneg ? -1 : 1) * sqrt(cos_angle_sq));
}

void PHCASeeding::FillTupWinGrowSeed(const PHCASeeding::keyList& seed, const PHCASeeding::keyLink& link, const PHCASeeding::PositionMap& globalPositions) const
{
  TrkrDefs::cluskey trackHead = seed.back();
  auto& head_pos = globalPositions.at(trackHead);
  auto& prev_pos = globalPositions.at(seed.rbegin()[1]);
  float x1 = head_pos.x();
  float y1 = head_pos.y();
  float z1 = head_pos.z();
  float x2 = prev_pos.x();
  float y2 = prev_pos.y();
  float z2 = prev_pos.z();
  float dr_12 = sqrt(x1 * x1 + y1 * y1) - sqrt(x2 * x2 + y2 * y2);
  /* TrkrDefs::cluskey testCluster = link.second; */
  auto& test_pos = globalPositions.at(link.second);
  float xt = test_pos.x();
  float yt = test_pos.y();
  float zt = test_pos.z();
  float dr_t1 = sqrt(xt * xt + yt * yt) - sqrt(x1 * x1 + y1 * y1);
  float dzdr_12 = (z1 - z2) / dr_12;
  float dzdr_t1 = (zt - z1) / dr_t1;
  // if (fabs(dzdr_12 - dzdr_t1) > _clusadd_delta_dzdr_window)) // then fail this link

  auto& third_pos = globalPositions.at(seed.rbegin()[2]);
  float x3 = third_pos.x();
  float y3 = third_pos.y();
  float z3 = third_pos.z();
  float dr_23 = sqrt(x2 * x2 + y2 * y2) - sqrt(x3 * x3 + y3 * y3);
  float phi1 = atan2(y1, x1);
  float phi2 = atan2(y2, x2);
  float phi3 = atan2(y3, x3);
  float dphi12 = std::fmod(phi1 - phi2, M_PI);
  float dphi23 = std::fmod(phi2 - phi3, M_PI);
  float d2phidr2_123 = dphi12 / (dr_12 * dr_12) - dphi23 / (dr_23 * dr_23);
  float dphit1 = std::fmod(atan2(yt, xt) - atan2(y1, x1), M_PI);
  float d2phidr2_t12 = dphit1 / (dr_t1 * dr_t1) - dphi12 / (dr_12 * dr_12);
  _tupwin_seed23->Fill(_tupout_count,
                       (TrkrDefs::getLayer(seed.rbegin()[1])), x2, y2, z2,
                       (TrkrDefs::getLayer(seed.rbegin()[2])), x3, y3, z3);
  _tupwin_seedL1->Fill(_tupout_count,
                       (TrkrDefs::getLayer(link.second)), xt, yt, zt,
                       (TrkrDefs::getLayer(seed.back())), x1, y1, z1,
                       dzdr_12, dzdr_t1, fabs(dzdr_12 - dzdr_t1),
                       d2phidr2_123, d2phidr2_t12, fabs(d2phidr2_123 - d2phidr2_t12));
}
#else
void PHCASeeding::write_tuples(){};
void PHCASeeding::fill_tuple(TNtuple* /**/, float /**/, TrkrDefs::cluskey /**/, const Acts::Vector3& /**/) const {};
void PHCASeeding::fill_tuple_with_seed(TNtuple* /**/, const PHCASeeding::keyList& /**/, const PHCASeeding::PositionMap& /**/) const {};
void PHCASeeding::process_tupout_count(){};
void PHCASeeding::FillTupWinLink(bgi::rtree<PHCASeeding::pointKey, bgi::quadratic<16>>& /**/, const PHCASeeding::coordKey& /**/, const PHCASeeding::PositionMap& /**/) const {};
void PHCASeeding::FillTupWinCosAngle(const TrkrDefs::cluskey /**/, const TrkrDefs::cluskey /**/, const TrkrDefs::cluskey /**/, const PHCASeeding::PositionMap& /**/, double /**/, bool /**/) const {};
void PHCASeeding::FillTupWinGrowSeed(const PHCASeeding::keyList& /**/, const PHCASeeding::keyLink& /**/, const PHCASeeding::PositionMap& /**/) const {};
#endif  // defined _PHCASEEDING_CLUSTERLOG_TUPOUT_

// ---OLD CODE 1: SKIP_LAYERS---
//  trackSeedKeyLists = tempSeedKeyLists;
/*
  for(auto trackKeyChain = trackSeedKeyLists.begin(); trackKeyChain != trackSeedKeyLists.end(); ++trackKeyChain)

  {
    TrkrDefs::cluskey trackHead = trackKeyChain->back();
    TrkrDefs::cluskey secondToLast = trackKeyChain->rbegin()[1];
    TrkrDefs::cluskey thirdToLast = trackKeyChain->rbegin()[2];
    auto& head_pos = globalPositions.at(trackHead);
    auto& sec_pos = globalPositions.at(secondToLast);
    auto& third_pos = globalPositions.at(thirdToLast);
    double dz_avg = ((head_pos.z()-sec_pos.z())+(sec_pos.z()-third_pos.z()))/2.;
    double dx1 = head_pos.x()-sec_pos.x();
    double dy1 = head_pos.y()-sec_pos.y();
    double dx2 = sec_pos.x()-third_pos.x();
    double dy2 = sec_pos.y()-third_pos.y();
    double ddx = dx1-dx2;
    double ddy = dy1-dy2;
    double new_dx = dx1+ddx;
    double new_dy = dy1+ddy;
    double new_x = head_pos.x()+new_dx;
    double new_y = head_pos.y()+new_dy;
    double new_z = head_pos.z()+dz_avg;
    std::cout << "(x,y,z) = (" << head_pos.x() << ", " << head_pos.y() << ", " << head_pos.z() << ")" << std::endl;
    unsigned int trackHead_layer = TrkrDefs::getLayer(trackHead) - (_nlayers_intt + _nlayers_maps);
    std::cout << "layer " << trackHead_layer << std::endl;
    std::cout << "projected: (" << new_x << ", " << new_y << ", " << new_z << ")" << std::endl;
    TrkrDefs::cluskey nextCluster;
    double bestDist = 1e9;
    bool no_next_link = true;
    for(auto testlink = bilinks[trackHead_layer].begin(); testlink != bilinks[trackHead_layer].end(); ++testlink)
    {
      if((*testlink)[0].second==trackHead)
      {
        TrkrDefs::cluskey testCluster = (*testlink)[1].second;
        auto& test_pos = globalPositions.at(testCluster);
        std::cout << "test cluster: (" << test_pos.x() << ", " << test_pos.y() << ", " << test_pos.z() << ")" << std::endl;
        double distToNew = sqrt(square<double>(test_pos.x()-new_x)+square<double>(test_pos.y()-new_y)+square<double>(test_pos.z()-new_z));
        if(distToNew<bestDist)
        {
          std::cout << "current best" << std::endl;
          nextCluster = testCluster;
          bestDist = distToNew;
        }
        no_next_link = false;
      }
    }
    if(!no_next_link) trackKeyChain->push_back(nextCluster);
    if(no_next_link) reached_end = true;
  }
}
*/
// ---OLD CODE 0: SKIP_LAYERS---
/*
if(mode == skip_layers::on)
{
  if(maxCosPlaneAngle > _cosTheta_limit)
  {
    // if no triplet is sufficiently linear, then it's likely that there's a missing cluster
    // repeat search but skip one layer below
    std::vector<pointKey> clustersTwoLayersBelow;
    QueryTree(_rtree,
            StartPhi-_neighbor_phi_width,
            StartEta-_neighbor_eta_width,
            (double) StartLayer - 2.5,
            StartPhi+_neighbor_phi_width,
            StartEta+_neighbor_eta_width,
            (double) StartLayer - 1.5,
            clustersTwoLayersBelow);
    std::vector<std::array<double,3>> delta_2below;
    delta_2below.clear();
    delta_2below.resize(clustersTwoLayersBelow.size());
    std::transform(clustersTwoLayersBelow.begin(),clustersTwoLayersBelow.end(),delta_2below.begin(),
      [&](pointKey BelowCandidate){
        const auto& belowpos = globalPositions.at(BelowCandidate.second);
        return std::array<double,3>{(belowpos(0))-StartX,
          (belowpos(1))-StartY,
          (belowpos(2))-StartZ};});
    for(size_t iAbove = 0; iAbove<delta_above.size(); ++iAbove)
    {
      for(size_t iBelow = 0; iBelow<delta_2below.size(); ++iBelow)
      {
        double dotProduct = delta_2below[iBelow][0]*delta_above[iAbove][0]+delta_2below[iBelow][1]*delta_above[iAbove][1]+delta_2below[iBelow][2]*delta_above[iAbove][2];
        double belowSqLength = sqrt(delta_2below[iBelow][0]*delta_2below[iBelow][0]+delta_2below[iBelow][1]*delta_2below[iBelow][1]+delta_2below[iBelow][2]*delta_2below[iBelow][2]);
        double aboveSqLength = sqrt(delta_above[iAbove][0]*delta_above[iAbove][0]+delta_above[iAbove][1]*delta_above[iAbove][1]+delta_above[iAbove][2]*delta_above[iAbove][2]);
        double cosPlaneAngle = dotProduct / (belowSqLength*aboveSqLength);
        if(cosPlaneAngle < maxCosPlaneAngle)
        {
          maxCosPlaneAngle = cosPlaneAngle;
          bestBelowCluster = fromPointKey(clustersTwoLayersBelow[iBelow]);
          bestAboveCluster = fromPointKey(ClustersAbove[iAbove]);
        }
      }
    }
    // if no triplet is STILL sufficiently linear, then do the same thing, but skip one layer above
    if(maxCosPlaneAngle > _cosTheta_limit)
    {
      std::vector<pointKey> clustersTwoLayersAbove;
      QueryTree(_rtree,
              StartPhi-_neighbor_phi_width,
              StartEta-_neighbor_eta_width,
              (double) StartLayer + 1.5,
              StartPhi+_neighbor_phi_width,
              StartEta+_neighbor_eta_width,
              (double) StartLayer + 2.5,
              clustersTwoLayersAbove);
      std::vector<std::array<double,3>> delta_2above;
      delta_2above.clear();
      delta_2above.resize(clustersTwoLayersAbove.size());
      std::transform(clustersTwoLayersAbove.begin(),clustersTwoLayersAbove.end(),delta_2above.begin(),
        [&](pointKey AboveCandidate){
          const auto& abovepos = globalPositions.at(AboveCandidate.second);
          return std::array<double,3>{(abovepos(0))-StartX,
            (abovepos(1))-StartY,
            (abovepos(2))-StartZ};});
      for(size_t iAbove = 0; iAbove<delta_2above.size(); ++iAbove)
      {
        for(size_t iBelow = 0; iBelow<delta_below.size(); ++iBelow)
        {
          double dotProduct = delta_below[iBelow][0]*delta_2above[iAbove][0]+delta_below[iBelow][1]*delta_2above[iAbove][1]+delta_below[iBelow][2]*delta_2above[iAbove][2];
          double belowSqLength = sqrt(delta_below[iBelow][0]*delta_below[iBelow][0]+delta_below[iBelow][1]*delta_below[iBelow][1]+delta_below[iBelow][2]*delta_below[iBelow][2]);
          double aboveSqLength = sqrt(delta_2above[iAbove][0]*delta_2above[iAbove][0]+delta_2above[iAbove][1]*delta_2above[iAbove][1]+delta_2above[iAbove][2]*delta_2above[iAbove][2]);
          double cosPlaneAngle = dotProduct / (belowSqLength*aboveSqLength);
          if(cosPlaneAngle < maxCosPlaneAngle)
          {
            maxCosPlaneAngle = cosPlaneAngle;
            bestBelowCluster = fromPointKey(ClustersBelow[iBelow]);
            bestAboveCluster = fromPointKey(clustersTwoLayersAbove[iAbove]);
          }
        }
      }
    }
  }
}
*/<|MERGE_RESOLUTION|>--- conflicted
+++ resolved
@@ -204,26 +204,7 @@
 
 Acts::Vector3 PHCASeeding::getGlobalPosition(TrkrDefs::cluskey key, TrkrCluster* cluster) const
 {
-<<<<<<< HEAD
-  // get global position from Acts transform
-  auto globalpos = tGeometry->getGlobalPosition(key, cluster);
-
-  // check if TPC distortion correction are in place and apply
-  if (m_dcc && !(_pp_mode))
-  {
-    globalpos = m_distortionCorrection.get_corrected_position(globalpos, m_dcc);
-  }
-
-//   std::cout << "PHCASeeding::getGlobalPosition -"
-//     << " key: " << cluster->getClusKey() 
-//     << " local: (" << cluster->getLocalX() << ", " << cluster->getLocalY() << ")"
-//     << " global: (" << globalpos.x() << ", " << globalpos.y() << ", " << globalpos.z() << ")"
-//     << std::endl;
-  
-  return globalpos;
-=======
   return _pp_mode ? m_tGeometry->getGlobalPosition(key, cluster) : m_globalPositionWrapper.getGlobalPositionDistortionCorrected(key, cluster, 0);
->>>>>>> e3ef7b2d
 }
 
 void PHCASeeding::QueryTree(const bgi::rtree<PHCASeeding::pointKey, bgi::quadratic<16>>& rtree, double phimin, double z_min, double phimax, double z_max, std::vector<pointKey>& returned_values) const
