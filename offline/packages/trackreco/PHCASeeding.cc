--- conflicted
+++ resolved
@@ -933,13 +933,9 @@
     TrackSeed_v2 trackseed;
     for (const auto& key : chain)
     {
-<<<<<<< HEAD
       // if(xy_resid[i]>_xy_outlier_threshold) continue;
-      if(TrkrDefs::getTrkrId(i)==TrkrDefs::TrkrId::ttl) continue;
-      trackseed.insert_cluster_key(i);
-=======
+      if(TrkrDefs::getTrkrId(key)==TrkrDefs::TrkrId::ttl) continue;
       trackseed.insert_cluster_key(key);
->>>>>>> 19e7c582
     }
     clean_chains.push_back(trackseed);
     if (Verbosity() > 2)
