/*!
 *  \file PHCASeeding.cc
 *  \brief Track seeding using ALICE-style "cellular automaton" (CA) algorithm
 *  \detail 
 *  \author Michael Peters & Christof Roland
 */

#include "PHCASeeding.h"
#include "ALICEKF.h"
#include "GPUTPCTrackLinearisation.h"
#include "GPUTPCTrackParam.h"

// sPHENIX includes
#include <fun4all/Fun4AllReturnCodes.h>

#include <phool/PHTimer.h>  // for PHTimer
#include <phool/getClass.h>
#include <phool/phool.h>  // for PHWHERE

// tpc distortion correction
#include <tpc/TpcDistortionCorrectionContainer.h>

// trackbase_historic includes
#include <trackbase/TrackFitUtils.h>
#include <trackbase/TrkrCluster.h>  // for TrkrCluster
#include <trackbase/TrkrClusterContainer.h>
#include <trackbase/TrkrDefs.h>  // for getLayer, clu...
#include <trackbase/TrkrClusterHitAssoc.h>
#include <trackbase/TrkrClusterIterationMapv1.h>
#include <trackbase_historic/TrackSeedContainer.h>
#include <trackbase_historic/TrackSeed_v1.h>

//ROOT includes for debugging
#include <TFile.h>
#include <TNtuple.h>

//BOOST for combi seeding
#include <boost/geometry.hpp>
#include <boost/geometry/geometries/box.hpp>
#include <boost/geometry/geometries/point.hpp>
#include <boost/geometry/index/rtree.hpp>
#include <boost/geometry/policies/compare.hpp>

#include <Eigen/Core>
#include <Eigen/Dense>

#include <algorithm>
#include <cmath>
#include <iostream>
#include <numeric>
#include <utility>  // for pair, make_pair
#include <vector>
#include <algorithm> // for find
#include <unordered_set>
#include <memory>

//#define _DEBUG_

#if defined(_DEBUG_)
#define LogDebug(exp) if(Verbosity()>0) std::cout << "DEBUG: " << __FILE__ << ": " << __LINE__ << ": " << exp
#else
#define LogDebug(exp) (void)0
#endif

#define LogError(exp) if(Verbosity()>0) std::cout << "ERROR: " << __FILE__ << ": " << __LINE__ << ": " << exp
#define LogWarning(exp) if(Verbosity()>0) std::cout << "WARNING: " << __FILE__ << ": " << __LINE__ << ": " << exp

//#define _DEBUG_

//end

typedef bg::model::point<float, 3, bg::cs::cartesian> point;
typedef bg::model::box<point> box;
typedef std::pair<point, TrkrDefs::cluskey> pointKey;
typedef std::pair<std::array<float,3>,TrkrDefs::cluskey> coordKey;
typedef std::array<coordKey,2> keylink;
typedef std::vector<TrkrDefs::cluskey> keylist;

// apparently there is no builtin STL hash function for a std::array
// so to use std::unordered_set (essentially a hash table), we have to make our own hasher

namespace std
{
  template<typename T,size_t N>
  struct hash<std::array<T,N>>
  {
    typedef std::array<T,N> argument_type;
    typedef size_t result_type;

    result_type operator()(const argument_type& a) const
    {
      hash<T> hasher;
      result_type h = 0;
      for(result_type i = 0; i < N; ++i)
      {
        h = h * 31 + hasher(a[i]);
      }
      return h;
    }
  };
  template<typename A,typename B>
  struct hash<pair<A,B>>
  {
    typedef pair<A,B> argument_type;
    typedef size_t result_type;
    
    result_type operator()(const argument_type& a) const
    {
      hash<A> hashA;
      hash<B> hashB;
      return (hashA(a.first)*31+hashB(a.second));
    }
  }; 
}

// anonymous namespace for local functions
namespace
{
  // square
  template<class T> inline constexpr T square( const T& x ) { return x*x; }
  
  /// phi angle of Acts::Vector3
  inline double get_phi( const Acts::Vector3& position )
  {
    double phi = std::atan2( position.y(), position.x() );
    if( phi < 0 ) phi += 2.*M_PI;
    return phi;
  } 
  
  /// pseudo rapidity of Acts::Vector3
  inline double get_eta( const Acts::Vector3& position )
  {
    const double norm = std::sqrt( square(position.x()) + square(position.y()) + square(position.z()) );
    return std::log((norm+position.z())/(norm-position.z()))/2;
  }
  
  ///@name utility convertion functions
  //@{

  coordKey fromPointKey(const pointKey& p)
  { return std::make_pair(std::array<float,3>({p.first.get<0>(),p.first.get<1>(),p.first.get<2>()}),p.second); }

  std::vector<coordKey> fromPointKey(const std::vector<pointKey>& p)
  {
    std::vector<coordKey> output;
    output.resize(p.size());
    std::transform( p.begin(), p.end(), std::back_inserter( output ), []( const pointKey& point )
      { return fromPointKey(point); } );
    return output;
  }
  //@}
  
  double breaking_angle(double x1, double y1, double z1, double x2, double y2, double z2)
  {
    double l1 = sqrt(x1*x1+y1*y1+z1*z1);
    double l2 = sqrt(x2*x2+y2*y2+z2*z2);
    double sx = (x1/l1+x2/l2);
    double sy = (y1/l1+y2/l2);
    double sz = (z1/l1+z2/l2);
    double dx = (x1/l1-x2/l2);
    double dy = (y1/l1-y2/l2);
    double dz = (z1/l1-z2/l2);
    return 2*atan2(sqrt(dx*dx+dy*dy+dz*dz),sqrt(sx*sx+sy*sy+sz*sz));
  }

}

//using namespace ROOT::Minuit2;
namespace bg = boost::geometry;
namespace bgi = boost::geometry::index;

PHCASeeding::PHCASeeding(
    const std::string &name,
    unsigned int start_layer,
    unsigned int end_layer,
    unsigned int min_nhits_per_cluster,
    unsigned int min_clusters_per_track,
    unsigned int nlayers_maps,
    unsigned int nlayers_intt,
    unsigned int nlayers_tpc,
    float neighbor_phi_width,
    float neighbor_eta_width,
    float maxSinPhi,
    float cosTheta_limit)
  : PHTrackSeeding(name)
  , _nlayers_maps(nlayers_maps)
  , _nlayers_intt(nlayers_intt)
  , _nlayers_tpc(nlayers_tpc)
  , _start_layer(start_layer)
  , _end_layer(end_layer)
  , _min_nhits_per_cluster(min_nhits_per_cluster)
  , _min_clusters_per_track(min_clusters_per_track)
  , _neighbor_phi_width(neighbor_phi_width)
  , _neighbor_eta_width(neighbor_eta_width)
  , _max_sin_phi(maxSinPhi)
  , _cosTheta_limit(cosTheta_limit)
{
}

int PHCASeeding::InitializeGeometry(PHCompositeNode *topNode)
{
  tGeometry = findNode::getClass<ActsGeometry>(topNode,"ActsGeometry");
  if(!tGeometry)
    {
      std::cout << PHWHERE << "No acts tracking geometry, can't proceed" << std::endl;
      return Fun4AllReturnCodes::ABORTEVENT;
    }
  
  return Fun4AllReturnCodes::EVENT_OK;
}

Acts::Vector3 PHCASeeding::getGlobalPosition(TrkrDefs::cluskey key, TrkrCluster* cluster ) const
{
  // get global position from Acts transform
  auto globalpos = tGeometry->getGlobalPosition(key, cluster);

  // check if TPC distortion correction are in place and apply
  if( m_dcc ) { globalpos = m_distortionCorrection.get_corrected_position( globalpos, m_dcc ); }

//   std::cout << "PHCASeeding::getGlobalPosition -"
//     << " key: " << cluster->getClusKey() 
//     << " local: (" << cluster->getLocalX() << ", " << cluster->getLocalY() << ")"
//     << " global: (" << globalpos.x() << ", " << globalpos.y() << ", " << globalpos.z() << ")"
//     << std::endl;
  
  return globalpos;
}

void PHCASeeding::QueryTree(const bgi::rtree<pointKey, bgi::quadratic<16>> &rtree, double phimin, double etamin, double lmin, double phimax, double etamax, double lmax, std::vector<pointKey> &returned_values) const
{
  double phimin_2pi = phimin;
  double phimax_2pi = phimax;
  if (phimin < 0) phimin_2pi = 2*M_PI+phimin;
  if (phimax > 2*M_PI) phimax_2pi = phimax-2*M_PI;
  rtree.query(bgi::intersects(box(point(phimin_2pi, etamin, lmin), point(phimax_2pi, etamax, lmax))), std::back_inserter(returned_values));
}

PositionMap PHCASeeding::FillTree()
{ 
<<<<<<< HEAD
  // std::cout << "fill tree..." << std::endl;
=======
  if(Verbosity()>1)
    {
      std::cout << "fill tree..." << std::endl;
    }
>>>>>>> cfc89b87
  t_fill->stop();
  int n_dupli = 0;
  int nlayer[60];

  PositionMap cachedPositions;

  for (int j = 0; j < 60; ++j) nlayer[j] = 0;
  for(const auto& hitsetkey:_cluster_map->getHitSetKeys(TrkrDefs::TrkrId::tpcId))
  {
    auto range = _cluster_map->getClusters(hitsetkey);
    for( auto clusIter = range.first; clusIter != range.second; ++clusIter ){

      TrkrDefs::cluskey ckey = clusIter->first;
      TrkrCluster *cluster = clusIter->second;
      unsigned int layer = TrkrDefs::getLayer(ckey);
      if (layer < _start_layer || layer >= _end_layer){
	if(Verbosity()>0) std::cout << "layer: " << layer << std::endl;
	continue;
      }
      if(_iteration_map != NULL && _n_iteration >0){
	if( _iteration_map->getIteration(ckey) > 0) 
	  continue; // skip hits used in a previous iteration
      }

      // get global position, convert to Acts::Vector3 and store in map
      const Acts::Vector3 globalpos_d = getGlobalPosition(ckey, cluster);

      if(Verbosity() > 3)
	{
	  auto global_before = tGeometry->getGlobalPosition(ckey, cluster);
	  std::cout << "CaSeeder: Cluster: " << ckey << std::endl;
	  std::cout << " Global before: " << global_before[0] << "  " << global_before[1] << "  " << global_before[2] << std::endl;
	  std::cout << " Global after   : " << globalpos_d[0] << "  " << globalpos_d[1] << "  " << globalpos_d[2] << std::endl;
	}

      const Acts::Vector3 globalpos = { globalpos_d.x(), globalpos_d.y(), globalpos_d.z()};
      cachedPositions.insert(std::make_pair(ckey, globalpos));

      const double clus_phi = get_phi( globalpos );      
      const double clus_eta = get_eta( globalpos );
      const double clus_l = layer;  

      if(Verbosity() > 0) 
	std::cout << "Found cluster " << ckey << " in layer " << layer << std::endl;
      
      std::vector<pointKey> testduplicate;
      QueryTree(_rtree, clus_phi - 0.00001, clus_eta - 0.00001, layer - 0.5, clus_phi + 0.00001, clus_eta + 0.00001, layer + 0.5, testduplicate);
      if (!testduplicate.empty())
	{
	  ++n_dupli;
	  continue;
	}
      ++nlayer[layer];
      t_fill->restart();
      _rtree.insert(std::make_pair(point(clus_phi, globalpos_d.z(), clus_l), ckey));
      t_fill->stop();
    }
  }
  if(Verbosity()>1) for (int j = 0; j < 60; ++j) std::cout << "nhits in layer " << j << ":  " << nlayer[j] << std::endl;
  if(Verbosity()>0) std::cout << "fill time: " << t_fill->get_accumulated_time() / 1000. << " sec" << std::endl;
  if(Verbosity()>0) std::cout << "number of duplicates : " << n_dupli << std::endl;
  return cachedPositions;
}

int PHCASeeding::Process(PHCompositeNode */*topNode*/)
{
<<<<<<< HEAD
//   std::cout << " Process...  " << std::endl;
=======
  if(Verbosity() > 1)
    {
      std::cout << " Process...  " << std::endl;
    }
>>>>>>> cfc89b87
//  TFile fpara("CA_para.root", "RECREATE");
  if(_n_iteration>0){
    if (!_iteration_map){
      std::cerr << PHWHERE << "Cluster Iteration Map missing, aborting." << std::endl;
      return Fun4AllReturnCodes::ABORTEVENT;
    }
  }

  t_seed->restart();

  _rtree.clear();
  PositionMap globalClusPositions = FillTree();
  t_seed->stop();
  if(Verbosity()>0) std::cout << "Initial RTree fill time: " << t_seed->get_accumulated_time() / 1000 << " s" << std::endl;
  t_seed->restart();
  int numberofseeds = 0;
  numberofseeds += FindSeedsWithMerger(globalClusPositions);
  t_seed->stop();
  if(Verbosity()>0) std::cout << "number of seeds " << numberofseeds << std::endl;
  if(Verbosity()>0) std::cout << "Kalman filtering time: " << t_seed->get_accumulated_time() / 1000 << " s" << std::endl;
//  fpara.cd();
//  fpara.Close();
//  if(Verbosity()>0) std::cout << "fpara OK\n";
  return Fun4AllReturnCodes::EVENT_OK;
}

int PHCASeeding::FindSeedsWithMerger(const PositionMap& globalPositions)
{
  std::vector<pointKey> allClusters;
  std::vector<std::unordered_set<keylink>> belowLinks;
  std::vector<std::unordered_set<keylink>> aboveLinks;
  belowLinks.resize(_nlayers_tpc);
  aboveLinks.resize(_nlayers_tpc);
  QueryTree(_rtree,
            0, // phi
            -200, // eta
            _start_layer-0.5, // layer 
            2*M_PI, // phi
            200, // eta
            _end_layer+0.5, // layer
            allClusters);
  t_seed->stop();
  if(Verbosity()>0) std::cout << "allClusters search time: " << t_seed->get_accumulated_time() / 1000 << " s" << std::endl;
  LogDebug(" number of clusters: " << allClusters.size() << std::endl);
  t_seed->restart();

  std::pair<std::vector<std::unordered_set<keylink>>,std::vector<std::unordered_set<keylink>>> links = CreateLinks(fromPointKey(allClusters), globalPositions);
  std::vector<std::vector<keylink>> biLinks = FindBiLinks(links.first,links.second);
  std::vector<keylist> trackSeedKeyLists = FollowBiLinks(biLinks,globalPositions);
  std::vector<TrackSeed_v1> seeds = RemoveBadClusters(trackSeedKeyLists, globalPositions);
   
  publishSeeds(seeds);
  return seeds.size();
}

std::pair<std::vector<std::unordered_set<keylink>>,std::vector<std::unordered_set<keylink>>> PHCASeeding::CreateLinks(const std::vector<coordKey>& clusters, const PositionMap& globalPositions) const
{
  size_t nclusters = 0;

  double cluster_find_time = 0;
  double rtree_query_time = 0;
  double transform_time = 0;
  double compute_best_angle_time = 0;
  double set_insert_time = 0;

  std::vector<std::unordered_set<keylink>> belowLinks;
  std::vector<std::unordered_set<keylink>> aboveLinks;
  belowLinks.resize(_nlayers_tpc);
  aboveLinks.resize(_nlayers_tpc);

  for (auto StartCluster = clusters.begin(); StartCluster != clusters.end(); ++StartCluster)
  {
    nclusters++;
    // get clusters near this one in adjacent layers
    double StartPhi = StartCluster->first[0];
    //double StartEta = StartCluster->first[1];
    unsigned int StartLayer = StartCluster->first[2];
    if(StartLayer < _start_layer) continue;
    if(StartLayer > _end_layer) continue;
    const auto& globalpos = globalPositions.at(StartCluster->second);
    double StartX = globalpos(0);
    double StartY = globalpos(1);
    double StartZ = globalpos(2);
    t_seed->stop();
    cluster_find_time += t_seed->elapsed();
    t_seed->restart();
    LogDebug(" starting cluster:" << std::endl);
    LogDebug(" z: " << StartZ << std::endl);
    LogDebug(" phi: " << StartPhi << std::endl);
    LogDebug(" layer: " << StartLayer << std::endl);

    std::vector<pointKey> ClustersAbove;
    std::vector<pointKey> ClustersBelow;
    QueryTree(_rtree,
              StartPhi-_neighbor_phi_width,
              StartZ-_neighbor_eta_width,
              (double) StartLayer - 1.5,
              StartPhi+_neighbor_phi_width,
              StartZ+_neighbor_eta_width,
              (double) StartLayer - 0.5,
              ClustersBelow);
    QueryTree(_rtree,
              StartPhi-_neighbor_phi_width,
              StartZ-_neighbor_eta_width,
              (double) StartLayer + 0.5,
              StartPhi+_neighbor_phi_width,
              StartZ+_neighbor_eta_width,
              (double) StartLayer + 1.5,
              ClustersAbove);
    t_seed->stop();
    rtree_query_time += t_seed->elapsed();
    t_seed->restart();
    LogDebug(" entries in below layer: " << ClustersBelow.size() << std::endl);
    LogDebug(" entries in above layer: " << ClustersAbove.size() << std::endl);
    std::vector<std::array<double,3>> delta_below;
    std::vector<std::array<double,3>> delta_above;
    delta_below.clear();
    delta_above.clear();
    delta_below.resize(ClustersBelow.size());
    delta_above.resize(ClustersAbove.size());
    // calculate (delta_eta, delta_phi) vector for each neighboring cluster

    std::transform(ClustersBelow.begin(),ClustersBelow.end(),delta_below.begin(),
	      [&](pointKey BelowCandidate){
	const auto& belowpos = globalPositions.at(BelowCandidate.second);
        return std::array<double,3>{belowpos(0)-StartX,
          belowpos(1)-StartY,
          belowpos(2)-StartZ};});

    std::transform(ClustersAbove.begin(),ClustersAbove.end(),delta_above.begin(),
      [&](pointKey AboveCandidate){
	const auto& abovepos = globalPositions.at(AboveCandidate.second);
        return std::array<double,3>{abovepos(0)-StartX,
          abovepos(1)-StartY,
          abovepos(2)-StartZ};});
    t_seed->stop();
    transform_time += t_seed->elapsed();
    t_seed->restart();

    // find the three clusters closest to a straight line
    // (by maximizing the cos of the angle between the (delta_eta,delta_phi) vectors)
    double maxCosPlaneAngle = -0.95;
    //double minSumLengths = 1e9;
    std::vector<coordKey> bestBelowClusters;
    std::vector<coordKey> bestAboveClusters;
    for(size_t iAbove = 0; iAbove<delta_above.size(); ++iAbove)
    {
      for(size_t iBelow = 0; iBelow<delta_below.size(); ++iBelow)
      {
//        double dotProduct = delta_below[iBelow][0]*delta_above[iAbove][0]+delta_below[iBelow][1]*delta_above[iAbove][1]+delta_below[iBelow][2]*delta_above[iAbove][2];
//        double belowLength = sqrt(delta_below[iBelow][0]*delta_below[iBelow][0]+delta_below[iBelow][1]*delta_below[iBelow][1]+delta_below[iBelow][2]*delta_below[iBelow][2]);
//        double aboveLength = sqrt(delta_above[iAbove][0]*delta_above[iAbove][0]+delta_above[iAbove][1]*delta_above[iAbove][1]+delta_above[iAbove][2]*delta_above[iAbove][2]);
        double angle = breaking_angle(
          delta_below[iBelow][0],
          delta_below[iBelow][1],
          delta_below[iBelow][2],
          delta_above[iAbove][0],
          delta_above[iAbove][1],
          delta_above[iAbove][2]);
        if(cos(angle) < maxCosPlaneAngle)
        {
          //maxCosPlaneAngle = cos(angle);
          //minSumLengths = belowLength+aboveLength;
          //bestBelowCluster = fromPointKey(ClustersBelow[iBelow]);
          //bestAboveCluster = fromPointKey(ClustersAbove[iAbove]);
          bestBelowClusters.push_back(fromPointKey(ClustersBelow[iBelow]));
          bestAboveClusters.push_back(fromPointKey(ClustersAbove[iAbove]));
        }
      }
    }
    /*
    if(mode == skip_layers::on)
    {
      if(maxCosPlaneAngle > _cosTheta_limit)
      {
        // if no triplet is sufficiently linear, then it's likely that there's a missing cluster
        // repeat search but skip one layer below
        std::vector<pointKey> clustersTwoLayersBelow;
        QueryTree(_rtree,
                StartPhi-_neighbor_phi_width,
                StartEta-_neighbor_eta_width,
                (double) StartLayer - 2.5,
                StartPhi+_neighbor_phi_width,
                StartEta+_neighbor_eta_width,
                (double) StartLayer - 1.5,
                clustersTwoLayersBelow);
        std::vector<std::array<double,3>> delta_2below;
        delta_2below.clear();
        delta_2below.resize(clustersTwoLayersBelow.size());
        std::transform(clustersTwoLayersBelow.begin(),clustersTwoLayersBelow.end(),delta_2below.begin(),
          [&](pointKey BelowCandidate){
	    const auto& belowpos = globalPositions.at(BelowCandidate.second);
            return std::array<double,3>{(belowpos(0))-StartX,
              (belowpos(1))-StartY,
              (belowpos(2))-StartZ};});
        for(size_t iAbove = 0; iAbove<delta_above.size(); ++iAbove)
        {
          for(size_t iBelow = 0; iBelow<delta_2below.size(); ++iBelow)
          {
            double dotProduct = delta_2below[iBelow][0]*delta_above[iAbove][0]+delta_2below[iBelow][1]*delta_above[iAbove][1]+delta_2below[iBelow][2]*delta_above[iAbove][2];
            double belowSqLength = sqrt(delta_2below[iBelow][0]*delta_2below[iBelow][0]+delta_2below[iBelow][1]*delta_2below[iBelow][1]+delta_2below[iBelow][2]*delta_2below[iBelow][2]);
            double aboveSqLength = sqrt(delta_above[iAbove][0]*delta_above[iAbove][0]+delta_above[iAbove][1]*delta_above[iAbove][1]+delta_above[iAbove][2]*delta_above[iAbove][2]);
            double cosPlaneAngle = dotProduct / (belowSqLength*aboveSqLength);
            if(cosPlaneAngle < maxCosPlaneAngle)
            {
              maxCosPlaneAngle = cosPlaneAngle;
              bestBelowCluster = fromPointKey(clustersTwoLayersBelow[iBelow]);
              bestAboveCluster = fromPointKey(ClustersAbove[iAbove]);
            }
          }
        }
        // if no triplet is STILL sufficiently linear, then do the same thing, but skip one layer above
        if(maxCosPlaneAngle > _cosTheta_limit)
        {
          std::vector<pointKey> clustersTwoLayersAbove;
          QueryTree(_rtree,
                  StartPhi-_neighbor_phi_width,
                  StartEta-_neighbor_eta_width,
                  (double) StartLayer + 1.5,
                  StartPhi+_neighbor_phi_width,
                  StartEta+_neighbor_eta_width,
                  (double) StartLayer + 2.5,
                  clustersTwoLayersAbove);
          std::vector<std::array<double,3>> delta_2above;
          delta_2above.clear();
          delta_2above.resize(clustersTwoLayersAbove.size());
          std::transform(clustersTwoLayersAbove.begin(),clustersTwoLayersAbove.end(),delta_2above.begin(),
            [&](pointKey AboveCandidate){
	      const auto& abovepos = globalPositions.at(AboveCandidate.second);
              return std::array<double,3>{(abovepos(0))-StartX,
                (abovepos(1))-StartY,
                (abovepos(2))-StartZ};});
          for(size_t iAbove = 0; iAbove<delta_2above.size(); ++iAbove)
          {
            for(size_t iBelow = 0; iBelow<delta_below.size(); ++iBelow)
            {
              double dotProduct = delta_below[iBelow][0]*delta_2above[iAbove][0]+delta_below[iBelow][1]*delta_2above[iAbove][1]+delta_below[iBelow][2]*delta_2above[iAbove][2];
              double belowSqLength = sqrt(delta_below[iBelow][0]*delta_below[iBelow][0]+delta_below[iBelow][1]*delta_below[iBelow][1]+delta_below[iBelow][2]*delta_below[iBelow][2]);
              double aboveSqLength = sqrt(delta_2above[iAbove][0]*delta_2above[iAbove][0]+delta_2above[iAbove][1]*delta_2above[iAbove][1]+delta_2above[iAbove][2]*delta_2above[iAbove][2]);
              double cosPlaneAngle = dotProduct / (belowSqLength*aboveSqLength);
              if(cosPlaneAngle < maxCosPlaneAngle)
              {
                maxCosPlaneAngle = cosPlaneAngle;
                bestBelowCluster = fromPointKey(ClustersBelow[iBelow]);
                bestAboveCluster = fromPointKey(clustersTwoLayersAbove[iAbove]);
              }
            }
          }
        }
      }
    }
    */
    t_seed->stop();
    compute_best_angle_time += t_seed->elapsed();
    t_seed->restart();
    int layer_index = StartLayer - (_nlayers_intt + _nlayers_maps);
    //if(bestBelowCluster.second != 0) belowLinks[layer_index].insert(keylink{{*StartCluster,bestBelowCluster}});
    //if(bestAboveCluster.second != 0) aboveLinks[layer_index].insert(keylink{{*StartCluster,bestAboveCluster}});
    for(auto cluster : bestBelowClusters) belowLinks[layer_index].insert(keylink{{*StartCluster,cluster}});
    for(auto cluster : bestAboveClusters) aboveLinks[layer_index].insert(keylink{{*StartCluster,cluster}});
    t_seed->stop();
    set_insert_time += t_seed->elapsed();
    t_seed->restart();
    LogDebug(" max collinearity: " << maxCosPlaneAngle << std::endl);
  }
  t_seed->stop();
  if(Verbosity()>0)
  {
    std::cout << "triplet forming time: " << t_seed->get_accumulated_time() / 1000 << " s" << std::endl;
    std::cout << "starting cluster setup: " << cluster_find_time / 1000 << " s" << std::endl;
    std::cout << "RTree query: " << rtree_query_time /1000 << " s" << std::endl;
    std::cout << "Transform: " << transform_time /1000 << " s" << std::endl;
    std::cout << "Compute best triplet: " << compute_best_angle_time /1000 << " s" << std::endl;
    std::cout << "Set insert: " << set_insert_time /1000 << " s" << std::endl;
  }
  t_seed->restart();

  return std::make_pair(belowLinks,aboveLinks);
}

std::vector<std::vector<keylink>> PHCASeeding::FindBiLinks(const std::vector<std::unordered_set<keylink>>& belowLinks, const std::vector<std::unordered_set<keylink>>& aboveLinks) const
{
  // remove all triplets for which there isn't a mutual association between two clusters
  std::vector<std::vector<keylink>> bidirectionalLinks;
  bidirectionalLinks.resize(_nlayers_tpc);
  for(int layer = _nlayers_tpc-1; layer > 0; --layer)
  {
    for(auto belowLink = belowLinks[layer].begin(); belowLink != belowLinks[layer].end(); ++belowLink)
    {
      if((*belowLink)[1].second==0) continue;
      unsigned int end_layer_index = TrkrDefs::getLayer((*belowLink)[1].second) - (_nlayers_intt + _nlayers_maps);
      keylink reversed = {(*belowLink)[1],(*belowLink)[0]};
      auto sameAboveLinkExists = aboveLinks[end_layer_index].find(reversed);
      if(sameAboveLinkExists != aboveLinks[end_layer_index].end())
      {
        bidirectionalLinks[layer].push_back((*belowLink));
      }
    }
  }
  t_seed->stop();
  if(Verbosity()>0) std::cout << "bidirectional link forming time: " << t_seed->get_accumulated_time() / 1000 << " s" << std::endl;
  t_seed->restart();

  return bidirectionalLinks;
}

double PHCASeeding::getMengerCurvature(TrkrDefs::cluskey a, TrkrDefs::cluskey b, TrkrDefs::cluskey c, const PositionMap& globalPositions) const
{
  // Menger curvature = 1/R for circumcircle of triangle formed by most recent three clusters
  // We use here 1/R = 2*sin(breaking angle)/(hypotenuse of triangle)
  auto& a_pos = globalPositions.at(a);
  auto& b_pos = globalPositions.at(b);
  auto& c_pos = globalPositions.at(c);
  double hypot_length = sqrt(square<double>(c_pos.x()-a_pos.x())+square<double>(c_pos.y()-a_pos.y())+square<double>(c_pos.z()-a_pos.z()));
  double break_angle = breaking_angle(
    a_pos.x()-b_pos.x(),
    a_pos.y()-b_pos.y(),
    a_pos.z()-b_pos.z(),
    c_pos.x()-b_pos.x(),
    c_pos.y()-b_pos.y(),
    c_pos.z()-b_pos.z());
  return 2*sin(break_angle)/hypot_length;
}

std::vector<keylist> PHCASeeding::FollowBiLinks(const std::vector<std::vector<keylink>>& bidirectionalLinks, const PositionMap& globalPositions) const
{
  // follow bidirectional links to form lists of cluster keys
  // (to be fitted for track seed parameters)
  std::vector<keylist> trackSeedPairs;
  // get starting cluster keys, create a keylist for each
  // (only check last element of each pair because we start from the outer layers and go inward)
  for(unsigned int layer = 0; layer < _nlayers_tpc-1; ++layer)
  {
    for(auto startCand = bidirectionalLinks[layer].begin(); startCand != bidirectionalLinks[layer].end(); ++startCand)
    {
      bool has_above_link = false;
      unsigned int imax = 1;
      if(layer==_nlayers_tpc-2) imax = 1;
      for(unsigned int i=1;i<=imax;i++)
      {
        has_above_link = has_above_link || std::any_of(bidirectionalLinks[layer+i].begin(),bidirectionalLinks[layer+i].end(),[&](keylink k){return (*startCand)[0]==k[1];});
      }
//      for(std::vector<keylink>::iterator testlink = bidirectionalLinks[layer+1].begin(); !has_above_link && (testlink != bidirectionalLinks[layer+1].end()); ++testlink)
//      {
//        if((*startCand) == (*testlink)) continue;
//        if((*startCand)[0] == (*testlink)[1]) has_above_link = true;
//      } 
      if(!has_above_link)
      {
        trackSeedPairs.push_back({(*startCand)[0].second,(*startCand)[1].second});
      }
    }
  }

  // form all possible starting 3-cluster tracks (we need that to calculate curvature)
  std::vector<keylist> trackSeedKeyLists;
  for(auto& trackKeyChain : trackSeedPairs)
  {
    TrkrDefs::cluskey trackHead = trackKeyChain.back();
    unsigned int trackHead_layer = TrkrDefs::getLayer(trackHead) - (_nlayers_intt+_nlayers_maps);
    for(auto& testlink : bidirectionalLinks[trackHead_layer])
    {
      if(testlink[0].second==trackHead)
      {
        keylist trackSeedTriplet;
        trackSeedTriplet.push_back(trackKeyChain[0]);
        trackSeedTriplet.push_back(trackKeyChain[1]);
        trackSeedTriplet.push_back(testlink[1].second);
        trackSeedKeyLists.push_back(trackSeedTriplet);
      }
    }
  }

  t_seed->stop();
  if(Verbosity()>0) std::cout << "starting cluster finding time: " << t_seed->get_accumulated_time() / 1000 << " s" << std::endl;
  t_seed->restart();
  // assemble track cluster chains from starting cluster keys (ordered from outside in)

  // std::cout << "STARTING SEED ASSEMBLY" << std::endl;

//  std::vector<keylist> trackSeedKeyLists;
  std::vector<keylist> tempSeedKeyLists = trackSeedKeyLists;
  trackSeedKeyLists.clear();

  while(tempSeedKeyLists.size()>0)
  {
    if(Verbosity()>0) std::cout << "temp size: " << tempSeedKeyLists.size() << std::endl;
    if(Verbosity()>0) std::cout << "final size: " << trackSeedKeyLists.size() << std::endl;
    std::vector<keylist> newtempSeedKeyLists;
    for(auto& seed : tempSeedKeyLists)
    {
      TrkrDefs::cluskey trackHead = seed.back();
      unsigned int trackHead_layer = TrkrDefs::getLayer(trackHead)-(_nlayers_intt+_nlayers_maps);
      //bool no_next_link = true;
      for(auto& link : bidirectionalLinks[trackHead_layer])
      {
        if(link[0].second != trackHead) continue;
        auto& head_pos = globalPositions.at(trackHead);
        auto& prev_pos = globalPositions.at(seed.rbegin()[1]);
        float x1 = head_pos.x();
        float y1 = head_pos.y();
        float z1 = head_pos.z();
        float x2 = prev_pos.x();
        float y2 = prev_pos.y();
        float z2 = prev_pos.z();
        float dr_12 = sqrt(x1*x1+y1*y1)-sqrt(x2*x2+y2*y2);
        TrkrDefs::cluskey testCluster = link[1].second;
        auto& test_pos = globalPositions.at(testCluster);
        float xt = test_pos.x();
        float yt = test_pos.y();
        float zt = test_pos.z();
        float new_dr = sqrt(xt*xt+yt*yt)-sqrt(x1*x1+y1*y1);
        if(fabs( (z1-z2)/dr_12 - (zt-z1)/new_dr )>0.5) continue;
        auto& third_pos = globalPositions.at(seed.rbegin()[2]);
        float x3 = third_pos.x();
        float y3 = third_pos.y();
        float dr_23 = sqrt(x2*x2+y2*y2)-sqrt(x3*x3+y3*y3);
        float phi1 = atan2(y1,x1);
        float phi2 = atan2(y2,x2);
        float phi3 = atan2(y3,x3);
        float dphi12 = std::fmod(phi1-phi2,M_PI);
        float dphi23 = std::fmod(phi2-phi3,M_PI);
        float d2phidr2 = dphi12/(dr_12*dr_12)-dphi23/(dr_23*dr_23);
        float new_dphi = std::fmod(atan2(yt,xt)-atan2(y1,x1),M_PI);
        float new_d2phidr2 = new_dphi/(new_dr*new_dr)-dphi12/(dr_12*dr_12);
        if(seed.size()<6 && fabs(d2phidr2-new_d2phidr2)<.005)
        {
      //    no_next_link = false;
          keylist newseed = seed;
          newseed.push_back(link[1].second);
          newtempSeedKeyLists.push_back(newseed);
        }
      }
      if(seed.size()>5)
      {
        trackSeedKeyLists.push_back(seed);
      }
    }
    if(Verbosity()>0) std::cout << "new temp size: " << newtempSeedKeyLists.size() << std::endl;
    tempSeedKeyLists = newtempSeedKeyLists;
  }


//  trackSeedKeyLists = tempSeedKeyLists;
/*
  for(auto trackKeyChain = trackSeedKeyLists.begin(); trackKeyChain != trackSeedKeyLists.end(); ++trackKeyChain)
  {
    bool reached_end = false;
    while(!reached_end)
    {
      TrkrDefs::cluskey trackHead = trackKeyChain->back();
      TrkrDefs::cluskey secondToLast = trackKeyChain->rbegin()[1];
      TrkrDefs::cluskey thirdToLast = trackKeyChain->rbegin()[2];
      auto& head_pos = globalPositions.at(trackHead);
      auto& sec_pos = globalPositions.at(secondToLast);
      auto& third_pos = globalPositions.at(thirdToLast);
      double dz_avg = ((head_pos.z()-sec_pos.z())+(sec_pos.z()-third_pos.z()))/2.;
      double dx1 = head_pos.x()-sec_pos.x();
      double dy1 = head_pos.y()-sec_pos.y();
      double dx2 = sec_pos.x()-third_pos.x();
      double dy2 = sec_pos.y()-third_pos.y();
      double ddx = dx1-dx2;
      double ddy = dy1-dy2;
      double new_dx = dx1+ddx;
      double new_dy = dy1+ddy;
      double new_x = head_pos.x()+new_dx;
      double new_y = head_pos.y()+new_dy;
      double new_z = head_pos.z()+dz_avg;
      std::cout << "(x,y,z) = (" << head_pos.x() << ", " << head_pos.y() << ", " << head_pos.z() << ")" << std::endl;
      unsigned int trackHead_layer = TrkrDefs::getLayer(trackHead) - (_nlayers_intt + _nlayers_maps);
      std::cout << "layer " << trackHead_layer << std::endl;
      std::cout << "projected: (" << new_x << ", " << new_y << ", " << new_z << ")" << std::endl;
      TrkrDefs::cluskey nextCluster;
      double bestDist = 1e9;
      bool no_next_link = true;
      for(auto testlink = bidirectionalLinks[trackHead_layer].begin(); testlink != bidirectionalLinks[trackHead_layer].end(); ++testlink)
      {
        if((*testlink)[0].second==trackHead)
        {
          TrkrDefs::cluskey testCluster = (*testlink)[1].second;
          auto& test_pos = globalPositions.at(testCluster);
          std::cout << "test cluster: (" << test_pos.x() << ", " << test_pos.y() << ", " << test_pos.z() << ")" << std::endl;
          double distToNew = sqrt(square<double>(test_pos.x()-new_x)+square<double>(test_pos.y()-new_y)+square<double>(test_pos.z()-new_z));
          if(distToNew<bestDist)
          {
            std::cout << "current best" << std::endl;
            nextCluster = testCluster;
            bestDist = distToNew;
          }
          no_next_link = false;
        }
      }
      if(!no_next_link) trackKeyChain->push_back(nextCluster);
      if(no_next_link) reached_end = true;
    }
  }
*/
  t_seed->stop();
  if(Verbosity()>0) std::cout << "keychain assembly time: " << t_seed->get_accumulated_time() / 1000 << " s" << std::endl;
  t_seed->restart();
  LogDebug(" track key chains assembled: " << trackSeedKeyLists.size() << std::endl);
  LogDebug(" track key chain lengths: " << std::endl);
  for(auto trackKeyChain = trackSeedKeyLists.begin(); trackKeyChain != trackSeedKeyLists.end(); ++trackKeyChain)
  {
    LogDebug(" " << trackKeyChain->size() << std::endl);
  }
  int jumpcount = 0;
  LogDebug(" track key associations:" << std::endl);
  for(size_t i=0;i<trackSeedKeyLists.size();++i)
  {
    LogDebug(" seed " << i << ":" << std::endl);

    double lasteta = -100;
    double lastphi = -100;
    for(size_t j=0;j<trackSeedKeyLists[i].size();++j)
    {
      const auto& globalpos = globalPositions.at(trackSeedKeyLists[i][j]);           
      const double clus_phi = get_phi( globalpos );
      const double clus_eta = get_eta( globalpos );
      const double etajump = clus_eta-lasteta;
      const double phijump = clus_phi-lastphi;
      #if defined(_DEBUG_) 
      unsigned int lay = TrkrDefs::getLayer(trackSeedKeyLists[i][j].second);
      #endif
      if((fabs(etajump)>0.1 && lasteta!=-100) || (fabs(phijump)>1 && lastphi!=-100))
	{
           LogDebug(" Eta or Phi jump too large! " << std::endl);
           ++jumpcount;
        }
      LogDebug(" (eta,phi,layer) = (" << clus_eta << "," << clus_phi << "," << lay << ") " <<
        " (x,y,z) = (" << globalpos(0) << "," << globalpos(1) << "," << globalpos(2) << ")" << std::endl);
      
      if(Verbosity() > 0)
	{
            unsigned int lay = TrkrDefs::getLayer(trackSeedKeyLists[i][j]);
            std::cout << "  eta, phi, layer = (" << clus_eta << "," << clus_phi << "," << lay << ") " <<
             " (x,y,z) = (" << globalpos(0) << "," << globalpos(1) << "," << globalpos(2) << ")" << std::endl;
        }
      lasteta = clus_eta;
      lastphi = clus_phi;
    }
  }
  LogDebug(" Total large jumps: " << jumpcount << std::endl);
  t_seed->stop();
  if(Verbosity()>0) std::cout << "eta-phi sanity check time: " << t_seed->get_accumulated_time() / 1000 << " s" << std::endl;
  t_seed->restart();
  return trackSeedKeyLists;
}

std::vector<TrackSeed_v1> PHCASeeding::RemoveBadClusters(const std::vector<keylist>& chains, const PositionMap& globalPositions) const
{
  if(Verbosity()>0) std::cout << "removing bad clusters" << std::endl;
  std::vector<TrackSeed_v1> clean_chains;

  for(const auto& chain : chains)
  {
    if(chain.size()<3) continue;
    if(Verbosity()>0) std::cout << "chain size: " << chain.size() << std::endl;

    TrackFitUtils::position_vector_t xy_pts;
    for( const auto& ckey:chain )
    {
      const auto &global = globalPositions.at(ckey);
      xy_pts.emplace_back( global.x(), global.y() );
    } 

    // fit a circle through x,y coordinates
    const auto [R, X0, Y0] = TrackFitUtils::circle_fit_by_taubin( xy_pts );

    // skip chain entirely if fit fails
    if( std::isnan( R ) ) continue;

    // calculate residuals
    const std::vector<double> xy_resid = fitter->GetCircleClusterResiduals(xy_pts,R,X0,Y0);
    
    // assign clusters to seed
    TrackSeed_v1 trackseed;
    for(size_t i=0;i<chain.size();i++)
    {
      //if(xy_resid[i]>_xy_outlier_threshold) continue;
      trackseed.insert_cluster_key(chain.at(i));
    }

    clean_chains.push_back(trackseed);
    if(Verbosity()>0) std::cout << "pushed clean chain with " << trackseed.size_cluster_keys() << " clusters" << std::endl;
  }

  return clean_chains;
}


void PHCASeeding::publishSeeds(const std::vector<TrackSeed_v1>& seeds)
{
 
  for( const auto&  seed:seeds )
  {
    auto pseed = std::make_unique<TrackSeed_v1>(seed);
    if(Verbosity() > 4)
      { pseed->identify(); }
    _track_map->insert(pseed.get());
  }
}

int PHCASeeding::Setup(PHCompositeNode *topNode)
{
  //  if(Verbosity()>0)
    std::cout << "Called Setup" << std::endl;
  if(Verbosity()>0) std::cout << "topNode:" << topNode << std::endl;
  PHTrackSeeding::Setup(topNode);
  
  // geometry initialization
  int ret = InitializeGeometry(topNode);
  if(ret != Fun4AllReturnCodes::EVENT_OK)
    { return ret; }
    
  // tpc distortion correction
  m_dcc = findNode::getClass<TpcDistortionCorrectionContainer>(topNode,"TpcDistortionCorrectionContainerStatic");
  if( m_dcc )
  { std::cout << "PHCASeeding::Setup - found static TPC distortion correction container" << std::endl; }
  
  t_fill = std::make_unique<PHTimer>("t_fill");
  t_seed = std::make_unique<PHTimer>("t_seed");
  t_fill->stop();
  t_seed->stop();
  PHFieldConfigv1 fcfg;
  fcfg.set_field_config(PHFieldConfig::FieldConfigTypes::Field3DCartesian);
  char *calibrationsroot = getenv("CALIBRATIONROOT");
  assert(calibrationsroot);
  auto magField = std::string(calibrationsroot) +
    std::string("/Field/Map/sphenix3dtrackingmapxyz.root"); 
  fcfg.set_filename(magField);
  //  fcfg.set_rescale(1);
  std::unique_ptr<PHField> field_map = std::unique_ptr<PHField>(PHFieldUtility::BuildFieldMap(&fcfg));

  fitter = std::make_unique<ALICEKF>(topNode,_cluster_map,field_map.get(),_fieldDir,_min_clusters_per_track,_max_sin_phi,Verbosity());
  fitter->useConstBField(_use_const_field);
  fitter->useFixedClusterError(_use_fixed_clus_err);
  fitter->setFixedClusterError(0,_fixed_clus_err.at(0));
  fitter->setFixedClusterError(1,_fixed_clus_err.at(1));
  fitter->setFixedClusterError(2,_fixed_clus_err.at(2));
  return Fun4AllReturnCodes::EVENT_OK;
}

int PHCASeeding::End()
{
  if(Verbosity()>0) std::cout << "Called End " << std::endl;
  return Fun4AllReturnCodes::EVENT_OK;
}<|MERGE_RESOLUTION|>--- conflicted
+++ resolved
@@ -237,14 +237,10 @@
 
 PositionMap PHCASeeding::FillTree()
 { 
-<<<<<<< HEAD
-  // std::cout << "fill tree..." << std::endl;
-=======
   if(Verbosity()>1)
     {
       std::cout << "fill tree..." << std::endl;
     }
->>>>>>> cfc89b87
   t_fill->stop();
   int n_dupli = 0;
   int nlayer[60];
@@ -311,14 +307,10 @@
 
 int PHCASeeding::Process(PHCompositeNode */*topNode*/)
 {
-<<<<<<< HEAD
-//   std::cout << " Process...  " << std::endl;
-=======
   if(Verbosity() > 1)
     {
       std::cout << " Process...  " << std::endl;
     }
->>>>>>> cfc89b87
 //  TFile fpara("CA_para.root", "RECREATE");
   if(_n_iteration>0){
     if (!_iteration_map){
