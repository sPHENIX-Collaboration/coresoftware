--- conflicted
+++ resolved
@@ -88,37 +88,6 @@
 
 namespace std
 {
-<<<<<<< HEAD
-/*
-  template<typename T, size_t N, typename L, size_t M>
-  struct hash<array<pair<array<T, N>,L>,M> >
-  {
-    typedef array<pair<array<T, N>,L>,M> argument_type;
-=======
-  template<typename T,size_t N>
-  struct hash<array<T,N>>
-  {
-    typedef array<T,N> argument_type;
->>>>>>> 04c2b5b0
-    typedef size_t result_type;
-
-    result_type operator()(const argument_type& a) const
-    {
-      hash<T> hasher;
-      hash<L> other_hasher;
-      hash<pair<array<T,N>,L> 
-      result_type h = 0;
-      for(result_type i = 0; i < N; ++i)
-      {
-        h = h * 31 + hasher(a[i]);
-      }
-      for (result_type i = 0; i < M; ++i)
-      {
-        h = h * 31 + other_hasher
-      return h;
-    }
-  };
-*/
   template<typename T,size_t N>
   struct hash<array<T,N>>
   {
@@ -149,32 +118,6 @@
       return (hashA(a.first)*31+hashB(a.second));
     }
   }; 
-<<<<<<< HEAD
-}
-
-/*
-namespace std
-{
-  template<typename T>
-  struct hash<pair<array<float,3>, T>>
-  {
-    typedef pair<array<float,3>,T> argument_type;
-    typedef size_t result_type;
-    result_type operator()(const argument_type& a) const
-    {
-      hash<T> hasher;
-      hash<double> d_hasher;
-      return d_hasher(a.first.get<0>())+d_hasher(a.first.get<1>())+d_hasher(a.first.get<2>())+hasher(a.second);
-    }
-  };
-}
-*/
-
-bool PHCASeeding::samepoint(point q1,point q2)
-{
-  return (q1.get<0>() == q2.get<0>()) && (q1.get<1>() == q2.get<1>()) && (q1.get<2>() == q2.get<2>());
-=======
->>>>>>> 04c2b5b0
 }
 
 using namespace std;
@@ -189,11 +132,6 @@
     unsigned int nlayers_maps,
     unsigned int nlayers_intt,
     unsigned int nlayers_tpc,
-<<<<<<< HEAD
-    unsigned int start_layer,
-    unsigned int end_layer,
-=======
->>>>>>> 04c2b5b0
     float cluster_z_error,
     float cluster_alice_y_error,
     float neighbor_phi_width,
@@ -219,11 +157,7 @@
   , _neighbor_eta_width(neighbor_eta_width)
   , _max_sin_phi(maxSinPhi)
   , _Bz(Bz)
-<<<<<<< HEAD
-  , _cosTheta_limit(-0.98)
-=======
   , _cosTheta_limit(cosTheta_limit)
->>>>>>> 04c2b5b0
 {
 }
 
@@ -382,15 +316,6 @@
     return d;
 }
 
-bool PHCASeeding::samepointKey(const pointKey &p1, const pointKey &p2)
-{
-  bool equalCluskey = (p1.second == p2.second);
-  point q1 = p1.first;
-  point q2 = p2.first;
-  bool equalPoint = (q1.get<0>() == q2.get<0>()) && (q1.get<1>() == q2.get<1>()) && (q1.get<2>() == q2.get<2>());
-  return equalCluskey && equalPoint;
-}
-
 void PHCASeeding::QueryTree(const bgi::rtree<pointKey, bgi::quadratic<16>> &rtree, double phimin, double etamin, double lmin, double phimax, double etamax, double lmax, std::vector<pointKey> &returned_values)
 {
   double phimin_2pi = phimin;
@@ -442,8 +367,6 @@
   std::cout << "number of duplicates : " << n_dupli << std::endl;
 }
 
-<<<<<<< HEAD
-=======
 pointKey PHCASeeding::makepointKey(TrkrDefs::cluskey k)
 {
   TrkrCluster* cluster = _cluster_map->findCluster(k);
@@ -456,7 +379,6 @@
   return std::make_pair(point(clus_phi,clus_eta,clus_l),k);
 }
 
->>>>>>> 04c2b5b0
 void PHCASeeding::FillTree(vector<pointKey> clusters)
 {
   // WARNING: THIS VERSION DOES NOT TEST FOR DUPLICATES!!!
@@ -471,11 +393,7 @@
   for (vector<pointKey>::iterator iter = clusters.begin(); iter != clusters.end(); ++iter)
   {
     unsigned int layer = TrkrDefs::getLayer(iter->second);
-<<<<<<< HEAD
-    if (layer < (_nlayers_maps + _nlayers_intt + _nlayers_tpc*2./3.)) continue;
-=======
     if(layer < _start_layer || layer >= _end_layer) continue;
->>>>>>> 04c2b5b0
     ++nlayer[layer];
     t_fill->restart();
     _rtree.insert(*iter);
@@ -493,11 +411,7 @@
 vector<pointKey> PHCASeeding::toPointKey(vector<coordKey> v)
 {
   vector<pointKey> output;
-<<<<<<< HEAD
-  output.reserve(v.size());
-=======
   output.resize(v.size());
->>>>>>> 04c2b5b0
   for(vector<coordKey>::iterator ck = v.begin();ck != v.end();++ck)
   {
     output.push_back(make_pair(point(ck->first.at(0),ck->first.at(1),ck->first.at(2)),ck->second));
@@ -513,11 +427,7 @@
 vector<coordKey> PHCASeeding::fromPointKey(vector<pointKey> p)
 {
   vector<coordKey> output;
-<<<<<<< HEAD
-  output.reserve(p.size());
-=======
   output.resize(p.size());
->>>>>>> 04c2b5b0
   for(vector<pointKey>::iterator pk = p.begin();pk != p.end();++pk)
   {
     output.push_back(make_pair(array<float,3>({pk->first.get<0>(),pk->first.get<1>(),pk->first.get<2>()}),pk->second));
@@ -541,20 +451,7 @@
   cout << "Initial RTree fill time: " << t_seed->get_accumulated_time() / 1000 << " s" << endl;
   t_seed->restart();
   int numberofseeds = 0;
-<<<<<<< HEAD
-  //vector<coordKey> clusterCands = FindLinkedClusters(NT,t_seed);
-  t_seed->stop();
-  cout << "Linked cluster find time: " << t_seed->get_accumulated_time() / 1000 << " s" << endl;
-  t_seed->restart();
-  //_rtree.clear();
-  //FillTree(toPointKey(clusterCands));
-  t_seed->stop();
-  cout << "Reduced RTree fill time: " << t_seed->get_accumulated_time() / 1000 << " s" << endl;
-  t_seed->restart();
-  numberofseeds += FindSeedsLayerSkip(NT,t_seed);
-=======
   numberofseeds += FindSeedsWithMerger(NT,t_seed);
->>>>>>> 04c2b5b0
   t_seed->stop();
   cout << "number of seeds " << numberofseeds << endl;
   cout << "Kalman filtering time: " << t_seed->get_accumulated_time() / 1000 << " s" << endl;
@@ -604,39 +501,13 @@
   return clusterCands;
 }
 
-<<<<<<< HEAD
-int PHCASeeding::FindSeedsLayerSkip(TNtuple* NT,PHTimer* t_seed)
-{
-  vector<pointKey> reducedClusters;
-=======
 int PHCASeeding::FindSeedsWithMerger(TNtuple* NT,PHTimer* t_seed)
 {
   vector<pointKey> allClusters;
->>>>>>> 04c2b5b0
   vector<unordered_set<keylink>> belowLinks;
   vector<unordered_set<keylink>> aboveLinks;
   belowLinks.resize(_nlayers_tpc);
   aboveLinks.resize(_nlayers_tpc);
-<<<<<<< HEAD
-  // get vector<pointKey> for all clusters in outer third of TPC
-  QueryTree(_rtree,
-            0, // phi
-            -3, // eta
-            _nlayers_maps+_nlayers_intt+2./3.*_nlayers_tpc-0.5, // layer 
-            2*M_PI, // phi
-            3, // eta
-            _nlayers_maps+_nlayers_intt+_nlayers_tpc+0.5, // layer
-            reducedClusters);
-  t_seed->stop();
-  cout << "allClusters search time: " << t_seed->get_accumulated_time() / 1000 << " s" << endl;
-  LogDebug(" number of reduced clusters: " << reducedClusters.size() << endl);
-  t_seed->restart();
-
-  pair<vector<unordered_set<keylink>>,vector<unordered_set<keylink>>> links = CreateLinks(fromPointKey(reducedClusters),t_seed);
-  vector<vector<keylink>> biLinks = FindBiLinks(links.first,links.second,t_seed);
-  vector<keylist> trackSeedKeyLists = FollowBiLinks(biLinks,t_seed);
-  int nseeds = ALICEKalmanFilter(trackSeedKeyLists,NT,t_seed);
-=======
   QueryTree(_rtree,
             0, // phi
             -3, // eta
@@ -659,7 +530,6 @@
   mergedSeedKeyLists = MergeSeeds(mergedSeedKeyLists,t_seed);
   std::cout << "seeds after merge round 2: " << mergedSeedKeyLists.size() << "\n";
   int nseeds = ALICEKalmanFilter(mergedSeedKeyLists,NT,t_seed);
->>>>>>> 04c2b5b0
   return nseeds;
 }
 
@@ -706,7 +576,7 @@
     QueryTree(_rtree,
               StartPhi-_neighbor_phi_width,
               StartEta-_neighbor_eta_width,
-              (double) StartLayer - 3.5,
+              (double) StartLayer - 1.5,
               StartPhi+_neighbor_phi_width,
               StartEta+_neighbor_eta_width,
               (double) StartLayer - 0.5,
@@ -717,7 +587,7 @@
               (double) StartLayer + 0.5,
               StartPhi+_neighbor_phi_width,
               StartEta+_neighbor_eta_width,
-              (double) StartLayer + 3.5,
+              (double) StartLayer + 1.5,
               ClustersAbove);
     t_seed->stop();
     rtree_query_time += t_seed->elapsed();
@@ -751,13 +621,8 @@
 
     // find the three clusters closest to a straight line
     // (by maximizing the cos of the angle between the (delta_eta,delta_phi) vectors)
-<<<<<<< HEAD
-    double maxCosPlaneAngle = 1;
-    double minSumLengths = 1e9;
-=======
     double maxCosPlaneAngle = -0.9;
     //double minSumLengths = 1e9;
->>>>>>> 04c2b5b0
     coordKey bestBelowCluster = make_pair(array<float,3>({0.,0.,-1e9}),0);
     coordKey bestAboveCluster = make_pair(array<float,3>({0.,0.,-1e9}),0);
     for(size_t iAbove = 0; iAbove<delta_above.size(); ++iAbove)
@@ -768,17 +633,10 @@
         double belowLength = sqrt(delta_below[iBelow][0]*delta_below[iBelow][0]+delta_below[iBelow][1]*delta_below[iBelow][1]+delta_below[iBelow][2]*delta_below[iBelow][2]);
         double aboveLength = sqrt(delta_above[iAbove][0]*delta_above[iAbove][0]+delta_above[iAbove][1]*delta_above[iAbove][1]+delta_above[iAbove][2]*delta_above[iAbove][2]);
         double cosPlaneAngle = dotProduct / (belowLength*aboveLength);
-<<<<<<< HEAD
-        if(cosPlaneAngle < _cosTheta_limit && (belowLength+aboveLength) < minSumLengths)
-        {
-          //maxCosPlaneAngle = cosPlaneAngle;
-          minSumLengths = belowLength+aboveLength;
-=======
         if(cosPlaneAngle < maxCosPlaneAngle)
         {
           maxCosPlaneAngle = cosPlaneAngle;
           //minSumLengths = belowLength+aboveLength;
->>>>>>> 04c2b5b0
           bestBelowCluster = fromPointKey(ClustersBelow[iBelow]);
           bestAboveCluster = fromPointKey(ClustersAbove[iAbove]);
         }
@@ -806,15 +664,9 @@
         transform(clustersTwoLayersBelow.begin(),clustersTwoLayersBelow.end(),delta_2below.begin(),
           [&](pointKey BelowCandidate){
             TrkrCluster* BelowCl = _cluster_map->findCluster(BelowCandidate.second);
-<<<<<<< HEAD
-            return array<double,3>{BelowCl->getPosition(0)-StartX,
-              BelowCl->getPosition(1)-StartY,
-              BelowCl->getPosition(2)-StartZ};});
-=======
             return array<double,3>{(BelowCl->getPosition(0)-_vertex->get_x())-StartX,
               (BelowCl->getPosition(1)-_vertex->get_y())-StartY,
               (BelowCl->getPosition(2)-_vertex->get_z())-StartZ};});
->>>>>>> 04c2b5b0
         for(size_t iAbove = 0; iAbove<delta_above.size(); ++iAbove)
         {
           for(size_t iBelow = 0; iBelow<delta_2below.size(); ++iBelow)
@@ -849,15 +701,9 @@
           transform(clustersTwoLayersAbove.begin(),clustersTwoLayersAbove.end(),delta_2above.begin(),
             [&](pointKey AboveCandidate){
               TrkrCluster* AboveCl = _cluster_map->findCluster(AboveCandidate.second);
-<<<<<<< HEAD
-              return array<double,3>{AboveCl->getPosition(0)-StartX,
-                AboveCl->getPosition(1)-StartY,
-                AboveCl->getPosition(2)-StartZ};});
-=======
               return array<double,3>{(AboveCl->getPosition(0)-_vertex->get_x())-StartX,
                 (AboveCl->getPosition(1)-_vertex->get_y())-StartY,
                 (AboveCl->getPosition(2)-_vertex->get_z())-StartZ};});
->>>>>>> 04c2b5b0
           for(size_t iAbove = 0; iAbove<delta_2above.size(); ++iAbove)
           {
             for(size_t iBelow = 0; iBelow<delta_below.size(); ++iBelow)
@@ -1235,11 +1081,8 @@
     track.set_error(4, 2, track.get_error(2, 4));
     track.set_error(5, 2, track.get_error(2, 5));
     track.set_error(4, 3, track.get_error(3, 4));
-<<<<<<< HEAD
-=======
     track.set_error(5, 3, track.get_error(3, 5));
     track.set_error(5, 4, track.get_error(4, 5));
->>>>>>> 04c2b5b0
     if(!covIsPosDef(track))
     {
       repairCovariance(track);
@@ -1292,8 +1135,6 @@
   }
 }
 
-<<<<<<< HEAD
-=======
 vector<keylist> PHCASeeding::MergeSeeds(vector<keylist> seeds, PHTimer* t)
 {
   std::cout << "entered merge\n";
@@ -1361,7 +1202,6 @@
   return merged;
 }
 
->>>>>>> 04c2b5b0
 int PHCASeeding::Setup(PHCompositeNode *topNode)
 {
   cout << "Called Setup" << endl;
