/*!
 *  \file PHCASeeding.cc
 *  \brief Track seeding using ALICE-style "cellular automaton" (CA) algorithm
 *  \detail 
 *  \author Michael Peters & Christof Roland
 */

#include "PHCASeeding.h"
#include "ALICEKF.h"
#include "GPUTPCTrackLinearisation.h"
#include "GPUTPCTrackParam.h"

// sPHENIX includes
#include <fun4all/Fun4AllReturnCodes.h>

#include <phool/PHTimer.h>  // for PHTimer
#include <phool/getClass.h>
#include <phool/phool.h>  // for PHWHERE

// tpc distortion correction
#include <tpc/TpcDistortionCorrectionContainer.h>

// trackbase_historic includes
#include <trackbase/ActsSurfaceMaps.h>
#include <trackbase/ActsTrackingGeometry.h>
#include <trackbase_historic/TrackSeedContainer.h>
#include <trackbase_historic/TrackSeed_v1.h>

#include <trackbase/TrkrCluster.h>  // for TrkrCluster
#include <trackbase/TrkrClusterContainer.h>
#include <trackbase/TrkrDefs.h>  // for getLayer, clu...
#include <trackbase/TrkrClusterHitAssoc.h>
#include <trackbase/TrkrClusterIterationMapv1.h>

//ROOT includes for debugging
#include <TFile.h>
#include <TNtuple.h>

//BOOST for combi seeding
#include <boost/geometry.hpp>
#include <boost/geometry/geometries/box.hpp>
#include <boost/geometry/geometries/point.hpp>
#include <boost/geometry/index/rtree.hpp>
#include <boost/geometry/policies/compare.hpp>

#include <Eigen/Core>
#include <Eigen/Dense>

#include <algorithm>
#include <cmath>
#include <iostream>
#include <numeric>
#include <utility>  // for pair, make_pair
#include <vector>
#include <algorithm> // for find
#include <unordered_set>
#include <memory>

//#define _DEBUG_

#if defined(_DEBUG_)
#define LogDebug(exp) if(Verbosity()>0) std::cout << "DEBUG: " << __FILE__ << ": " << __LINE__ << ": " << exp
#else
#define LogDebug(exp) (void)0
#endif

#define LogError(exp) if(Verbosity()>0) std::cout << "ERROR: " << __FILE__ << ": " << __LINE__ << ": " << exp
#define LogWarning(exp) if(Verbosity()>0) std::cout << "WARNING: " << __FILE__ << ": " << __LINE__ << ": " << exp

//#define _DEBUG_

//end

typedef bg::model::point<float, 3, bg::cs::cartesian> point;
typedef bg::model::box<point> box;
typedef std::pair<point, TrkrDefs::cluskey> pointKey;
typedef std::pair<std::array<float,3>,TrkrDefs::cluskey> coordKey;
typedef std::array<coordKey,2> keylink;
typedef std::vector<TrkrDefs::cluskey> keylist;

// apparently there is no builtin STL hash function for a std::array
// so to use std::unordered_set (essentially a hash table), we have to make our own hasher

namespace std
{
  template<typename T,size_t N>
  struct hash<std::array<T,N>>
  {
    typedef std::array<T,N> argument_type;
    typedef size_t result_type;

    result_type operator()(const argument_type& a) const
    {
      hash<T> hasher;
      result_type h = 0;
      for(result_type i = 0; i < N; ++i)
      {
        h = h * 31 + hasher(a[i]);
      }
      return h;
    }
  };
  template<typename A,typename B>
  struct hash<pair<A,B>>
  {
    typedef pair<A,B> argument_type;
    typedef size_t result_type;
    
    result_type operator()(const argument_type& a) const
    {
      hash<A> hashA;
      hash<B> hashB;
      return (hashA(a.first)*31+hashB(a.second));
    }
  }; 
}

// anonymous namespace for local functions
namespace
{
  // square
  template<class T> inline constexpr T square( const T& x ) { return x*x; }
  
  /// phi angle of Acts::Vector3
  inline double get_phi( const Acts::Vector3& position )
  {
    double phi = std::atan2( position.y(), position.x() );
    if( phi < 0 ) phi += 2.*M_PI;
    return phi;
  } 
  
  /// pseudo rapidity of Acts::Vector3
  inline double get_eta( const Acts::Vector3& position )
  {
    const double norm = std::sqrt( square(position.x()) + square(position.y()) + square(position.z()) );
    return std::log((norm+position.z())/(norm-position.z()))/2;
  }
  
  ///@name utility convertion functions
  //@{

  coordKey fromPointKey(const pointKey& p)
  { return std::make_pair(std::array<float,3>({p.first.get<0>(),p.first.get<1>(),p.first.get<2>()}),p.second); }

  std::vector<coordKey> fromPointKey(const std::vector<pointKey>& p)
  {
    std::vector<coordKey> output;
    output.resize(p.size());
    std::transform( p.begin(), p.end(), std::back_inserter( output ), []( const pointKey& point )
      { return fromPointKey(point); } );
    return output;
  }
  //@}
  
  double breaking_angle(double x1, double y1, double z1, double x2, double y2, double z2)
  {
    double l1 = sqrt(x1*x1+y1*y1+z1*z1);
    double l2 = sqrt(x2*x2+y2*y2+z2*z2);
    double sx = (x1/l1+x2/l2);
    double sy = (y1/l1+y2/l2);
    double sz = (z1/l1+z2/l2);
    double dx = (x1/l1-x2/l2);
    double dy = (y1/l1-y2/l2);
    double dz = (z1/l1-z2/l2);
    return 2*atan2(sqrt(dx*dx+dy*dy+dz*dz),sqrt(sx*sx+sy*sy+sz*sz));
  }

}

//using namespace ROOT::Minuit2;
namespace bg = boost::geometry;
namespace bgi = boost::geometry::index;

PHCASeeding::PHCASeeding(
    const std::string &name,
    unsigned int start_layer,
    unsigned int end_layer,
    unsigned int min_nhits_per_cluster,
    unsigned int min_clusters_per_track,
    unsigned int nlayers_maps,
    unsigned int nlayers_intt,
    unsigned int nlayers_tpc,
    float neighbor_phi_width,
    float neighbor_eta_width,
    float maxSinPhi,
    float cosTheta_limit)
  : PHTrackSeeding(name)
  , _nlayers_maps(nlayers_maps)
  , _nlayers_intt(nlayers_intt)
  , _nlayers_tpc(nlayers_tpc)
  , _start_layer(start_layer)
  , _end_layer(end_layer)
  , _min_nhits_per_cluster(min_nhits_per_cluster)
  , _min_clusters_per_track(min_clusters_per_track)
  , _neighbor_phi_width(neighbor_phi_width)
  , _neighbor_eta_width(neighbor_eta_width)
  , _max_sin_phi(maxSinPhi)
  , _cosTheta_limit(cosTheta_limit)
{
}

int PHCASeeding::InitializeGeometry(PHCompositeNode *topNode)
{
  tGeometry = findNode::getClass<ActsTrackingGeometry>(topNode,"ActsTrackingGeometry");
  if(!tGeometry)
    {
      std::cout << PHWHERE << "No acts tracking geometry, can't proceed" << std::endl;
      return Fun4AllReturnCodes::ABORTEVENT;
    }
  
  surfMaps = findNode::getClass<ActsSurfaceMaps>(topNode,"ActsSurfaceMaps");
  if(!surfMaps)
    {
      std::cout << PHWHERE << "No acts surface maps, can't proceed" << std::endl;
      return Fun4AllReturnCodes::ABORTEVENT;
    }
    
  return Fun4AllReturnCodes::EVENT_OK;
}

Acts::Vector3 PHCASeeding::getGlobalPosition(TrkrDefs::cluskey key, TrkrCluster* cluster ) const
{
  // get global position from Acts transform
  auto globalpos = m_transform.getGlobalPosition(key, cluster,
    surfMaps,
    tGeometry);

  // check if TPC distortion correction are in place and apply
  if( m_dcc ) { globalpos = m_distortionCorrection.get_corrected_position( globalpos, m_dcc ); }

//   std::cout << "PHCASeeding::getGlobalPosition -"
//     << " key: " << cluster->getClusKey() 
//     << " local: (" << cluster->getLocalX() << ", " << cluster->getLocalY() << ")"
//     << " global: (" << globalpos.x() << ", " << globalpos.y() << ", " << globalpos.z() << ")"
//     << std::endl;
  
  return globalpos;
}

void PHCASeeding::QueryTree(const bgi::rtree<pointKey, bgi::quadratic<16>> &rtree, double phimin, double etamin, double lmin, double phimax, double etamax, double lmax, std::vector<pointKey> &returned_values) const
{
  double phimin_2pi = phimin;
  double phimax_2pi = phimax;
  if (phimin < 0) phimin_2pi = 2*M_PI+phimin;
  if (phimax > 2*M_PI) phimax_2pi = phimax-2*M_PI;
  rtree.query(bgi::intersects(box(point(phimin_2pi, etamin, lmin), point(phimax_2pi, etamax, lmax))), std::back_inserter(returned_values));
}

PositionMap PHCASeeding::FillTree()
{ 
  t_fill->stop();
  int n_dupli = 0;
  int nlayer[60];

  PositionMap cachedPositions;

  for (int j = 0; j < 60; ++j) nlayer[j] = 0;
  for(const auto& hitsetkey:_cluster_map->getHitSetKeys(TrkrDefs::TrkrId::tpcId))
  {
    auto range = _cluster_map->getClusters(hitsetkey);
    for( auto clusIter = range.first; clusIter != range.second; ++clusIter ){

      TrkrDefs::cluskey ckey = clusIter->first;
      TrkrCluster *cluster = clusIter->second;
      unsigned int layer = TrkrDefs::getLayer(ckey);
      if (layer < _start_layer || layer >= _end_layer){
	if(Verbosity()>0) std::cout << "layer: " << layer << std::endl;
	continue;
      }
      if(_iteration_map != NULL && _n_iteration >0){
	if( _iteration_map->getIteration(ckey) > 0) 
	  continue; // skip hits used in a previous iteration
      }

      // get global position, convert to Acts::Vector3 and store in map
      const Acts::Vector3 globalpos_d = getGlobalPosition(ckey, cluster);

      if(Verbosity() > 3)
	{
	  auto global_before = m_transform.getGlobalPosition(ckey, cluster,
							     surfMaps,
							     tGeometry);
	  std::cout << "CaSeeder: Cluster: " << ckey << std::endl;
	  std::cout << " Global before: " << global_before[0] << "  " << global_before[1] << "  " << global_before[2] << std::endl;
	  std::cout << " Global after   : " << globalpos_d[0] << "  " << globalpos_d[1] << "  " << globalpos_d[2] << std::endl;
	}

      const Acts::Vector3 globalpos = { globalpos_d.x(), globalpos_d.y(), globalpos_d.z()};
      cachedPositions.insert(std::make_pair(ckey, globalpos));

      const double clus_phi = get_phi( globalpos );      
      const double clus_eta = get_eta( globalpos );
      const double clus_l = layer;  

      if(Verbosity() > 0) 
	std::cout << "Found cluster " << ckey << " in layer " << layer << std::endl;
      
      std::vector<pointKey> testduplicate;
      QueryTree(_rtree, clus_phi - 0.00001, clus_eta - 0.00001, layer - 0.5, clus_phi + 0.00001, clus_eta + 0.00001, layer + 0.5, testduplicate);
      if (!testduplicate.empty())
	{
	  ++n_dupli;
	  continue;
	}
      ++nlayer[layer];
      t_fill->restart();
      _rtree.insert(std::make_pair(point(clus_phi, clus_eta, clus_l), ckey));
      t_fill->stop();
    }
  }
  if(Verbosity()>1) for (int j = 0; j < 60; ++j) std::cout << "nhits in layer " << j << ":  " << nlayer[j] << std::endl;
  if(Verbosity()>0) std::cout << "fill time: " << t_fill->get_accumulated_time() / 1000. << " sec" << std::endl;
  if(Verbosity()>0) std::cout << "number of duplicates : " << n_dupli << std::endl;
  return cachedPositions;
}

int PHCASeeding::Process(PHCompositeNode */*topNode*/)
{
//  TFile fpara("CA_para.root", "RECREATE");
  if(_n_iteration>0){
    if (!_iteration_map){
      std::cerr << PHWHERE << "Cluster Iteration Map missing, aborting." << std::endl;
      return Fun4AllReturnCodes::ABORTEVENT;
    }
  }

  t_seed->restart();

  _rtree.clear();
  PositionMap globalClusPositions = FillTree();
  t_seed->stop();
  if(Verbosity()>0) std::cout << "Initial RTree fill time: " << t_seed->get_accumulated_time() / 1000 << " s" << std::endl;
  t_seed->restart();
  int numberofseeds = 0;
  numberofseeds += FindSeedsWithMerger(globalClusPositions);
  t_seed->stop();
  if(Verbosity()>0) std::cout << "number of seeds " << numberofseeds << std::endl;
  if(Verbosity()>0) std::cout << "Kalman filtering time: " << t_seed->get_accumulated_time() / 1000 << " s" << std::endl;
//  fpara.cd();
//  fpara.Close();
//  if(Verbosity()>0) std::cout << "fpara OK\n";
  return Fun4AllReturnCodes::EVENT_OK;
}

int PHCASeeding::FindSeedsWithMerger(const PositionMap& globalPositions)
{
  std::vector<pointKey> allClusters;
  std::vector<std::unordered_set<keylink>> belowLinks;
  std::vector<std::unordered_set<keylink>> aboveLinks;
  belowLinks.resize(_nlayers_tpc);
  aboveLinks.resize(_nlayers_tpc);
  QueryTree(_rtree,
            0, // phi
            -3, // eta
            _start_layer-0.5, // layer 
            2*M_PI, // phi
            3, // eta
            _end_layer+0.5, // layer
            allClusters);
  t_seed->stop();
  if(Verbosity()>0) std::cout << "allClusters search time: " << t_seed->get_accumulated_time() / 1000 << " s" << std::endl;
  LogDebug(" number of clusters: " << allClusters.size() << std::endl);
  t_seed->restart();

  std::pair<std::vector<std::unordered_set<keylink>>,std::vector<std::unordered_set<keylink>>> links = CreateLinks(fromPointKey(allClusters), globalPositions);
  std::vector<std::vector<keylink>> biLinks = FindBiLinks(links.first,links.second);
  std::vector<keylist> trackSeedKeyLists = FollowBiLinks(biLinks,globalPositions);
  std::vector<TrackSeed_v1> seeds = RemoveBadClusters(trackSeedKeyLists, globalPositions);
   
  publishSeeds(seeds);
  return seeds.size();
}

std::pair<std::vector<std::unordered_set<keylink>>,std::vector<std::unordered_set<keylink>>> PHCASeeding::CreateLinks(const std::vector<coordKey>& clusters, const PositionMap& globalPositions, int mode) const
{
  size_t nclusters = 0;

  double cluster_find_time = 0;
  double rtree_query_time = 0;
  double transform_time = 0;
  double compute_best_angle_time = 0;
  double set_insert_time = 0;

  std::vector<std::unordered_set<keylink>> belowLinks;
  std::vector<std::unordered_set<keylink>> aboveLinks;
  belowLinks.resize(_nlayers_tpc);
  aboveLinks.resize(_nlayers_tpc);

  for (auto StartCluster = clusters.begin(); StartCluster != clusters.end(); ++StartCluster)
  {
    nclusters++;
    // get clusters near this one in adjacent layers
    double StartPhi = StartCluster->first[0];
    double StartEta = StartCluster->first[1];
    unsigned int StartLayer = StartCluster->first[2];
    if(StartLayer < _start_layer) continue;
    if(StartLayer > _end_layer) continue;
    const auto& globalpos = globalPositions.at(StartCluster->second);
    double StartX = globalpos(0);
    double StartY = globalpos(1);
    double StartZ = globalpos(2);
    t_seed->stop();
    cluster_find_time += t_seed->elapsed();
    t_seed->restart();
    LogDebug(" starting cluster:" << std::endl);
    LogDebug(" eta: " << StartEta << std::endl);
    LogDebug(" phi: " << StartPhi << std::endl);
    LogDebug(" layer: " << StartLayer << std::endl);

    std::vector<pointKey> ClustersAbove;
    std::vector<pointKey> ClustersBelow;
    QueryTree(_rtree,
              StartPhi-_neighbor_phi_width,
              StartEta-_neighbor_eta_width,
              (double) StartLayer - 1.5,
              StartPhi+_neighbor_phi_width,
              StartEta+_neighbor_eta_width,
              (double) StartLayer - 0.5,
              ClustersBelow);
    QueryTree(_rtree,
              StartPhi-_neighbor_phi_width,
              StartEta-_neighbor_eta_width,
              (double) StartLayer + 0.5,
              StartPhi+_neighbor_phi_width,
              StartEta+_neighbor_eta_width,
              (double) StartLayer + 1.5,
              ClustersAbove);
    t_seed->stop();
    rtree_query_time += t_seed->elapsed();
    t_seed->restart();
    LogDebug(" entries in below layer: " << ClustersBelow.size() << std::endl);
    LogDebug(" entries in above layer: " << ClustersAbove.size() << std::endl);
    std::vector<std::array<double,3>> delta_below;
    std::vector<std::array<double,3>> delta_above;
    delta_below.clear();
    delta_above.clear();
    delta_below.resize(ClustersBelow.size());
    delta_above.resize(ClustersAbove.size());
    // calculate (delta_eta, delta_phi) vector for each neighboring cluster

    std::transform(ClustersBelow.begin(),ClustersBelow.end(),delta_below.begin(),
	      [&](pointKey BelowCandidate){
	const auto& belowpos = globalPositions.at(BelowCandidate.second);
        return std::array<double,3>{belowpos(0)-StartX,
          belowpos(1)-StartY,
          belowpos(2)-StartZ};});

    std::transform(ClustersAbove.begin(),ClustersAbove.end(),delta_above.begin(),
      [&](pointKey AboveCandidate){
	const auto& abovepos = globalPositions.at(AboveCandidate.second);
        return std::array<double,3>{abovepos(0)-StartX,
          abovepos(1)-StartY,
          abovepos(2)-StartZ};});
    t_seed->stop();
    transform_time += t_seed->elapsed();
    t_seed->restart();

    // find the three clusters closest to a straight line
    // (by maximizing the cos of the angle between the (delta_eta,delta_phi) vectors)
    double maxCosPlaneAngle = -0.9;
    //double minSumLengths = 1e9;
    coordKey bestBelowCluster = std::make_pair(std::array<float,3>({0.,0.,-1e9}),0);
    coordKey bestAboveCluster = std::make_pair(std::array<float,3>({0.,0.,-1e9}),0);
    for(size_t iAbove = 0; iAbove<delta_above.size(); ++iAbove)
    {
      for(size_t iBelow = 0; iBelow<delta_below.size(); ++iBelow)
      {
//        double dotProduct = delta_below[iBelow][0]*delta_above[iAbove][0]+delta_below[iBelow][1]*delta_above[iAbove][1]+delta_below[iBelow][2]*delta_above[iAbove][2];
//        double belowLength = sqrt(delta_below[iBelow][0]*delta_below[iBelow][0]+delta_below[iBelow][1]*delta_below[iBelow][1]+delta_below[iBelow][2]*delta_below[iBelow][2]);
//        double aboveLength = sqrt(delta_above[iAbove][0]*delta_above[iAbove][0]+delta_above[iAbove][1]*delta_above[iAbove][1]+delta_above[iAbove][2]*delta_above[iAbove][2]);
        double angle = breaking_angle(
          delta_below[iBelow][0],
          delta_below[iBelow][1],
          delta_below[iBelow][2],
          delta_above[iAbove][0],
          delta_above[iAbove][1],
          delta_above[iAbove][2]);
        if(cos(angle) < maxCosPlaneAngle)
        {
          maxCosPlaneAngle = cos(angle);
          //minSumLengths = belowLength+aboveLength;
          bestBelowCluster = fromPointKey(ClustersBelow[iBelow]);
          bestAboveCluster = fromPointKey(ClustersAbove[iAbove]);
        }
      }
    }
    
    if(mode == skip_layers::on)
    {
      if(maxCosPlaneAngle > _cosTheta_limit)
      {
        // if no triplet is sufficiently linear, then it's likely that there's a missing cluster
        // repeat search but skip one layer below
        std::vector<pointKey> clustersTwoLayersBelow;
        QueryTree(_rtree,
                StartPhi-_neighbor_phi_width,
                StartEta-_neighbor_eta_width,
                (double) StartLayer - 2.5,
                StartPhi+_neighbor_phi_width,
                StartEta+_neighbor_eta_width,
                (double) StartLayer - 1.5,
                clustersTwoLayersBelow);
        std::vector<std::array<double,3>> delta_2below;
        delta_2below.clear();
        delta_2below.resize(clustersTwoLayersBelow.size());
        std::transform(clustersTwoLayersBelow.begin(),clustersTwoLayersBelow.end(),delta_2below.begin(),
          [&](pointKey BelowCandidate){
	    const auto& belowpos = globalPositions.at(BelowCandidate.second);
            return std::array<double,3>{(belowpos(0))-StartX,
              (belowpos(1))-StartY,
              (belowpos(2))-StartZ};});
        for(size_t iAbove = 0; iAbove<delta_above.size(); ++iAbove)
        {
          for(size_t iBelow = 0; iBelow<delta_2below.size(); ++iBelow)
          {
            double dotProduct = delta_2below[iBelow][0]*delta_above[iAbove][0]+delta_2below[iBelow][1]*delta_above[iAbove][1]+delta_2below[iBelow][2]*delta_above[iAbove][2];
            double belowSqLength = sqrt(delta_2below[iBelow][0]*delta_2below[iBelow][0]+delta_2below[iBelow][1]*delta_2below[iBelow][1]+delta_2below[iBelow][2]*delta_2below[iBelow][2]);
            double aboveSqLength = sqrt(delta_above[iAbove][0]*delta_above[iAbove][0]+delta_above[iAbove][1]*delta_above[iAbove][1]+delta_above[iAbove][2]*delta_above[iAbove][2]);
            double cosPlaneAngle = dotProduct / (belowSqLength*aboveSqLength);
            if(cosPlaneAngle < maxCosPlaneAngle)
            {
              maxCosPlaneAngle = cosPlaneAngle;
              bestBelowCluster = fromPointKey(clustersTwoLayersBelow[iBelow]);
              bestAboveCluster = fromPointKey(ClustersAbove[iAbove]);
            }
          }
        }
        // if no triplet is STILL sufficiently linear, then do the same thing, but skip one layer above
        if(maxCosPlaneAngle > _cosTheta_limit)
        {
          std::vector<pointKey> clustersTwoLayersAbove;
          QueryTree(_rtree,
                  StartPhi-_neighbor_phi_width,
                  StartEta-_neighbor_eta_width,
                  (double) StartLayer + 1.5,
                  StartPhi+_neighbor_phi_width,
                  StartEta+_neighbor_eta_width,
                  (double) StartLayer + 2.5,
                  clustersTwoLayersAbove);
          std::vector<std::array<double,3>> delta_2above;
          delta_2above.clear();
          delta_2above.resize(clustersTwoLayersAbove.size());
          std::transform(clustersTwoLayersAbove.begin(),clustersTwoLayersAbove.end(),delta_2above.begin(),
            [&](pointKey AboveCandidate){
	      const auto& abovepos = globalPositions.at(AboveCandidate.second);
              return std::array<double,3>{(abovepos(0))-StartX,
                (abovepos(1))-StartY,
                (abovepos(2))-StartZ};});
          for(size_t iAbove = 0; iAbove<delta_2above.size(); ++iAbove)
          {
            for(size_t iBelow = 0; iBelow<delta_below.size(); ++iBelow)
            {
              double dotProduct = delta_below[iBelow][0]*delta_2above[iAbove][0]+delta_below[iBelow][1]*delta_2above[iAbove][1]+delta_below[iBelow][2]*delta_2above[iAbove][2];
              double belowSqLength = sqrt(delta_below[iBelow][0]*delta_below[iBelow][0]+delta_below[iBelow][1]*delta_below[iBelow][1]+delta_below[iBelow][2]*delta_below[iBelow][2]);
              double aboveSqLength = sqrt(delta_2above[iAbove][0]*delta_2above[iAbove][0]+delta_2above[iAbove][1]*delta_2above[iAbove][1]+delta_2above[iAbove][2]*delta_2above[iAbove][2]);
              double cosPlaneAngle = dotProduct / (belowSqLength*aboveSqLength);
              if(cosPlaneAngle < maxCosPlaneAngle)
              {
                maxCosPlaneAngle = cosPlaneAngle;
                bestBelowCluster = fromPointKey(ClustersBelow[iBelow]);
                bestAboveCluster = fromPointKey(clustersTwoLayersAbove[iAbove]);
              }
            }
          }
        }
      }
    }
    t_seed->stop();
    compute_best_angle_time += t_seed->elapsed();
    t_seed->restart();
    int layer_index = StartLayer - (_nlayers_intt + _nlayers_maps);
    if(bestBelowCluster.second != 0) belowLinks[layer_index].insert(keylink{{*StartCluster,bestBelowCluster}});
    if(bestAboveCluster.second != 0) aboveLinks[layer_index].insert(keylink{{*StartCluster,bestAboveCluster}});
    t_seed->stop();
    set_insert_time += t_seed->elapsed();
    t_seed->restart();
    LogDebug(" max collinearity: " << maxCosPlaneAngle << std::endl);
  }
  t_seed->stop();
  if(Verbosity()>0)
  {
    std::cout << "triplet forming time: " << t_seed->get_accumulated_time() / 1000 << " s" << std::endl;
    std::cout << "starting cluster setup: " << cluster_find_time / 1000 << " s" << std::endl;
    std::cout << "RTree query: " << rtree_query_time /1000 << " s" << std::endl;
    std::cout << "Transform: " << transform_time /1000 << " s" << std::endl;
    std::cout << "Compute best triplet: " << compute_best_angle_time /1000 << " s" << std::endl;
    std::cout << "Set insert: " << set_insert_time /1000 << " s" << std::endl;
  }
  t_seed->restart();

  return std::make_pair(belowLinks,aboveLinks);
}

std::vector<std::vector<keylink>> PHCASeeding::FindBiLinks(const std::vector<std::unordered_set<keylink>>& belowLinks, const std::vector<std::unordered_set<keylink>>& aboveLinks) const
{
  // remove all triplets for which there isn't a mutual association between two clusters
  std::vector<std::vector<keylink>> bidirectionalLinks;
  bidirectionalLinks.resize(_nlayers_tpc);
  for(int layer = _nlayers_tpc-1; layer > 0; --layer)
  {
    for(auto belowLink = belowLinks[layer].begin(); belowLink != belowLinks[layer].end(); ++belowLink)
    {
      if((*belowLink)[1].second==0) continue;
      unsigned int end_layer_index = TrkrDefs::getLayer((*belowLink)[1].second) - (_nlayers_intt + _nlayers_maps);
      keylink reversed = {(*belowLink)[1],(*belowLink)[0]};
      auto sameAboveLinkExists = aboveLinks[end_layer_index].find(reversed);
      if(sameAboveLinkExists != aboveLinks[end_layer_index].end())
      {
        bidirectionalLinks[layer].push_back((*belowLink));
      }
    }
  }
  t_seed->stop();
  if(Verbosity()>0) std::cout << "bidirectional link forming time: " << t_seed->get_accumulated_time() / 1000 << " s" << std::endl;
  t_seed->restart();

  return bidirectionalLinks;
}

std::vector<keylist> PHCASeeding::FollowBiLinks(const std::vector<std::vector<keylink>>& bidirectionalLinks, const PositionMap& globalPositions) const
{
  // follow bidirectional links to form lists of cluster keys
  // (to be fitted for track seed parameters)
  std::vector<keylist> trackSeedKeyLists;
  // get starting cluster keys, create a keylist for each
  // (only check last element of each pair because we start from the outer layers and go inward)
  for(unsigned int layer = 0; layer < _nlayers_tpc-1; ++layer)
  {
    for(auto startCand = bidirectionalLinks[layer].begin(); startCand != bidirectionalLinks[layer].end(); ++startCand)
    {
      bool has_above_link = false;
      unsigned int imax = 1;
      if(layer==_nlayers_tpc-2) imax = 1;
      for(unsigned int i=1;i<=imax;i++)
      {
        has_above_link = has_above_link || std::any_of(bidirectionalLinks[layer+i].begin(),bidirectionalLinks[layer+i].end(),[&](keylink k){return (*startCand)[0]==k[1];});
      }
//      for(std::vector<keylink>::iterator testlink = bidirectionalLinks[layer+1].begin(); !has_above_link && (testlink != bidirectionalLinks[layer+1].end()); ++testlink)
//      {
//        if((*startCand) == (*testlink)) continue;
//        if((*startCand)[0] == (*testlink)[1]) has_above_link = true;
//      } 
      if(!has_above_link)
      {
        trackSeedKeyLists.push_back({(*startCand)[0].second,(*startCand)[1].second});
      }
    }
  }
  t_seed->stop();
  if(Verbosity()>0) std::cout << "starting cluster finding time: " << t_seed->get_accumulated_time() / 1000 << " s" << std::endl;
  t_seed->restart();
  // assemble track cluster chains from starting cluster keys (ordered from outside in)
  for(auto trackKeyChain = trackSeedKeyLists.begin(); trackKeyChain != trackSeedKeyLists.end(); ++trackKeyChain)
  {
    bool reached_end = false;
    while(!reached_end)
    {
      TrkrDefs::cluskey trackHead = trackKeyChain->back();
      unsigned int trackHead_layer = TrkrDefs::getLayer(trackHead) - (_nlayers_intt + _nlayers_maps);
      bool no_next_link = true;
      for(auto testlink = bidirectionalLinks[trackHead_layer].begin(); testlink != bidirectionalLinks[trackHead_layer].end(); ++testlink)
      {
        if((*testlink)[0].second==trackHead)
        {
          trackKeyChain->push_back((*testlink)[1].second);
          no_next_link = false;
        }
      }
      if(no_next_link) reached_end = true;
    }
  }
  t_seed->stop();
  if(Verbosity()>0) std::cout << "keychain assembly time: " << t_seed->get_accumulated_time() / 1000 << " s" << std::endl;
  t_seed->restart();
  LogDebug(" track key chains assembled: " << trackSeedKeyLists.size() << std::endl);
  LogDebug(" track key chain lengths: " << std::endl);
  for(auto trackKeyChain = trackSeedKeyLists.begin(); trackKeyChain != trackSeedKeyLists.end(); ++trackKeyChain)
  {
    LogDebug(" " << trackKeyChain->size() << std::endl);
  }
  int jumpcount = 0;
  LogDebug(" track key associations:" << std::endl);
  for(size_t i=0;i<trackSeedKeyLists.size();++i)
  {
    LogDebug(" seed " << i << ":" << std::endl);

    double lasteta = -100;
    double lastphi = -100;
    for(size_t j=0;j<trackSeedKeyLists[i].size();++j)
    {
      const auto& globalpos = globalPositions.at(trackSeedKeyLists[i][j]);           
      const double clus_phi = get_phi( globalpos );
      const double clus_eta = get_eta( globalpos );
      const double etajump = clus_eta-lasteta;
      const double phijump = clus_phi-lastphi;
      #if defined(_DEBUG_) 
      unsigned int lay = TrkrDefs::getLayer(trackSeedKeyLists[i][j].second);
      #endif
      if((fabs(etajump)>0.1 && lasteta!=-100) || (fabs(phijump)>1 && lastphi!=-100))
	{
           LogDebug(" Eta or Phi jump too large! " << std::endl);
           ++jumpcount;
        }
      LogDebug(" (eta,phi,layer) = (" << clus_eta << "," << clus_phi << "," << lay << ") " <<
        " (x,y,z) = (" << globalpos(0) << "," << globalpos(1) << "," << globalpos(2) << ")" << std::endl);
      
      if(Verbosity() > 0)
	{
            unsigned int lay = TrkrDefs::getLayer(trackSeedKeyLists[i][j]);
            std::cout << "  eta, phi, layer = (" << clus_eta << "," << clus_phi << "," << lay << ") " <<
             " (x,y,z) = (" << globalpos(0) << "," << globalpos(1) << "," << globalpos(2) << ")" << std::endl;
        }
      lasteta = clus_eta;
      lastphi = clus_phi;
    }
  }
  LogDebug(" Total large jumps: " << jumpcount << std::endl);
  t_seed->stop();
  if(Verbosity()>0) std::cout << "eta-phi sanity check time: " << t_seed->get_accumulated_time() / 1000 << " s" << std::endl;
  t_seed->restart();
  return trackSeedKeyLists;
}

std::vector<TrackSeed_v1> PHCASeeding::RemoveBadClusters(const std::vector<keylist>& chains, const PositionMap& globalPositions) const
{
  if(Verbosity()>0) std::cout << "removing bad clusters" << std::endl;
  std::vector<TrackSeed_v1> clean_chains;

  for(const auto& chain : chains)
  {
    if(chain.size()<3) continue;
    keylist clean_chain;

    TrackSeed_v1 trackseed;

    std::vector<std::pair<double,double>> xy_pts;
//     std::vector<std::pair<double,double>> rz_pts;

    for(const TrkrDefs::cluskey& ckey : chain)
    {
      const auto &global = globalPositions.at(ckey);
      double x = global(0);
      double y = global(1);
      xy_pts.push_back(std::make_pair(x,y));
//       double z = global(2);
//       rz_pts.push_back(std::make_pair(std::sqrt(square(x)+square(y)),z));
    }
    if(Verbosity()>0) std::cout << "chain size: " << chain.size() << std::endl;

//     double A = 0;
//     double B = 0;
//     fitter->line_fit(rz_pts,A,B);
//     const std::vector<double> rz_resid = fitter->GetLineClusterResiduals(rz_pts,A,B);
    double R = 0;
    double X0 = 0;
    double Y0 = 0;
    fitter->CircleFitByTaubin(xy_pts,R,X0,Y0);

    // skip chain entirely if fit fails
    /*
     * note: this is consistent with what the code was doing before
     * but in principle we could also keep the seed unchanged instead
     * this is to be studied independently
     */
    if( std::isnan( R ) ) continue;

    // calculate residuals
    const std::vector<double> xy_resid = fitter->GetCircleClusterResiduals(xy_pts,R,X0,Y0);
    for(size_t i=0;i<chain.size();i++)
    {
      if(xy_resid[i]>_xy_outlier_threshold) continue;
      trackseed.insert_cluster_key(chain.at(i));
    }

    clean_chains.push_back(trackseed);
    if(Verbosity()>0) std::cout << "pushed clean chain with " << trackseed.size_cluster_keys() << " clusters" << std::endl;
  }

  return clean_chains;
}


void PHCASeeding::publishSeeds(const std::vector<TrackSeed_v1>& seeds)
{
 
  for( const auto&  seed:seeds )
<<<<<<< HEAD
  { 
//     std::cout << "PHCASeeding::publishSeeds -"
//       << " id: " << seed.get_id() 
//       << " position: (" << seed.get_x() << ", " << seed.get_y() << ", " << seed.get_z() << ")" 
//       << " momentum: (" << seed.get_px() << ", " << seed.get_py() << ", " << seed.get_pz() << ")" 
//       << std::endl;
        
    _track_map->insert(&seed);
=======
  {
    auto pseed = std::make_unique<TrackSeed_v1>(seed);
    if(Verbosity() > 4)
      { pseed->identify(); }
    _track_map->insert(pseed.get());
>>>>>>> 74f7178a
  }
}

int PHCASeeding::Setup(PHCompositeNode *topNode)
{
  if(Verbosity()>0) std::cout << "Called Setup" << std::endl;
  if(Verbosity()>0) std::cout << "topNode:" << topNode << std::endl;
  PHTrackSeeding::Setup(topNode);
  
  // geometry initialization
  int ret = InitializeGeometry(topNode);
  if(ret != Fun4AllReturnCodes::EVENT_OK)
    { return ret; }
    
  // tpc distortion correction
  m_dcc = findNode::getClass<TpcDistortionCorrectionContainer>(topNode,"TpcDistortionCorrectionContainerStatic");
  if( m_dcc )
  { std::cout << "PHCASeeding::Setup - found static TPC distortion correction container" << std::endl; }
  
  t_fill = std::make_unique<PHTimer>("t_fill");
  t_seed = std::make_unique<PHTimer>("t_seed");
  t_fill->stop();
  t_seed->stop();
  fitter = std::make_unique<ALICEKF>(topNode,_cluster_map,_fieldDir,_min_clusters_per_track,_max_sin_phi,Verbosity());
  fitter->useConstBField(_use_const_field);
  fitter->useFixedClusterError(_use_fixed_clus_err);
  fitter->setFixedClusterError(0,_fixed_clus_err.at(0));
  fitter->setFixedClusterError(1,_fixed_clus_err.at(1));
  fitter->setFixedClusterError(2,_fixed_clus_err.at(2));
  return Fun4AllReturnCodes::EVENT_OK;
}

int PHCASeeding::End()
{
  if(Verbosity()>0) std::cout << "Called End " << std::endl;
  return Fun4AllReturnCodes::EVENT_OK;
}<|MERGE_RESOLUTION|>--- conflicted
+++ resolved
@@ -784,22 +784,11 @@
 {
  
   for( const auto&  seed:seeds )
-<<<<<<< HEAD
-  { 
-//     std::cout << "PHCASeeding::publishSeeds -"
-//       << " id: " << seed.get_id() 
-//       << " position: (" << seed.get_x() << ", " << seed.get_y() << ", " << seed.get_z() << ")" 
-//       << " momentum: (" << seed.get_px() << ", " << seed.get_py() << ", " << seed.get_pz() << ")" 
-//       << std::endl;
-        
-    _track_map->insert(&seed);
-=======
   {
     auto pseed = std::make_unique<TrackSeed_v1>(seed);
     if(Verbosity() > 4)
       { pseed->identify(); }
     _track_map->insert(pseed.get());
->>>>>>> 74f7178a
   }
 }
 
