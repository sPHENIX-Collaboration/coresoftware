/*!
 *  \file PHCASeeding.cc
 *  \brief Track seeding using ALICE-style "cellular automaton" (CA) algorithm
 *  \detail
 *  \author Michael Peters & Christof Roland
 */

#include "PHCASeeding.h"
#include "ALICEKF.h"
#include "GPUTPCTrackLinearisation.h"
#include "GPUTPCTrackParam.h"

// sPHENIX includes
#include <fun4all/Fun4AllReturnCodes.h>

#include <phool/PHTimer.h>  // for PHTimer
#include <phool/getClass.h>
#include <phool/phool.h>  // for PHWHERE

// tpc distortion correction
#include <tpc/TpcDistortionCorrectionContainer.h>

#include <phfield/PHFieldConfigv2.h>

#include <ffamodules/CDBInterface.h>

// trackbase_historic includes
#include <trackbase/TrackFitUtils.h>
#include <trackbase/TrkrCluster.h>  // for TrkrCluster
#include <trackbase/TrkrClusterContainer.h>
#include <trackbase/TrkrClusterHitAssoc.h>
#include <trackbase/TrkrClusterIterationMapv1.h>
#include <trackbase/TrkrDefs.h>  // for getLayer, clu...
#include <trackbase_historic/TrackSeedContainer.h>
#include <trackbase_historic/TrackSeed_v2.h>

// ROOT includes for debugging
#include <TFile.h>
#include <TNtuple.h>

// BOOST for combi seeding
#include <boost/geometry.hpp>
#include <boost/geometry/geometries/box.hpp>
#include <boost/geometry/geometries/point.hpp>
#include <boost/geometry/index/rtree.hpp>
#include <boost/geometry/policies/compare.hpp>

#include <Eigen/Core>
#include <Eigen/Dense>

#include <algorithm>
#include <algorithm>  // for find
#include <cmath>
#include <filesystem>
#include <iostream>
#include <memory>
#include <numeric>
#include <unordered_set>
#include <utility>  // for pair, make_pair
#include <vector>


//#define _DEBUG_

#if defined(_DEBUG_)
#define LogDebug(exp) \
  if (Verbosity() > 0) std::cout << "DEBUG: " << __FILE__ << ": " << __LINE__ << ": " << exp
#else
#define LogDebug(exp) (void) 0
#endif

#define LogError(exp) \
  if (Verbosity() > 0) std::cout << "ERROR: " << __FILE__ << ": " << __LINE__ << ": " << exp
#define LogWarning(exp) \
  if (Verbosity() > 0) std::cout << "WARNING: " << __FILE__ << ": " << __LINE__ << ": " << exp

<<<<<<< HEAD
// _PHCASEEDING_CLUSTERLOG_TUPOUT_ defined statement in the header file
#if defined(_PHCASEEDING_CLUSTERLOG_TUPOUT_)
//
#define _WRITE_TUPLES() write_tuples();
#define _FILL_TUPLE(tupname, num, key, pos) \
  tupname->Fill(_tupout_count,TrkrDefs::getLayer(key), num, pos[0], pos[1], pos[2])
#define _FILL_TUPLE_WITH_SEED(tupname, seed, pos) \
  for (unsigned int i =0; i<seed.size();++i) _FILL_TUPLE(tupname,i,seed[i],pos.at(seed[i]))
#define _PROGRESS_TUPOUT_COUNT() process_tupout_count()
#define _TUPWIN_LINK(_rtree, coordkey, globpos) FillTupWinLink(_rtree, coordkey, globpos)
#define _TUPWIN_COS_ANGLE(keyA, keyB, keyC, posmap, cos_angle,isneg) FillTupWinCosAngle(keyA, keyB, keyC, posmap, cos_angle, isneg)
#define _TUPWIN_GROWSEED(seed, link, pos) FillTupWinGrowSeed(seed, link, pos)
#define _FILL_SEARCH_WINDOWS() fillsearchwindows()
=======
// _PHCASEEDING_TUPOUT_ defined statement in the header file
#if defined(_PHCASEEDING_TUPOUT_)
#define _FILL_TUPLE(tupname, num, key, pos) \
  tupname->Fill(_tupout_count,TrkrDefs::getLayer(key), num, pos.x(), pos.y(), pos.z())
#define _FILL_TUPLE_WITH_SEED(tupname, seed,pos) \
  for (unsigned int i=0; i<seed.size();++i) _FILL_TUPLE(tupname, i, seed[i], pos.at(seed[i]))
#define _PROGRESS_TUPOUT_COUNT() _tupout_count += 1
>>>>>>> 9950a1b3
#else 
#define _WRITE_TUPLES() (void) 0
#define _FILL_TUPLE(tupname, num, key) (void) 0
#define _FILL_TUPLE_WITH_SEED(tupname, seed) (void) 0
#define _PROGRESS_TUPOUT_COUNT() (void) 0
#define _TUPWIN_LINK(_tree, coordkey, globpos) (void) 0
#define _TUPWIN_COS_ANGLE(keyA, keyB, keyC, posmap, cos_angle, isneg) (void) 0
#define _TUPWIN_GROWSEED(tupname, seed, pos) (void) 0
#define _FILL_SEARCH_WINDOWS() (void) 0
#endif

#if defined(_PHCASEEDING_TIMER_OUT_)
#define _PHCASEEDING_PRINT_TIME(timer,statement) timer->stop(); \
  std::cout << " _PHCASEEDING_PRINT_TIME: Time to " << statement << ": " << timer->elapsed()/1000 << " s" << std::endl;
#else
#define _PHCASEEDING_PRINT_TIME(timer, statement) (void) 0
#endif

//#define _DEBUG_

// end


// apparently there is no builtin STL hash function for a std::array
// so to use std::unordered_set (essentially a hash table), we have to make our own hasher

namespace std
{
  template <typename T, size_t N>
  struct hash<std::array<T, N>>
  {
    using argument_type = std::array<T, N>;
    using result_type = size_t;

    result_type operator()(const argument_type& a) const
    {
      hash<T> hasher;
      result_type h = 0;
      for (result_type i = 0; i < N; ++i)
      {
        h = h * 31 + hasher(a[i]);
      }
      return h;
    }
  };
  template <typename A, typename B>
  struct hash<pair<A, B>>
  {
    using argument_type = pair<A, B>;
    using result_type = size_t;

    result_type operator()(const argument_type& a) const
    {
      hash<A> hashA;
      hash<B> hashB;
      return (hashA(a.first) * 31 + hashB(a.second));
    }
  };
}  // namespace std

// anonymous namespace for local functions
namespace
{
  // square
  template <class T>
  inline constexpr T square(const T& x)
  {
    return x * x;
  }

  /// phi angle of Acts::Vector3
  inline double get_phi(const Acts::Vector3& position)
  {
    double phi = std::atan2(position.y(), position.x());
    if (phi < 0)
    {
      phi += 2. * M_PI;
    }
    return phi;
  }

  /// pseudo rapidity of Acts::Vector3
  inline double get_eta(const Acts::Vector3& position)
  {
    const double norm = std::sqrt(square(position.x()) + square(position.y()) + square(position.z()));
    return std::log((norm + position.z()) / (norm - position.z())) / 2;
  }

  inline double breaking_angle(double x1, double y1, double z1, double x2, double y2, double z2)
  {
    double l1 = sqrt(x1 * x1 + y1 * y1 + z1 * z1);
    double l2 = sqrt(x2 * x2 + y2 * y2 + z2 * z2);
    double sx = (x1 / l1 + x2 / l2);
    double sy = (y1 / l1 + y2 / l2);
    double sz = (z1 / l1 + z2 / l2);
    double dx = (x1 / l1 - x2 / l2);
    double dy = (y1 / l1 - y2 / l2);
    double dz = (z1 / l1 - z2 / l2);
    return 2 * atan2(sqrt(dx * dx + dy * dy + dz * dz), sqrt(sx * sx + sy * sy + sz * sz));
  }

}  // namespace

// using namespace ROOT::Minuit2;
namespace bgi = boost::geometry::index;

PHCASeeding::PHCASeeding(
    const std::string& name,
    unsigned int start_layer,
    unsigned int end_layer,
    unsigned int min_nhits_per_cluster,
    unsigned int min_clusters_per_track,
    unsigned int nlayers_maps,
    unsigned int nlayers_intt,
    unsigned int nlayers_tpc,
    float neighbor_phi_width,
    float neighbor_eta_width,
    float maxSinPhi,
    float cosTheta_limit)
  : PHTrackSeeding(name)
  , _nlayers_maps(nlayers_maps)
  , _nlayers_intt(nlayers_intt)
  , _nlayers_tpc(nlayers_tpc)
  , _start_layer(start_layer)
  , _end_layer(end_layer)
  , _min_nhits_per_cluster(min_nhits_per_cluster)
  , _min_clusters_per_track(min_clusters_per_track)
  , _neighbor_phi_width(neighbor_phi_width)
  , _neighbor_eta_width(neighbor_eta_width)
  , _max_sin_phi(maxSinPhi)
  , _cosTheta_limit(cosTheta_limit)
{
}

int PHCASeeding::InitializeGeometry(PHCompositeNode* topNode)
{
  tGeometry = findNode::getClass<ActsGeometry>(topNode, "ActsGeometry");
  if (!tGeometry)
  {
    std::cout << PHWHERE << "No acts tracking geometry, can't proceed" << std::endl;
    return Fun4AllReturnCodes::ABORTEVENT;
  }

  return Fun4AllReturnCodes::EVENT_OK;
}

Acts::Vector3 PHCASeeding::getGlobalPosition(TrkrDefs::cluskey key, TrkrCluster* cluster) const
{
  // get global position from Acts transform
  auto globalpos = tGeometry->getGlobalPosition(key, cluster);

  // check if TPC distortion correction are in place and apply
  if (m_dcc && !(_pp_mode))
  {
    globalpos = m_distortionCorrection.get_corrected_position(globalpos, m_dcc);
  }

  return globalpos;
}

void PHCASeeding::QueryTree(const bgi::rtree<PHCASeeding::pointKey, bgi::quadratic<16>>& rtree, double phimin, double etamin, double phimax, double etamax, std::vector<pointKey>& returned_values) const
{
  bool query_both_ends = false;
  if (phimin < 0)
  {
    query_both_ends = true;
    phimin += 2 * M_PI;
  }
  if (phimax > 2 * M_PI)
  {
    query_both_ends = true;
    phimax -= 2 * M_PI;
  }
  if (query_both_ends)
  {
    rtree.query(bgi::intersects(box(point(phimin, etamin), point(2 * M_PI, etamax))), std::back_inserter(returned_values));
    rtree.query(bgi::intersects(box(point(0., etamin), point(phimax, etamax))), std::back_inserter(returned_values));
  }
  else
  {
    rtree.query(bgi::intersects(box(point(phimin, etamin), point(phimax, etamax))), std::back_inserter(returned_values));
  }
}

std::pair<PHCASeeding::PositionMap, PHCASeeding::keyListPerLayer> PHCASeeding::FillGlobalPositions() {
  keyListPerLayer ckeys;
  PositionMap cachedPositions;
  cachedPositions.reserve(_cluster_map->size());  //avoid resizing mid-execution

  for (const auto& hitsetkey : _cluster_map->getHitSetKeys(TrkrDefs::TrkrId::tpcId))
  {
    auto range = _cluster_map->getClusters(hitsetkey);
    for (auto clusIter = range.first; clusIter != range.second; ++clusIter)
    {
      TrkrDefs::cluskey ckey = clusIter->first;
      TrkrCluster* cluster = clusIter->second;
      unsigned int layer = TrkrDefs::getLayer(ckey);
      if (layer < _start_layer || layer >= _end_layer)
      {
        if (Verbosity() > 0)
        {
          std::cout << "layer: " << layer << std::endl;
        }
        continue;
      }
      if (_iteration_map != nullptr && _n_iteration > 0)
      {
        if (_iteration_map->getIteration(ckey) > 0)
        {
          continue;  // skip hits used in a previous iteration
        }
      }

      // get global position, convert to Acts::Vector3 and store in map
      const Acts::Vector3 globalpos_d = getGlobalPosition(ckey, cluster);
      const Acts::Vector3 globalpos = {globalpos_d.x(), globalpos_d.y(), globalpos_d.z()};
      cachedPositions.insert(std::make_pair(ckey, globalpos));
      ckeys[layer-_FIRST_LAYER_TPC].push_back(ckey);
      _FILL_TUPLE(_tupclus_all, 0, ckey, cachedPositions.at(ckey));
    }
  }
  return std::make_pair(cachedPositions, ckeys);
}

std::vector<PHCASeeding::coordKey> PHCASeeding::FillTree(bgi::rtree<PHCASeeding::pointKey,bgi::quadratic<16>>& _rtree, const PHCASeeding::keyList& ckeys, const PHCASeeding::PositionMap& globalPositions, const int layer) 
{
  // Fill _rtree with the clusters in ckeys; remove duplicates, and return a vector of the coordKeys
  // Note that layer is only used for a cout statement
  int n_dupli = 0;
  std::vector<coordKey> coords;
  _rtree.clear();
  /* _rtree.reserve(ckeys.size()); */
  for (const auto& ckey : ckeys) {
    const auto& globalpos_d = globalPositions.at(ckey);
    const double clus_phi = get_phi(globalpos_d);
    const double clus_eta = get_eta(globalpos_d);
    if (Verbosity() > 0)
    {
      /* int layer = TrkrDefs::getLayer(ckey); */
      std::cout << "Found cluster " << ckey << " in layer " << layer << std::endl;
    }
    std::vector<pointKey> testduplicate;
    QueryTree(_rtree, clus_phi - 0.00001, clus_eta - 0.00001, clus_phi + 0.00001, clus_eta + 0.00001, testduplicate);
    if (!testduplicate.empty())
    {
      ++n_dupli;
      continue;
    }
    coords.push_back({{static_cast<float>(clus_phi), static_cast<float>(clus_eta)},ckey});
    t_fill->restart();
    _rtree.insert(std::make_pair(point(clus_phi, globalpos_d.z()), ckey));
    t_fill->stop();
  }
  if (Verbosity() > 1)
  {
      std::cout << "nhits in layer("<<layer<<"): " << coords.size() << std::endl;
  }
  if (Verbosity() > 0)
  {
    std::cout << "fill time: " << t_fill->get_accumulated_time() / 1000. << " sec" << std::endl;
  }
  if (Verbosity() > 0)
  {
    std::cout << "number of duplicates : " << n_dupli << std::endl;
  }
  return coords;
}

int PHCASeeding::Process(PHCompositeNode* /*topNode*/)
{
  _PROGRESS_TUPOUT_COUNT();
  if (Verbosity() > 1)
  {
    std::cout << " Process...  " << std::endl;
  }
  //  TFile fpara("CA_para.root", "RECREATE");
  if (_n_iteration > 0)
  {
    if (!_iteration_map)
    {
      std::cerr << PHWHERE << "Cluster Iteration Map missing, aborting." << std::endl;
      return Fun4AllReturnCodes::ABORTEVENT;
    }
  }

  t_seed->restart();
  t_makebilinks->restart();

  PositionMap globalPositions;
  keyListPerLayer ckeys;
  std::tie(globalPositions, ckeys) = FillGlobalPositions();

  t_seed->stop();
  if (Verbosity() > 0)
  {
    std::cout << "Initial RTree fill time: " << t_seed->get_accumulated_time() / 1000 << " s" << std::endl;
  }
  t_seed->restart();
  int numberofseeds = 0;
  numberofseeds += FindSeedsWithMerger(globalPositions,ckeys);
  t_seed->stop();
  if (Verbosity() > 0)
  {
    std::cout << "number of seeds " << numberofseeds << std::endl;
  }
  if (Verbosity() > 0)
  {
    std::cout << "Kalman filtering time: " << t_seed->get_accumulated_time() / 1000 << " s" << std::endl;
  }
  //  fpara.cd();
  //  fpara.Close();
  //  if(Verbosity()>0) std::cout << "fpara OK\n";
  return Fun4AllReturnCodes::EVENT_OK;
}

int PHCASeeding::FindSeedsWithMerger(const PHCASeeding::PositionMap& globalPositions, const PHCASeeding::keyListPerLayer& ckeys)
{
  t_seed->restart();

  keyLinks trackSeedPairs;
  keyLinkPerLayer bodyLinks;
  std::tie(trackSeedPairs, bodyLinks) = CreateBiLinks(globalPositions, ckeys);
  _PHCASEEDING_PRINT_TIME(t_makebilinks, "init and make bilinks");

  t_makeseeds->restart();
  keyLists trackSeedKeyLists = FollowBiLinks(trackSeedPairs, bodyLinks, globalPositions);
  _PHCASEEDING_PRINT_TIME(t_makeseeds, "make seeds");
  if (Verbosity() > 0 )
  {
    t_makeseeds->stop();
    std::cout << "Time to make seeds: " << t_makeseeds->elapsed() / 1000 << " s" << std::endl;
  }
  std::vector<TrackSeed_v2> seeds = RemoveBadClusters(trackSeedKeyLists, globalPositions);

  publishSeeds(seeds);
  return seeds.size();

}

std::pair<PHCASeeding::keyLinks, PHCASeeding::keyLinkPerLayer>  PHCASeeding::CreateBiLinks(const PHCASeeding::PositionMap& globalPositions, const PHCASeeding::keyListPerLayer& ckeys)
{
  keyLinks startLinks; // bilinks at start of chains
  keyLinkPerLayer bodyLinks; //  bilinks to build chains
                              //
  double cluster_find_time = 0;
  double rtree_query_time = 0;
  double transform_time = 0;
  double compute_best_angle_time = 0;
  double set_insert_time = 0;


  // there are three coord_array (only the current layer is used at a time,
  // but it is filled the same time as the _rtrees, which are used two at
  // a time -- the prior padplane row and the next padplain row
  std::array<std::vector<coordKey>,3> coord_arr;
  std::array<std::unordered_set<keyLink>,2> previous_downlinks_arr;
  std::array<std::unordered_set<TrkrDefs::cluskey>,2> bottom_of_bilink_arr;

  // iterate from outer to inner layers
  const int inner_index = _start_layer - _FIRST_LAYER_TPC+1;
  const int outer_index = _end_layer   - _FIRST_LAYER_TPC-2;

  // fill the current and prior row coord and ttrees for the first iteration
  int _index_above   = (outer_index+1)%3;
  int _index_current = (outer_index)%3;
  coord_arr[_index_above]   = FillTree(_rtrees[_index_above],   ckeys[outer_index+1], globalPositions, outer_index+1);
  coord_arr[_index_current] = FillTree(_rtrees[_index_current], ckeys[outer_index],   globalPositions, outer_index);

  for (int layer_index=outer_index; layer_index>=inner_index;--layer_index) {
    // these lines of code will rotates through all three _rtree's in the array,
    // where the old lower becomes the new middle, the old middle the new upper,
    // and the old upper drops out and that _rtree is filled with the new lower
    int index_above   = (layer_index+1)%3;
    int index_current = (layer_index  )%3;
    int index_below   = (layer_index-1)%3;

    coord_arr[index_below] = FillTree(_rtrees[index_below], ckeys[layer_index-1], globalPositions, layer_index-1);

    auto& _rtree_above = _rtrees[index_above];
    const std::vector<coordKey>& coord        = coord_arr[index_current];
    auto& _rtree_below = _rtrees[index_below];

    auto& curr_downlinks = previous_downlinks_arr[layer_index%2];
    auto& last_downlinks = previous_downlinks_arr[(layer_index+1)%2];

    auto& curr_bottom_of_bilink = bottom_of_bilink_arr[layer_index%2];
    auto& last_bottom_of_bilink = bottom_of_bilink_arr[(layer_index+1)%2];

    curr_downlinks.clear();
    curr_bottom_of_bilink.clear();

    // For all the clusters in coord, find nearest neighbors in the 
    // above and below layers and make links
    // Any link to an above node which matches the same clusters
    // on the previous iteration (to a "below node") becomes a "bilink"
    // Check if this bilink links to a prior bilink or not
    std::vector<keyLink> aboveLinks;
    for (const auto& StartCluster : coord)
    {
      double StartPhi = StartCluster.first[0];
      const auto& globalpos = globalPositions.at(StartCluster.second);
      double StartX = globalpos(0);
      double StartY = globalpos(1);
      double StartZ = globalpos(2);
      t_seed->stop();
      cluster_find_time += t_seed->elapsed();
      t_seed->restart();
      LogDebug(" starting cluster:" << std::endl);
      LogDebug(" z: " << StartZ << std::endl);
      LogDebug(" phi: " << StartPhi << std::endl);

      std::vector<pointKey> ClustersAbove;
      std::vector<pointKey> ClustersBelow;

      QueryTree(_rtree_below,
          StartPhi - _neighbor_phi_width,
          StartZ - _neighbor_eta_width,
          StartPhi + _neighbor_phi_width,
          StartZ + _neighbor_eta_width,
          ClustersBelow);
        
      _TUPWIN_LINK(_rtree_below, StartCluster, globalPositions);

      QueryTree(_rtree_above,
          StartPhi - _neighbor_phi_width,
          StartZ - _neighbor_eta_width,
          StartPhi + _neighbor_phi_width,
          StartZ + _neighbor_eta_width,
          ClustersAbove);

      t_seed->stop();
      rtree_query_time += t_seed->elapsed();
      t_seed->restart();
      LogDebug(" entries in below layer: " << ClustersBelow.size() << std::endl);
      LogDebug(" entries in above layer: " << ClustersAbove.size() << std::endl);
      std::vector<std::array<double, 3>> delta_below;
      std::vector<std::array<double, 3>> delta_above;
      delta_below.clear();
      delta_above.clear();
      delta_below.resize(ClustersBelow.size());
      delta_above.resize(ClustersAbove.size());
      // calculate (delta_eta, delta_phi) vector for each neighboring cluster

      std::transform(ClustersBelow.begin(), ClustersBelow.end(), delta_below.begin(),
          [&](pointKey BelowCandidate)
          {
          const auto& belowpos = globalPositions.at(BelowCandidate.second);
          return std::array<double,3>{belowpos(0)-StartX,
          belowpos(1)-StartY,
          belowpos(2)-StartZ}; });

      std::transform(ClustersAbove.begin(), ClustersAbove.end(), delta_above.begin(),
          [&](pointKey AboveCandidate)
          {
          const auto& abovepos = globalPositions.at(AboveCandidate.second);
          return std::array<double,3>{abovepos(0)-StartX,
          abovepos(1)-StartY,
          abovepos(2)-StartZ}; });
      t_seed->stop();
      transform_time += t_seed->elapsed();
      t_seed->restart();

      // find the three clusters closest to a straight line
      // (by maximizing the cos of the angle between the (delta_eta,delta_phi) vectors)
      // double minSumLengths = 1e9;
      keyList bestBelowClusters;
      keyList bestAboveClusters;
      for (size_t iAbove = 0; iAbove < delta_above.size(); ++iAbove)
      {
        for (size_t iBelow = 0; iBelow < delta_below.size(); ++iBelow)
        {
          // test for straightness of line just by taking the cos(angle) between the two vectors
          // use the sq as it is much faster than sqrt
          const auto& A = delta_below[iBelow];
          const auto& B = delta_above[iAbove];
          // calculate normalized dot product between two vectors
          const double A_len_sq = (A[0]*A[0]+A[1]*A[1]+A[2]*A[2]);
          const double B_len_sq = (B[0]*B[0]+B[1]*B[1]+B[2]*B[2]);
          const double dot_prod = (A[0]*B[0]+A[1]*B[1]+A[2]*B[2]);
          const double cos_angle_sq = dot_prod*dot_prod/A_len_sq/B_len_sq; // also same as cos(angle), where angle is between two vectors
          _TUPWIN_COS_ANGLE(ClustersAbove[iAbove].second, StartCluster.second, ClustersBelow[iBelow].second, globalPositions, cos_angle_sq, (dot_prod<0.));

        constexpr double maxCosPlaneAngle = -0.95;
        constexpr double maxCosPlaneAngle_sq = maxCosPlaneAngle*maxCosPlaneAngle;
          if ( (dot_prod < 0.) && (cos_angle_sq > maxCosPlaneAngle_sq))
          {
            // maxCosPlaneAngle = cos(angle);
            // minSumLengths = belowLength+aboveLength;
            bestBelowClusters.push_back(ClustersBelow[iBelow].second);
            bestAboveClusters.push_back(ClustersAbove[iAbove].second);

            // fill the tuples for plotting
            _FILL_TUPLE(_tupclus_links,  0, StartCluster.second, globalPositions.at(StartCluster.second));
            _FILL_TUPLE(_tupclus_links, -1, ClustersBelow[iBelow].second, globalPositions.at(ClustersBelow[iBelow].second));
            _FILL_TUPLE(_tupclus_links,  1, ClustersAbove[iAbove].second, globalPositions.at(ClustersAbove[iAbove].second));

          }
        }
      }
      // NOTE:
      // There was some old commented-out code here for allowing layers to be skipped. This 
      // may be useful in the future. This chunk of code has been moved towards the 
      // end fo the file under the title: "---OLD CODE 0: SKIP_LAYERS---"
      t_seed->stop();
      compute_best_angle_time += t_seed->elapsed();
      t_seed->restart();

      for (auto cluster : bestBelowClusters)
      {
        curr_downlinks.insert({StartCluster.second, cluster});
      }

      for (auto cluster : bestAboveClusters)
      {
        keyLink uplink = std::make_pair(cluster, StartCluster.second);

        if (last_downlinks.find(uplink) != last_downlinks.end())
        {
          // this is a bilink
          const auto& key_top = uplink.first;
          const auto& key_bot = uplink.second;
          curr_bottom_of_bilink.insert(key_bot);
          _FILL_TUPLE(_tupclus_bilinks, 0, key_top, globalPositions.at(key_top));
          _FILL_TUPLE(_tupclus_bilinks, 1, key_bot, globalPositions.at(key_bot));
          
          if (last_bottom_of_bilink.find(key_top)==last_bottom_of_bilink.end()) {
            startLinks.push_back(std::make_pair(key_top,key_bot));
          } else {
            bodyLinks[layer_index+1].push_back(std::make_pair(key_top,key_bot));
          }
        }
      } // end loop over all up-links
    } // end loop over start clusters
    t_seed->stop();
    set_insert_time += t_seed->elapsed();
    t_seed->restart();
    LogDebug(" max collinearity: " << maxCosPlaneAngle << std::endl);
  } // end loop over layers (to make links)

  t_seed->stop();
  if (Verbosity() > 0)
  {
    std::cout << "triplet forming time: " << t_seed->get_accumulated_time() / 1000 << " s" << std::endl;
    std::cout << "starting cluster setup: " << cluster_find_time / 1000 << " s" << std::endl;
    std::cout << "RTree query: " << rtree_query_time / 1000 << " s" << std::endl;
    std::cout << "Transform: " << transform_time / 1000 << " s" << std::endl;
    std::cout << "Compute best triplet: " << compute_best_angle_time / 1000 << " s" << std::endl;
    std::cout << "Set insert: " << set_insert_time / 1000 << " s" << std::endl;
  }
  t_seed->restart();

  // sort the body links per layer so that links can be binary-searched per layer
  /* for (auto& layer : bodyLinks) { std::sort(layer.begin(), layer.end()); } */
  return std::make_pair(startLinks, bodyLinks);
}

double PHCASeeding::getMengerCurvature(TrkrDefs::cluskey a, TrkrDefs::cluskey b, TrkrDefs::cluskey c, const PHCASeeding::PositionMap& globalPositions) const
{
  // Menger curvature = 1/R for circumcircle of triangle formed by most recent three clusters
  // We use here 1/R = 2*sin(breaking angle)/(hypotenuse of triangle)
  auto& a_pos = globalPositions.at(a);
  auto& b_pos = globalPositions.at(b);
  auto& c_pos = globalPositions.at(c);
  double hypot_length = sqrt(square<double>(c_pos.x() - a_pos.x()) + square<double>(c_pos.y() - a_pos.y()) + square<double>(c_pos.z() - a_pos.z()));
  double break_angle = breaking_angle(
      a_pos.x() - b_pos.x(),
      a_pos.y() - b_pos.y(),
      a_pos.z() - b_pos.z(),
      c_pos.x() - b_pos.x(),
      c_pos.y() - b_pos.y(),
      c_pos.z() - b_pos.z());
  return 2 * sin(break_angle) / hypot_length;
}

PHCASeeding::keyLists PHCASeeding::FollowBiLinks( const PHCASeeding::keyLinks& trackSeedPairs, const PHCASeeding::keyLinkPerLayer& bilinks, const PHCASeeding::PositionMap& globalPositions) const
{

  // form all possible starting 3-cluster tracks (we need that to calculate curvature)
  std::vector<keyList> trackSeedKeyLists;
  for (auto& startLink : trackSeedPairs)
  {
    TrkrDefs::cluskey trackHead = startLink.second;
    unsigned int trackHead_layer = TrkrDefs::getLayer(trackHead) - _FIRST_LAYER_TPC;
    // the following call with get iterators to all bilinks which match the head
    for (const auto& matchlink : bilinks[trackHead_layer]) {
    /* auto matched_links = std::equal_range(bilinks[trackHead_layer].begin(), bilinks[trackHead_layer].end(), trackHead, CompKeyToBilink()); */
    /* for (auto matchlink = matched_links.first; matchlink != matched_links.second; ++matchlink) */
    /* { */
      if (matchlink.first != trackHead) continue;
      keyList trackSeedTriplet;
      trackSeedTriplet.push_back(startLink.first);
      trackSeedTriplet.push_back(startLink.second);
      trackSeedTriplet.push_back(matchlink.second);
      trackSeedKeyLists.push_back(trackSeedTriplet);

      _FILL_TUPLE(_tupclus_seeds, 0, startLink.first, globalPositions.at(startLink.first));
      _FILL_TUPLE(_tupclus_seeds, 1, startLink.second, globalPositions.at(startLink.second));
      _FILL_TUPLE(_tupclus_seeds, 2, matchlink.second, globalPositions.at(matchlink.second));
    }
  }

  t_seed->stop();
  if (Verbosity() > 0)
  {
    std::cout << "starting cluster finding time: " << t_seed->get_accumulated_time() / 1000 << " s" << std::endl;
  }
  t_seed->restart();
  // assemble track cluster chains from starting cluster keys (ordered from outside in)

  // std::cout << "STARTING SEED ASSEMBLY" << std::endl;

  //  std::vector<keyList> trackSeedKeyLists;
  std::vector<keyList> tempSeedKeyLists = trackSeedKeyLists;
  trackSeedKeyLists.clear();

  while (tempSeedKeyLists.size() > 0)
  {
    if (Verbosity() > 0)
    {
      std::cout << "temp size: " << tempSeedKeyLists.size() << std::endl;
    }
    if (Verbosity() > 0)
    {
      std::cout << "final size: " << trackSeedKeyLists.size() << std::endl;
    }
    std::vector<keyList> newtempSeedKeyLists;
    for (auto& seed : tempSeedKeyLists)
    {
      TrkrDefs::cluskey trackHead = seed.back();
      unsigned int trackHead_layer = TrkrDefs::getLayer(trackHead) - (_nlayers_intt + _nlayers_maps);
      // bool no_next_link = true;
      /* for (auto testlink = matched_links.first; testlink != matched_links.second; ++testlink) */
    for (const auto& link : bilinks[trackHead_layer]) {
      if (link.first != trackHead) continue;
      // It appears that it is just faster to traverse the lists then it is to use a binary-sorted search
      // In any case, if we use this cord in the future, be sure to sort the bilinks before using
    /* auto matched_links = std::equal_range(bilinks[trackHead_layer].begin(), bilinks[trackHead_layer].end(), trackHead, CompKeyToBilink()); */
    /* for (auto link = matched_links.first; link != matched_links.second; ++link) */
      /* { */


        // LOGIC:
        // See if the fourth "test" cluster from the link is consistent with the previous three:
        // The clusters are labelled as:
        // 3 -> 2 -> 1 -> t, which are 3(2nd back fropm head) -> 2(1st back from head) -> 1(head) -> t(test)
        auto& head_pos = globalPositions.at(trackHead);
        auto& prev_pos = globalPositions.at(seed.rbegin()[1]);
        float x1 = head_pos.x();
        float y1 = head_pos.y();
        float z1 = head_pos.z();
        float x2 = prev_pos.x();
        float y2 = prev_pos.y();
        float z2 = prev_pos.z();
        float dr_12 = sqrt(x1 * x1 + y1 * y1) - sqrt(x2 * x2 + y2 * y2);
        TrkrDefs::cluskey testCluster = link.second;
        auto& test_pos = globalPositions.at(testCluster);
        float xt = test_pos.x();
        float yt = test_pos.y();
        float zt = test_pos.z();
        float new_dr = sqrt(xt * xt + yt * yt) - sqrt(x1 * x1 + y1 * y1);
        _TUPWIN_GROWSEED(seed, link, globalPositions);
        /* FillTupWinGrowSeed(seed, link, globalPositions); */
        if (fabs((z1 - z2) / dr_12 - (zt - z1) / new_dr) > _clusadd_delta_dzdr_window)
        { continue; }
        auto& third_pos = globalPositions.at(seed.rbegin()[2]);
        float x3 = third_pos.x();
        float y3 = third_pos.y();
        float dr_23 = sqrt(x2 * x2 + y2 * y2) - sqrt(x3 * x3 + y3 * y3);
        float phi1 = atan2(y1, x1);
        float phi2 = atan2(y2, x2);
        float phi3 = atan2(y3, x3);
        float dphi12 = std::fmod(phi1 - phi2, M_PI);
        float dphi23 = std::fmod(phi2 - phi3, M_PI);
        float d2phidr2 = dphi12 / (dr_12 * dr_12) - dphi23 / (dr_23 * dr_23);
        float new_dphi = std::fmod(atan2(yt, xt) - atan2(y1, x1), M_PI);
        float new_d2phidr2 = new_dphi / (new_dr * new_dr) - dphi12 / (dr_12 * dr_12);
        if (seed.size() < 6 && fabs(d2phidr2 - new_d2phidr2) < _clusadd_delta_dphidr2_window)
        {
          //    no_next_link = false;
          keyList newseed = seed;
          newseed.push_back(link.second);
          newtempSeedKeyLists.push_back(newseed);
        }
      }
      if (seed.size() > 5)
      {
        trackSeedKeyLists.push_back(seed);
        _FILL_TUPLE_WITH_SEED(_tupclus_grown_seeds, seed, globalPositions);
      }
    }
    if (Verbosity() > 0)
    {
      std::cout << "new temp size: " << newtempSeedKeyLists.size() << std::endl;
    }
    tempSeedKeyLists = newtempSeedKeyLists;
  }
  // old code block move to end of code under the title: "---OLD CODE 1: SKIP_LAYERS---"
  t_seed->stop();
  if (Verbosity() > 0)
  {
    std::cout << "keychain assembly time: " << t_seed->get_accumulated_time() / 1000 << " s" << std::endl;
  }
  t_seed->restart();
  LogDebug(" track key chains assembled: " << trackSeedKeyLists.size() << std::endl);
  LogDebug(" track key chain lengths: " << std::endl);
  for (auto trackKeyChain = trackSeedKeyLists.begin(); trackKeyChain != trackSeedKeyLists.end(); ++trackKeyChain)
  {
    LogDebug(" " << trackKeyChain->size() << std::endl);
  }
  int jumpcount = 0;
  LogDebug(" track key associations:" << std::endl);
  for (auto& trackSeedKeyList : trackSeedKeyLists)
  {
    LogDebug(" seed " << i << ":" << std::endl);

    double lasteta = -100;
    double lastphi = -100;
    for (unsigned long& j : trackSeedKeyList)
    {
      const auto& globalpos = globalPositions.at(j); 
      const double clus_phi = get_phi(globalpos);
      const double clus_eta = get_eta(globalpos);
      const double etajump = clus_eta - lasteta;
      const double phijump = clus_phi - lastphi;
#if defined(_DEBUG_)
      unsigned int lay = TrkrDefs::getLayer(trackSeedKeyLists[i][j].second);
#endif
      if ((fabs(etajump) > 0.1 && lasteta != -100) || (fabs(phijump) > 1 && lastphi != -100))
      {
        LogDebug(" Eta or Phi jump too large! " << std::endl);
        ++jumpcount;
      }
      LogDebug(" (eta,phi,layer) = (" << clus_eta << "," << clus_phi << "," << lay << ") "
                                      << " (x,y,z) = (" << globalpos(0) << "," << globalpos(1) << "," << globalpos(2) << ")" << std::endl);

      if (Verbosity() > 0)
      {
        unsigned int lay = TrkrDefs::getLayer(j);
        std::cout << "  eta, phi, layer = (" << clus_eta << "," << clus_phi << "," << lay << ") "
                  << " (x,y,z) = (" << globalpos(0) << "," << globalpos(1) << "," << globalpos(2) << ")" << std::endl;
      }
      lasteta = clus_eta;
      lastphi = clus_phi;
    }
  }
  LogDebug(" Total large jumps: " << jumpcount << std::endl);
  t_seed->stop();
  if (Verbosity() > 0)
  {
    std::cout << "eta-phi sanity check time: " << t_seed->get_accumulated_time() / 1000 << " s" << std::endl;
  }
  t_seed->restart();
  return trackSeedKeyLists;
}

std::vector<TrackSeed_v2> PHCASeeding::RemoveBadClusters(const std::vector<PHCASeeding::keyList>& chains, const PHCASeeding::PositionMap& globalPositions) const
{
  if (Verbosity() > 0)
  {
    std::cout << "removing bad clusters" << std::endl;
  }
  std::vector<TrackSeed_v2> clean_chains;

  for (const auto& chain : chains)
  {
    if (chain.size() < 3)
    {
      continue;
    }
    if (Verbosity() > 0)
    {
      std::cout << "chain size: " << chain.size() << std::endl;
    }

    TrackFitUtils::position_vector_t xy_pts;
    for (const auto& cluskey : chain)
    {
      const auto& global = globalPositions.at(cluskey);
      xy_pts.emplace_back(global.x(), global.y());
    }

    // fit a circle through x,y coordinates
    const auto [R, X0, Y0] = TrackFitUtils::circle_fit_by_taubin(xy_pts);

    // skip chain entirely if fit fails
    if (std::isnan(R))
    {
      continue;
    }

    // calculate residuals
    const std::vector<double> xy_resid = TrackFitUtils::getCircleClusterResiduals(xy_pts, R, X0, Y0);

    // assign clusters to seed
    TrackSeed_v2 trackseed;
    for (unsigned long i : chain)
    {
      // if(xy_resid[i]>_xy_outlier_threshold) continue;
      trackseed.insert_cluster_key(i);
    }

    clean_chains.push_back(trackseed);
    if (Verbosity() > 0)
    {
      std::cout << "pushed clean chain with " << trackseed.size_cluster_keys() << " clusters" << std::endl;
    }
  }

  return clean_chains;
}

void PHCASeeding::publishSeeds(const std::vector<TrackSeed_v2>& seeds) const
{
  for (const auto& seed : seeds)
  {
    auto pseed = std::make_unique<TrackSeed_v2>(seed);
    if (Verbosity() > 4)
    {
      pseed->identify();
    }
    _track_map->insert(pseed.get());
  }
}

int PHCASeeding::Setup(PHCompositeNode* topNode) // This is called by ::InitRun
{
  //  if(Verbosity()>0)
  std::cout << "Called Setup" << std::endl;
  if (Verbosity() > 0)
  {
    std::cout << "topNode:" << topNode << std::endl;
  }
  PHTrackSeeding::Setup(topNode);

  // geometry initialization
  int ret = InitializeGeometry(topNode);
  if (ret != Fun4AllReturnCodes::EVENT_OK)
  {
    return ret;
  }

  // tpc distortion correction
  m_dcc = findNode::getClass<TpcDistortionCorrectionContainer>(topNode, "TpcDistortionCorrectionContainerStatic");
  if (m_dcc)
  {
    std::cout << "PHCASeeding::Setup - found static TPC distortion correction container" << std::endl;
  }

  t_fill = std::make_unique<PHTimer>("t_fill");
  t_fill->stop();

  t_seed = std::make_unique<PHTimer>("t_seed");
  t_seed->stop();

  t_makebilinks = std::make_unique<PHTimer>("t_makebilinks");
  t_makebilinks->stop();

  t_makeseeds = std::make_unique<PHTimer>("t_makeseeds");
  t_makeseeds->stop();

  //  fcfg.set_rescale(1);
  std::unique_ptr<PHField> field_map;
  if (_use_const_field)
  {
    PHFieldConfigv2 fcfg(0, 0, _const_field);
    field_map = std::unique_ptr<PHField>(PHFieldUtility::BuildFieldMap(&fcfg));
  }
  else
  {
    PHFieldConfigv1 fcfg;
    fcfg.set_field_config(PHFieldConfig::FieldConfigTypes::Field3DCartesian);
    if (std::filesystem::path(m_magField).extension() != ".root")
    {
      m_magField = CDBInterface::instance()->getUrl(m_magField);
    }
    fcfg.set_filename(m_magField);
    field_map = std::unique_ptr<PHField>(PHFieldUtility::BuildFieldMap(&fcfg));
  }

  fitter = std::make_unique<ALICEKF>(topNode, _cluster_map, field_map.get(), _fieldDir, _min_clusters_per_track, _max_sin_phi, Verbosity());
  fitter->useConstBField(_use_const_field);
  fitter->setConstBField(_const_field);
  fitter->useFixedClusterError(_use_fixed_clus_err);
  fitter->setFixedClusterError(0, _fixed_clus_err.at(0));
  fitter->setFixedClusterError(1, _fixed_clus_err.at(1));
  fitter->setFixedClusterError(2, _fixed_clus_err.at(2));
  
<<<<<<< HEAD
#if defined(_PHCASEEDING_CLUSTERLOG_TUPOUT_)
=======
#if defined(_PHCASEEDING_TUPOUT_)
>>>>>>> 9950a1b3
  std::cout << " Writing _CLUSTER_LOG_TUPOUT.root file " << std::endl;
  _f_clustering_process = new TFile("_CLUSTER_LOG_TUPOUT.root", "recreate");
  _tupclus_all         = new TNtuple("all",         "all clusters","event:layer:num:x:y:z");
  _tupclus_links       = new TNtuple("links",       "links","event:layer:updown01:x:y:z:delta_eta:delta_phi");
  _tupclus_bilinks     = new TNtuple("bilinks",     "bilinks","event:layer:topbot01:x:y:z");
  _tupclus_seeds       = new TNtuple("seeds",       "3 bilink seeds cores","event:layer:seed012:x:y:z");
  _tupclus_grown_seeds = new TNtuple("grown_seeds", "grown seeds", "event:layer:seednum05:x:y:z");
  _tupwin_link = new TNtuple("win_link","neighbor clusters considered to make links", "event:layer0:x0:y0:z0:layer1:x1:y1:z1:dphi:dz");
  _tupwin_cos_angle = new TNtuple("win_cos_angle", "cos angle to make links","event:layer0:x0:y0:z0:layer1:x1:y1:z1:layer2:x2:y2:z2:cos_angle");
  _tupwin_seed23 = new TNtuple("win_seed23", "xyL for points 1 and 2", "event:layer2:x2:y2:z2:layer3:x3:y3:z3");
  _tupwin_seedL1 = new TNtuple("win_seedL1", "xyL+link stats for points 0 and Link", 
      "event:layerL:xL:yL:zL:layer1:x1:y1:z1:dzdr_12:dzdr_L1:delta_dzdr_12_L1:d2phidr2_123:d2phidr2_L12:delta_d2phidr2");

  _search_windows = new TNtuple("search_windows","windows used in algorithm to seed clusters",
      "DelEta_ClSearch:DelPhi_ClSearch:start_layer:end_layer:dzdr_ClAdd:dphidr2_ClAdd");
#endif

  return Fun4AllReturnCodes::EVENT_OK;
}

int PHCASeeding::End()
{
  if (Verbosity() > 0)
  {
    std::cout << "Called End " << std::endl;
  }
  _WRITE_TUPLES();
  return Fun4AllReturnCodes::EVENT_OK;
}

<<<<<<< HEAD
#if defined(_PHCASEEDING_CLUSTERLOG_TUPOUT_)

void PHCASeeding::write_tuples() {
=======
#if defined(_PHCASEEDING_TUPOUT_)
>>>>>>> 9950a1b3
  _f_clustering_process->cd();
  _tupclus_all         ->Write();
  _tupclus_links       ->Write();
  _tupclus_bilinks     ->Write();
  _tupclus_seeds       ->Write();
  _tupclus_grown_seeds ->Write();
  _tupwin_link         ->Write();
  _tupwin_cos_angle    ->Write();
  _tupwin_seed23     ->Write();
  _tupwin_seedL1     ->Write();
  _search_windows    ->Write();
  _f_clustering_process->Close();
}
// Functions for generating output TNtuples to diagnose the effects of the clustering process
void PHCASeeding::FillTupWinLink(bgi::rtree<PHCASeeding::pointKey,bgi::quadratic<16>>& _rtree_below, 
const PHCASeeding::coordKey& StartCluster, const PHCASeeding::PositionMap& globalPositions) const
{
  double StartPhi = StartCluster.first[0];
  const auto& P0 = globalPositions.at(StartCluster.second);
  double StartZ = P0(2); 
  // Fill TNTuple _tupwin_link
      std::vector<pointKey> ClustersBelow;
      QueryTree(_rtree_below,
          StartPhi - 1.,
          StartZ - 20.,
          StartPhi + 1.,
          StartZ + 20.,
          ClustersBelow);

      for (const auto& pkey : ClustersBelow) {
        const auto P1 = globalPositions.at(pkey.second);
        double dphi = bg::get<0>(pkey.first) - StartPhi;
        double dZ   = P1(2) - StartZ;
        _tupwin_link->Fill(_tupout_count, TrkrDefs::getLayer(StartCluster.second), P0(0), P0(1), P0(2), TrkrDefs::getLayer(pkey.second), P1(0), P1(1), P1(2), dphi, dZ);
      }
}

void PHCASeeding::FillTupWinCosAngle(const TrkrDefs::cluskey A, const TrkrDefs::cluskey B, const TrkrDefs::cluskey C, const PHCASeeding::PositionMap& globalPositions, double cos_angle_sq, bool isneg) const
{
  // A is top cluster, B the middle, C the bottom
  // a,b,c are the positions

  auto a = globalPositions.at(A);
  auto b = globalPositions.at(B);
  auto c = globalPositions.at(C);

  _tupwin_cos_angle->Fill(_tupout_count, 
    TrkrDefs::getLayer(A), a[0], a[1], a[2],
    TrkrDefs::getLayer(B), b[0], b[1], b[2],
    TrkrDefs::getLayer(C), c[0], c[1], c[2],
    (isneg ? -1 : 1) * sqrt(cos_angle_sq));
}

void PHCASeeding::FillTupWinGrowSeed(const PHCASeeding::keyList& seed, const PHCASeeding::keyLink& link, const PHCASeeding::PositionMap& globalPositions) const
{
  TrkrDefs::cluskey trackHead = seed.back();
  auto& head_pos = globalPositions.at(trackHead);
  auto& prev_pos = globalPositions.at(seed.rbegin()[1]);
  float x1 = head_pos.x();
  float y1 = head_pos.y();
  float z1 = head_pos.z();
  float x2 = prev_pos.x();
  float y2 = prev_pos.y();
  float z2 = prev_pos.z();
  float dr_12 = sqrt(x1 * x1 + y1 * y1) - sqrt(x2 * x2 + y2 * y2);
  /* TrkrDefs::cluskey testCluster = link.second; */
  auto& test_pos = globalPositions.at(link.second);
  float xt = test_pos.x();
  float yt = test_pos.y();
  float zt = test_pos.z();
  float dr_t1 = sqrt(xt * xt + yt * yt) - sqrt(x1 * x1 + y1 * y1);
  float dzdr_12 = (z1 - z2) / dr_12;
  float dzdr_t1 = (zt - z1) / dr_t1;
  // if (fabs(dzdr_12 - dzdr_t1) > _clusadd_delta_dzdr_window)) // then fail this link

  auto& third_pos = globalPositions.at(seed.rbegin()[2]);
  float x3 = third_pos.x();
  float y3 = third_pos.y();
  float z3 = third_pos.z();
  float dr_23 = sqrt(x2 * x2 + y2 * y2) - sqrt(x3 * x3 + y3 * y3);
  float phi1 = atan2(y1, x1);
  float phi2 = atan2(y2, x2);
  float phi3 = atan2(y3, x3);
  float dphi12 = std::fmod(phi1 - phi2, M_PI);
  float dphi23 = std::fmod(phi2 - phi3, M_PI);
  float d2phidr2_123 = dphi12 / (dr_12 * dr_12) - dphi23 / (dr_23 * dr_23);
  float dphit1 = std::fmod(atan2(yt, xt) - atan2(y1, x1), M_PI);
  float d2phidr2_t12 = dphit1 / (dr_t1 * dr_t1) - dphi12 / (dr_12 * dr_12);
    _tupwin_seed23->Fill(_tupout_count, 
        (TrkrDefs::getLayer(seed.rbegin()[1])), x2, y2, z2,                 
        (TrkrDefs::getLayer(seed.rbegin()[2])), x3, y3, z3);
    _tupwin_seedL1->Fill(_tupout_count, 
        (TrkrDefs::getLayer(link.second)), xt, yt, zt,                 
        (TrkrDefs::getLayer(seed.back())), x1, y1, z1,
        dzdr_12, dzdr_t1, fabs(dzdr_12-dzdr_t1),
        d2phidr2_123, d2phidr2_t12, fabs(d2phidr2_123 - d2phidr2_t12));
}

void PHCASeeding::process_tupout_count() {
  _tupout_count += 1;
  if (_tupout_count!=0) return;
  _search_windows->Fill(_neighbor_eta_width,_neighbor_phi_width,_start_layer,_end_layer,_clusadd_delta_dzdr_window,_clusadd_delta_dphidr2_window);
}

#endif // defined _PHCASEEDING_CLUSTERLOG_TUPOUT_

    // ---OLD CODE 1: SKIP_LAYERS---
  //  trackSeedKeyLists = tempSeedKeyLists;
  /*
    for(auto trackKeyChain = trackSeedKeyLists.begin(); trackKeyChain != trackSeedKeyLists.end(); ++trackKeyChain)
    {
      bool reached_end = false;
      while(!reached_end)
      {
        TrkrDefs::cluskey trackHead = trackKeyChain->back();
        TrkrDefs::cluskey secondToLast = trackKeyChain->rbegin()[1];
        TrkrDefs::cluskey thirdToLast = trackKeyChain->rbegin()[2];
        auto& head_pos = globalPositions.at(trackHead);
        auto& sec_pos = globalPositions.at(secondToLast);
        auto& third_pos = globalPositions.at(thirdToLast);
        double dz_avg = ((head_pos.z()-sec_pos.z())+(sec_pos.z()-third_pos.z()))/2.;
        double dx1 = head_pos.x()-sec_pos.x();
        double dy1 = head_pos.y()-sec_pos.y();
        double dx2 = sec_pos.x()-third_pos.x();
        double dy2 = sec_pos.y()-third_pos.y();
        double ddx = dx1-dx2;
        double ddy = dy1-dy2;
        double new_dx = dx1+ddx;
        double new_dy = dy1+ddy;
        double new_x = head_pos.x()+new_dx;
        double new_y = head_pos.y()+new_dy;
        double new_z = head_pos.z()+dz_avg;
        std::cout << "(x,y,z) = (" << head_pos.x() << ", " << head_pos.y() << ", " << head_pos.z() << ")" << std::endl;
        unsigned int trackHead_layer = TrkrDefs::getLayer(trackHead) - (_nlayers_intt + _nlayers_maps);
        std::cout << "layer " << trackHead_layer << std::endl;
        std::cout << "projected: (" << new_x << ", " << new_y << ", " << new_z << ")" << std::endl;
        TrkrDefs::cluskey nextCluster;
        double bestDist = 1e9;
        bool no_next_link = true;
        for(auto testlink = bilinks[trackHead_layer].begin(); testlink != bilinks[trackHead_layer].end(); ++testlink)
        {
          if((*testlink)[0].second==trackHead)
          {
            TrkrDefs::cluskey testCluster = (*testlink)[1].second;
            auto& test_pos = globalPositions.at(testCluster);
            std::cout << "test cluster: (" << test_pos.x() << ", " << test_pos.y() << ", " << test_pos.z() << ")" << std::endl;
            double distToNew = sqrt(square<double>(test_pos.x()-new_x)+square<double>(test_pos.y()-new_y)+square<double>(test_pos.z()-new_z));
            if(distToNew<bestDist)
            {
              std::cout << "current best" << std::endl;
              nextCluster = testCluster;
              bestDist = distToNew;
            }
            no_next_link = false;
          }
        }
        if(!no_next_link) trackKeyChain->push_back(nextCluster);
        if(no_next_link) reached_end = true;
      }
    }
  */
    // ---OLD CODE 0: SKIP_LAYERS---
    /*
    if(mode == skip_layers::on)
    {
      if(maxCosPlaneAngle > _cosTheta_limit)
      {
        // if no triplet is sufficiently linear, then it's likely that there's a missing cluster
        // repeat search but skip one layer below
        std::vector<pointKey> clustersTwoLayersBelow;
        QueryTree(_rtree,
                StartPhi-_neighbor_phi_width,
                StartEta-_neighbor_eta_width,
                (double) StartLayer - 2.5,
                StartPhi+_neighbor_phi_width,
                StartEta+_neighbor_eta_width,
                (double) StartLayer - 1.5,
                clustersTwoLayersBelow);
        std::vector<std::array<double,3>> delta_2below;
        delta_2below.clear();
        delta_2below.resize(clustersTwoLayersBelow.size());
        std::transform(clustersTwoLayersBelow.begin(),clustersTwoLayersBelow.end(),delta_2below.begin(),
          [&](pointKey BelowCandidate){
            const auto& belowpos = globalPositions.at(BelowCandidate.second);
            return std::array<double,3>{(belowpos(0))-StartX,
              (belowpos(1))-StartY,
              (belowpos(2))-StartZ};});
        for(size_t iAbove = 0; iAbove<delta_above.size(); ++iAbove)
        {
          for(size_t iBelow = 0; iBelow<delta_2below.size(); ++iBelow)
          {
            double dotProduct = delta_2below[iBelow][0]*delta_above[iAbove][0]+delta_2below[iBelow][1]*delta_above[iAbove][1]+delta_2below[iBelow][2]*delta_above[iAbove][2];
            double belowSqLength = sqrt(delta_2below[iBelow][0]*delta_2below[iBelow][0]+delta_2below[iBelow][1]*delta_2below[iBelow][1]+delta_2below[iBelow][2]*delta_2below[iBelow][2]);
            double aboveSqLength = sqrt(delta_above[iAbove][0]*delta_above[iAbove][0]+delta_above[iAbove][1]*delta_above[iAbove][1]+delta_above[iAbove][2]*delta_above[iAbove][2]);
            double cosPlaneAngle = dotProduct / (belowSqLength*aboveSqLength);
            if(cosPlaneAngle < maxCosPlaneAngle)
            {
              maxCosPlaneAngle = cosPlaneAngle;
              bestBelowCluster = fromPointKey(clustersTwoLayersBelow[iBelow]);
              bestAboveCluster = fromPointKey(ClustersAbove[iAbove]);
            }
          }
        }
        // if no triplet is STILL sufficiently linear, then do the same thing, but skip one layer above
        if(maxCosPlaneAngle > _cosTheta_limit)
        {
          std::vector<pointKey> clustersTwoLayersAbove;
          QueryTree(_rtree,
                  StartPhi-_neighbor_phi_width,
                  StartEta-_neighbor_eta_width,
                  (double) StartLayer + 1.5,
                  StartPhi+_neighbor_phi_width,
                  StartEta+_neighbor_eta_width,
                  (double) StartLayer + 2.5,
                  clustersTwoLayersAbove);
          std::vector<std::array<double,3>> delta_2above;
          delta_2above.clear();
          delta_2above.resize(clustersTwoLayersAbove.size());
          std::transform(clustersTwoLayersAbove.begin(),clustersTwoLayersAbove.end(),delta_2above.begin(),
            [&](pointKey AboveCandidate){
              const auto& abovepos = globalPositions.at(AboveCandidate.second);
              return std::array<double,3>{(abovepos(0))-StartX,
                (abovepos(1))-StartY,
                (abovepos(2))-StartZ};});
          for(size_t iAbove = 0; iAbove<delta_2above.size(); ++iAbove)
          {
            for(size_t iBelow = 0; iBelow<delta_below.size(); ++iBelow)
            {
              double dotProduct = delta_below[iBelow][0]*delta_2above[iAbove][0]+delta_below[iBelow][1]*delta_2above[iAbove][1]+delta_below[iBelow][2]*delta_2above[iAbove][2];
              double belowSqLength = sqrt(delta_below[iBelow][0]*delta_below[iBelow][0]+delta_below[iBelow][1]*delta_below[iBelow][1]+delta_below[iBelow][2]*delta_below[iBelow][2]);
              double aboveSqLength = sqrt(delta_2above[iAbove][0]*delta_2above[iAbove][0]+delta_2above[iAbove][1]*delta_2above[iAbove][1]+delta_2above[iAbove][2]*delta_2above[iAbove][2]);
              double cosPlaneAngle = dotProduct / (belowSqLength*aboveSqLength);
              if(cosPlaneAngle < maxCosPlaneAngle)
              {
                maxCosPlaneAngle = cosPlaneAngle;
                bestBelowCluster = fromPointKey(ClustersBelow[iBelow]);
                bestAboveCluster = fromPointKey(clustersTwoLayersAbove[iAbove]);
              }
            }
          }
        }
      }
    }
    */<|MERGE_RESOLUTION|>--- conflicted
+++ resolved
@@ -74,7 +74,6 @@
 #define LogWarning(exp) \
   if (Verbosity() > 0) std::cout << "WARNING: " << __FILE__ << ": " << __LINE__ << ": " << exp
 
-<<<<<<< HEAD
 // _PHCASEEDING_CLUSTERLOG_TUPOUT_ defined statement in the header file
 #if defined(_PHCASEEDING_CLUSTERLOG_TUPOUT_)
 //
@@ -88,15 +87,6 @@
 #define _TUPWIN_COS_ANGLE(keyA, keyB, keyC, posmap, cos_angle,isneg) FillTupWinCosAngle(keyA, keyB, keyC, posmap, cos_angle, isneg)
 #define _TUPWIN_GROWSEED(seed, link, pos) FillTupWinGrowSeed(seed, link, pos)
 #define _FILL_SEARCH_WINDOWS() fillsearchwindows()
-=======
-// _PHCASEEDING_TUPOUT_ defined statement in the header file
-#if defined(_PHCASEEDING_TUPOUT_)
-#define _FILL_TUPLE(tupname, num, key, pos) \
-  tupname->Fill(_tupout_count,TrkrDefs::getLayer(key), num, pos.x(), pos.y(), pos.z())
-#define _FILL_TUPLE_WITH_SEED(tupname, seed,pos) \
-  for (unsigned int i=0; i<seed.size();++i) _FILL_TUPLE(tupname, i, seed[i], pos.at(seed[i]))
-#define _PROGRESS_TUPOUT_COUNT() _tupout_count += 1
->>>>>>> 9950a1b3
 #else 
 #define _WRITE_TUPLES() (void) 0
 #define _FILL_TUPLE(tupname, num, key) (void) 0
@@ -984,11 +974,7 @@
   fitter->setFixedClusterError(1, _fixed_clus_err.at(1));
   fitter->setFixedClusterError(2, _fixed_clus_err.at(2));
   
-<<<<<<< HEAD
 #if defined(_PHCASEEDING_CLUSTERLOG_TUPOUT_)
-=======
-#if defined(_PHCASEEDING_TUPOUT_)
->>>>>>> 9950a1b3
   std::cout << " Writing _CLUSTER_LOG_TUPOUT.root file " << std::endl;
   _f_clustering_process = new TFile("_CLUSTER_LOG_TUPOUT.root", "recreate");
   _tupclus_all         = new TNtuple("all",         "all clusters","event:layer:num:x:y:z");
@@ -1019,13 +1005,9 @@
   return Fun4AllReturnCodes::EVENT_OK;
 }
 
-<<<<<<< HEAD
 #if defined(_PHCASEEDING_CLUSTERLOG_TUPOUT_)
 
 void PHCASeeding::write_tuples() {
-=======
-#if defined(_PHCASEEDING_TUPOUT_)
->>>>>>> 9950a1b3
   _f_clustering_process->cd();
   _tupclus_all         ->Write();
   _tupclus_links       ->Write();
