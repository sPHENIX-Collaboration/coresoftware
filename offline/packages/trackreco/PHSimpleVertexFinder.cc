#include "PHSimpleVertexFinder.h"

/// Tracking includes

#include <trackbase/TrkrCluster.h>            // for TrkrCluster
#include <trackbase/TrkrDefs.h>               // for cluskey, getLayer, TrkrId
#include <trackbase/TrkrClusterContainer.h>
#include <trackbase/TpcSeedTrackMap.h>
#include <trackbase_historic/SvtxTrack.h>     // for SvtxTrack, SvtxTrack::C...
#include <trackbase_historic/SvtxTrackMap.h>
#include <trackbase_historic/SvtxVertexMap.h>
#include <trackbase_historic/SvtxVertex_v1.h>
#include <trackbase_historic/SvtxVertexMap_v1.h>

#include <phool/PHCompositeNode.h>
#include <phool/PHNode.h>
#include <phool/PHNodeIterator.h>
#include <fun4all/Fun4AllReturnCodes.h>

#include <phool/getClass.h>
#include <phool/phool.h>

#include <cmath>                              // for sqrt, fabs, atan2, cos
#include <iostream>                           // for operator<<, basic_ostream
#include <map>                                // for map
#include <set>                                // for _Rb_tree_const_iterator
#include <utility>                            // for pair, make_pair

#include <Eigen/Dense>

//____________________________________________________________________________..
PHSimpleVertexFinder::PHSimpleVertexFinder(const std::string &name)
  : SubsysReco(name)
{

}

//____________________________________________________________________________..
PHSimpleVertexFinder::~PHSimpleVertexFinder()
{

}

//____________________________________________________________________________..
int PHSimpleVertexFinder::InitRun(PHCompositeNode *topNode)
{
  int ret = GetNodes(topNode);
  if (ret != Fun4AllReturnCodes::EVENT_OK) return ret;
  ret = CreateNodes(topNode);
  if (ret != Fun4AllReturnCodes::EVENT_OK) return ret;
  return ret;
}

//____________________________________________________________________________..
int PHSimpleVertexFinder::process_event(PHCompositeNode */*topNode*/)
{

  if(Verbosity() > 0)
    std::cout << PHWHERE << " track map size " << _track_map->size()  << std::endl;

  // reset maps
  _vertex_track_map.clear();
  _vertex_cov_map.clear();
  _track_pair_map.clear();
  _track_pair_pca_map.clear();
  _vertex_position_map.clear();
  _vertex_covariance_map.clear();
  _vertex_set.clear();
  
  // define local scope objects
  std::set<unsigned int> track_used_list;
  checkDCAs();

  /// If we didn't find any matches, try again with a slightly larger DCA cut
  if(_track_pair_map.size() == 0)
    {
      dcacut *= 1.5;
      checkDCAs();
    }


  // get all connected pairs of tracks by looping over the track_pair map
  std::vector<std::set<unsigned int>> connected_tracks;
  std::set<unsigned int> connected;
  std::set<unsigned int> used;
  for(auto it : _track_pair_map)
    {
      unsigned int id1 = it.first;
      unsigned int id2 = it.second.first;

      if( (used.find(id1) != used.end()) && (used.find(id2) != used.end()) )
	{
	  if(Verbosity() > 2) std::cout << " tracks " << id1 << " and " << id2 << " are both in used , skip them" << std::endl;
	  continue;
	}
      else if( (used.find(id1) == used.end()) && (used.find(id2) == used.end()))
	{
	  if(Verbosity() > 2) std::cout << " tracks " << id1 << " and " << id2 << " are both not in used , start a new connected set" << std::endl;
	  // close out and start a new connections set
	  if(connected.size() > 0)
	    {
	      connected_tracks.push_back(connected);
	      connected.clear();
	      if(Verbosity() > 2) std::cout << "           closing out set " << std::endl;
	    }
	}

      // get everything connected to id1 and id2
      connected.insert(id1);
      used.insert(id1);
      connected.insert(id2);
      used.insert(id2);
      for(auto cit :  _track_pair_map)
	{
	  unsigned int id3 = cit.first;
	  unsigned int id4 = cit.second.first;
	  if( (connected.find(id3) != connected.end()) || (connected.find(id4) != connected.end()) )
	    {
	      if(Verbosity() > 2) std::cout << " found connection to " << id3 << " and " << id4 << std::endl;
	      connected.insert(id3);
	      used.insert(id3);
	      connected.insert(id4);
	      used.insert(id4);
	    }
	}
    }
  
  // close out the last set
  if(connected.size() > 0)
    {
      connected_tracks.push_back(connected);
      connected.clear();
      if(Verbosity() > 2) std::cout << "           closing out last set " << std::endl;
    }
    
  if(Verbosity() > 1)   std::cout << "connected_tracks size " << connected_tracks.size() << std::endl;

  // make vertices, each set of connected tracks is a vertex
  // loop over the vector of sets
  for(unsigned int ivtx = 0; ivtx < connected_tracks.size(); ++ivtx)
    {
      if(Verbosity() > 1) std::cout << "process vertex " << ivtx << std::endl;

      for(auto it : connected_tracks[ivtx])
	{
	  unsigned int id = it;
	  matrix_t cov;
	  auto track = _track_map->get(id);
	  for(int i = 0; i < 3; ++i)
	    for(int j = 0; j < 3; ++j)
	      {cov(i,j) = track->get_error(i,j);}

	  _vertex_track_map.insert(std::make_pair(ivtx, id));
<<<<<<< HEAD
	  if(Verbosity() > 1)  std::cout << " adding track " << id << " to vertex " << ivtx << std::endl;	  
=======
	  _vertex_cov_map.insert(std::make_pair(ivtx, cov));
	  if(Verbosity() > 2)  std::cout << " adding track " << id << " to vertex " << ivtx << std::endl;	  
>>>>>>> dff02994

	}      
    }

  for(auto it : _vertex_track_map)
    {
      if(Verbosity() > 1) std::cout << " vertex " << it.first << " track " << it.second << std::endl;      
      _vertex_set.insert(it.first);
    }

  // Calculate the vertex positions
 std::set<unsigned int> already_used;
  for(auto it : _vertex_set) 
    {
      unsigned int vtxid = it;
      if(Verbosity() > 2) std::cout << "calculate average position for vertex " << vtxid << std::endl; 

      Eigen::Vector3d pca_avge(0,0,0);
      double wt = 0.0;

      auto ret = _vertex_track_map.equal_range(vtxid);
      for (auto cit=ret.first; cit!=ret.second; ++cit)
      {
	unsigned int trid = cit->second;
	if(Verbosity() > 2) std::cout << "   get entries for track " << trid << " for vertex " << vtxid << std::endl; 

	// find all pairs with trid
	auto pca_range = _track_pair_pca_map.equal_range(trid);
	for (auto pit=pca_range.first; pit!=pca_range.second; ++pit)
	  {
	    unsigned int tr2id = pit->second.first;

	    Eigen::Vector3d pca1 = pit->second.second.first;
	    pca_avge += pca1;
	    wt++;
	    Eigen::Vector3d pca2 = pit->second.second.second;
	    pca_avge += pca2;
	    wt++;

	    if(Verbosity() > 2) std::cout << "       vertex " << vtxid << " tr1 " << trid << " tr2 " << tr2id << " pca1.x " << pca1.x() << " pca1.y " << pca1.y() << " pca1.z " << pca1.z()  
					  << " pca2.x " << pca2.x() << " pca2.y " << pca2.y() << " pca2.z " << pca2.z()  << std::endl; 
	  }
      }
      
      matrix_t avgCov = matrix_t::Zero();
      auto covret = _vertex_cov_map.equal_range(vtxid);
      double covWeight = 0.;
      for(auto cit=covret.first; cit != covret.second; ++cit)
	{
	  auto cov = cit->second;
	  avgCov += cov;
	  covWeight++;
	}

      pca_avge /= wt;
      avgCov /= sqrt(covWeight);
 
      if(Verbosity() > 1) std::cout << "vertex " << vtxid << " average pca.x " << pca_avge.x() << " pca.y " << pca_avge.y() << " pca.z " << pca_avge.z() << std::endl;

      // capture the position
      _vertex_position_map.insert(std::make_pair(vtxid, pca_avge));
      _vertex_covariance_map.insert(std::make_pair(vtxid, avgCov));
    }       

  // Write the vertices to the vertex map on the node tree
  if(_vertex_track_map.size() > 0)
    _svtx_vertex_map->clear();

  for(auto it : _vertex_set) 
    {
      auto svtxVertex = std::make_unique<SvtxVertex_v1>();

      svtxVertex->set_chisq(0.0);
      svtxVertex->set_ndof(0);
      svtxVertex->set_t0(0);
      svtxVertex->set_id(it);

      auto ret = _vertex_track_map.equal_range(it);
      for (auto cit=ret.first; cit!=ret.second; ++cit)
      {
	unsigned int trid = cit->second;
	if(Verbosity() > 1) std::cout << "   vertex " << it << " insert track " << trid << std::endl; 
	svtxVertex->insert_track(trid);
	_track_map->get(trid)->set_vertex_id(it);
      }

      Eigen::Vector3d pos = _vertex_position_map.find(it)->second;
      svtxVertex->set_x(pos.x());  
      svtxVertex->set_y(pos.y());
      svtxVertex->set_z(pos.z());
      if(Verbosity() > 1) std::cout << "   vertex " << it << " insert pos.x " << pos.x() << " pos.y " << pos.y() << " pos.z " << pos.z() << std::endl; 

      auto vtxCov = _vertex_covariance_map.find(it)->second;
      for(int i = 0; i < 3; ++i) 
	{
	  for(int j = 0; j < 3; ++j)
	    {
	      svtxVertex->set_error(i, j, vtxCov(i,j)); 
	    }
	}
      
      _svtx_vertex_map->insert(svtxVertex.release());      
    }
  
  /// Iterate through the tracks and assign the closest vtx id to 
  /// the track position for propagating back to the vtx. Catches any
  /// tracks that were missed or were not  compatible with any of the
  /// identified vertices
  for(const auto& [trackkey, track] : *_track_map)
    {
      auto vtxid = track->get_vertex_id();

      /// If there is a vertex already assigned, keep going
      if(_svtx_vertex_map->get(vtxid))
	{ continue; }
      
      float maxdz = std::numeric_limits<float>::max();
      unsigned int newvtxid = std::numeric_limits<unsigned int>::max();
      
      for(const auto& [vtxkey, vertex] : *_svtx_vertex_map)
	{
	  float dz = track->get_z() - vertex->get_z();
	  if(fabs(dz) < maxdz)
	    {
	      maxdz = dz;
	      newvtxid = vtxkey;
	    }
	}
      
      track->set_vertex_id(newvtxid);
    }

  return Fun4AllReturnCodes::EVENT_OK;
}



int PHSimpleVertexFinder::End(PHCompositeNode */*topNode*/)
{
  return Fun4AllReturnCodes::EVENT_OK;
}

int PHSimpleVertexFinder::CreateNodes(PHCompositeNode* topNode)
{
  PHNodeIterator iter(topNode);

  PHCompositeNode *dstNode = dynamic_cast<PHCompositeNode *>(iter.findFirst("PHCompositeNode", "DST"));

  /// Check that it is there
  if (!dstNode)
  {
    std::cerr << "DST Node missing, quitting" << std::endl;
    throw std::runtime_error("failed to find DST node in PHActsInitialVertexFinder::createNodes");
  }

  /// Get the tracking subnode
  PHCompositeNode *svtxNode = dynamic_cast<PHCompositeNode *>(iter.findFirst("PHCompositeNode", "SVTX"));

  if (!svtxNode)
  {
    svtxNode = new PHCompositeNode("SVTX");
    dstNode->addNode(svtxNode);
  }

  _svtx_vertex_map = findNode::getClass<SvtxVertexMap>(topNode,"SvtxVertexMap");
  
  if(!_svtx_vertex_map)
    {
      _svtx_vertex_map = new SvtxVertexMap_v1;
      PHIODataNode<PHObject>* vertexNode = new PHIODataNode<PHObject>( 
		   _svtx_vertex_map, "SvtxVertexMap","PHObject");

      svtxNode->addNode(vertexNode);

    }

  return Fun4AllReturnCodes::EVENT_OK;
}
int PHSimpleVertexFinder::GetNodes(PHCompositeNode* topNode)
{

  _track_map = findNode::getClass<SvtxTrackMap>(topNode, "SvtxTrackMap");
  if (!_track_map)
  {
    std::cout << PHWHERE << " ERROR: Can't find SvtxTrackMap: " << std::endl;
    return Fun4AllReturnCodes::ABORTEVENT;
  }

 

  return Fun4AllReturnCodes::EVENT_OK;
}

void PHSimpleVertexFinder::checkDCAs()
{
  // Loop over tracks and check for close DCA match with all other tracks
  for(auto tr1_it = _track_map->begin(); tr1_it != _track_map->end(); ++tr1_it)
    {
      auto id1 = tr1_it->first;
      auto tr1 = tr1_it->second;
      if(tr1->get_quality() > qual_cut) continue;
      if(require_mvtx)
	{
	  unsigned int nmvtx = 0;
	  for(auto clusit = tr1->begin_cluster_keys(); clusit != tr1->end_cluster_keys(); ++clusit)
	    {
	      if(TrkrDefs::getTrkrId(*clusit) == TrkrDefs::mvtxId )
		{
		  nmvtx++;
		}
	      if(nmvtx > 2) break;
	    }
	  if(nmvtx <3) continue;
	  if(Verbosity() > 1) std::cout << " tr1 has nmvtx " << nmvtx << std::endl;
	}
      
      // look for close DCA matches with all other such tracks
      for(auto tr2_it = std::next(tr1_it); tr2_it != _track_map->end(); ++tr2_it)
	{
	  auto id2 = tr2_it->first;
	  auto tr2 = tr2_it->second;
	  if(tr2->get_quality() > qual_cut) continue;
	  if(require_mvtx)
	    {
	      unsigned int nmvtx = 0;
	      for(auto clusit = tr2->begin_cluster_keys(); clusit != tr2->end_cluster_keys(); ++clusit)
		{
		  if(TrkrDefs::getTrkrId(*clusit) == TrkrDefs::mvtxId)
		    {
		      nmvtx++;
		    }
		  if(nmvtx > 2) break;
		}
	      if(nmvtx <3) continue;
	      if(Verbosity() > 1)  std::cout << " tr2 has nmvtx " << nmvtx << std::endl;
	    }
	  
	  // find DCA of these two tracks
	  if(Verbosity() > 2) std::cout << "Check DCA for tracks " << id1 << " and  " << id2 << std::endl;
	  
	  findDcaTwoTracks(tr1, tr2);

	}
    }


}

void PHSimpleVertexFinder::findDcaTwoTracks(SvtxTrack *tr1, SvtxTrack *tr2)
{
  unsigned int id1 = tr1->get_id();
  unsigned int id2 = tr2->get_id();

  // get the line equations for the tracks
  
  Eigen::Vector3d a1(tr1->get_x(), tr1->get_y(), tr1->get_z());
  Eigen::Vector3d b1(tr1->get_px() / tr1->get_p(), tr1->get_py() / tr1->get_p(), tr1->get_pz() / tr1->get_p());
  Eigen::Vector3d a2(tr2->get_x(), tr2->get_y(), tr2->get_z());
  Eigen::Vector3d b2(tr2->get_px() / tr2->get_p(), tr2->get_py() / tr2->get_p(), tr2->get_pz() / tr2->get_p());
  
  Eigen::Vector3d PCA1(0,0,0);
  Eigen::Vector3d PCA2(0,0,0);  
  double dca = dcaTwoLines(a1, b1, a2,  b2, PCA1, PCA2);

  // check dca cut is satisfied, and that PCA is close to beam line
if( fabs(dca) < dcacut && (fabs(PCA1.x()) < beamline_xy_cut && fabs(PCA1.y()) < beamline_xy_cut) )
    {
      if(Verbosity() > 1)
	{
	  std::cout << " good match for tracks " << tr1->get_id() << " and " << tr2->get_id() << " with z locations " << a1.z()  << " and " << a2.z() << std::endl;
	  std::cout << "    a1.x " << a1.x() << " a1.y " << a1.y() << " a1.z " << a1.z() << std::endl;
	  std::cout << "    a2.x  " << a2.x()  << " a2.y " << a2.y() << " a2.z " << a2.z() << std::endl;
	  std::cout << "    PCA1.x() " << PCA1.x() << " PCA1.y " << PCA1.y() << " PCA1.z " << PCA1.z() << std::endl;
	  std::cout << "    PCA2.x() " << PCA2.x() << " PCA2.y " << PCA2.y() << " PCA2.z " << PCA2.z() << std::endl;      
	  std::cout << "    dca " << dca << std::endl;
	}  

      // capture the results for successful matches
      _track_pair_map.insert(std::make_pair(id1,std::make_pair(id2, dca)));
      _track_pair_pca_map.insert( std::make_pair(id1, std::make_pair(id2, std::make_pair(PCA1, PCA2))) );
    }

  return;
}

double PHSimpleVertexFinder::dcaTwoLines(const Eigen::Vector3d &a1,const Eigen::Vector3d &b1,
					 const Eigen::Vector3d &a2,const Eigen::Vector3d &b2,
					 Eigen::Vector3d &PCA1, Eigen::Vector3d &PCA2)
{
  // The shortest distance between two skew lines described by
  //  a1 + c * b1
  //  a2 + d * b2
  // where a1, a2, are vectors representing points on the lines, b1, b2 are direction vectors, and c and d are scalars
  // is:
  // dca = (b1 x b2) .(a2-a1) / |b1 x b2|

  // bcrossb/mag_bcrossb is a unit vector perpendicular to both direction vectors b1 and b2
  auto bcrossb = b1.cross(b2);
  auto mag_bcrossb = bcrossb.norm();
  // a2-a1 is the vector joining any arbitrary points on the two lines
  auto aminusa = a2-a1;

  // The DCA of these two lines is the projection of a2-a1 along the direction of the perpendicular to both 
  // remember that a2-a1 is longer than (or equal to) the dca by definition
  double dca = 999;
  if( mag_bcrossb != 0)
    dca = bcrossb.dot(aminusa) / mag_bcrossb;
  else
    return dca;   // same track, skip combination
  
  // get the points at which the normal to the lines intersect the lines, where the lines are perpendicular
  // Assume the shortest distance occurs at points A on line 1, and B on line 2, call the line AB
  //    AB = a2+d*b2 - (a1+c*b1)
  // we need to find c and d where AB is perpendicular to both lines. so AB.b1 = 0 and AB.b2 = 0
  //    ( (a2 -a1) + d*b2 -c*b1 ).b1 = 0
  //    ( (a2 -a1) + d*b2 -c*b1 ).b2 = 0
  // so we have two simultaneous equations in 2 unknowns
  //    (a2-a1).b1 + d*b2.b1 -c*b1.b1 = 0 => d*b2.b1 = c*b1.b1 - (a2-a1).b1 => d = (1/b2.b1) * (c*b1.b1 - (a2-a1).b1) 
  //    (a2-a1).b2 + d*b2.b2 - c*b1.b2 = 0 => c*b1.b2 =  (a2-a1).b2 + [(1/b2.b1) * (c*b1*b1 -(a2-a1).b1)}*b2.b2
  //    c*b1.b2 - (1/b2.b1) * c*b1.b1*b2.b2 = (a2-a1).b2 - (1/b2.b1)*(a2-a1).b1*b2.b2
  //    c *(b1.b2 - (1/b2.b1)*b1.b1*b2.b2)  = (a2-a1).b2 - (1/b2.b1)*(a2-a1).b1*b2.b2
  // call this: c*X = Y
  // plug back into the d equation
  //     d = c*b1.b1 / b2.b1 - (a2-a1).b1 / b2.b1
  // and call the d equation: d = c * F - G 

  double X =  b1.dot(b2) - b1.dot(b1) * b2.dot(b2) / b2.dot(b1);
  double Y =  (a2.dot(b2) - a1.dot(b2)) - (a2.dot(b1) - a1.dot(b1)) * b2.dot(b2) / b2.dot(b1) ;
  double c = Y/X;

  double F = b1.dot(b1) / b2.dot(b1); 
  double G = - (a2.dot(b1) - a1.dot(b1)) / b2.dot(b1);
  double d = c * F + G;

  // then the points of closest approach are:
  PCA1 = a1+c*b1;
  PCA2 = a2+d*b2;

  return dca;


}<|MERGE_RESOLUTION|>--- conflicted
+++ resolved
@@ -151,12 +151,8 @@
 	      {cov(i,j) = track->get_error(i,j);}
 
 	  _vertex_track_map.insert(std::make_pair(ivtx, id));
-<<<<<<< HEAD
-	  if(Verbosity() > 1)  std::cout << " adding track " << id << " to vertex " << ivtx << std::endl;	  
-=======
 	  _vertex_cov_map.insert(std::make_pair(ivtx, cov));
 	  if(Verbosity() > 2)  std::cout << " adding track " << id << " to vertex " << ivtx << std::endl;	  
->>>>>>> dff02994
 
 	}      
     }
