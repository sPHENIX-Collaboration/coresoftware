--- conflicted
+++ resolved
@@ -577,14 +577,6 @@
   // node pointers
   BbcVertexMap* _bbc_vertexes = nullptr;
 
-<<<<<<< HEAD
-  //nodes to get norm vector
-  //SvtxHitMap* _svtxhitsmap;
-
-  int* _hit_used_map = nullptr;
-  int _hit_used_map_size = 0;
-=======
->>>>>>> 774996e1
   std::multimap<TrkrDefs::cluskey, unsigned int> _gftrk_hitkey_map;
 
   PHG4CylinderGeomContainer* _geom_container_intt = nullptr;
@@ -607,7 +599,6 @@
 
   //! KalmanFitterRefTrack, KalmanFitter, DafSimple, DafRef
   std::string _track_fitting_alg_name = "DafRef";
-<<<<<<< HEAD
 
   int _primary_pid_guess = 211;
   double _cut_min_pT = 0.2;
@@ -621,21 +612,6 @@
 
   int _nlayers_all = 55;
 
-=======
-
-  int _primary_pid_guess = 211;
-  double _cut_min_pT = 0.2;
-
-  bool _do_evt_display = false;
-
-  unsigned int _nlayers_maps = 3;
-  unsigned int _nlayers_intt = 4;
-  unsigned int _nlayers_tpc = 48;
-  unsigned int _nlayers_micromegas = 0;
-
-  int _nlayers_all = 55;
-
->>>>>>> 774996e1
   unsigned int _firstlayer_maps = 0;
   unsigned int _firstlayer_intt = 3;
   unsigned int _firstlayer_tpc = 7;
