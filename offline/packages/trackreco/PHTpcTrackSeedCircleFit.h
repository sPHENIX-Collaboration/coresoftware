--- conflicted
+++ resolved
@@ -41,12 +41,8 @@
  private:
 
   int GetNodes(PHCompositeNode* topNode);
-<<<<<<< HEAD
-  std::vector<TrkrCluster*> getTrackClusters(TrackSeed *);
-  Acts::Vector3 getGlobalPosition( TrkrCluster* cluster ) const;
-=======
+
   Acts::Vector3 getGlobalPosition( TrkrDefs::cluskey, TrkrCluster* cluster ) const;
->>>>>>> 44a48eff
 						    
   ActsSurfaceMaps *_surfmaps{nullptr};
   ActsTrackingGeometry *_tGeometry{nullptr};
