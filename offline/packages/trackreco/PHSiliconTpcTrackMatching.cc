--- conflicted
+++ resolved
@@ -5,13 +5,8 @@
 /// Tracking includes
 #include <trackbase/TrkrDefs.h>                // for cluskey, getTrkrId, tpcId
 #include <trackbase/TpcSeedTrackMapv1.h>     
-<<<<<<< HEAD
-#include <trackbase/TrkrClusterContainer.h>     
-#include <trackbase/TrkrCluster.h>     
-=======
 #include <trackbase/TrkrClusterContainerv3.h>   
 #include <trackbase/TrkrClusterv3.h>   
->>>>>>> a7974bf2
 #include <trackbase_historic/SvtxTrack_v2.h>
 #include <trackbase_historic/SvtxTrackMap.h>
 #include <trackbase_historic/SvtxVertex.h>     // for SvtxVertex
@@ -63,7 +58,7 @@
 {
   // put these in the output file
   cout << PHWHERE "_is_ca_seeder " << _is_ca_seeder << " Search windows: phi " << _phi_search_win << " eta " 
-       << _eta_search_win << endl;
+       << _eta_search_win << " pp_mode " << _pp_mode << endl;
 
   // corrects the PHTpcTracker phi bias
   fdphi = new TF1("f1", "[0] + [1]/x^[2]");
@@ -192,6 +187,10 @@
       // only crossing zero has been added to the tpc_matches map, just add silicon clusters
       addSiliconClusters(tpc_matches);
     }
+
+  // loop over all tracks and copy the silicon clusters to the corrected cluster map
+  if(_corrected_cluster_map)
+    copySiliconClustersToCorrectedMap();
   
   if(Verbosity() > 0)  
     cout << " Final track map size " << _track_map->size() 
@@ -265,6 +264,12 @@
       PHIODataNode<PHObject> *node
 	= new PHIODataNode<PHObject>(_seed_track_map, _tpcseed_track_map_name);
       svtxNode->addNode(node);
+    }
+  
+  _corrected_cluster_map = findNode::getClass<TrkrClusterContainer>(topNode,"CORRECTED_TRKR_CLUSTER");
+  if(_corrected_cluster_map)
+    {
+      std::cout << " Found CORRECTED_TRKR_CLUSTER node " << std::endl;
     }
   
     _cluster_map = findNode::getClass<TrkrClusterContainer>(topNode, "TRKR_CLUSTER");
@@ -314,7 +319,13 @@
       unsigned int trkrid = TrkrDefs::getTrkrId(cluster_key);
       if(trkrid == TrkrDefs::tpcId)
 	{
-	  TrkrCluster *tpc_clus =  _cluster_map->findCluster(cluster_key);
+
+	  TrkrCluster *tpc_clus;
+	  if(_corrected_cluster_map)
+	    tpc_clus =  _corrected_cluster_map->findCluster(cluster_key);
+	  else
+	    tpc_clus =  _cluster_map->findCluster(cluster_key);
+
 	  auto global = transformer.getGlobalPosition(tpc_clus,
 						       _surfmaps,
 						       _tGeometry);
@@ -545,7 +556,12 @@
 	      if(trkrid == TrkrDefs::tpcId)
 		{
 		  // get the cluster z
-		  TrkrCluster *tpc_clus =  _cluster_map->findCluster(cluster_key);
+		  TrkrCluster *tpc_clus;
+		  if(_corrected_cluster_map)
+		    tpc_clus =  _corrected_cluster_map->findCluster(cluster_key);
+		  else
+		    tpc_clus =  _cluster_map->findCluster(cluster_key);
+
 		  if(Verbosity() > 2) std::cout << "      original local cluster z " << tpc_clus->getLocalY() << std::endl;
 		  auto global = transformer.getGlobalPosition(tpc_clus,
 							      _surfmaps,
@@ -569,7 +585,12 @@
 
 		  if(Verbosity() > 2)
 		    {
-		      TrkrCluster *tpc_clus_check =  _cluster_map->findCluster(cluster_key);
+		      TrkrCluster *tpc_clus_check;
+		      if(_corrected_cluster_map)
+			tpc_clus_check =  _corrected_cluster_map->findCluster(cluster_key);
+		      else
+			tpc_clus_check =  _cluster_map->findCluster(cluster_key);
+		      
 		      auto global_check = transformer.getGlobalPosition(tpc_clus_check,
 									_surfmaps,
 									_tGeometry);
@@ -1000,24 +1021,10 @@
 	    }
 	}
     }
-<<<<<<< HEAD
+
   return;
-=======
-
-  // loop over all tracks and copy the silicon clusters to the corrected cluster map
-  if(_corrected_cluster_map)
-    copySiliconClustersToCorrectedMap();
-
-  
-  if(Verbosity() > 0)  
-    cout << " Final track map size " << _track_map->size() << " seed-track map size " << _seed_track_map->size() << endl;
-  
-  if (Verbosity() >= 1)
-    cout << "PHSiliconTpcTrackMatching::process_event(PHCompositeNode *topNode) Leaving process_event" << endl;  
-  
-  return Fun4AllReturnCodes::EVENT_OK;
->>>>>>> a7974bf2
-}
+}
+
 void PHSiliconTpcTrackMatching::tagInTimeTracks(  
 						std::multimap<unsigned int, unsigned int> &tpc_matches,
 						std::set<int> &crossing_set,
@@ -1094,25 +1101,8 @@
 		  << " crossing " << crossing 
 		  << std::endl;		
     }
-<<<<<<< HEAD
+
 return;
-}
-=======
-
- _corrected_cluster_map = findNode::getClass<TrkrClusterContainer>(topNode,"CORRECTED_TRKR_CLUSTER");
-  if(_corrected_cluster_map)
-    {
-      std::cout << " Found CORRECTED_TRKR_CLUSTER node " << std::endl;
-    }
-  
- _cluster_map = findNode::getClass<TrkrClusterContainer>(topNode,"TRKR_CLUSTER");
- if (!_cluster_map)
-   {
-     std::cout << PHWHERE << " ERROR: Can't find node TRKR_CLUSTER" << std::endl;
-     return Fun4AllReturnCodes::ABORTEVENT;
-   }
- 
- return Fun4AllReturnCodes::EVENT_OK;
 }
 
 void PHSiliconTpcTrackMatching::copySiliconClustersToCorrectedMap( )
@@ -1130,17 +1120,16 @@
 	   ++iter)
 	{
 	  TrkrDefs::cluskey cluster_key = *iter;
-   const unsigned int trkrid = TrkrDefs::getTrkrId(cluster_key);
+	  const unsigned int trkrid = TrkrDefs::getTrkrId(cluster_key);
 	  if(trkrid == TrkrDefs::mvtxId || trkrid == TrkrDefs::inttId)
 	    {
 	      TrkrCluster *cluster =  _cluster_map->findCluster(cluster_key);	
-       if( !cluster ) continue;
-      
-       TrkrCluster *newclus = _corrected_cluster_map->findOrAddCluster(cluster_key)->second;
-       newclus->CopyFrom( cluster );
+	      if( !cluster ) continue;
+	      
+	      TrkrCluster *newclus = _corrected_cluster_map->findOrAddCluster(cluster_key)->second;
+	      newclus->CopyFrom( cluster );
 	    }
 	}      
     }
 }
-  
->>>>>>> a7974bf2
+
