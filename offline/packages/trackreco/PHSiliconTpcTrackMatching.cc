--- conflicted
+++ resolved
@@ -565,9 +565,10 @@
 	  {
 	    cout << " testing for a match for TPC track " << tpcid << " with pT " << _tracklet_tpc->get_pt()
 		 << " and eta " << _tracklet_tpc->get_eta() << " with Si track " << siid << " with crossing " << _tracklet_si->get_crossing() << endl;
-	    cout << " tpc_phi " << tpc_phi << " si_phi " << si_phi << " dphi " << tpc_phi - si_phi << " phi search " << _phi_search_win * mag << " tpc_eta " << tpc_eta
-		 << " si_eta " << si_eta << " deta " << tpc_eta - si_eta << " eta search " << _eta_search_win * mag << endl;
-	    std::cout << "      tpc x " << tpc_pos.x() << " si x " << si_pos.x() << " tpc y " << tpc_pos.y() << " si y " << si_pos.y() << " tpc_z " << tpc_pos.z() << " si z " << si_pos.z() << std::endl;
+	    cout << " tpc_phi " << tpc_phi << " si_phi " << si_phi << " dphi " << tpc_phi - si_phi << " phi search " << _phi_search_win * mag 
+		 << " tpc_eta " << tpc_eta << " si_eta " << si_eta << " deta " << tpc_eta - si_eta << " eta search " << _eta_search_win * mag << endl;
+	    std::cout << "      tpc x " << tpc_pos.x() << " si x " << si_pos.x() << " tpc y " << tpc_pos.y() << " si y " << si_pos.y() 
+		      << " tpc_z " << tpc_pos.z() << " si z " << si_pos.z() << std::endl;
 	    std::cout << "      x search " << _x_search_win * mag << " y search " << _y_search_win * mag << " z search " << _z_search_win * mag << std::endl;
 	  }
 	
@@ -605,66 +606,6 @@
 	    tpc_unmatched_set.insert(tpcid);
 	  }
       }
-<<<<<<< HEAD
-=======
-
-      bool phi_match = false;
-      if (fabs(tpc_phi - si_phi) < _phi_search_win * mag)
-      {
-        phi_match = true;
-      }
-      if (fabs(fabs(tpc_phi - si_phi) - 2.0 * M_PI) < _phi_search_win * mag)
-      {
-        phi_match = true;
-      }
-      if (!phi_match)
-      {
-        continue;
-      }
-      if (Verbosity() > 3)
-      {
-        cout << " testing for a match for TPC track " << tpcid << " with pT " << _tracklet_tpc->get_pt()
-             << " and eta " << _tracklet_tpc->get_eta() << " with Si track " << siid << " with crossing " << _tracklet_si->get_crossing() << endl;
-        cout << " tpc_phi " << tpc_phi << " si_phi " << si_phi << " dphi " << tpc_phi - si_phi << " phi search " << _phi_search_win * mag << " tpc_eta " << tpc_eta
-             << " si_eta " << si_eta << " deta " << tpc_eta - si_eta << " eta search " << _eta_search_win * mag << endl;
-        std::cout << "      tpc x " << tpc_pos.x() << " si x " << si_pos.x() << " tpc y " << tpc_pos.y() << " si y " << si_pos.y() << " tpc_z " << tpc_pos.z() << " si z " << si_pos.z() << std::endl;
-        std::cout << "      x search " << _x_search_win * mag << " y search " << _y_search_win * mag << " z search " << _z_search_win * mag << std::endl;
-      }
-
-      // got a match, add to the list
-      // These stubs are matched in eta, phi, x and y already
-      matched = true;
-      tpc_matches.insert(std::make_pair(tpcid, siid));
-      tpc_matched_set.insert(tpcid);
-
-      if (Verbosity() > 1)
-      {
-        cout << " found a match for TPC track " << tpcid << " with Si track " << siid << endl;
-        cout << "          tpc_phi " << tpc_phi << " si_phi " << si_phi << " phi_match " << phi_match
-             << " tpc_eta " << tpc_eta << " si_eta " << si_eta << " eta_match " << eta_match << endl;
-        std::cout << "      tpc x " << tpc_pos.x() << " si x " << si_pos.x() << " tpc y " << tpc_pos.y() << " si y " << si_pos.y() << " tpc_z " << tpc_pos.z() << " si z " << si_pos.z() << std::endl;
-      }
-
-      // temporary!
-      if (_test_windows)
-      {
-        cout << " Try_silicon: crossing" << si_crossing <<  "  pt " << tpc_pt << " tpc_phi " << tpc_phi << " si_phi " << si_phi << " dphi " << tpc_phi - si_phi <<  "   si_q" << si_q << "   tpc_q" << tpc_q
-             << " tpc_eta " << tpc_eta << " si_eta " << si_eta << " deta " << tpc_eta - si_eta << " tpc_x " << tpc_pos.x() << " tpc_y " << tpc_pos.y() << " tpc_z " << tpc_pos.z()
-             << " dx " << tpc_pos.x() - si_pos.x() << " dy " << tpc_pos.y() - si_pos.y() << " dz " << tpc_pos.z() - si_pos.z()
-			 << " mag: " << mag << endl;
-      }
-
-    }
-    // if no match found, keep tpc seed for fitting
-    if (!matched)
-    {
-      if (Verbosity() > 1)
-      {
-        cout << "inserted unmatched tpc seed " << tpcid << endl;
-      }
-      tpc_unmatched_set.insert(tpcid);
-    }
->>>>>>> 03f7404f
   }
   
   return;
