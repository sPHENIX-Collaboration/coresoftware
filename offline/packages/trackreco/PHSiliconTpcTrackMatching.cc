--- conflicted
+++ resolved
@@ -605,49 +605,6 @@
 	    tpc_unmatched_set.insert(tpcid);
 	  }
       }
-<<<<<<< HEAD
-=======
-      bool eta_match = false;
-
-    double si_phi, si_eta, si_pt;
-    float si_px, si_py, si_pz;
-    int si_q;
-    Acts::Vector3 si_pos;
-    if (_zero_field) {
-      auto cluster_list = getTrackletClusterList(_tracklet_si);
-
-      Acts::Vector3  mom;
-      bool ok_track;
-
-      std::tie(ok_track, si_phi, si_eta, si_pt, si_pos, mom) = 
-        TrackFitUtils::zero_field_track_params(_tGeometry, _cluster_map, cluster_list);
-      if (!ok_track) { continue; }
-      si_px = mom.x();
-      si_py = mom.y();
-      si_pz = mom.z();
-      si_q = -100;
-    } else {
-      si_eta = _tracklet_si->get_eta();
-      si_phi = _tracklet_si->get_phi();
-
-      si_pos = TrackSeedHelper::get_xyz(_tracklet_si);
-      si_px = _tracklet_si->get_px();
-      si_py = _tracklet_si->get_py();
-      si_pz = _tracklet_si->get_pz();
-	    si_q = _tracklet_si->get_charge();
-    }
-	  int si_crossing = _tracklet_si->get_crossing();
-    unsigned int siid = phtrk_iter_si;
-
-  if(_test_windows)
-  {
-    float data[] = {
-      (float) m_event, (float) si_crossing,
-      (float) si_q, (float) si_phi, (float) si_eta, (float) si_pos.x(), (float) si_pos.y(), (float) si_pos.z(), (float) si_px, (float) si_py, (float) si_pz,
-      (float) tpc_q, (float) tpc_phi, (float) tpc_eta, (float) tpc_pos.x(), (float) tpc_pos.y(), (float) tpc_pos.z(), (float) tpc_px, (float) tpc_py, (float) tpc_pz,
-      (float) tpcid, (float) siid};
-    _tree->Fill(data);
->>>>>>> d8a81196
   }
   
   return;
