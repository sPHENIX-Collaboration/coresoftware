#include "PHTpcTrackSeedCircleFit.h"

#include <trackbase/TrkrDefs.h>                // for cluskey, getTrkrId, tpcId
#include <trackbase/TrkrClusterContainer.h>
#include <trackbase/TrkrCluster.h>
#include <trackbase_historic/TrackSeed.h>
#include <trackbase_historic/TrackSeedContainer.h>
#include <trackbase_historic/ActsTransformations.h>

#include <tpc/TpcDistortionCorrectionContainer.h>

#include <g4main/PHG4Hit.h>  // for PHG4Hit
#include <g4main/PHG4Particle.h>  // for PHG4Particle
#include <g4main/PHG4HitDefs.h>  // for keytype

#include <fun4all/Fun4AllReturnCodes.h>

#include <phool/getClass.h>
#include <phool/phool.h>

#if __cplusplus < 201402L
#include <boost/make_unique.hpp>
#endif

#include <TF1.h>

#include <climits>                            // for UINT_MAX
#include <iostream>                            // for operator<<, basic_ostream
#include <cmath>                              // for fabs, std::sqrt
#include <set>                                 // for _Rb_tree_const_iterator
#include <utility>                             // for pair
#include <memory>

namespace
{
   
  // square
  template<class T> inline constexpr T square( const T& x ) { return x*x; }

  // radius
  template<class T> T get_r( const T& x, const T& y ) { return std::sqrt( square(x) + square(y) ); }

}

//____________________________________________________________________________..
PHTpcTrackSeedCircleFit::PHTpcTrackSeedCircleFit(const std::string &name):
 SubsysReco(name)
{}

//____________________________________________________________________________..
int PHTpcTrackSeedCircleFit::InitRun(PHCompositeNode *topnode)
{ 
  // get relevant nodes
  int ret = GetNodes( topnode );
  if( ret != Fun4AllReturnCodes::EVENT_OK ) return ret;

  return Fun4AllReturnCodes::EVENT_OK; }

//____________________________________________________________________________..
int PHTpcTrackSeedCircleFit::process_event(PHCompositeNode*)
{
  
  // _track_map contains the TPC seed track stubs
  // We want to associate these TPC track seeds with a collision vertex
  // All we need is to project the TPC clusters in Z to the beam line.
  // The TPC track seeds are given a position that is the PCA of the line and circle fit to the beam line

  if(Verbosity() > 0)
    std::cout << PHWHERE << " TPC track map size " << _track_map->size()  << std::endl;

  unsigned int track_key = 0;
  // loop over the TPC track seeds
  for (auto phtrk_iter = _track_map->begin();
       phtrk_iter != _track_map->end(); 
       ++phtrk_iter)
    {
      TrackSeed* tracklet_tpc = *phtrk_iter;
      
      if (Verbosity() > 1)
	{
	  std::cout
	    << __LINE__
	    << ": Processing seed itrack: " << track_key
	    << ": nhits: " << tracklet_tpc-> size_cluster_keys()
	    << ": pT: " << tracklet_tpc->get_pt()
	    << ": phi: " << tracklet_tpc->get_phi()
	    << ": eta: " << tracklet_tpc->get_eta()
	    << std::endl;
	}

<<<<<<< HEAD
      if(tracklet_tpc->size_cluster_keys() < 3)
=======
      // get the tpc track seed cluster positions in z and r
  
      // count TPC layers for this track
      std::vector<TrkrDefs::cluskey> cluster_keys;
      std::set<unsigned int> layers;
      for(auto key_iter = tracklet_tpc->begin_cluster_keys(); 
        key_iter != tracklet_tpc->end_cluster_keys();
        ++key_iter)
      {
        const TrkrDefs::cluskey& cluster_key = *key_iter;
    
        // only consider TPC clusters
        if( TrkrDefs::getTrkrId(cluster_key) != TrkrDefs::tpcId ) continue;
        
        unsigned int layer = TrkrDefs::getLayer(cluster_key);
        layers.insert(layer);
        
        cluster_keys.push_back( cluster_key );
      }
      
      if( layers.empty() ) continue;
    
      unsigned int nlayers = layers.size();
      if(Verbosity() > 2) std::cout << "    TPC layers this track: " << nlayers << std::endl;


      std::vector<Acts::Vector3> globalClusterPositions;
      for( const auto& key:cluster_keys )
	{
    const auto cluster = _cluster_map->findCluster( key );
	  const Acts::Vector3 global = getGlobalPosition(key, cluster);
	  globalClusterPositions.push_back(global);

	  if(Verbosity() > 3)
	    {
	      ActsTransformations transformer;
	      auto global_before = transformer.getGlobalPosition(
          key, cluster,
          _surfmaps,
          _tGeometry);
	      std::cout << "CircleFit: Cluster: " << key << " _corrected_clusters " << _are_clusters_corrected << std::endl;
	      std::cout << " Global before: " << global_before[0] << "  " << global_before[1] << "  " << global_before[2] << std::endl;
	      std::cout << " Global after   : " << global[0] << "  " << global[1] << "  " << global[2] << std::endl;
	    }
	}
      
      if(cluster_keys.size() < 3)
>>>>>>> 44a48eff
	{
	  if(Verbosity() > 3) std::cout << PHWHERE << "  -- skip this tpc tracklet, not enough TPC clusters " << std::endl; 
	  continue;  // skip to the next TPC tracklet
	}
      
      /// Start at layer 7
      tracklet_tpc->lineFit(_cluster_map, _surfmaps, _tGeometry, 7, 58);
      tracklet_tpc->circleFitByTaubin(_cluster_map, _surfmaps, _tGeometry, 7, 58);
   
      if(Verbosity() > 5)
      {
        std::cout << " new mom " <<  tracklet_tpc->get_p() <<  "  new eta " <<  tracklet_tpc->get_eta()
          << " new phi " << tracklet_tpc->get_phi() * 180.0 / M_PI << std::endl;
      }

      track_key++;
    }  // end loop over TPC track seeds

    if(Verbosity() > 0)
      std::cout << " Final track map size " << _track_map->size() << std::endl;

    if (Verbosity() > 0)
      std::cout << "PHTpcTrackSeedCircleFit::process_event(PHCompositeNode *topNode) Leaving process_event" << std::endl;

    return Fun4AllReturnCodes::EVENT_OK;
}

int PHTpcTrackSeedCircleFit::End(PHCompositeNode*)
{ return Fun4AllReturnCodes::EVENT_OK; }

int  PHTpcTrackSeedCircleFit::GetNodes(PHCompositeNode* topNode)
{
  _surfmaps = findNode::getClass<ActsSurfaceMaps>(topNode,"ActsSurfaceMaps");
  if(!_surfmaps)
    {
      std::cout << PHWHERE << "Error, can't find acts surface maps" << std::endl;
      return Fun4AllReturnCodes::ABORTEVENT;
    }

  _tGeometry = findNode::getClass<ActsTrackingGeometry>(topNode,"ActsTrackingGeometry");
  if(!_tGeometry)
    {
      std::cout << PHWHERE << "Error, can't find acts tracking geometry" << std::endl;
      return Fun4AllReturnCodes::ABORTEVENT;
    }

  if(_use_truth_clusters)
    _cluster_map = findNode::getClass<TrkrClusterContainer>(topNode, "TRKR_CLUSTER_TRUTH");
  else
    {
      _cluster_map = findNode::getClass<TrkrClusterContainer>(topNode, "CORRECTED_TRKR_CLUSTER");
      if(_cluster_map)
	{
	  std::cout << " using CORRECTED_TRKR_CLUSTER node  "<< std::endl;
	}
      else
	{
	  std::cout << " CORRECTED_TRKR_CLUSTER node not found, using TRKR_CLUSTER " << std::endl;
	  _cluster_map = findNode::getClass<TrkrClusterContainer>(topNode, "TRKR_CLUSTER");
	  _are_clusters_corrected = false;
	}
    }
  if (!_cluster_map)
  {
    std::cerr << PHWHERE << " ERROR: Can't find node TRKR_CLUSTER" << std::endl;
    return Fun4AllReturnCodes::ABORTEVENT;
  }

  // tpc distortion correction
  _dcc = findNode::getClass<TpcDistortionCorrectionContainer>(topNode,"TpcDistortionCorrectionContainer");
  if( _dcc )
  { std::cout << "PHTpcTrackSeedCircleFit::get_Nodes  - found TPC distortion correction container" << std::endl; }

  _track_map = findNode::getClass<TrackSeedContainer>(topNode, _track_map_name);
  if (!_track_map)
  {
    std::cerr << PHWHERE << " ERROR: Can't find TrackSeedContainer" << std::endl;
    return Fun4AllReturnCodes::ABORTEVENT;
  }

  return Fun4AllReturnCodes::EVENT_OK;
}

<<<<<<< HEAD
std::vector<TrkrCluster*> PHTpcTrackSeedCircleFit::getTrackClusters(TrackSeed *tracklet_tpc)
{
  std::vector<TrkrCluster*> clusters;
  
  for(SvtxTrack::ConstClusterKeyIter key_iter = tracklet_tpc->begin_cluster_keys(); 
    key_iter != tracklet_tpc->end_cluster_keys();
    ++key_iter)
  {
    const TrkrDefs::cluskey& cluster_key = *key_iter;
    
    // only consider TPC clusters
    if( TrkrDefs::getTrkrId(cluster_key) != TrkrDefs::tpcId ) continue;
    
    // get the cluster
    TrkrCluster *tpc_clus =  _cluster_map->findCluster(cluster_key);
    
    // insert in list
    clusters.push_back(tpc_clus);
    
    if(Verbosity() > 5) 
    {
      unsigned int layer = TrkrDefs::getLayer(cluster_key);      
      std::cout << "  TPC cluster in layer " << layer << " with local position " << tpc_clus->getLocalX() 
        << "  " << tpc_clus->getLocalY() << " clusters.size() " << clusters.size() << std::endl;
      }
    }
    return clusters;
  }
  
Acts::Vector3 PHTpcTrackSeedCircleFit::getGlobalPosition( TrkrCluster* cluster ) const
=======

Acts::Vector3 PHTpcTrackSeedCircleFit::getGlobalPosition( TrkrDefs::cluskey key, TrkrCluster* cluster ) const
>>>>>>> 44a48eff
{
  // get global position from Acts transform
  ActsTransformations transformer;
  auto globalpos = transformer.getGlobalPosition(key, cluster,
    _surfmaps,
    _tGeometry);

  // check if TPC distortion correction are in place and apply if clusters are not from the corrected node
  if( !_are_clusters_corrected)
    if(_dcc) { globalpos = _distortionCorrection.get_corrected_position( globalpos, _dcc ); }

  return globalpos;
}
<|MERGE_RESOLUTION|>--- conflicted
+++ resolved
@@ -88,57 +88,7 @@
 	    << std::endl;
 	}
 
-<<<<<<< HEAD
       if(tracklet_tpc->size_cluster_keys() < 3)
-=======
-      // get the tpc track seed cluster positions in z and r
-  
-      // count TPC layers for this track
-      std::vector<TrkrDefs::cluskey> cluster_keys;
-      std::set<unsigned int> layers;
-      for(auto key_iter = tracklet_tpc->begin_cluster_keys(); 
-        key_iter != tracklet_tpc->end_cluster_keys();
-        ++key_iter)
-      {
-        const TrkrDefs::cluskey& cluster_key = *key_iter;
-    
-        // only consider TPC clusters
-        if( TrkrDefs::getTrkrId(cluster_key) != TrkrDefs::tpcId ) continue;
-        
-        unsigned int layer = TrkrDefs::getLayer(cluster_key);
-        layers.insert(layer);
-        
-        cluster_keys.push_back( cluster_key );
-      }
-      
-      if( layers.empty() ) continue;
-    
-      unsigned int nlayers = layers.size();
-      if(Verbosity() > 2) std::cout << "    TPC layers this track: " << nlayers << std::endl;
-
-
-      std::vector<Acts::Vector3> globalClusterPositions;
-      for( const auto& key:cluster_keys )
-	{
-    const auto cluster = _cluster_map->findCluster( key );
-	  const Acts::Vector3 global = getGlobalPosition(key, cluster);
-	  globalClusterPositions.push_back(global);
-
-	  if(Verbosity() > 3)
-	    {
-	      ActsTransformations transformer;
-	      auto global_before = transformer.getGlobalPosition(
-          key, cluster,
-          _surfmaps,
-          _tGeometry);
-	      std::cout << "CircleFit: Cluster: " << key << " _corrected_clusters " << _are_clusters_corrected << std::endl;
-	      std::cout << " Global before: " << global_before[0] << "  " << global_before[1] << "  " << global_before[2] << std::endl;
-	      std::cout << " Global after   : " << global[0] << "  " << global[1] << "  " << global[2] << std::endl;
-	    }
-	}
-      
-      if(cluster_keys.size() < 3)
->>>>>>> 44a48eff
 	{
 	  if(Verbosity() > 3) std::cout << PHWHERE << "  -- skip this tpc tracklet, not enough TPC clusters " << std::endl; 
 	  continue;  // skip to the next TPC tracklet
@@ -222,41 +172,8 @@
   return Fun4AllReturnCodes::EVENT_OK;
 }
 
-<<<<<<< HEAD
-std::vector<TrkrCluster*> PHTpcTrackSeedCircleFit::getTrackClusters(TrackSeed *tracklet_tpc)
-{
-  std::vector<TrkrCluster*> clusters;
   
-  for(SvtxTrack::ConstClusterKeyIter key_iter = tracklet_tpc->begin_cluster_keys(); 
-    key_iter != tracklet_tpc->end_cluster_keys();
-    ++key_iter)
-  {
-    const TrkrDefs::cluskey& cluster_key = *key_iter;
-    
-    // only consider TPC clusters
-    if( TrkrDefs::getTrkrId(cluster_key) != TrkrDefs::tpcId ) continue;
-    
-    // get the cluster
-    TrkrCluster *tpc_clus =  _cluster_map->findCluster(cluster_key);
-    
-    // insert in list
-    clusters.push_back(tpc_clus);
-    
-    if(Verbosity() > 5) 
-    {
-      unsigned int layer = TrkrDefs::getLayer(cluster_key);      
-      std::cout << "  TPC cluster in layer " << layer << " with local position " << tpc_clus->getLocalX() 
-        << "  " << tpc_clus->getLocalY() << " clusters.size() " << clusters.size() << std::endl;
-      }
-    }
-    return clusters;
-  }
-  
-Acts::Vector3 PHTpcTrackSeedCircleFit::getGlobalPosition( TrkrCluster* cluster ) const
-=======
-
 Acts::Vector3 PHTpcTrackSeedCircleFit::getGlobalPosition( TrkrDefs::cluskey key, TrkrCluster* cluster ) const
->>>>>>> 44a48eff
 {
   // get global position from Acts transform
   ActsTransformations transformer;
