#include "PHTpcTrackSeedCircleFit.h"

#include "AssocInfoContainer.h"

#include <trackbase/TrkrDefs.h>                // for cluskey, getTrkrId, tpcId
#include <trackbase/TrkrClusterContainer.h>
#include <trackbase/TrkrCluster.h>
#include <trackbase_historic/SvtxTrack_v2.h>
#include <trackbase_historic/SvtxTrackMap.h>

#include <trackbase_historic/ActsTransformations.h>

#include <g4main/PHG4Hit.h>  // for PHG4Hit
#include <g4main/PHG4Particle.h>  // for PHG4Particle
#include <g4main/PHG4HitDefs.h>  // for keytype

#include <fun4all/Fun4AllReturnCodes.h>

#include <phool/getClass.h>
#include <phool/phool.h>

#if __cplusplus < 201402L
#include <boost/make_unique.hpp>
#endif

#include <TF1.h>

#include <climits>                            // for UINT_MAX
#include <iostream>                            // for operator<<, basic_ostream
#include <cmath>                              // for fabs, std::sqrt
#include <set>                                 // for _Rb_tree_const_iterator
#include <utility>                             // for pair
#include <memory>

namespace
{
   
  // square
  template<class T> inline constexpr T square( const T& x ) { return x*x; }

  // radius
  template<class T> T get_r( const T& x, const T& y ) { return std::sqrt( square(x) + square(y) ); }

  void line_fit(std::vector<std::pair<double,double>> points, double &a, double &b)
  {
    // copied from: https://www.bragitoff.com
    // we want to fit z vs radius
    
    //variables for sums/sigma of xi,yi,xi^2,xiyi etc
    double xsum=0,x2sum=0,ysum=0,xysum=0;        
    for( const auto& [r,z]:points )
    {      
      xsum+=r;                        //calculate sigma(xi)
      ysum+=z;                        //calculate sigma(yi)
      x2sum+=square(r);                //calculate sigma(x^2i)
      xysum+=r*z;                    //calculate sigma(xi*yi)
    }
    a=(points.size()*xysum-xsum*ysum)/(points.size()*x2sum-square(xsum)); //calculate slope
    b=(x2sum*ysum-xsum*xysum)/(points.size()*x2sum-square(xsum));         //calculate intercept
  
    return;
  }
  
  void line_fit_clusters(std::vector<Acts::Vector3D>& globPos, double &a, double &b)
  {
    std::vector<std::pair<double,double>> points;
    std::transform( globPos.begin(), globPos.end(), std::back_inserter( points ), []( const Acts::Vector3D& pos ) 
      { return std::make_pair( get_r( pos(0), pos(1) ), pos(2)); } );

    line_fit(points, a, b);
  }
  
  void CircleFitByTaubin (std::vector<std::pair<double,double>> points, double &R, double &X0, double &Y0)
    /*  
    Circle fit to a given set of data points (in 2D)
    This is an algebraic fit, due to Taubin, based on the journal article
    G. Taubin, "Estimation Of Planar Curves, Surfaces And Nonplanar
    Space Curves Defined By Implicit Equations, With 
    Applications To Edge And Range Image Segmentation",
    IEEE Trans. PAMI, Vol. 13, pages 1115-1138, (1991)
    */
  {
    int iter,IterMAX=99;
    
    double Mz,Mxy,Mxx,Myy,Mxz,Myz,Mzz,Cov_xy,Var_z;
    double A0,A1,A2,A22,A3,A33;
    double x,y;
    double DET,Xcenter,Ycenter;
    
    // Compute x- and y- sample means   
    double meanX = 0;
    double meanY = 0;
    double weight = 0;
    for(unsigned int i = 0; i < points.size(); ++i)
    {
      meanX += points[i].first;
      meanY += points[i].second;
      weight++;
    }
    meanX /= weight;
    meanY /= weight;
    
    //     computing moments 
    
    Mxx=Myy=Mxy=Mxz=Myz=Mzz=0.;
    
    for (unsigned int i=0; i<points.size(); i++)
    {
      double Xi = points[i].first - meanX;   //  centered x-coordinates
      double Yi = points[i].second - meanY;   //  centered y-coordinates
      double Zi = Xi*Xi + Yi*Yi;
      
      Mxy += Xi*Yi;
      Mxx += Xi*Xi;
      Myy += Yi*Yi;
      Mxz += Xi*Zi;
      Myz += Yi*Zi;
      Mzz += Zi*Zi;
    }
    Mxx /= weight;
    Myy /= weight;
    Mxy /= weight;
    Mxz /= weight;
    Myz /= weight;
    Mzz /= weight;
    
    //  computing coefficients of the characteristic polynomial
    
    Mz = Mxx + Myy;
    Cov_xy = Mxx*Myy - Mxy*Mxy;
    Var_z = Mzz - Mz*Mz;
    A3 = 4*Mz;
    A2 = -3*Mz*Mz - Mzz;
    A1 = Var_z*Mz + 4*Cov_xy*Mz - Mxz*Mxz - Myz*Myz;
    A0 = Mxz*(Mxz*Myy - Myz*Mxy) + Myz*(Myz*Mxx - Mxz*Mxy) - Var_z*Cov_xy;
    A22 = A2 + A2;
    A33 = A3 + A3 + A3;
    
    //    finding the root of the characteristic polynomial
    //    using Newton's method starting at x=0  
    //    (it is guaranteed to converge to the right root)
    
    for (x=0.,y=A0,iter=0; iter<IterMAX; ++iter)  // usually, 4-6 iterations are enough
    {
      const double Dy = A1 + x*(A22 + A33*x);
      const double xnew = x - y/Dy;
      if ((xnew == x)||(!isfinite(xnew))) break;
      const double ynew = A0 + xnew*(A1 + xnew*(A2 + xnew*A3));
      if (std::abs(ynew)>=std::abs(y))  break;
      x = xnew;  y = ynew;
    }
    
    //  computing parameters of the fitting circle
    
    DET = x*x - x*Mz + Cov_xy;
    Xcenter = (Mxz*(Myy - x) - Myz*Mxy)/DET/2;
    Ycenter = (Myz*(Mxx - x) - Mxz*Mxy)/DET/2;
    
    //  assembling the output
    
    X0 = Xcenter + meanX;
    Y0 = Ycenter + meanY;
    R = std::sqrt(square(Xcenter) + square(Ycenter) + Mz);
  }
  
<<<<<<< HEAD
  std::vector<double> GetCircleClusterResiduals(std::vector<std::pair<double,double>> points, double R, double X0, double Y0)
  {
    std::vector<double> residues;
    std::transform( points.begin(), points.end(), std::back_inserter( residues ), 
      [R,X0,Y0]( const std::pair<double,double>& point )
      {
        // The shortest distance of a point from a circle is along the radial; line from the circle center to the point
        const auto& x = point.first;
        const auto& y = point.second;
        return std::sqrt( square(x-X0) + square(y-Y0))-R;  
      } );
    return residues;  
  }
  
  std::vector<double> GetLineClusterResiduals(std::vector<std::pair<double,double>> points, double A, double B)
  {
    std::vector<double> residues;
    std::transform( points.begin(), points.end(), std::back_inserter( residues ), 
      [A,B]( const std::pair<double,double>& point )
      {
        // The shortest distance of a point from a circle is along the radial; line from the circle center to the point
        const auto& r = point.first;
        const auto& z = point.second;
        const double a = -A;
        const double b = 1.0;
        const double c = -B;
        return std::abs(a*r+b*z+c)/std::sqrt(square(a)+square(b));      
      });
    return residues;  
  }
=======
//   std::vector<double> GetCircleClusterResiduals(std::vector<std::pair<double,double>> points, double R, double X0, double Y0)
//   {
//     std::vector<double> residues;
//     std::transform( points.begin(), points.end(), std::back_inserter( residues ), 
//       [R,X0,Y0]( const std::pair<double,double>& point )
//       {
//         // The shortest distance of a point from a circle is along the radial; line from the circle center to the point
//         const auto& x = point.first;
//         const auto& y = point.second;
//         return std::sqrt( square(x-X0) + square(y-Y0))-R;  
//       } );
//     return residues;  
//   }
  
//   std::vector<double> GetLineClusterResiduals(std::vector<std::pair<double,double>> points, double A, double B)
//   {
//     std::vector<double> residues;
//     std::transform( points.begin(), points.end(), std::back_inserter( residues ), 
//       [A,B]( const std::pair<double,double>& point )
//       {
//         // The shortest distance of a point from a circle is along the radial; line from the circle center to the point
//         const auto& r = point.first;
//         const auto& z = point.second;
//         const double a = -A;
//         const double b = 1.0;
//         const double c = -B;
//         return std::abs(a*r+b*z+c)/std::sqrt(square(a)+square(b));      
//       });
//     return residues;  
//   }
>>>>>>> a1f0b6d1
  
  void findRoot(
    const double R, const double X0,
    const double Y0, double& x,
    double& y)
  {
    /**
    * We need to determine the closest point on the circle to the origin
    * since we can't assume that the track originates from the origin
    * The eqn for the circle is (x-X0)^2+(y-Y0)^2=R^2 and we want to 
    * minimize d = std::sqrt((0-x)^2+(0-y)^2), the distance between the 
    * origin and some (currently, unknown) point on the circle x,y.
    * 
    * Solving the circle eqn for x and substituting into d gives an eqn for
    * y. Taking the derivative and setting equal to 0 gives the following 
    * two solutions. We take the smaller solution as the correct one, as 
    * usually one solution is wildly incorrect (e.g. 1000 cm)
    */
    
    const double miny = (std::sqrt(square(X0)*square(R)*square(Y0) + square(R) 
      * pow(Y0,4)) + square(X0)*Y0 + pow(Y0, 3)) 
      / (square(X0)+square(Y0));
    
    const double miny2 = (-std::sqrt(square(X0)*square(R)*square(Y0) + square(R) 
      * pow(Y0,4)) + square(X0) * Y0 + pow(Y0, 3)) 
      / (square(X0)+square(Y0));
    
    const double minx = std::sqrt(square(R) - square(miny-Y0)) + X0;
    const double minx2 = -std::sqrt(square(R) - square(miny2-Y0)) + X0;

    /// Figure out which of the two roots is actually closer to the origin
    if(std::abs(minx) < std::abs(minx2))
      x = minx;
    else
      x = minx2;
    
    if(std::abs(miny) < std::abs(miny2))
      y = miny;
    else
      y = miny2;
  }
  
}

//____________________________________________________________________________..
PHTpcTrackSeedCircleFit::PHTpcTrackSeedCircleFit(const std::string &name):
 SubsysReco(name)
{}

//____________________________________________________________________________..
int PHTpcTrackSeedCircleFit::InitRun(PHCompositeNode*)
{ return Fun4AllReturnCodes::EVENT_OK; }

//____________________________________________________________________________..
int PHTpcTrackSeedCircleFit::process_event(PHCompositeNode* topnode)
{
  // get relevant nodes
  int ret = GetNodes( topnode );
  if( ret != Fun4AllReturnCodes::EVENT_OK ) return ret;
  
  // _track_map contains the TPC seed track stubs
  // We want to associate these TPC track seeds with a collision vertex
  // All we need is to project the TPC clusters in Z to the beam line.
  // The TPC track seeds are given a position that is the PCA of the line and circle fit to the beam line

  if(Verbosity() > 0)
    std::cout << PHWHERE << " TPC track map size " << _track_map->size()  << std::endl;

  
  // loop over the TPC track seeds
  for (auto phtrk_iter = _track_map->begin();
       phtrk_iter != _track_map->end(); 
       ++phtrk_iter)
    {
      const auto& track_key = phtrk_iter->first;
      SvtxTrack* tracklet_tpc = phtrk_iter->second;
      
      if (Verbosity() > 1)
	{
	  std::cout
	    << __LINE__
	    << ": Processing seed itrack: " << phtrk_iter->first
	    << ": nhits: " << tracklet_tpc-> size_cluster_keys()
	    << ": pT: " << tracklet_tpc->get_pt()
	    << ": phi: " << tracklet_tpc->get_phi()
	    << ": eta: " << tracklet_tpc->get_eta()
	    << std::endl;
	}

      // get the tpc track seed cluster positions in z and r

      // Get the TPC clusters for this tracklet
      std::vector<TrkrCluster*> clusters = getTrackClusters(tracklet_tpc);

      // count TPC layers for this track
      std::set<unsigned int> layers;
      for (unsigned int i=0; i<clusters.size(); ++i)
	{
	  unsigned int layer = TrkrDefs::getLayer(clusters[i]->getClusKey());
	  layers.insert(layer);
	}
      unsigned int nlayers = layers.size();
      if(Verbosity() > 2) std::cout << "    TPC layers this track: " << nlayers << std::endl;

      ActsTransformations transformer;

      std::vector<std::pair<double, double>> cpoints;
      std::vector<Acts::Vector3D> globalClusterPositions;
      for (unsigned int i=0; i<clusters.size(); ++i)
	{
	  auto global = transformer.getGlobalPosition(clusters.at(i),
						       _surfmaps,
						       _tGeometry);
	  globalClusterPositions.push_back(global);
	  cpoints.push_back(std::make_pair(global(0), global(1)));
	}
      
      if(clusters.size() < 3)
	{
	  if(Verbosity() > 3) std::cout << PHWHERE << "  -- skip this tpc tracklet, not enough TPC clusters " << std::endl; 
	  continue;  // skip to the next TPC tracklet
	}

      // get the straight line representing the z trajectory in the form of z vs radius
      double A = 0; 
      double B = 0;
      line_fit_clusters(globalClusterPositions, A, B);
      if(Verbosity() > 2)
      { std::cout << "PHTpcTrackSeedCircleFit::process_event - track: " << track_key << " A=" << A << " B=" << B << std::endl; }

      // Project this TPC tracklet  to the beam line and store the projections
      const double z_proj = B;
      
      // set the track Z position to the Z dca
      tracklet_tpc->set_z(z_proj);

      // Finished association of track with vertex, now we modify the track parameters

      // extract the track theta
      double track_angle = atan(A);  // referenced to 90 degrees
  
      
      // make circle fit
      double R, X0, Y0;
      CircleFitByTaubin(cpoints, R, X0, Y0);
      if(Verbosity() > 2) 
      { std::cout << "PHTpcTrackSeedCircleFit::process_event - track: " << track_key << " R=" << R << " X0=" << X0 << " Y0=" << Y0 << std::endl; }

      // set the track x and y positions to the circle PCA
      double dcax, dcay;
      findRoot(R, X0, Y0, dcax, dcay);
      tracklet_tpc->set_x(dcax);
      tracklet_tpc->set_y(dcay);

      double pt_track = tracklet_tpc->get_pt();
      if(Verbosity() > 5)
      {
        //  get the pT from radius of circle as a check
        static constexpr double Bfield = 1.4;  // T
        double pt_circle = 0.3 * Bfield * R * 0.01;  // convert cm to m
        std::cout << "PHTpcTrackSeedCircleFit::process_event-"
          << " R: " << R
          << " Bfield: " << Bfield
          << " pt_circle: " << pt_circle << " pt_track: " << pt_track
          << std::endl;
      }
      
      // We want the angle of the tangent relative to the positive x axis
      // start with the angle of the radial line from vertex to circle center

      double dx = X0 - dcax;
      double dy = Y0 - dcay;
      double phi= atan2(-dx,dy);
    
      // convert to the angle of the tangent to the circle
      // we need to know if the track proceeds clockwise or CCW around the circle
      double dx0 = cpoints[0].first - X0;
      double dy0 = cpoints[0].second - Y0;
      double phi0 = atan2(dy0, dx0);
      double dx1 = cpoints[1].first - X0;
      double dy1 = cpoints[1].second - Y0;
      double phi1 = atan2(dy1, dx1);
      double dphi = phi1 - phi0;

      // need to deal with the switch from -pi to +pi at phi = 180 degrees
      // final phi - initial phi must be < 180 degrees for it to be a valid track
      if(dphi > M_PI) dphi -= 2.0 * M_PI;
      if(dphi < - M_PI) dphi += M_PI;

      if(Verbosity() > 5) 
	{
	  std::cout << " charge " <<  tracklet_tpc->get_charge() << " phi0 " << phi0*180.0 / M_PI << " phi1 " << phi1*180.0 / M_PI 
		    << " dphi " << dphi*180.0 / M_PI << std::endl;
	}

      // whether we add 180 degrees depends on the angle of the bend
      if(dphi < 0)
	{ 
	  phi += M_PI; 
	  if(phi > M_PI)
	    { phi -= 2. * M_PI; }
	}

      if(Verbosity() > 5) 
	std::cout << " input track phi " << tracklet_tpc->get_phi()  << " new phi " << phi  << std::endl;  

      // get the updated values of px, py, pz from the pT and the angles found here
      double px_new = pt_track * cos(phi);
      double py_new = pt_track * sin(phi);
      double ptrack_new = pt_track / cos(track_angle);
      double pz_new = ptrack_new * sin(track_angle);

      if(Verbosity() > 5)
	std::cout << " input track mom " << tracklet_tpc->get_p() << " new mom " << ptrack_new
		  << " px in " << tracklet_tpc->get_px()  << " px " << px_new 
		  << " py in " << tracklet_tpc->get_py() << " py " << py_new 
		  << " pz in " << tracklet_tpc->get_pz() << " pz " << pz_new 
		  << " eta in " <<  tracklet_tpc->get_eta() << " phi in " <<  tracklet_tpc->get_phi() * 180.0 / M_PI
		  << " track angle " << track_angle * 180.0 / M_PI 
		  << std::endl;

      // update track on node tree
      tracklet_tpc->set_px(px_new);
      tracklet_tpc->set_py(py_new);
      tracklet_tpc->set_pz(pz_new);

      if(Verbosity() > 5)
      {
        std::cout << " new mom " <<  tracklet_tpc->get_p() <<  "  new eta " <<  tracklet_tpc->get_eta()
          << " new phi " << tracklet_tpc->get_phi() * 180.0 / M_PI << std::endl;
      }
    }  // end loop over TPC track seeds

    if(Verbosity() > 0)
      std::cout << " Final track map size " << _track_map->size() << std::endl;

    if (Verbosity() > 0)
      std::cout << "PHTpcTrackSeedCircleFit::process_event(PHCompositeNode *topNode) Leaving process_event" << std::endl;

    return Fun4AllReturnCodes::EVENT_OK;
}

int PHTpcTrackSeedCircleFit::End(PHCompositeNode*)
{ return Fun4AllReturnCodes::EVENT_OK; }

int  PHTpcTrackSeedCircleFit::GetNodes(PHCompositeNode* topNode)
{
  _surfmaps = findNode::getClass<ActsSurfaceMaps>(topNode,"ActsSurfaceMaps");
  if(!_surfmaps)
    {
      std::cout << PHWHERE << "Error, can't find acts surface maps" << std::endl;
      return Fun4AllReturnCodes::ABORTEVENT;
    }

  _tGeometry = findNode::getClass<ActsTrackingGeometry>(topNode,"ActsTrackingGeometry");
  if(!_tGeometry)
    {
      std::cout << PHWHERE << "Error, can't find acts tracking geometry" << std::endl;
      return Fun4AllReturnCodes::ABORTEVENT;
    }

  if(_use_truth_clusters)
    _cluster_map = findNode::getClass<TrkrClusterContainer>(topNode, "TRKR_CLUSTER_TRUTH");
  else
    _cluster_map = findNode::getClass<TrkrClusterContainer>(topNode, "TRKR_CLUSTER");

  if (!_cluster_map)
  {
    std::cerr << PHWHERE << " ERROR: Can't find node TRKR_CLUSTER" << std::endl;
    return Fun4AllReturnCodes::ABORTEVENT;
  }

  _track_map = findNode::getClass<SvtxTrackMap>(topNode, _track_map_name);
  if (!_track_map)
  {
    std::cerr << PHWHERE << " ERROR: Can't find SvtxTrackMap" << std::endl;
    return Fun4AllReturnCodes::ABORTEVENT;
  }

  return Fun4AllReturnCodes::EVENT_OK;
}

std::vector<TrkrCluster*> PHTpcTrackSeedCircleFit::getTrackClusters(SvtxTrack *tracklet_tpc)
{
  std::vector<TrkrCluster*> clusters;
  
  for(SvtxTrack::ConstClusterKeyIter key_iter = tracklet_tpc->begin_cluster_keys(); 
    key_iter != tracklet_tpc->end_cluster_keys();
    ++key_iter)
  {
    const TrkrDefs::cluskey& cluster_key = *key_iter;
    
    // only consider TPC clusters
    if( TrkrDefs::getTrkrId(cluster_key) != TrkrDefs::tpcId ) continue;
    
    // get the cluster
    TrkrCluster *tpc_clus =  _cluster_map->findCluster(cluster_key);
    
    // insert in list
    clusters.push_back(tpc_clus);
    
    if(Verbosity() > 5) 
    {
      unsigned int layer = TrkrDefs::getLayer(cluster_key);      
      std::cout << "  TPC cluster in layer " << layer << " with local position " << tpc_clus->getLocalX() 
        << "  " << tpc_clus->getLocalY() << " clusters.size() " << clusters.size() << std::endl;
      }
    }
    return clusters;
  }
  <|MERGE_RESOLUTION|>--- conflicted
+++ resolved
@@ -163,38 +163,6 @@
     R = std::sqrt(square(Xcenter) + square(Ycenter) + Mz);
   }
   
-<<<<<<< HEAD
-  std::vector<double> GetCircleClusterResiduals(std::vector<std::pair<double,double>> points, double R, double X0, double Y0)
-  {
-    std::vector<double> residues;
-    std::transform( points.begin(), points.end(), std::back_inserter( residues ), 
-      [R,X0,Y0]( const std::pair<double,double>& point )
-      {
-        // The shortest distance of a point from a circle is along the radial; line from the circle center to the point
-        const auto& x = point.first;
-        const auto& y = point.second;
-        return std::sqrt( square(x-X0) + square(y-Y0))-R;  
-      } );
-    return residues;  
-  }
-  
-  std::vector<double> GetLineClusterResiduals(std::vector<std::pair<double,double>> points, double A, double B)
-  {
-    std::vector<double> residues;
-    std::transform( points.begin(), points.end(), std::back_inserter( residues ), 
-      [A,B]( const std::pair<double,double>& point )
-      {
-        // The shortest distance of a point from a circle is along the radial; line from the circle center to the point
-        const auto& r = point.first;
-        const auto& z = point.second;
-        const double a = -A;
-        const double b = 1.0;
-        const double c = -B;
-        return std::abs(a*r+b*z+c)/std::sqrt(square(a)+square(b));      
-      });
-    return residues;  
-  }
-=======
 //   std::vector<double> GetCircleClusterResiduals(std::vector<std::pair<double,double>> points, double R, double X0, double Y0)
 //   {
 //     std::vector<double> residues;
@@ -225,7 +193,6 @@
 //       });
 //     return residues;  
 //   }
->>>>>>> a1f0b6d1
   
   void findRoot(
     const double R, const double X0,
