#include "PHTruthTrackSeeding.h"

#include <trackbase_historic/TrackSeed.h>     
#include <trackbase_historic/TrackSeedContainer.h> 
#include <trackbase_historic/TrackSeed_FastSim_v1.h>

#include <trackbase/TrkrCluster.h>
#include <trackbase/TrkrClusterContainer.h>


#include <trackbase/TrkrHitTruthAssoc.h>
#include <trackbase_historic/SvtxVertexMap.h>
#include <trackbase_historic/SvtxVertex.h>
#include <trackbase_historic/ActsTransformations.h>

#include <fun4all/Fun4AllReturnCodes.h>

#include <g4eval/SvtxClusterEval.h>
#include <g4eval/SvtxEvalStack.h>
#include <g4eval/SvtxEvaluator.h>
#include <g4eval/SvtxTrackEval.h>

#include <g4main/PHG4Hit.h>  // for PHG4Hit
#include <g4main/PHG4Particle.h>  // for PHG4Particle
#include <g4main/PHG4HitContainer.h>
#include <g4main/PHG4HitDefs.h>  // for keytype
#include <g4main/PHG4TruthInfoContainer.h>
#include <g4main/PHG4VtxPoint.h>

#include <phool/getClass.h>
#include <phool/phool.h>
#include <phool/PHRandomSeed.h>

#include <trackbase/TrkrCluster.h>
#include <trackbase/TrkrClusterContainer.h>
#include <trackbase/TrkrClusterCrossingAssoc.h> 
#include <trackbase/TrkrHitTruthAssoc.h>
#include <trackbase_historic/ActsTransformations.h>
#include <trackbase_historic/SvtxTrack.h>     // for SvtxTrack, SvtxTra...
#include <trackbase_historic/SvtxTrackMap.h>  // for SvtxTrackMap, Svtx...
#include <trackbase_historic/SvtxTrack_FastSim_v3.h>
#include <trackbase_historic/SvtxVertexMap.h>
#include <trackbase_historic/SvtxVertex.h>

#include <TDatabasePDG.h>
#include <TParticlePDG.h>

#include <gsl/gsl_randist.h>
#include <gsl/gsl_rng.h>                            // for gsl_rng_alloc

#include <cassert>
#include <cstdlib>   // for exit
#include <iostream>  // for operator<<, std::endl 
#include <map>       // for multimap, map<>::c...
#include <memory>
#include <set>
#include <utility>  // for pair

class PHCompositeNode;

namespace
{ template< class T> inline constexpr T square( const T& x ) { return x*x; } }

PHTruthTrackSeeding::PHTruthTrackSeeding(const std::string& name)
  : PHTrackSeeding(name)
  , _clustereval(nullptr)
{
  // initialize random generator
  const uint seed = PHRandomSeed();
  m_rng.reset( gsl_rng_alloc(gsl_rng_mt19937) );
  gsl_rng_set( m_rng.get(), seed );
}

int PHTruthTrackSeeding::Setup(PHCompositeNode* topNode)
{
  std::cout << "Enter PHTruthTrackSeeding:: Setup" << std::endl ;

  int ret = PHTrackSeeding::Setup(topNode);
  if (ret != Fun4AllReturnCodes::EVENT_OK) return ret;

  ret = GetNodes(topNode);
  if (ret != Fun4AllReturnCodes::EVENT_OK) return ret;
  _clustereval = new  SvtxClusterEval(topNode);
  _clustereval->do_caching(true);
  return Fun4AllReturnCodes::EVENT_OK;
}

int PHTruthTrackSeeding::Process(PHCompositeNode* topNode)
{
  _clustereval->next_event(topNode);
  _track_map->Clear();

  using TrkClustersMap = std::map<int, std::set<TrkrCluster*> >;
  TrkClustersMap m_trackID_clusters;

  std::vector<TrkrDefs::cluskey> ClusterKeyList; 

  PHG4TruthInfoContainer::ConstRange range = m_g4truth_container->GetPrimaryParticleRange();
  for (PHG4TruthInfoContainer::ConstIterator iter = range.first;
       iter != range.second;
       ++iter){
    ClusterKeyList.clear();
    PHG4Particle* g4particle = iter->second;

    if (g4particle==NULL){
      std::cout <<__PRETTY_FUNCTION__<<" - validity check failed: missing truth particle" << std::endl;
      exit(1);
    }

    const float gtrackID = g4particle->get_track_id();
    
    // monentum cut-off
    if (_min_momentum>0){
      const double monentum2 =
	g4particle->get_px() * g4particle->get_px()+
	g4particle->get_py() * g4particle->get_py()+
	g4particle->get_pz() * g4particle->get_pz();
      
      if (monentum2 < _min_momentum * _min_momentum){
	if (Verbosity() >= 3){
	  std::cout <<__PRETTY_FUNCTION__<<" ignore low momentum particle "<< gtrackID << std::endl;
	  g4particle->identify();
	}
	continue;
      }
    }

    for(unsigned int layer = _min_layer;layer < _max_layer;layer++){
      TrkrDefs::cluskey cluskey = _clustereval->best_cluster_by_nhit(gtrackID, layer);
      if(cluskey!=0) 
	ClusterKeyList.push_back(cluskey);
    }
    if(ClusterKeyList.size()< _min_clusters_per_track)
      continue;

    auto svtx_track = std::make_unique<TrackSeed_FastSim_v1>();
    svtx_track->set_truth_track_id(gtrackID);
      
    // Smear the truth values out by 5% so that the seed momentum and
    // position aren't completely exact
    auto random = gsl_ran_flat(m_rng.get(), 0.95, 1.05);
    // make it negative sometimes
    if(rand() % 2)
      random *= -1;

    for (const auto& cluskey : ClusterKeyList){
      svtx_track->insert_cluster_key(cluskey);
    }

    svtx_track->circleFitByTaubin(m_clusterMap, surfmaps, tgeometry,
				  _min_layer, _max_layer);
    svtx_track->lineFit(m_clusterMap, surfmaps, tgeometry,
			_min_layer, _max_layer);

    // set intt crossing
<<<<<<< HEAD
    /* inspired from PHtruthSiliconAssociation */
    const auto intt_crossings = getInttCrossings(svtx_track.get());
    if(intt_crossings.empty()) 
    {
      if(Verbosity() > 1)  std::cout << "PHTruthTrackSeeding::Process - Silicon track " << gtrackID << " has no INTT clusters" << std::endl;
      continue ;
    } else if( intt_crossings.size() > 1 ) {
    
      if(Verbosity() > 1) 
      { std::cout << "PHTruthTrackSeeding::Process - INTT crossings not all the same for track " << gtrackID << " crossing_keep - dropping this match " << std::endl; }
      
    } else {
      
      const auto& crossing = *intt_crossings.begin();
      svtx_track->set_crossing(crossing);
      if(Verbosity() > 1)
        std::cout << "PHTruthTrackSeeding::Process - Combined track " << gtrackID  << " bunch crossing " << crossing << std::endl;           
=======
    if(_min_layer < 7)
      {
	// silicon tracklet
	/* inspired from PHtruthSiliconAssociation */
	const auto intt_crossings = getInttCrossings(svtx_track.get());
	if(intt_crossings.empty()) 
	  {
	    if(Verbosity() > 1)  std::cout << "PHTruthTrackSeeding::Process - Silicon track " << svtx_track->get_id() << " has no INTT clusters" << std::endl;
	    continue ;
	  } else if( intt_crossings.size() > 1 ) {
	  
	  if(Verbosity() > 1) 
	    { std::cout << "PHTruthTrackSeeding::Process - INTT crossings not all the same for track " << svtx_track->get_id() << " crossing_keep - dropping this match " << std::endl; }
	  
	} else {
	  
	  const auto& crossing = *intt_crossings.begin();
	  svtx_track->set_crossing(crossing);
	  if(Verbosity() > 1)
	    std::cout << "PHTruthTrackSeeding::Process - Combined track " << svtx_track->get_id()  << " bunch crossing " << crossing << std::endl;           
	}
      }  // end if _min_layer
    else
      {
	// no INTT layers, crossing is unknown
	svtx_track->set_crossing(SHRT_MAX);	
      }

    // track fit
    if(m_helicalTrackFit)
    {
      double x, y, z, px, py, pz;
      circleFitSeed(ClusterKeyList, x, y, z,
        px, py, pz, svtx_track->get_charge());
      svtx_track->set_x(x);
      svtx_track->set_y(y);
      svtx_track->set_z(z);
      svtx_track->set_px(px);
      svtx_track->set_py(py);
      svtx_track->set_pz(pz);
>>>>>>> 0407190d
    }
    
    _track_map->insert(svtx_track.get());
  }

  if (Verbosity() >= 5)
  {
    std::cout << "Loop over TrackMap " << _track_map_name << " entries " << _track_map->size() << std::endl;
    for (TrackSeedContainer::Iter iter = _track_map->begin();
         iter != _track_map->end(); ++iter)
    {
      TrackSeed* svtx_track = *iter;
      unsigned int trackid = _track_map->index(iter);
      svtx_track->identify();
    

      std::cout << "Track ID: " << trackid << ", Dummy Track pT: "
           << svtx_track->get_pt() << ", Truth Track/Particle ID: "
           << svtx_track->get_truth_track_id() 
	   << " (X,Y,Z) " << svtx_track->get_x() << ", " << svtx_track->get_y() << ", " << svtx_track->get_z()  
	   << std::endl ;
      std::cout << " nhits: " << svtx_track->size_cluster_keys()<< std::endl ;
      //Print associated clusters;
      ActsTransformations transformer;
      for (TrackSeed::ConstClusterKeyIter iter_clus =
               svtx_track->begin_cluster_keys();
           iter_clus != svtx_track->end_cluster_keys(); ++iter_clus)
      {
        TrkrDefs::cluskey cluster_key = *iter_clus;
	std::cout << "Key: "  << cluster_key<< std::endl;
        TrkrCluster* cluster = _cluster_map->findCluster(cluster_key);

        Acts::Vector3 global = transformer.getGlobalPosition(
          cluster_key, cluster,
          surfmaps,
          tgeometry);
        float radius = std::sqrt(square(global(0)) + square(global(1)));

        std::cout << "       cluster ID: "
		  << cluster_key << ", cluster radius: " << radius
		  << std::endl ;
      }

      trackid++;
    }
  }

  //==================================

  return Fun4AllReturnCodes::EVENT_OK;
}

int PHTruthTrackSeeding::GetNodes(PHCompositeNode* topNode)
{

  tgeometry = findNode::getClass<ActsTrackingGeometry>(topNode, "ActsTrackingGeometry");
  surfmaps = findNode::getClass<ActsSurfaceMaps>(topNode, "ActsSurfaceMaps");
  
  if(!tgeometry or !surfmaps) 
    {
      std::cerr << PHWHERE << "Error, can' find needed Acts nodes " << std::endl;
      return Fun4AllReturnCodes::ABORTEVENT;
    }

  m_clusterMap = findNode::getClass<TrkrClusterContainer>(topNode, "TRKR_CLUSTER");
  
  if(!m_clusterMap)
    {
      std::cerr << PHWHERE << "Error: Can't find node TRKR_CLUSTER" << std::endl ;
      return Fun4AllReturnCodes::ABORTEVENT;
    }

  m_cluster_crossing_map = findNode::getClass<TrkrClusterCrossingAssoc>(topNode, "TRKR_CLUSTERCROSSINGASSOC");
  if (!m_cluster_crossing_map)
  {
    std::cerr << PHWHERE << " ERROR: Can't find TRKR_CLUSTERCROSSINGASSOC " << std::endl ;
    return Fun4AllReturnCodes::ABORTEVENT;
  }
    
  m_g4truth_container = findNode::getClass<PHG4TruthInfoContainer>(topNode, "G4TruthInfo");
  if (!m_g4truth_container)
  {
    std::cerr << PHWHERE << " ERROR: Can't find node G4TruthInfo" << std::endl ;
    return Fun4AllReturnCodes::ABORTEVENT;
  }

  hittruthassoc = findNode::getClass<TrkrHitTruthAssoc>(topNode, "TRKR_HITTRUTHASSOC");
  if (!hittruthassoc)
  {
    std::cout << PHWHERE << "Failed to find TRKR_HITTRUTHASSOC node, quit!" << std::endl ;
    exit(1);
  }

  using nodePair = std::pair<std::string, PHG4HitContainer*&>;
  std::initializer_list<nodePair> nodes =
  {
    { "G4HIT_TPC", phg4hits_tpc },
    { "G4HIT_INTT", phg4hits_intt },
    { "G4HIT_MVTX", phg4hits_mvtx },
    { "G4HIT_MICROMEGAS", phg4hits_micromegas }
  };
  
  for( auto&& node: nodes )
  {
    if( !( node.second = findNode::getClass<PHG4HitContainer>( topNode, node.first ) ) )
    { std::cerr << PHWHERE << " PHG4HitContainer " << node.first << " not found" << std::endl; }
  }

  return Fun4AllReturnCodes::EVENT_OK;
}

int PHTruthTrackSeeding::End()
{ return 0; }


//_____________________________________________________________________________________________
std::set<short int> PHTruthTrackSeeding::getInttCrossings(TrackSeed *si_track) const
{
  std::set<short int> intt_crossings;

  // If the Si track contains an INTT hit, use it to get the bunch crossing offset
  // loop over associated clusters to get keys for silicon cluster
  
  for( auto iter = si_track->begin_cluster_keys(); 
       iter != si_track->end_cluster_keys(); ++iter)
  {
    
    const TrkrDefs::cluskey& cluster_key = *iter;
    const unsigned int trkrid = TrkrDefs::getTrkrId(cluster_key);
    if(trkrid == TrkrDefs::inttId)
    {
      
      // get layer from cluster key
      const unsigned int layer = TrkrDefs::getLayer(cluster_key);
      
      // get the bunch crossings for all hits in this cluster
      const auto crossings = m_cluster_crossing_map->getCrossings(cluster_key);
      for(auto iter = crossings.first; iter != crossings.second; ++iter)
      {
        const auto& [key, crossing] = *iter;
        if( Verbosity() )
        { std::cout << "PHTruthTrackSeeding::getInttCrossings - si Track cluster " << key << " layer " << layer << " crossing " << crossing  << std::endl; }
        intt_crossings.insert(crossing);
      }
    }
  }
  
  return intt_crossings;
}<|MERGE_RESOLUTION|>--- conflicted
+++ resolved
@@ -153,25 +153,6 @@
 			_min_layer, _max_layer);
 
     // set intt crossing
-<<<<<<< HEAD
-    /* inspired from PHtruthSiliconAssociation */
-    const auto intt_crossings = getInttCrossings(svtx_track.get());
-    if(intt_crossings.empty()) 
-    {
-      if(Verbosity() > 1)  std::cout << "PHTruthTrackSeeding::Process - Silicon track " << gtrackID << " has no INTT clusters" << std::endl;
-      continue ;
-    } else if( intt_crossings.size() > 1 ) {
-    
-      if(Verbosity() > 1) 
-      { std::cout << "PHTruthTrackSeeding::Process - INTT crossings not all the same for track " << gtrackID << " crossing_keep - dropping this match " << std::endl; }
-      
-    } else {
-      
-      const auto& crossing = *intt_crossings.begin();
-      svtx_track->set_crossing(crossing);
-      if(Verbosity() > 1)
-        std::cout << "PHTruthTrackSeeding::Process - Combined track " << gtrackID  << " bunch crossing " << crossing << std::endl;           
-=======
     if(_min_layer < 7)
       {
 	// silicon tracklet
@@ -179,19 +160,19 @@
 	const auto intt_crossings = getInttCrossings(svtx_track.get());
 	if(intt_crossings.empty()) 
 	  {
-	    if(Verbosity() > 1)  std::cout << "PHTruthTrackSeeding::Process - Silicon track " << svtx_track->get_id() << " has no INTT clusters" << std::endl;
+	    if(Verbosity() > 1)  std::cout << "PHTruthTrackSeeding::Process - Silicon track " << gtrackID << " has no INTT clusters" << std::endl;
 	    continue ;
 	  } else if( intt_crossings.size() > 1 ) {
 	  
 	  if(Verbosity() > 1) 
-	    { std::cout << "PHTruthTrackSeeding::Process - INTT crossings not all the same for track " << svtx_track->get_id() << " crossing_keep - dropping this match " << std::endl; }
+	    { std::cout << "PHTruthTrackSeeding::Process - INTT crossings not all the same for track " << gtrackID << " crossing_keep - dropping this match " << std::endl; }
 	  
 	} else {
 	  
 	  const auto& crossing = *intt_crossings.begin();
 	  svtx_track->set_crossing(crossing);
 	  if(Verbosity() > 1)
-	    std::cout << "PHTruthTrackSeeding::Process - Combined track " << svtx_track->get_id()  << " bunch crossing " << crossing << std::endl;           
+	    std::cout << "PHTruthTrackSeeding::Process - Combined track " << gtrackID  << " bunch crossing " << crossing << std::endl;           
 	}
       }  // end if _min_layer
     else
@@ -199,22 +180,7 @@
 	// no INTT layers, crossing is unknown
 	svtx_track->set_crossing(SHRT_MAX);	
       }
-
-    // track fit
-    if(m_helicalTrackFit)
-    {
-      double x, y, z, px, py, pz;
-      circleFitSeed(ClusterKeyList, x, y, z,
-        px, py, pz, svtx_track->get_charge());
-      svtx_track->set_x(x);
-      svtx_track->set_y(y);
-      svtx_track->set_z(z);
-      svtx_track->set_px(px);
-      svtx_track->set_py(py);
-      svtx_track->set_pz(pz);
->>>>>>> 0407190d
-    }
-    
+ 
     _track_map->insert(svtx_track.get());
   }
 
