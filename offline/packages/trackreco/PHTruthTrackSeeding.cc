--- conflicted
+++ resolved
@@ -174,18 +174,13 @@
         TrkrDefs::cluskey cluster_key = *iter_clus;
         cout << "Key: "  << cluster_key<< endl;
         TrkrCluster* cluster = _cluster_map->findCluster(cluster_key);
-<<<<<<< HEAD
-	Acts::Vector3 global = transformer.getGlobalPosition(cluster,
-							     surfmaps,
-							     tgeometry);
-        float radius = sqrt(global(0) * global(0) + global(1) * global(1));
-=======
+
         Acts::Vector3 global = transformer.getGlobalPosition(
           cluster_key, cluster,
           surfmaps,
           tgeometry);
         float radius = std::sqrt(square(global(0)) + square(global(1)));
->>>>>>> 44a48eff
+
         cout << "       cluster ID: "
              << cluster_key << ", cluster radius: " << radius
              << endl;
@@ -257,201 +252,3 @@
 {
   return 0;
 }
-
-<<<<<<< HEAD
-=======
-
-
-void PHTruthTrackSeeding::circleFitSeed(std::vector<TrkrDefs::cluskey> clusters,
-					double& x, double& y, double& z,
-					double& px, double& py, double& pz, 
-					int charge)
-{
-  double R, X0, Y0;
-  auto globalPositions = circleFitByTaubin(clusters, R, X0, Y0);
-
-  findRoot(R, X0, Y0, x, y);
-
-  double phi = atan2(-1 * (X0-x), Y0-y);
-
-  if(charge > 0)
-    {
-      phi += M_PI;
-      if(phi > M_PI) 
-	phi -= 2. * M_PI;
-    }
- 
-  double m, B;
-  lineFit(globalPositions, m, B);
-  z = B;
-  
-  double theta = atan(1./m);
-  if(theta < 0)
-    theta =+ M_PI;
-  
-  /// 0.3 conversion factor, 1.4=B field, 100 convert R from cm to m
-  /// Get a very rough estimate of p
-  float pt = 0.3 * 1.4 * R / 100.;
-  float eta = -log(tan(theta/2.));
-  float p = pt * cosh(eta);
-  
-  /// The only thing that is really needed for the propagation
-  /// is the direction
-  px = p * sin(theta) * cos(phi);
-  py = p * sin(theta) * sin(phi);
-  pz = p * cos(theta);
-  
-}
-
-void PHTruthTrackSeeding::lineFit(std::vector<Acts::Vector3>& clusterPositions,
-				  double& A, double& B)
-{
-  
-  double xsum = 0,x2sum = 0,ysum = 0,xysum = 0;    
-  for(const auto& pos : clusterPositions)
-    {
-      double z = pos(2);
-      double r = sqrt(pow(pos(0),2) + pow(pos(1), 2));
-      
-      xsum=xsum+r;               // calculate sigma(xi)
-      ysum=ysum+z;               // calculate sigma(yi)
-      x2sum=x2sum+pow(r,2);      // calculate sigma(x^2i)
-      xysum=xysum+r*z;           // calculate sigma(xi*yi)
-    }
-  
-  /// calculate slope
-  A = (clusterPositions.size()*xysum-xsum*ysum) / (clusterPositions.size()*x2sum-xsum*xsum);
-
-  /// calculate intercept
-  B = (x2sum*ysum-xsum*xysum) / (x2sum*clusterPositions.size()-xsum*xsum);
-  
-}
-void PHTruthTrackSeeding::findRoot(const double& R, const double& X0, const double& Y0, double& x, double& y)
-{
-  
-  double miny = (sqrt(pow(X0, 2) * pow(R, 2) * pow(Y0, 2) + pow(R, 2) 
-		      * pow(Y0,4)) + pow(X0,2) * Y0 + pow(Y0, 3)) 
-    / (pow(X0, 2) + pow(Y0, 2));
-
-  double miny2 = (-sqrt(pow(X0, 2) * pow(R, 2) * pow(Y0, 2) + pow(R, 2) 
-		      * pow(Y0,4)) + pow(X0,2) * Y0 + pow(Y0, 3)) 
-    / (pow(X0, 2) + pow(Y0, 2));
-
-  double minx = sqrt(pow(R, 2) - pow(miny - Y0, 2)) + X0;
-  double minx2 = -sqrt(pow(R, 2) - pow(miny2 - Y0, 2)) + X0;
-  
-  /// Figure out which of the two roots is actually closer to the origin
-  if(fabs(minx) < fabs(minx2))
-    x = minx;
-  else
-    x = minx2;
-
-  if(fabs(miny) < fabs(miny2))
-    y = miny;
-  else
-    y = miny2;
-  
-}
-
-std::vector<Acts::Vector3> PHTruthTrackSeeding::circleFitByTaubin(std::vector<TrkrDefs::cluskey>& clusters,
-								   double& R, double& X0, double& Y0)
-{
-  /**  
-   *   Circle fit to a given set of data points (in 2D)
-   *   This is an algebraic fit, due to Taubin, based on the journal article
-   *   G. Taubin, "Estimation Of Planar Curves, Surfaces And Nonplanar
-   *               Space Curves Defined By Implicit Equations, With 
-   *               Applications To Edge And Range Image Segmentation",
-   *               IEEE Trans. PAMI, Vol. 13, pages 1115-1138, (1991)
-   *  It works well whether data points are sampled along an entire circle 
-   *  or along a small arc. 
-   *  It still has a small bias and its statistical accuracy is slightly lower 
-   *  than that of the geometric fit (minimizing geometric distances),
-   *  It provides a very good initial guess for a subsequent geometric fit. 
-   *    Nikolai Chernov  (September 2012)
-   */
-  
-  int iter, IterMAX=99;
-  
-  double Mz, Mxy, Mxx, Myy, Mxz, Myz, Mzz, Cov_xy, Var_z;
-  double A0, A1, A2, A22, A3, A33;
-  double x, y;
-  double DET, Xcenter, Ycenter;
-  
-  // Compute x- and y- sample means   
-  double meanX = 0;
-  double meanY = 0;
-  double weight = 0;
-  ActsTransformations transformer;
-  std::vector<Acts::Vector3> globalPositions;
-  for(auto& cluskey : clusters)
-    {
-      const auto clus = m_clusterMap->findCluster(cluskey);
-      const auto glob = transformer.getGlobalPosition(cluskey, clus,surfmaps,tgeometry);
-      globalPositions.push_back(glob);
-      meanX += glob(0);
-      meanY += glob(1);
-      weight++;
-    }
-  meanX /= weight;
-  meanY /= weight;
-
-  Mxx=Myy=Mxy=Mxz=Myz=Mzz=0.;
-
-  for(auto& pos : globalPositions)
-    {
-      double Xi = pos(0) - meanX;
-      double Yi = pos(1) - meanY;
-      double Zi = Xi * Xi + Yi * Yi;
-
-      Mxy += Xi*Yi;
-      Mxx += Xi*Xi;
-      Myy += Yi*Yi;
-      Mxz += Xi*Zi;
-      Myz += Yi*Zi;
-      Mzz += Zi*Zi;
-    }
-
-  Mxx /= weight;
-  Myy /= weight;
-  Mxy /= weight;
-  Mxz /= weight;
-  Myz /= weight;
-  Mzz /= weight;
-
-  Mz = Mxx + Myy;
-  Cov_xy = Mxx * Myy - Mxy * Mxy;
-  Var_z = Mzz - Mz * Mz;
-  A3 = 4 * Mz;
-  A2 = -3 * Mz * Mz - Mzz;
-  A1 = Var_z * Mz + 4 * Cov_xy * Mz - Mxz * Mxz - Myz * Myz;
-  A0 = Mxz * (Mxz * Myy - Myz * Mxy) + 
-    Myz * (Myz * Mxx - Mxz * Mxy) - Var_z * Cov_xy;
-  A22 = A2 + A2;
-  A33 = A3 + A3 + A3;
-
-  for (x=0., y=A0, iter=0; iter<IterMAX; iter++)  // usually, 4-6 iterations are enough
-    {
-      double Dy = A1 + x * (A22 + A33 * x);
-      double xnew = x - y / Dy;
-      if ((xnew == x)||(!std::isfinite(xnew))) break;
-      double ynew = A0 + xnew * (A1 + xnew * (A2 + xnew * A3));
-      if (fabs(ynew)>=fabs(y))  break;
-      x = xnew;  y = ynew;
-    }
-  
-  //  computing parameters of the fitting circle
-  
-  DET = x*x - x*Mz + Cov_xy;
-  Xcenter = (Mxz*(Myy - x) - Myz*Mxy)/DET/2;
-  Ycenter = (Myz*(Mxx - x) - Mxz*Mxy)/DET/2;
-  
-  //  assembling the output
-  
-  X0 = Xcenter + meanX;
-  Y0 = Ycenter + meanY;
-  R = sqrt(Xcenter*Xcenter + Ycenter*Ycenter + Mz);
-
-  return globalPositions;
-}
->>>>>>> 44a48eff
