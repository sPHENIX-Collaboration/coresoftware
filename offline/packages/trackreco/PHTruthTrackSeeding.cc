#include "PHTruthTrackSeeding.h"

#include <fun4all/Fun4AllReturnCodes.h>

#include <g4eval/SvtxClusterEval.h>
#include <g4eval/SvtxEvalStack.h>
#include <g4eval/SvtxEvaluator.h>
#include <g4eval/SvtxTrackEval.h>

#include <g4main/PHG4Hit.h>  // for PHG4Hit
#include <g4main/PHG4Particle.h>  // for PHG4Particle
#include <g4main/PHG4HitContainer.h>
#include <g4main/PHG4HitDefs.h>  // for keytype
#include <g4main/PHG4TruthInfoContainer.h>
#include <g4main/PHG4VtxPoint.h>

#include <phool/getClass.h>
#include <phool/phool.h>
#include <phool/PHRandomSeed.h>

#include <trackbase/TrkrCluster.h>
#include <trackbase/TrkrClusterContainer.h>
#include <trackbase/TrkrClusterCrossingAssoc.h> 
#include <trackbase/TrkrHitTruthAssoc.h>
#include <trackbase_historic/ActsTransformations.h>
#include <trackbase_historic/SvtxTrack.h>     // for SvtxTrack, SvtxTra...
#include <trackbase_historic/SvtxTrackMap.h>  // for SvtxTrackMap, Svtx...
#include <trackbase_historic/SvtxTrack_FastSim_v3.h>
#include <trackbase_historic/SvtxVertexMap.h>
#include <trackbase_historic/SvtxVertex.h>

#include <trackbase/TrkrCluster.h>
#include <trackbase/TrkrClusterContainer.h>
#include <trackbase/TrkrClusterCrossingAssoc.h> 
#include <trackbase/TrkrHitTruthAssoc.h>
#include <trackbase_historic/ActsTransformations.h>
#include <trackbase_historic/SvtxTrack.h>     // for SvtxTrack, SvtxTra...
#include <trackbase_historic/SvtxTrackMap.h>  // for SvtxTrackMap, Svtx...
#include <trackbase_historic/SvtxTrack_FastSim_v3.h>
#include <trackbase_historic/SvtxVertexMap.h>
#include <trackbase_historic/SvtxVertex.h>

#include <TDatabasePDG.h>
#include <TParticlePDG.h>

#include <gsl/gsl_randist.h>
#include <gsl/gsl_rng.h>                            // for gsl_rng_alloc

#include <cassert>
#include <cstdlib>   // for exit
#include <iostream>  // for operator<<, std::endl 
#include <map>       // for multimap, map<>::c...
#include <memory>
#include <set>
<<<<<<< HEAD
#include <utility>  // for pair
=======
>>>>>>> f74c3b4c

class PHCompositeNode;

namespace
{ template< class T> inline constexpr T square( const T& x ) { return x*x; } }

PHTruthTrackSeeding::PHTruthTrackSeeding(const std::string& name)
  : PHTrackSeeding(name)
  , _clustereval(nullptr)
{
  // initialize random generator
  const uint seed = PHRandomSeed();
  m_rng.reset( gsl_rng_alloc(gsl_rng_mt19937) );
  gsl_rng_set( m_rng.get(), seed );
}

int PHTruthTrackSeeding::Setup(PHCompositeNode* topNode)
{
  std::cout << "Enter PHTruthTrackSeeding:: Setup" << std::endl ;

  int ret = PHTrackSeeding::Setup(topNode);
  if (ret != Fun4AllReturnCodes::EVENT_OK) return ret;

  ret = GetNodes(topNode);
  if (ret != Fun4AllReturnCodes::EVENT_OK) return ret;
  _clustereval = new  SvtxClusterEval(topNode);
  _clustereval->do_caching(true);
  return Fun4AllReturnCodes::EVENT_OK;
}

int PHTruthTrackSeeding::Process(PHCompositeNode* topNode)
{
  _clustereval->next_event(topNode);
  _track_map->Clear();

  using TrkClustersMap = std::map<int, std::set<TrkrCluster*> >;
  TrkClustersMap m_trackID_clusters;

  std::vector<TrkrDefs::cluskey> ClusterKeyList; 

  PHG4TruthInfoContainer::ConstRange range = m_g4truth_container->GetPrimaryParticleRange();
  for (PHG4TruthInfoContainer::ConstIterator iter = range.first;
       iter != range.second;
       ++iter){
    ClusterKeyList.clear();
    PHG4Particle* g4particle = iter->second;

    if (g4particle==NULL){
      std::cout <<__PRETTY_FUNCTION__<<" - validity check failed: missing truth particle" << std::endl;
      exit(1);
    }

    const float gtrackID = g4particle->get_track_id();
    const int vertexID = g4particle->get_vtx_id();
    // monentum cut-off
    if (_min_momentum>0){
      const double monentum2 =
	g4particle->get_px() * g4particle->get_px()+
	g4particle->get_py() * g4particle->get_py()+
	g4particle->get_pz() * g4particle->get_pz();
      
      if (monentum2 < _min_momentum * _min_momentum){
	if (Verbosity() >= 3){
	  std::cout <<__PRETTY_FUNCTION__<<" ignore low momentum particle "<< gtrackID << std::endl;
	  g4particle->identify();
	}
	continue;
      }
    }

    for(unsigned int layer = _min_layer;layer < _max_layer;layer++){
      TrkrDefs::cluskey cluskey = _clustereval->best_cluster_by_nhit(gtrackID, layer);
      if(cluskey!=0) 
	ClusterKeyList.push_back(cluskey);
    }
    if(ClusterKeyList.size()< _min_clusters_per_track)
      continue;

    auto svtx_track = std::make_unique<SvtxTrack_FastSim_v3>();
    svtx_track->set_id(_track_map->size());
    svtx_track->set_truth_track_id(gtrackID);
    ///g4 vertex id starts at 1, svtx vertex map starts at 0
    // This is te truth particle vertex, and does not necessarily give the ID in the vertex map
    svtx_track->set_vertex_id(vertexID-1);
    
    // set track charge
    /*
     * having the proper track charge is necessary for the ACTS fit to work properly
     * with normal tracking, it is set by the track seeding. Here we get it from the G4Particle
     * unfortunately, particle charge is not stored into PHG4Particle.
     * we need to retrieve it from TParticlePDG instead
     */
    {
      const auto particle = TDatabasePDG::Instance()->GetParticle(g4particle->get_pid());
      if( particle ) svtx_track->set_charge(particle->Charge());
    }

    /* 
     * Smear the truth values out by +/-5% 
     * so that the seed momentum and 
     * position aren't completely exact
     */
    const auto random = gsl_ran_flat(m_rng.get(), 0.95, 1.05);
    svtx_track->set_px(g4particle->get_px() * random);
    svtx_track->set_py(g4particle->get_py() * random);
    svtx_track->set_pz(g4particle->get_pz() * random);

    // assign the track position using the truth vertex for this track
    auto g4vertex = m_g4truth_container->GetVtx(vertexID);
<<<<<<< HEAD
    svtx_track->set_x(g4vertex->get_x() * random);
    svtx_track->set_y(g4vertex->get_y() * random);
    svtx_track->set_z(g4vertex->get_z() * random);
=======
    svtx_track->set_x(g4vertex->get_x() * (1 + random));
    svtx_track->set_y(g4vertex->get_y() * (1 + random));
    svtx_track->set_z(g4vertex->get_z() * (1 + random));
>>>>>>> f74c3b4c
    
    // associate all cluster keys to the track
    for( const auto& cluskey : ClusterKeyList){
      svtx_track->insert_cluster_key(cluskey);
    }

    // set intt crossing
    /* inspired from PHtruthSiliconAssociation */
    const auto intt_crossings = getInttCrossings(svtx_track.get());
    if(intt_crossings.empty()) 
    {
      if(Verbosity() > 1)  std::cout << "PHTruthTrackSeeding::Process - Silicon track " << svtx_track->get_id() << " has no INTT clusters" << std::endl;
      continue ;
    } else if( intt_crossings.size() > 1 ) {
    
      if(Verbosity() > 1) 
      { std::cout << "PHTruthTrackSeeding::Process - INTT crossings not all the same for track " << svtx_track->get_id() << " crossing_keep - dropping this match " << std::endl; }
      
    } else {
      
      const auto& crossing = *intt_crossings.begin();
      svtx_track->set_crossing(crossing);
      if(Verbosity() > 1)
        std::cout << "PHTruthTrackSeeding::Process - Combined track " << svtx_track->get_id()  << " bunch crossing " << crossing << std::endl;           
    }
    
    // track fit
    if(m_helicalTrackFit)
    {
      double x, y, z, px, py, pz;
      circleFitSeed(ClusterKeyList, x, y, z,
        px, py, pz, svtx_track->get_charge());
      svtx_track->set_x(x);
      svtx_track->set_y(y);
      svtx_track->set_z(z);
      svtx_track->set_px(px);
      svtx_track->set_py(py);
      svtx_track->set_pz(pz);
    }
    
    svtx_track->set_ndf(ClusterKeyList.size()*3-5);
    svtx_track->set_chisq(1.5*ClusterKeyList.size()*3-5);
    
    _track_map->insert(svtx_track.get());
  }

  if (Verbosity() >= 5)
  {
    std::cout << "Loop over TrackMap " << _track_map_name << " entries " << std::endl ;
    for( const auto& [key,svtx_track]:*_track_map )
    {
    
      std::cout << "Track ID: " << svtx_track->get_id() << ", Dummy Track pT: "
           << svtx_track->get_pt() << ", Truth Track/Particle ID: "
           << svtx_track->get_truth_track_id() 
	   << " (X,Y,Z) " << svtx_track->get_x() << ", " << svtx_track->get_y() << ", " << svtx_track->get_z()  
	   << std::endl ;
      std::cout << " nhits: " << svtx_track->size_cluster_keys()<< std::endl ;
      //Print associated clusters;
      ActsTransformations transformer;
      for (SvtxTrack::ConstClusterKeyIter iter_clus =
               svtx_track->begin_cluster_keys();
           iter_clus != svtx_track->end_cluster_keys(); ++iter_clus)
      {
        TrkrDefs::cluskey cluster_key = *iter_clus;
        std::cout << "Key: "  << cluster_key<< std::endl ;
        TrkrCluster* cluster = m_clusterMap->findCluster(cluster_key);
        Acts::Vector3 global = transformer.getGlobalPosition(
          cluster_key, cluster,
          surfmaps,
          tgeometry);
        float radius = std::sqrt(square(global(0)) + square(global(1)));
        std::cout << "       cluster ID: "
             << cluster_key << ", cluster radius: " << radius
             << std::endl ;
      }
    }
  }

  //==================================

  return Fun4AllReturnCodes::EVENT_OK;
}

int PHTruthTrackSeeding::GetNodes(PHCompositeNode* topNode)
{

  tgeometry = findNode::getClass<ActsTrackingGeometry>(topNode, "ActsTrackingGeometry");
  surfmaps = findNode::getClass<ActsSurfaceMaps>(topNode, "ActsSurfaceMaps");
  
  if((!tgeometry or !surfmaps) and m_helicalTrackFit) 
    {
      std::cerr << PHWHERE << "Error, can' find needed Acts nodes " << std::endl;
      return Fun4AllReturnCodes::ABORTEVENT;
    }

  m_clusterMap = findNode::getClass<TrkrClusterContainer>(topNode, "TRKR_CLUSTER");
  
  if(!m_clusterMap)
    {
      std::cerr << PHWHERE << "Error: Can't find node TRKR_CLUSTER" << std::endl ;
      return Fun4AllReturnCodes::ABORTEVENT;
    }

  m_cluster_crossing_map = findNode::getClass<TrkrClusterCrossingAssoc>(topNode, "TRKR_CLUSTERCROSSINGASSOC");
  if (!m_cluster_crossing_map)
<<<<<<< HEAD
  {
    std::cerr << PHWHERE << " ERROR: Can't find TRKR_CLUSTERCROSSINGASSOC " << std::endl ;
    return Fun4AllReturnCodes::ABORTEVENT;
  }
    
  m_g4truth_container = findNode::getClass<PHG4TruthInfoContainer>(topNode, "G4TruthInfo");
  if (!m_g4truth_container)
  {
=======
  {
    std::cerr << PHWHERE << " ERROR: Can't find TRKR_CLUSTERCROSSINGASSOC " << std::endl ;
    return Fun4AllReturnCodes::ABORTEVENT;
  }
    
  m_g4truth_container = findNode::getClass<PHG4TruthInfoContainer>(topNode, "G4TruthInfo");
  if (!m_g4truth_container)
  {
>>>>>>> f74c3b4c
    std::cerr << PHWHERE << " ERROR: Can't find node G4TruthInfo" << std::endl ;
    return Fun4AllReturnCodes::ABORTEVENT;
  }

  hittruthassoc = findNode::getClass<TrkrHitTruthAssoc>(topNode, "TRKR_HITTRUTHASSOC");
  if (!hittruthassoc)
  {
    std::cout << PHWHERE << "Failed to find TRKR_HITTRUTHASSOC node, quit!" << std::endl ;
    exit(1);
  }

  using nodePair = std::pair<std::string, PHG4HitContainer*&>;
  std::initializer_list<nodePair> nodes =
  {
    { "G4HIT_TPC", phg4hits_tpc },
    { "G4HIT_INTT", phg4hits_intt },
    { "G4HIT_MVTX", phg4hits_mvtx },
    { "G4HIT_MICROMEGAS", phg4hits_micromegas }
  };
  
  for( auto&& node: nodes )
  {
    if( !( node.second = findNode::getClass<PHG4HitContainer>( topNode, node.first ) ) )
    { std::cerr << PHWHERE << " PHG4HitContainer " << node.first << " not found" << std::endl; }
  }

  return Fun4AllReturnCodes::EVENT_OK;
}

int PHTruthTrackSeeding::End()
{ return 0; }

//_____________________________________________________________________________________________
std::set<short int> PHTruthTrackSeeding::getInttCrossings(SvtxTrack *si_track) const
{
  std::set<short int> intt_crossings;

  // If the Si track contains an INTT hit, use it to get the bunch crossing offset
  // loop over associated clusters to get keys for silicon cluster
  
  for( auto iter = si_track->begin_cluster_keys(); iter != si_track->end_cluster_keys(); ++iter)
  {
    
    const TrkrDefs::cluskey& cluster_key = *iter;
    const unsigned int trkrid = TrkrDefs::getTrkrId(cluster_key);
    if(trkrid == TrkrDefs::inttId)
    {
      
      // get layre from cluster key
      const unsigned int layer = TrkrDefs::getLayer(cluster_key);
      
      // get the bunch crossings for all hits in this cluster
      const auto crossings = m_cluster_crossing_map->getCrossings(cluster_key);
      for(auto iter = crossings.first; iter != crossings.second; ++iter)
      {
        const auto& [key, crossing] = *iter;
        if( Verbosity() )
        { std::cout << "PHTruthTrackSeeding::getInttCrossings - si Track " << si_track->get_id() << " cluster " << key << " layer " << layer << " crossing " << crossing  << std::endl; }
        intt_crossings.insert(crossing);
      }
    }
  }
  
  return intt_crossings;
}

void PHTruthTrackSeeding::circleFitSeed(std::vector<TrkrDefs::cluskey> clusters,
					double& x, double& y, double& z,
					double& px, double& py, double& pz, 
					int charge) const 
{
  double R, X0, Y0;
  auto globalPositions = circleFitByTaubin(clusters, R, X0, Y0);

  findRoot(R, X0, Y0, x, y);

  double phi = atan2(-1 * (X0-x), Y0-y);

  if(charge > 0)
    {
      phi += M_PI;
      if(phi > M_PI) 
	phi -= 2. * M_PI;
    }
 
  double m, B;
  lineFit(globalPositions, m, B);
  z = B;
  
  double theta = atan(1./m);
  if(theta < 0)
    theta =+ M_PI;
  
  /// 0.3 conversion factor, 1.4=B field, 100 convert R from cm to m
  /// Get a very rough estimate of p
  float pt = 0.3 * 1.4 * R / 100.;
  float eta = -log(tan(theta/2.));
  float p = pt * cosh(eta);
  
  /// The only thing that is really needed for the propagation
  /// is the direction
  px = p * sin(theta) * cos(phi);
  py = p * sin(theta) * sin(phi);
  pz = p * cos(theta);
  
}

void PHTruthTrackSeeding::lineFit(std::vector<Acts::Vector3>& clusterPositions,
				  double& A, double& B) const 
{
  
  double xsum = 0,x2sum = 0,ysum = 0,xysum = 0;    
  for(const auto& pos : clusterPositions)
    {
      double z = pos(2);
      double r = sqrt(pow(pos(0),2) + pow(pos(1), 2));
      
      xsum=xsum+r;               // calculate sigma(xi)
      ysum=ysum+z;               // calculate sigma(yi)
      x2sum=x2sum+pow(r,2);      // calculate sigma(x^2i)
      xysum=xysum+r*z;           // calculate sigma(xi*yi)
    }
  
  /// calculate slope
  A = (clusterPositions.size()*xysum-xsum*ysum) / (clusterPositions.size()*x2sum-xsum*xsum);

  /// calculate intercept
  B = (x2sum*ysum-xsum*xysum) / (x2sum*clusterPositions.size()-xsum*xsum);
  
}
void PHTruthTrackSeeding::findRoot(const double& R, const double& X0, const double& Y0, double& x, double& y) const 
{
  
  double miny = (sqrt(pow(X0, 2) * pow(R, 2) * pow(Y0, 2) + pow(R, 2) 
		      * pow(Y0,4)) + pow(X0,2) * Y0 + pow(Y0, 3)) 
    / (pow(X0, 2) + pow(Y0, 2));

  double miny2 = (-sqrt(pow(X0, 2) * pow(R, 2) * pow(Y0, 2) + pow(R, 2) 
		      * pow(Y0,4)) + pow(X0,2) * Y0 + pow(Y0, 3)) 
    / (pow(X0, 2) + pow(Y0, 2));

  double minx = sqrt(pow(R, 2) - pow(miny - Y0, 2)) + X0;
  double minx2 = -sqrt(pow(R, 2) - pow(miny2 - Y0, 2)) + X0;
  
  /// Figure out which of the two roots is actually closer to the origin
  if(fabs(minx) < fabs(minx2))
    x = minx;
  else
    x = minx2;

  if(fabs(miny) < fabs(miny2))
    y = miny;
  else
    y = miny2;
  
}

std::vector<Acts::Vector3> PHTruthTrackSeeding::circleFitByTaubin(std::vector<TrkrDefs::cluskey>& clusters,
								   double& R, double& X0, double& Y0) const
{
  /**  
   *   Circle fit to a given set of data points (in 2D)
   *   This is an algebraic fit, due to Taubin, based on the journal article
   *   G. Taubin, "Estimation Of Planar Curves, Surfaces And Nonplanar
   *               Space Curves Defined By Implicit Equations, With 
   *               Applications To Edge And Range Image Segmentation",
   *               IEEE Trans. PAMI, Vol. 13, pages 1115-1138, (1991)
   *  It works well whether data points are sampled along an entire circle 
   *  or along a small arc. 
   *  It still has a small bias and its statistical accuracy is slightly lower 
   *  than that of the geometric fit (minimizing geometric distances),
   *  It provides a very good initial guess for a subsequent geometric fit. 
   *    Nikolai Chernov  (September 2012)
   */
  
  int iter, IterMAX=99;
  
  double Mz, Mxy, Mxx, Myy, Mxz, Myz, Mzz, Cov_xy, Var_z;
  double A0, A1, A2, A22, A3, A33;
  double x, y;
  double DET, Xcenter, Ycenter;
  
  // Compute x- and y- sample means   
  double meanX = 0;
  double meanY = 0;
  double weight = 0;
  ActsTransformations transformer;
  std::vector<Acts::Vector3> globalPositions;
  for(auto& cluskey : clusters)
    {
      const auto clus = m_clusterMap->findCluster(cluskey);
      const auto glob = transformer.getGlobalPosition(cluskey, clus,surfmaps,tgeometry);
      globalPositions.push_back(glob);
      meanX += glob(0);
      meanY += glob(1);
      weight++;
    }
  meanX /= weight;
  meanY /= weight;

  Mxx=Myy=Mxy=Mxz=Myz=Mzz=0.;

  for(auto& pos : globalPositions)
    {
      double Xi = pos(0) - meanX;
      double Yi = pos(1) - meanY;
      double Zi = Xi * Xi + Yi * Yi;

      Mxy += Xi*Yi;
      Mxx += Xi*Xi;
      Myy += Yi*Yi;
      Mxz += Xi*Zi;
      Myz += Yi*Zi;
      Mzz += Zi*Zi;
    }

  Mxx /= weight;
  Myy /= weight;
  Mxy /= weight;
  Mxz /= weight;
  Myz /= weight;
  Mzz /= weight;

  Mz = Mxx + Myy;
  Cov_xy = Mxx * Myy - Mxy * Mxy;
  Var_z = Mzz - Mz * Mz;
  A3 = 4 * Mz;
  A2 = -3 * Mz * Mz - Mzz;
  A1 = Var_z * Mz + 4 * Cov_xy * Mz - Mxz * Mxz - Myz * Myz;
  A0 = Mxz * (Mxz * Myy - Myz * Mxy) + 
    Myz * (Myz * Mxx - Mxz * Mxy) - Var_z * Cov_xy;
  A22 = A2 + A2;
  A33 = A3 + A3 + A3;

  for (x=0., y=A0, iter=0; iter<IterMAX; iter++)  // usually, 4-6 iterations are enough
    {
      double Dy = A1 + x * (A22 + A33 * x);
      double xnew = x - y / Dy;
      if ((xnew == x)||(!std::isfinite(xnew))) break;
      double ynew = A0 + xnew * (A1 + xnew * (A2 + xnew * A3));
      if (fabs(ynew)>=fabs(y))  break;
      x = xnew;  y = ynew;
    }
  
  //  computing parameters of the fitting circle
  
  DET = x*x - x*Mz + Cov_xy;
  Xcenter = (Mxz*(Myy - x) - Myz*Mxy)/DET/2;
  Ycenter = (Myz*(Mxx - x) - Mxz*Mxy)/DET/2;
  
  //  assembling the output
  
  X0 = Xcenter + meanX;
  Y0 = Ycenter + meanY;
  R = sqrt(Xcenter*Xcenter + Ycenter*Ycenter + Mz);

  return globalPositions;
}<|MERGE_RESOLUTION|>--- conflicted
+++ resolved
@@ -52,10 +52,6 @@
 #include <map>       // for multimap, map<>::c...
 #include <memory>
 #include <set>
-<<<<<<< HEAD
-#include <utility>  // for pair
-=======
->>>>>>> f74c3b4c
 
 class PHCompositeNode;
 
@@ -165,15 +161,9 @@
 
     // assign the track position using the truth vertex for this track
     auto g4vertex = m_g4truth_container->GetVtx(vertexID);
-<<<<<<< HEAD
     svtx_track->set_x(g4vertex->get_x() * random);
     svtx_track->set_y(g4vertex->get_y() * random);
     svtx_track->set_z(g4vertex->get_z() * random);
-=======
-    svtx_track->set_x(g4vertex->get_x() * (1 + random));
-    svtx_track->set_y(g4vertex->get_y() * (1 + random));
-    svtx_track->set_z(g4vertex->get_z() * (1 + random));
->>>>>>> f74c3b4c
     
     // associate all cluster keys to the track
     for( const auto& cluskey : ClusterKeyList){
@@ -280,7 +270,6 @@
 
   m_cluster_crossing_map = findNode::getClass<TrkrClusterCrossingAssoc>(topNode, "TRKR_CLUSTERCROSSINGASSOC");
   if (!m_cluster_crossing_map)
-<<<<<<< HEAD
   {
     std::cerr << PHWHERE << " ERROR: Can't find TRKR_CLUSTERCROSSINGASSOC " << std::endl ;
     return Fun4AllReturnCodes::ABORTEVENT;
@@ -289,16 +278,6 @@
   m_g4truth_container = findNode::getClass<PHG4TruthInfoContainer>(topNode, "G4TruthInfo");
   if (!m_g4truth_container)
   {
-=======
-  {
-    std::cerr << PHWHERE << " ERROR: Can't find TRKR_CLUSTERCROSSINGASSOC " << std::endl ;
-    return Fun4AllReturnCodes::ABORTEVENT;
-  }
-    
-  m_g4truth_container = findNode::getClass<PHG4TruthInfoContainer>(topNode, "G4TruthInfo");
-  if (!m_g4truth_container)
-  {
->>>>>>> f74c3b4c
     std::cerr << PHWHERE << " ERROR: Can't find node G4TruthInfo" << std::endl ;
     return Fun4AllReturnCodes::ABORTEVENT;
   }
