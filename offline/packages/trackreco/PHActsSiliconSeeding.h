--- conflicted
+++ resolved
@@ -89,15 +89,16 @@
   /// Output some diagnostic histograms
   void seedAnalysis(bool seedAnalysis)
     { m_seedAnalysis = seedAnalysis; }
-<<<<<<< HEAD
+
+  /// field map name for 3d map functionality
   void fieldMapName(std::string fieldmap)
     { m_fieldMapName = fieldmap; }
 
-=======
+  /// For each MVTX+INTT seed, take the best INTT hits and form
+  /// 1 silicon seed per MVTX seed
   void cleanSeeds(bool cleanSeeds)
     { m_cleanSeeds = cleanSeeds;}
  
->>>>>>> 72d1d014
  private:
 
   int getNodes(PHCompositeNode *topNode);
