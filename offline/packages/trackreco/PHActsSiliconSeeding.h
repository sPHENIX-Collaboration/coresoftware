--- conflicted
+++ resolved
@@ -141,30 +141,11 @@
   /// Get all space points for the seeder
   std::vector<const SpacePoint*> getMvtxSpacePoints(Acts::Extent& rRangeSPExtent);
 
-<<<<<<< HEAD
-=======
-  /// Perform circle/line fits with the final MVTX seed to get
-  /// initial point and momentum estimates for stub matching
-  int circleFitSeed(
-    std::vector<TrkrDefs::cluskey>&,
-    std::vector<Acts::Vector3>& clusGlobPos,
-    double& x, double& y, double& z,
-    double& px, double& py, double& pz);
-
-  void circleFitByTaubin(const std::vector<Acts::Vector3>& globalPositions,
-			 double& R, double& X0, double& Y0);
-  void lineFit(const std::vector<Acts::Vector3>& globPos,
-	       double& A, double& B);
-  void findRoot(const double R, const double X0, const double Y0,
-		double& x, double& y);
-  int getCharge(const std::vector<Acts::Vector3>& globalPos,
-		const double circPhi);
->>>>>>> 44a48eff
+
 
   /// Projects circle fit to INTT radii to find possible INTT clusters
   /// belonging to MVTX track stub
   std::vector<TrkrDefs::cluskey> findInttMatches(
-<<<<<<< HEAD
 		        std::vector<Acts::Vector3>& clusters,
 		        TrackSeed& seed);
 
@@ -172,21 +153,7 @@
 						   const double xProj[],
 						   const double yProj[],
 						   const double zProj[]);
-=======
-    std::vector<Acts::Vector3>& clusters,
-    const double R,
-    const double X0,
-    const double Y0,
-    const double B,
-    const double m);
-
-  std::vector<TrkrDefs::cluskey> matchInttClusters(
-    std::vector<Acts::Vector3>& clusters,
-    const double xProj[],
-    const double yProj[],
-    const double zProj[]);
-  
->>>>>>> 44a48eff
+
   void circleCircleIntersection(const double layerRadius, 
 				const double circRadius,
 				const double circX0,
@@ -196,34 +163,8 @@
 				double& xminus,
 				double& yminus);
 
-<<<<<<< HEAD
-
   Surface getSurface(TrkrDefs::hitsetkey hitsetkey);
 
-=======
-  void createSvtxTrack(const double x,
-    const double y,
-    const double z,
-    const double px,
-    const double py,
-    const double pz,
-    const int charge,
-    const std::vector<TrkrDefs::cluskey>&,
-    const std::vector<Acts::Vector3>& clusGlobPos);
-        
-  std::map<const unsigned int, std::pair<std::vector<TrkrDefs::cluskey>,std::vector<Acts::Vector3>>>
-    makePossibleStubs(
-    const std::vector<TrkrDefs::cluskey>&,
-    const std::vector<Acts::Vector3>& clusGlobPos);
-
-  Surface getSurface(TrkrDefs::hitsetkey hitsetkey);
-
-  std::map<const unsigned int, std::pair<std::vector<TrkrDefs::cluskey>,std::vector<Acts::Vector3>>>
-    identifyBestSeed(std::map<const unsigned int, 
-		     std::pair<std::vector<TrkrDefs::cluskey>,
-		               std::vector<Acts::Vector3>>>);
-
->>>>>>> 44a48eff
   void createHistograms();
   void writeHistograms();
   double normPhi2Pi(const double phi);
