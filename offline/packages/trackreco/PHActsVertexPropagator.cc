#include "PHActsVertexPropagator.h"
#include <trackbase_historic/ActsTransformations.h>

#include <fun4all/Fun4AllReturnCodes.h>
#include <phool/PHCompositeNode.h>
#include <phool/getClass.h>
#include <phool/phool.h>
#include <phool/PHDataNode.h>
#include <phool/PHNode.h>
#include <phool/PHNodeIterator.h>
#include <phool/PHObject.h>
#include <phool/PHTimer.h>

#include <trackbase_historic/SvtxVertex_v1.h>
#include <trackbase_historic/SvtxTrackMap.h>
#include <trackbase_historic/SvtxTrack.h>
#include <trackbase_historic/SvtxVertexMap.h>

#include <Acts/Geometry/GeometryIdentifier.hpp>
#include <Acts/Propagator/Navigator.hpp>
#include <Acts/Propagator/EigenStepper.hpp>
#include <Acts/Surfaces/PerigeeSurface.hpp>
#include <Acts/MagneticField/MagneticFieldProvider.hpp>

PHActsVertexPropagator::PHActsVertexPropagator(const std::string& name)
  : SubsysReco(name)
  , m_trajectories(nullptr)
{}

int PHActsVertexPropagator::Init(PHCompositeNode*)
{
  return Fun4AllReturnCodes::EVENT_OK;
}

int PHActsVertexPropagator::InitRun(PHCompositeNode* topNode)
{
  int returnval = getNodes(topNode);
  return returnval;
}
int PHActsVertexPropagator::process_event(PHCompositeNode*)
{

  if(m_vertexMap->size() == 0)
    { setTrackVertexTo0(); }

  std::vector<unsigned int> deletedKeys;
  for(const auto& [trackKey, trajectory] : *m_trajectories)
    {
      auto svtxTrack = m_trackMap->get(trackKey);
      if(!svtxTrack)
	{
	  /// Key was removed by the track cleaner, remove it from
	  /// the trajectory list too
	  deletedKeys.push_back(trackKey);
	  continue;
	}

      if(Verbosity() > 2)
	{ svtxTrack->identify(); }
      
      const auto& trackTips = trajectory.tips();
     
      if(trackTips.size() > 1 and Verbosity() > 0)
	{ 
	  std::cout << PHWHERE 
		    << "More than 1 track tip per track. Should never happen..."
		    << std::endl;
	}
      
      for(const auto& trackTip : trackTips)
	{
	  const auto& boundParams = trajectory.trackParameters(trackTip);
<<<<<<< HEAD

	  const auto& paramsAtVertex = propagateTrack(boundParams, svtxTrack->get_vertex_id());
	 
	  if(not (paramsAtVertex.charge() == 0 && 
		  paramsAtVertex.momentum().x() == 0 &&
		  paramsAtVertex.momentum().y() == 0 && 
		  paramsAtVertex.momentum().z() == 0))
=======
	  auto propresult = propagateTrack(boundParams, svtxTrack->get_vertex_id());
	  if(propresult.ok())
>>>>>>> a93fcfea
	    {
	      updateSvtxTrack(svtxTrack, paramsAtVertex);
	    }
          else
            {
              svtxTrack->identify();
            }
	}
    }
  
  setVtxChi2();

  /// Erase the trajectories that were removed from the track cleaner
  for(auto& key : deletedKeys)
    {
      m_trajectories->erase(key);
    }

  return Fun4AllReturnCodes::EVENT_OK;
}

void PHActsVertexPropagator::setVtxChi2()
{

  for(const auto& [vtxid, vtx] : *m_vertexMap)
    {
      float xvtx = vtx->get_x();
      float yvtx = vtx->get_y();
      float zvtx = vtx->get_z();
      float xchisqsum = 0;
      float ychisqsum = 0;
      float zchisqsum = 0;
      
      for(auto trackiter = vtx->begin_tracks(); trackiter != vtx->end_tracks();
	  ++trackiter)
	{
	  SvtxTrack* track = m_trackMap->get(*trackiter);
	  if(!track) { continue; }

	  float trkx = track->get_x();
	  float trky = track->get_y();
	  float trkz = track->get_z();
	  float trkcovx = track->get_error(0,0);
	  float trkcovy = track->get_error(1,1);
	  float trkcovz = track->get_error(2,2);
	  
	  xchisqsum += pow(trkx - xvtx, 2) / trkcovx;
	  ychisqsum += pow(trky - yvtx, 2) / trkcovy;
	  zchisqsum += pow(trkz - zvtx, 2) / trkcovz;

	}

      /// independent chisq sum additively
      vtx->set_chisq(xchisqsum + ychisqsum + zchisqsum);
      /// Each track contributes independently to x,y,z, so the total
      /// ndf is total tracks * 3 minus 1*3 for each independent x,y,z
      vtx->set_ndof(vtx->size_tracks() * 3 - 3);
    }
 
}

void PHActsVertexPropagator::updateSvtxTrack(SvtxTrack* track, 
					     const Acts::BoundTrackParameters& params)
{
  auto position = params.position(m_tGeometry->geometry().getGeoContext());
  
  if(Verbosity() > 2)
    {
      std::cout << "Updating position track parameters from " << track->get_x()
		<< ", " << track->get_y() << ", " << track->get_z() << " to " 
		<< position.transpose() / 10.
		<< std::endl;
    }

  track->set_x(position(0) / Acts::UnitConstants::cm);
  track->set_y(position(1) / Acts::UnitConstants::cm);
  track->set_z(position(2) / Acts::UnitConstants::cm);

  ActsTransformations rotater;
  rotater.setVerbosity(Verbosity());
  if(params.covariance())
    {
      auto rotatedCov = rotater.rotateActsCovToSvtxTrack(params);
    
      /// Update covariance
      for(int i = 0; i < 3; i++) {
	for(int j = 0; j < 3; j++) {
	  track->set_error(i,j, rotatedCov(i,j));
	}
      }
    }
}

Acts::BoundTrackParameters PHActsVertexPropagator::propagateTrack(
		           const Acts::BoundTrackParameters& params,
			   const unsigned int vtxid)
{
  
  /// create perigee surface
  auto actsVertex = getVertex(vtxid);
  auto perigee = Acts::Surface::makeShared<Acts::PerigeeSurface>(actsVertex);

  using Stepper = Acts::EigenStepper<>;
  using Propagator = Acts::Propagator<Stepper, Acts::Navigator>;
  
  Stepper stepper(m_tGeometry->geometry().magField);
  Acts::Navigator::Config cfg{m_tGeometry->geometry().tGeometry};
  Acts::Navigator navigator(cfg);
  Propagator propagator(stepper, navigator);
  
  Acts::Logging::Level logLevel = Acts::Logging::INFO;
  if(Verbosity() > 3)
    { logLevel = Acts::Logging::VERBOSE; }
  
  auto logger = Acts::getDefaultLogger("PHActsVertexPropagator", 
				       logLevel);

  Acts::PropagatorOptions<> options(m_tGeometry->geometry().getGeoContext(),
				    m_tGeometry->geometry().magFieldContext,
				    Acts::LoggerWrapper{*logger});
  
  auto result = propagator.propagate(params, *perigee, 
				     options);
  
  if(result.ok())
    { 
      Acts::BoundTrackParameters params = *result.value().endParameters;
      return params;
    }

  return Acts::BoundTrackParameters(nullptr, Acts::BoundVector::Zero(), 0);

}

Acts::Vector3 PHActsVertexPropagator::getVertex(const unsigned int vtxid)
{
  auto svtxVertex = m_vertexMap->get(vtxid);
  return Acts::Vector3(svtxVertex->get_x() * Acts::UnitConstants::cm,
		       svtxVertex->get_y() * Acts::UnitConstants::cm,
		       svtxVertex->get_z() * Acts::UnitConstants::cm);
}

void PHActsVertexPropagator::setTrackVertexTo0()
{
  /// If we found no vertices in the event, propagate the tracks to 0,0,0
  auto vertex = std::make_unique<SvtxVertex_v1>();
  vertex->set_chisq(0.);
  vertex->set_ndof(0);
  vertex->set_t0(0);
  vertex->set_id(0);
  vertex->set_x(0);
  vertex->set_y(0);
  vertex->set_z(0);
  for(int i=0; i<3; i++) {
    for(int j=0; j<3; j++) {
      vertex->set_error(i,j, 20.);
    }
  }

  m_vertexMap->insert(vertex.release());

  for(auto& [key, track] : *m_trackMap)
    {
      track->set_vertex_id(0);
    }

}

int PHActsVertexPropagator::End(PHCompositeNode*)
{
  return Fun4AllReturnCodes::EVENT_OK;
}


int PHActsVertexPropagator::getNodes(PHCompositeNode *topNode)
{
  m_tGeometry = findNode::getClass<ActsGeometry>(topNode, "ActsGeometry");
  if(!m_tGeometry)
    {
      std::cout << PHWHERE << "Acts tracking geometry not on node tree, exiting." 
		<< std::endl;
      return Fun4AllReturnCodes::ABORTEVENT;
    }

  m_trajectories = findNode::getClass<std::map<const unsigned int, Trajectory>>(topNode, "ActsTrajectories");

  if(!m_trajectories)
    {
      std::cout << PHWHERE << "No acts trajectories on node tree, exiting. " 
		<< std::endl;
      return Fun4AllReturnCodes::ABORTEVENT;
    }

  m_vertexMap = findNode::getClass<SvtxVertexMap>(topNode, "SvtxVertexMap");
  if(!m_vertexMap)
    {
      std::cout << PHWHERE << "No svtx vertex map, exiting." << std::endl;
      return Fun4AllReturnCodes::ABORTEVENT;
    }

  m_trackMap = findNode::getClass<SvtxTrackMap>(topNode, "SvtxTrackMap");
  if(!m_trackMap)
    {
      std::cout << PHWHERE << "No svtx track map, exiting. " << std::endl;
      return Fun4AllReturnCodes::ABORTEVENT;
    }

  return Fun4AllReturnCodes::EVENT_OK;
}<|MERGE_RESOLUTION|>--- conflicted
+++ resolved
@@ -70,7 +70,6 @@
       for(const auto& trackTip : trackTips)
 	{
 	  const auto& boundParams = trajectory.trackParameters(trackTip);
-<<<<<<< HEAD
 
 	  const auto& paramsAtVertex = propagateTrack(boundParams, svtxTrack->get_vertex_id());
 	 
@@ -78,10 +77,6 @@
 		  paramsAtVertex.momentum().x() == 0 &&
 		  paramsAtVertex.momentum().y() == 0 && 
 		  paramsAtVertex.momentum().z() == 0))
-=======
-	  auto propresult = propagateTrack(boundParams, svtxTrack->get_vertex_id());
-	  if(propresult.ok())
->>>>>>> a93fcfea
 	    {
 	      updateSvtxTrack(svtxTrack, paramsAtVertex);
 	    }
