--- conflicted
+++ resolved
@@ -17,10 +17,6 @@
 class TF1;
 class TpcSeedTrackMap;
 class AssocInfoContainer;
-<<<<<<< HEAD
-=======
-class TrkrClusterContainer;
->>>>>>> a7974bf2
 
 class PHSiliconTpcTrackMatching : public SubsysReco
 {
@@ -66,7 +62,6 @@
 
   int GetNodes(PHCompositeNode* topNode);
 
-<<<<<<< HEAD
   double getBunchCrossing(unsigned int trid, double z_mismatch);
   double getMedian(std::vector<double> &v);
   void addSiliconClusters( std::multimap<int, std::pair<unsigned int, unsigned int>> &crossing_matches);
@@ -93,11 +88,9 @@
   void cleanVertexMap( std::map<unsigned int, double> &vertex_crossings_map,
 		       std::multimap<unsigned int, std::pair<unsigned int, unsigned int>>  &vertex_map,
 		       std::map<unsigned int, int> &tpc_crossing_map );
-  
-=======
-  void copySiliconClustersToCorrectedMap( );
+   void copySiliconClustersToCorrectedMap( );
 
->>>>>>> a7974bf2
+
   std::string _track_map_name_silicon;
 
   // default values, can be replaced from the macro
@@ -113,12 +106,10 @@
   SvtxTrack *_tracklet_tpc{nullptr};
   SvtxTrack *_tracklet_si{nullptr};
   TrkrClusterContainer *_cluster_map{nullptr};
-<<<<<<< HEAD
+  TrkrClusterContainer *_corrected_cluster_map{nullptr};
   ActsSurfaceMaps *_surfmaps{nullptr};
   ActsTrackingGeometry *_tGeometry{nullptr};
-=======
-  TrkrClusterContainer *_corrected_cluster_map{nullptr};
->>>>>>> a7974bf2
+
 
   TpcSeedTrackMap *_seed_track_map{nullptr};
   //std::multimap<unsigned int, unsigned int> _seed_track_map;
