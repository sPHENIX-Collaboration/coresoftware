--- conflicted
+++ resolved
@@ -108,154 +108,7 @@
   std::vector<float>
       m_t_dy;  /// Truth particle direction y at global hit position
   std::vector<float>
-<<<<<<< HEAD
-      m_t_dz;  ///< Truth particle direction z at global hit position
-
-  std::vector<float> m_t_eLOC0;   ///< truth parameter eLOC_0
-  std::vector<float> m_t_eLOC1;   ///< truth parameter eLOC_1
-  std::vector<float> m_t_ePHI;    ///< truth parameter ePHI
-  std::vector<float> m_t_eTHETA;  ///< truth parameter eTHETA
-  std::vector<float> m_t_eQOP;    ///< truth parameter eQOP
-  std::vector<float> m_t_eT;      ///< truth parameter eT
-
-  int m_nStates{0};                 ///< number of all states
-  int m_nMeasurements{0};           ///< number of states with measurements
-  std::vector<int> m_volumeID;      ///< volume identifier
-  std::vector<int> m_layerID;       ///< layer identifier
-  std::vector<int> m_moduleID;      ///< surface identifier
-  std::vector<float> m_lx_hit;      ///< uncalibrated measurement local x
-  std::vector<float> m_ly_hit;      ///< uncalibrated measurement local y
-  std::vector<float> m_x_hit;       ///< uncalibrated measurement global x
-  std::vector<float> m_y_hit;       ///< uncalibrated measurement global y
-  std::vector<float> m_z_hit;       ///< uncalibrated measurement global z
-  std::vector<float> m_res_x_hit;   ///< hit residual x
-  std::vector<float> m_res_y_hit;   ///< hit residual y
-  std::vector<float> m_err_x_hit;   ///< hit err x
-  std::vector<float> m_err_y_hit;   ///< hit err y
-  std::vector<float> m_pull_x_hit;  ///< hit pull x
-  std::vector<float> m_pull_y_hit;  ///< hit pull y
-  std::vector<int> m_dim_hit;       ///< dimension of measurement
-
-  bool m_hasFittedParams{false};  ///< if the track has fitted parameter
-  float m_eLOC0_fit{-99.};        ///< fitted parameter eLOC_0
-  float m_eLOC1_fit{-99.};        ///< fitted parameter eLOC_1
-  float m_ePHI_fit{-99.};         ///< fitted parameter ePHI
-  float m_eTHETA_fit{-99.};       ///< fitted parameter eTHETA
-  float m_eQOP_fit{-99.};         ///< fitted parameter eQOP
-  float m_eT_fit{-99.};           ///< fitted parameter eT
-  float m_err_eLOC0_fit{-99.};    ///< fitted parameter eLOC_-99.err
-  float m_err_eLOC1_fit{-99.};    ///< fitted parameter eLOC_1 err
-  float m_err_ePHI_fit{-99.};     ///< fitted parameter ePHI err
-  float m_err_eTHETA_fit{-99.};   ///< fitted parameter eTHETA err
-  float m_err_eQOP_fit{-99.};     ///< fitted parameter eQOP err
-  float m_err_eT_fit{-99.};       ///< fitted parameter eT err
-
-  int m_nPredicted{0};                   ///< number of states with predicted parameter
-  std::vector<bool> m_prt;               ///< predicted status
-  std::vector<float> m_eLOC0_prt;        ///< predicted parameter eLOC0
-  std::vector<float> m_eLOC1_prt;        ///< predicted parameter eLOC1
-  std::vector<float> m_ePHI_prt;         ///< predicted parameter ePHI
-  std::vector<float> m_eTHETA_prt;       ///< predicted parameter eTHETA
-  std::vector<float> m_eQOP_prt;         ///< predicted parameter eQOP
-  std::vector<float> m_eT_prt;           ///< predicted parameter eT
-  std::vector<float> m_res_eLOC0_prt;    ///< predicted parameter eLOC0 residual
-  std::vector<float> m_res_eLOC1_prt;    ///< predicted parameter eLOC1 residual
-  std::vector<float> m_res_ePHI_prt;     ///< predicted parameter ePHI residual
-  std::vector<float> m_res_eTHETA_prt;   ///< predicted parameter eTHETA residual
-  std::vector<float> m_res_eQOP_prt;     ///< predicted parameter eQOP residual
-  std::vector<float> m_res_eT_prt;       ///< predicted parameter eT residual
-  std::vector<float> m_err_eLOC0_prt;    ///< predicted parameter eLOC0 error
-  std::vector<float> m_err_eLOC1_prt;    ///< predicted parameter eLOC1 error
-  std::vector<float> m_err_ePHI_prt;     ///< predicted parameter ePHI error
-  std::vector<float> m_err_eTHETA_prt;   ///< predicted parameter eTHETA error
-  std::vector<float> m_err_eQOP_prt;     ///< predicted parameter eQOP error
-  std::vector<float> m_err_eT_prt;       ///< predicted parameter eT error
-  std::vector<float> m_pull_eLOC0_prt;   ///< predicted parameter eLOC0 pull
-  std::vector<float> m_pull_eLOC1_prt;   ///< predicted parameter eLOC1 pull
-  std::vector<float> m_pull_ePHI_prt;    ///< predicted parameter ePHI pull
-  std::vector<float> m_pull_eTHETA_prt;  ///< predicted parameter eTHETA pull
-  std::vector<float> m_pull_eQOP_prt;    ///< predicted parameter eQOP pull
-  std::vector<float> m_pull_eT_prt;      ///< predicted parameter eT pull
-  std::vector<float> m_x_prt;            ///< predicted global x
-  std::vector<float> m_y_prt;            ///< predicted global y
-  std::vector<float> m_z_prt;            ///< predicted global z
-  std::vector<float> m_px_prt;           ///< predicted momentum px
-  std::vector<float> m_py_prt;           ///< predicted momentum py
-  std::vector<float> m_pz_prt;           ///< predicted momentum pz
-  std::vector<float> m_eta_prt;          ///< predicted momentum eta
-  std::vector<float> m_pT_prt;           ///< predicted momentum pT
-
-  int m_nFiltered{0};                    ///< number of states with filtered parameter
-  std::vector<bool> m_flt;               ///< filtered status
-  std::vector<float> m_eLOC0_flt;        ///< filtered parameter eLOC0
-  std::vector<float> m_eLOC1_flt;        ///< filtered parameter eLOC1
-  std::vector<float> m_ePHI_flt;         ///< filtered parameter ePHI
-  std::vector<float> m_eTHETA_flt;       ///< filtered parameter eTHETA
-  std::vector<float> m_eQOP_flt;         ///< filtered parameter eQOP
-  std::vector<float> m_eT_flt;           ///< filtered parameter eT
-  std::vector<float> m_res_eLOC0_flt;    ///< filtered parameter eLOC0 residual
-  std::vector<float> m_res_eLOC1_flt;    ///< filtered parameter eLOC1 residual
-  std::vector<float> m_res_ePHI_flt;     ///< filtered parameter ePHI residual
-  std::vector<float> m_res_eTHETA_flt;   ///< filtered parameter eTHETA residual
-  std::vector<float> m_res_eQOP_flt;     ///< filtered parameter eQOP residual
-  std::vector<float> m_res_eT_flt;       ///< filtered parameter eT residual
-  std::vector<float> m_err_eLOC0_flt;    ///< filtered parameter eLOC0 error
-  std::vector<float> m_err_eLOC1_flt;    ///< filtered parameter eLOC1 error
-  std::vector<float> m_err_ePHI_flt;     ///< filtered parameter ePHI error
-  std::vector<float> m_err_eTHETA_flt;   ///< filtered parameter eTHETA error
-  std::vector<float> m_err_eQOP_flt;     ///< filtered parameter eQOP error
-  std::vector<float> m_err_eT_flt;       ///< filtered parameter eT error
-  std::vector<float> m_pull_eLOC0_flt;   ///< filtered parameter eLOC0 pull
-  std::vector<float> m_pull_eLOC1_flt;   ///< filtered parameter eLOC1 pull
-  std::vector<float> m_pull_ePHI_flt;    ///< filtered parameter ePHI pull
-  std::vector<float> m_pull_eTHETA_flt;  ///< filtered parameter eTHETA pull
-  std::vector<float> m_pull_eQOP_flt;    ///< filtered parameter eQOP pull
-  std::vector<float> m_pull_eT_flt;      ///< filtered parameter eT pull
-  std::vector<float> m_x_flt;            ///< filtered global x
-  std::vector<float> m_y_flt;            ///< filtered global y
-  std::vector<float> m_z_flt;            ///< filtered global z
-  std::vector<float> m_px_flt;           ///< filtered momentum px
-  std::vector<float> m_py_flt;           ///< filtered momentum py
-  std::vector<float> m_pz_flt;           ///< filtered momentum pz
-  std::vector<float> m_eta_flt;          ///< filtered momentum eta
-  std::vector<float> m_pT_flt;           ///< filtered momentum pT
-  std::vector<float> m_chi2;             ///< chisq from filtering
-
-  int m_nSmoothed{0};                    ///< number of states with smoothed parameter
-  std::vector<bool> m_smt;               ///< smoothed status
-  std::vector<float> m_eLOC0_smt;        ///< smoothed parameter eLOC0
-  std::vector<float> m_eLOC1_smt;        ///< smoothed parameter eLOC1
-  std::vector<float> m_ePHI_smt;         ///< smoothed parameter ePHI
-  std::vector<float> m_eTHETA_smt;       ///< smoothed parameter eTHETA
-  std::vector<float> m_eQOP_smt;         ///< smoothed parameter eQOP
-  std::vector<float> m_eT_smt;           ///< smoothed parameter eT
-  std::vector<float> m_res_eLOC0_smt;    ///< smoothed parameter eLOC0 residual
-  std::vector<float> m_res_eLOC1_smt;    ///< smoothed parameter eLOC1 residual
-  std::vector<float> m_res_ePHI_smt;     ///< smoothed parameter ePHI residual
-  std::vector<float> m_res_eTHETA_smt;   ///< smoothed parameter eTHETA residual
-  std::vector<float> m_res_eQOP_smt;     ///< smoothed parameter eQOP residual
-  std::vector<float> m_res_eT_smt;       ///< smoothed parameter eT residual
-  std::vector<float> m_err_eLOC0_smt;    ///< smoothed parameter eLOC0 error
-  std::vector<float> m_err_eLOC1_smt;    ///< smoothed parameter eLOC1 error
-  std::vector<float> m_err_ePHI_smt;     ///< smoothed parameter ePHI error
-  std::vector<float> m_err_eTHETA_smt;   ///< smoothed parameter eTHETA error
-  std::vector<float> m_err_eQOP_smt;     ///< smoothed parameter eQOP error
-  std::vector<float> m_err_eT_smt;       ///< smoothed parameter eT error
-  std::vector<float> m_pull_eLOC0_smt;   ///< smoothed parameter eLOC0 pull
-  std::vector<float> m_pull_eLOC1_smt;   ///< smoothed parameter eLOC1 pull
-  std::vector<float> m_pull_ePHI_smt;    ///< smoothed parameter ePHI pull
-  std::vector<float> m_pull_eTHETA_smt;  ///< smoothed parameter eTHETA pull
-  std::vector<float> m_pull_eQOP_smt;    ///< smoothed parameter eQOP pull
-  std::vector<float> m_pull_eT_smt;      ///< smoothed parameter eT pull
-  std::vector<float> m_x_smt;            ///< smoothed global x
-  std::vector<float> m_y_smt;            ///< smoothed global y
-  std::vector<float> m_z_smt;            ///< smoothed global z
-  std::vector<float> m_px_smt;           ///< smoothed momentum px
-  std::vector<float> m_py_smt;           ///< smoothed momentum py
-  std::vector<float> m_pz_smt;           ///< smoothed momentum pz
-  std::vector<float> m_eta_smt;          ///< smoothed momentum eta
-  std::vector<float> m_pT_smt;           ///< smoothed momentum pT
-
+  
   float m_protoTrackPx{-9999.};          /// Proto track px
   float m_protoTrackPy{-9999.};          /// Proto track py
   float m_protoTrackPz{-9999.};          /// Proto track pz
@@ -274,8 +127,7 @@
   std::vector<float> m_t_SL_gy;          /// Proto track truth hit global y
   std::vector<float> m_t_SL_gz;          /// Proto track truth hit global z
 
-=======
-      m_t_dz;  /// Truth particle direction z at global hit position
+  m_t_dz;  /// Truth particle direction z at global hit position
 
   std::vector<float> m_t_eLOC0;   /// truth parameter eLOC_0
   std::vector<float> m_t_eLOC1;   /// truth parameter eLOC_1
@@ -427,7 +279,7 @@
   std::vector<float> m_pz_smt;           /// smoothed momentum pz
   std::vector<float> m_eta_smt;          /// smoothed momentum eta
   std::vector<float> m_pT_smt;           /// smoothed momentum pT
->>>>>>> ed3efcd2
+
 };
 
 #endif