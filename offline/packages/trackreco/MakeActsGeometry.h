--- conflicted
+++ resolved
@@ -130,14 +130,10 @@
   
   TrkrDefs::hitsetkey GetInttHitSetKeyFromCoords(unsigned int layer,
 						 std::vector<double> &world);
-<<<<<<< HEAD
   
   void isActive(TGeoNode *gnode, int nmax_print);
-=======
-  TrkrDefs::hitsetkey GetTpcHitSetKeyFromCoords(unsigned int layer,
-						std::vector<double> &world);
-  void isActive(TGeoNode *gnode);
->>>>>>> c93376d5
+
+  TrkrDefs::hitsetkey GetTpcHitSetKeyFromCoords(std::vector<double> &world);
 
   void BuildTpcSurfaceMap();
 
@@ -176,35 +172,21 @@
   double m_moduleStepPhi;
   double m_modulePhiStart;
 
-<<<<<<< HEAD
-  // these don't change, we are building the tpc this way!
-  const unsigned int m_nTpcLayers = 48;
-  const unsigned int m_nTpcModulesPerLayer = 12;
-  const unsigned int m_nTpcSides = 2;
-  const double m_TpcSecMinRadius[3] = {30.0, 40.0, 60.0};
-  const double m_TpcSecMaxRadius[3] = {40.0, 60.0, 77.0};
-
-  double layer_thickness_sector[3];
-  double layer_radius[48];
-  double layer_thickness[48];
-
-
   int nprint_tpc;
-=======
+
   // New TPC Edit TGeo box surfaces subdivisions
   const static int m_nTpcSectors = 3;
 
   const double m_minRadius[m_nTpcSectors] = {30.0, 40.0, 60.0};
   const double m_maxRadius[m_nTpcSectors] = {40.0, 60.0, 77.0};
   double layer_thickness_sector[m_nTpcSectors] = {0};
-  double layer_radius[m_nTpcLayers] = {0};
-  double layer_thickness[m_nTpcLayers] = {0};
+  double m_layerRadius[m_nTpcLayers] = {0};
+  double m_layerThickness[m_nTpcLayers] = {0};
 
   // Spaces to prevent boxes from touching when placed
   const double half_width_clearance_thick = 0.4999;
   const double half_width_clearance_phi = 0.4999;
   const double half_width_clearance_z = 0.4999;
->>>>>>> c93376d5
 
   // The acts geometry object
   TGeoDetector m_detector;
