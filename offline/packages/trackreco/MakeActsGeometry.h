/*!
 *  \file		MakeActsGeometry.h
 *  \brief		Make Acts geometry from sPHENIX TGeometry
 *  \details	Make Acts geometry from sPHENIX TGeometry
 *  \author		Tony Frawley <afrawley@fsu.edu>
 */

#ifndef MAKE_ACTS_GEOMETRY_H
#define MAKE_ACTS_GEOMETRY_H

#include <fun4all/SubsysReco.h>
#include <trackbase/TrkrDefs.h>

#include <trackbase/ActsGeometry.h>

#include <Acts/Definitions/Algebra.hpp>
#include <Acts/Utilities/BinnedArray.hpp>                      
#include <Acts/Utilities/Logger.hpp>                           
#include <Acts/EventData/MeasurementHelpers.hpp> 
#include <Acts/Geometry/TrackingGeometry.hpp>
#include <Acts/MagneticField/MagneticFieldContext.hpp>
#include <Acts/Utilities/CalibrationContext.hpp>
#include <Acts/MagneticField/MagneticFieldProvider.hpp>

#include <ActsExamples/TGeoDetector/TGeoDetector.hpp>

#include <map>
#include <memory>            
#include <string>
#include <vector>

class PHCompositeNode;
class PHG4CylinderGeomContainer;
class PHG4TpcCylinderGeomContainer;
class TGeoManager;
class TGeoNode;
class TGeoVolume;

namespace Acts 
{
  class Surface;
}

using Surface = std::shared_ptr<const Acts::Surface>;
using TrackingGeometry = std::shared_ptr<const Acts::TrackingGeometry>;
//using TrackingGeometry = std::shared_ptr<Acts::TrackingGeometry>;
using TrackingVolumePtr = std::shared_ptr<const Acts::TrackingVolume>;

/**
 * This class is responsible for building the ActsGeometry from the sPHENIX
 * TGeometry. The code largely follows examples within the ACTFW code, 
 * specifically GeometryExampleBase.cpp. 
 * This class puts several nodes on the node tree which relate Acts::Surfaces
 * to sPHENIX TGeo objects, for use in building Acts SourceLinks.
 */
class MakeActsGeometry : public SubsysReco
{
 public:

  //! Default constructor
  MakeActsGeometry(const std::string& name = "MakeActsGeometry");

  //! Destructor
  ~MakeActsGeometry() override = default;

  int Init(PHCompositeNode *topNode) override;
  int InitRun(PHCompositeNode *topNode) override;

  void loadMagField(const bool field) { m_useField = field; }
  void setMagField(const std::string &magField)
    {m_magField = magField;}
  void setMagFieldRescale(double magFieldRescale)
    {m_magFieldRescale = magFieldRescale;}


  void setMvtxDev(double array[6])
  {
    m_mvtxDevs[0] = array[0];
    m_mvtxDevs[1] = array[1];
    m_mvtxDevs[2] = array[2];
    m_mvtxDevs[3] = array[3];
    m_mvtxDevs[4] = array[4];
    m_mvtxDevs[5] = array[5];

    mvtxParam = true;
  }
  void setInttDev(double array[6])
  {
    m_inttDevs[0] = array[0];
    m_inttDevs[1] = array[1];
    m_inttDevs[2] = array[2];
    m_inttDevs[3] = array[3];
    m_inttDevs[4] = array[4];
    m_inttDevs[5] = array[5];

    inttParam = true;
  }
  void setTpcDev(double array[6])
  {
    m_tpcDevs[0] = array[0];
    m_tpcDevs[1] = array[1];
    m_tpcDevs[2] = array[2];
    m_tpcDevs[3] = array[3];
    m_tpcDevs[4] = array[4];
    m_tpcDevs[5] = array[5];

    tpcParam = true;
  }
  void setMmDev(double array[6])
  {
    m_mmDevs[0] = array[0];
    m_mmDevs[1] = array[1];
    m_mmDevs[2] = array[2];
    m_mmDevs[3] = array[3];
    m_mmDevs[4] = array[4];
    m_mmDevs[5] = array[5];

    mmParam = true;
  }


  void misalignmentFactor(uint8_t layer, const double misalignment)
  {
    auto it = m_misalignmentFactor.find(layer);
    if(it != m_misalignmentFactor.end())
      {
	it->second = misalignment;
	return;
      }
<<<<<<< HEAD

    /* std::cout << " FIXME " << ((int) layer) << std::endl; */
    std::cout << "Passed an unknown trkr layer, misalignment factor will not be set FOR " << layer << std::endl;
=======
>>>>>>> 417fd754
  }

  double getSurfStepPhi() {return m_surfStepPhi;}
  double getSurfStepZ() {return m_surfStepZ;}

  void set_drift_velocity(double vd){m_drift_velocity = vd;}

  void set_nSurfPhi( unsigned int value )
  { m_nSurfPhi = value; }
  
 private:
  /// Main function to build all acts geometry for use in the fitting modules
  int buildAllGeometry(PHCompositeNode *topNode);
 
  //! Get all the nodes
  int getNodes(PHCompositeNode*);
  
  //!Create New nodes
  int createNodes(PHCompositeNode*);
  
  /// Functions to edit TGeoManager to include TPC boxes
  void setPlanarSurfaceDivisions();
  void editTPCGeometry(PHCompositeNode *topNode);
  void addActsTpcSurfaces(TGeoVolume *tpc_gas_vol, 
			  TGeoManager *geoManager);

  /// Silicon layers made by BuildSiliconLayers and its helper functions
  void buildActsSurfaces();

  /// Function that mimics ActsExamples::GeometryExampleBase
  void makeGeometry(int argc, char* argv[], 
		    ActsExamples::TGeoDetector& detector);
  std::pair<std::shared_ptr<const Acts::TrackingGeometry>,
          std::vector<std::shared_ptr<ActsExamples::IContextDecorator>>>
    build(const boost::program_options::variables_map& vm,
			ActsExamples::TGeoDetector& detector);

  void readTGeoLayerBuilderConfigsFile(const std::string& path,
				       ActsExamples::TGeoDetector::Config& config);
 
  void setMaterialResponseFile(std::string& responseFile,
			       std::string& materialFile);

  /// Get hitsetkey from TGeoNode for each detector geometry
  void getInttKeyFromNode(TGeoNode *gnode);
  void getMvtxKeyFromNode(TGeoNode *gnode);
  void getTpcKeyFromNode(TGeoNode *gnode);
  
  /// Make the Surface<-->TrkrDef::hitsetkey map pairs for each of 
  /// the various subdetectors
  void makeMvtxMapPairs(TrackingVolumePtr &mvtxVolume);
  void makeInttMapPairs(TrackingVolumePtr &inttVolume);
  void makeTpcMapPairs(TrackingVolumePtr &tpcVolume);

  /// bind micromegas surfaces to hitset id
  void makeMmMapPairs(TrackingVolumePtr &tpcVolume);
  
  /// Get subdetector hitsetkey from the local sensor unit coordinates
  TrkrDefs::hitsetkey getMvtxHitSetKeyFromCoords(unsigned int layer, 
						 std::vector<double> &world);
  TrkrDefs::hitsetkey getInttHitSetKeyFromCoords(unsigned int layer,
						 std::vector<double> &world);
  TrkrDefs::hitsetkey getTpcHitSetKeyFromCoords(std::vector<double> &world);

//   /// Helper diagnostic function for identifying active layers in subdetectors
//   void isActive(TGeoNode *gnode, int nmax_print);

//   /// Makes map of TrkrHitSetKey<-->TGeoNode
//   void makeTGeoNodeMap(PHCompositeNode *topNode);
  
  void unpackVolumes();

  /// Subdetector geometry containers for getting layer information
  PHG4CylinderGeomContainer* m_geomContainerMvtx = nullptr;
  PHG4CylinderGeomContainer* m_geomContainerIntt = nullptr;
  PHG4CylinderGeomContainer* m_geomContainerMicromegas = nullptr;
  PHG4TpcCylinderGeomContainer* m_geomContainerTpc = nullptr;
  TGeoManager* m_geoManager = nullptr;

  bool m_useField = true;
  std::map<uint8_t, double> m_misalignmentFactor;

  /// Several maps that connect Acts world to sPHENIX G4 world 
  std::map<TrkrDefs::hitsetkey, TGeoNode*> m_clusterNodeMap;
  std::map<TrkrDefs::hitsetkey, Surface> m_clusterSurfaceMapSilicon;
  std::map<unsigned int, std::vector<Surface>> m_clusterSurfaceMapTpcEdit;  // uses layer as key
  std::map<TrkrDefs::hitsetkey, Surface> m_clusterSurfaceMapMmEdit;
  
  /// These don't change, we are building the tpc this way!
  static constexpr unsigned int m_nTpcLayers = 48;
  static constexpr unsigned int m_nTpcModulesPerLayer = 12;
  static constexpr unsigned int m_nTpcSides = 2;

  /// TPC Acts::Surface subdivisions
  double m_minSurfZ = 0.;
  /// This value must be less than the TPC gas volume in TGeo, which 
  /// is 105.22 cm
  double m_maxSurfZ = 105.42;
  unsigned int m_nSurfZ = 1;
  unsigned int m_nSurfPhi = 12;
  double m_surfStepPhi = 0;
  double m_surfStepZ = 0;
  double m_moduleStepPhi = 0;
  double m_modulePhiStart = 0;

  /// Debugger for printing out tpc active volumes
  int nprint_tpc = 0;

  /// TPC TGeoManager editing box surfaces subdivisions
  const static int m_nTpcSectors = 3;
  
  double m_layerRadius[m_nTpcLayers] = {0};
  double m_layerThickness[m_nTpcLayers] = {0};

  // Spaces to prevent boxes from touching when placed
  const double half_width_clearance_thick = 0.4999;
  const double half_width_clearance_phi = 0.4999;
  /// z does not need spacing as the boxes are rotated around the z axis
  const double half_width_clearance_z = 0.5;

  /// The acts geometry object
  ActsExamples::TGeoDetector m_detector;

  /// Acts geometry objects that are needed to create (for example) the fitter
  TrackingGeometry m_tGeometry;
  std::shared_ptr<Acts::MagneticFieldProvider> m_magneticField;
  Acts::GeometryContext  m_geoCtxt;  

  /// Structs to put on the node tree which carry around ActsGeom info
  ActsGeometry *m_actsGeometry = nullptr;

  /// Verbosity value handed from PHActsSourceLinks
  int m_verbosity = 0;

  double m_drift_velocity = 8.0e-03;  // cm/ns, override from macro

  /// Magnetic field components to set Acts magnetic field
  std::string m_magField ="1.4" ;
  double m_magFieldRescale = -1.;

  double m_mvtxDevs[6] = {0};
  double m_inttDevs[6] = {0};
  double m_tpcDevs[6] = {0};
  double m_mmDevs[6] = {0};

  bool mvtxParam = false;
  bool inttParam = false;
  bool tpcParam  = false;
  bool mmParam   = false;

};

#endif<|MERGE_RESOLUTION|>--- conflicted
+++ resolved
@@ -127,12 +127,6 @@
 	it->second = misalignment;
 	return;
       }
-<<<<<<< HEAD
-
-    /* std::cout << " FIXME " << ((int) layer) << std::endl; */
-    std::cout << "Passed an unknown trkr layer, misalignment factor will not be set FOR " << layer << std::endl;
-=======
->>>>>>> 417fd754
   }
 
   double getSurfStepPhi() {return m_surfStepPhi;}
