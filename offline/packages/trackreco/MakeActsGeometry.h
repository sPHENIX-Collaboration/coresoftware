--- conflicted
+++ resolved
@@ -268,11 +268,7 @@
   ActsGeometry *m_actsGeometry = nullptr;
 
   /// Verbosity value handed from PHActsSourceLinks
-<<<<<<< HEAD
-  int m_verbosity = 11;
-=======
 //  int m_verbosity = 0;
->>>>>>> 05ff9e41
 
   double m_drift_velocity = 8.0e-03;  // cm/ns, override from macro
 
