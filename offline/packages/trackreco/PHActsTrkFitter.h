--- conflicted
+++ resolved
@@ -132,15 +132,11 @@
   SourceLinkVec getSurfaceVector(const SourceLinkVec& sourceLinks, 
 				 SurfacePtrVec& surfaces) const;
   void checkSurfaceVec(SurfacePtrVec& surfaces) const;
-<<<<<<< HEAD
-  void getTrackFitResult(const FitResult& fitOutput, 
-			 std::unique_ptr<SvtxTrack_v3>& track);
 
   void addKeys(std::unique_ptr<SvtxTrack_v3>& svtxtrack,
 	       TrackSeed* seed);
-=======
-  bool getTrackFitResult(const FitResult& fitOutput, SvtxTrack* track);
->>>>>>> db8cb5f5
+
+  bool getTrackFitResult(const FitResult& fitOutput, std::unique_ptr<SvtxTrack_v3>& track);
 
   Surface getSurface(TrkrDefs::cluskey cluskey,TrkrDefs::subsurfkey surfkey) const;
   Surface getSiliconSurface(TrkrDefs::hitsetkey hitsetkey) const;
