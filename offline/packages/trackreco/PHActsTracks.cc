#include "PHActsTracks.h"
#include "ActsTransformations.h"

/// Fun4All includes
#include <fun4all/Fun4AllReturnCodes.h>
#include <phool/PHCompositeNode.h>
#include <phool/PHDataNode.h>
#include <phool/PHNode.h>
#include <phool/PHNodeIterator.h>
#include <phool/PHObject.h>
#include <phool/getClass.h>
#include <phool/phool.h>

#include <Acts/EventData/SingleCurvilinearTrackParameters.hpp>
#include <Acts/Utilities/Units.hpp>

/// Tracking includes
#include <trackbase_historic/SvtxTrack.h>
#include <trackbase_historic/SvtxTrackMap.h>
#include <trackbase_historic/SvtxVertexMap.h>
#include <trackbase_historic/SvtxVertex.h>

/// std (and the like) includes
#include <cmath>
#include <iostream>
#include <memory>
#include <utility>

#include <TMatrixDSym.h>


PHActsTracks::PHActsTracks(const std::string &name)
  : SubsysReco(name)
  , m_actsTrackMap(nullptr)
  , m_trackMap(nullptr)
  , m_vertexMap(nullptr)
  , m_hitIdClusKey(nullptr)
  , m_sourceLinks(nullptr)
  , m_tGeometry(nullptr)
{
  Verbosity(0);
}

int PHActsTracks::End(PHCompositeNode *topNode)
{

  if (Verbosity() > 10)
  {
    std::cout << "Finished PHActsTracks" << std::endl;
  }

  return Fun4AllReturnCodes::EVENT_OK;
}

int PHActsTracks::Init(PHCompositeNode *topNode)
{
  return Fun4AllReturnCodes::EVENT_OK;
}

int PHActsTracks::InitRun(PHCompositeNode *topNode)
{
  createNodes(topNode);

  return Fun4AllReturnCodes::EVENT_OK;
}

int PHActsTracks::process_event(PHCompositeNode *topNode)
{
  if (Verbosity() > 1)
  {
    std::cout << "Start process_event in PHActsTracks" << std::endl;
  }

  /// Check to get the nodes needed
  if (getNodes(topNode) != Fun4AllReturnCodes::EVENT_OK)
    return Fun4AllReturnCodes::ABORTEVENT;

  /// Vector to hold source links for a particular track
  std::vector<SourceLink> trackSourceLinks;
  std::vector<ActsExamples::TrackParameters> trackSeeds;

  ActsTransformations *rotater = new ActsTransformations();
  rotater->setVerbosity(Verbosity());

  for (SvtxTrackMap::Iter trackIter = m_trackMap->begin();
       trackIter != m_trackMap->end(); ++trackIter)
  {
    const SvtxTrack *track = trackIter->second;
    const unsigned int trackKey = trackIter->first;
    if (!track)
      continue;

    if (Verbosity() > 1)
    {
      std::cout << "found SvtxTrack " << trackIter->first << std::endl;
      track->identify();
    }

    unsigned int vertexId = track->get_vertex_id();

    /// hack for now since TPC seeders don't set vertex id
    if(vertexId == UINT_MAX)
      vertexId = 0;

    const SvtxVertex *svtxVertex = m_vertexMap->get(vertexId);
    Acts::Vector3D vertex = {svtxVertex->get_x() * Acts::UnitConstants::cm, 
			     svtxVertex->get_y() * Acts::UnitConstants::cm, 
			     svtxVertex->get_z() * Acts::UnitConstants::cm};
    
    if(Verbosity() > 4)
      {
	std::cout << "Vertex estimate : ("; 
	for(int i = 0; i < vertex.size(); i++)
	  std::cout<<vertex(i)<<", ";
	std::cout << ")" << std::endl;
      }


    /// Get the necessary parameters and values for the TrackParameters
    const Acts::BoundSymMatrix seedCov = 
      rotater->rotateSvtxTrackCovToActs(track,
					m_tGeometry->geoContext);

    /// just set to 10 ns for now. Time isn't needed by Acts, only if TOF is present
    const double trackTime = 10 * Acts::UnitConstants::ns;

    const Acts::Vector4D seed4Vec(track->get_x()  * Acts::UnitConstants::cm,
				  track->get_y()  * Acts::UnitConstants::cm,
				  track->get_z()  * Acts::UnitConstants::cm,
				  trackTime);
    
    const Acts::Vector3D seedMomVec(track->get_px() * Acts::UnitConstants::GeV,
				    track->get_py() * Acts::UnitConstants::GeV,
				    track->get_pz() * Acts::UnitConstants::GeV);

    const double p = track->get_p();
    
    const double trackQ = track->get_charge();
    
    if(Verbosity() > 0)
      {
	std::cout << PHWHERE << std::endl;
	std::cout << " Seed trackQ " << trackQ << std::endl;
	std::cout << " seed4Vec " << seed4Vec[0] << "  " << seed4Vec[1] << "  " << seed4Vec[2] << std::endl;
	std::cout << " seedMomVec " << seedMomVec[0] << "  " << seedMomVec[1] << "  " << seedMomVec[2] << std::endl;
	// diagonal track cov is square of (err_x_local, err_y_local,  err_phi, err_theta, err_q/p, err_time) 
	std::cout << " seedCov: " << std::endl;
	for(unsigned int irow = 0; irow < seedCov.rows(); ++irow)
	  {
	    for(unsigned int icol = 0; icol < seedCov.cols(); ++icol)
	      {
		std::cout << seedCov(irow,icol) << "  ";
	      }
	    std::cout << std::endl;
	  }
      }
    
    const ActsExamples::TrackParameters trackSeed(seed4Vec, 
						  seedMomVec, p,
						  trackQ * Acts::UnitConstants::e,
						  seedCov);

    /// Start fresh for this track
    trackSourceLinks.clear();

    for (SvtxTrack::ConstClusterKeyIter clusIter = track->begin_cluster_keys();
         clusIter != track->end_cluster_keys();
         ++clusIter)
    {
      const TrkrDefs::cluskey key = *clusIter;

      const unsigned int hitId = m_hitIdClusKey->find(key)->second;
<<<<<<< HEAD
    
      trackSourceLinks.push_back(m_sourceLinks->find(hitId)->second);
=======
        trackSourceLinks.push_back(m_sourceLinks->find(hitId)->second);
>>>>>>> 3c21cc65
      
      if (Verbosity() > 0)
	{
	  std::cout << PHWHERE << " lookup gave hitid " << hitId 
		    << " for cluskey " << key << std::endl; 
	  unsigned int layer = TrkrDefs::getLayer(key);
	  if(layer > 54)
	    {	  
	      std::cout << std::endl << PHWHERE << std::endl << " layer " << layer << " cluskey " << key
			<< " has hitid " << hitId
			<< std::endl;
	      std::cout << "Adding the following surface for this SL" << std::endl;
	      m_sourceLinks->find(hitId)->second.referenceSurface()
		.toStream(m_tGeometry->geoContext, std::cout);
	    }
	}
    }
    
    if (Verbosity() > 0)
      {
	for (unsigned int i = 0; i < trackSourceLinks.size(); ++i)
      {
        std::cout << "proto_track readback: hitid " << trackSourceLinks.at(i).hitID() << std::endl;
      }
    }

    ActsTrack actsTrack(trackSeed, trackSourceLinks, vertex);
    m_actsTrackMap->insert(std::pair<unsigned int, ActsTrack>(trackKey, actsTrack));
  }

  if (Verbosity() > 20)
    std::cout << "Finished PHActsTrack::process_event" << std::endl;

  return Fun4AllReturnCodes::EVENT_OK;
}


int PHActsTracks::ResetEvent(PHCompositeNode *topNode)
{
  /// Reset the proto track vector after each event
  m_actsTrackMap->clear();
  return Fun4AllReturnCodes::EVENT_OK;
}


void PHActsTracks::createNodes(PHCompositeNode *topNode)
{
  PHNodeIterator iter(topNode);

  PHCompositeNode *dstNode = dynamic_cast<PHCompositeNode*>(iter.findFirst("PHCompositeNode", "DST"));

  if (!dstNode)
  {
    std::cerr << "DST node is missing, quitting" << std::endl;
    throw std::runtime_error("Failed to find DST node in PHActsTracks::createNodes");
  }

  PHCompositeNode *svtxNode = dynamic_cast<PHCompositeNode *>(iter.findFirst("PHCompositeNode", "SVTX"));

  if (!svtxNode)
  {
    svtxNode = new PHCompositeNode("SVTX");
    dstNode->addNode(svtxNode);
  }

  m_actsTrackMap = findNode::getClass<std::map<unsigned int, ActsTrack>>(topNode, "ActsTrackMap");
  
  if(!m_actsTrackMap)
    {
      m_actsTrackMap = new std::map<unsigned int, ActsTrack>;
      PHDataNode<std::map<unsigned int, ActsTrack>> *actsTrackMapNode = 
	new PHDataNode<std::map<unsigned int, ActsTrack>>(m_actsTrackMap, "ActsTrackMap");
      svtxNode->addNode(actsTrackMapNode);
    }


  return;
}

int PHActsTracks::getNodes(PHCompositeNode *topNode)
{
  m_vertexMap = findNode::getClass<SvtxVertexMap>(topNode, "SvtxVertexMap");
  if (!m_vertexMap)
    {
      std::cout << PHWHERE << "SvtxVertexMap not found on node tree. Exiting."
		<< std::endl;

      return Fun4AllReturnCodes::ABORTEVENT;
    }

  m_trackMap = findNode::getClass<SvtxTrackMap>(topNode, "SvtxTrackMap");

  if (!m_trackMap)
  {
    std::cout << PHWHERE << "SvtxTrackMap not found on node tree. Exiting."
              << std::endl;
    return Fun4AllReturnCodes::ABORTEVENT;
  }

  m_sourceLinks = findNode::getClass<std::map<unsigned int, SourceLink>>(topNode, "TrkrClusterSourceLinks");

  if (!m_sourceLinks)
  {
    std::cout << PHWHERE << "TrkrClusterSourceLinks node not found on node tree. Exiting."
              << std::endl;

    return Fun4AllReturnCodes::ABORTEVENT;
  }

  m_tGeometry = findNode::getClass<ActsTrackingGeometry>(topNode, "ActsTrackingGeometry");

  if(!m_tGeometry)
    {
      std::cout << PHWHERE << "ActsTrackingGeometry not on node tree, exiting."
		<< std::endl;
      return Fun4AllReturnCodes::ABORTEVENT;
    }

  m_hitIdClusKey = findNode::getClass<std::map<TrkrDefs::cluskey, unsigned int>>(topNode, "HitIDClusIDActsMap");

  if (!m_hitIdClusKey)
  {
    std::cout << PHWHERE << "HitID cluster key map not found on node tree. Exiting. "
              << std::endl;
    return Fun4AllReturnCodes::ABORTEVENT;
  }

  return Fun4AllReturnCodes::EVENT_OK;
}<|MERGE_RESOLUTION|>--- conflicted
+++ resolved
@@ -170,12 +170,8 @@
       const TrkrDefs::cluskey key = *clusIter;
 
       const unsigned int hitId = m_hitIdClusKey->find(key)->second;
-<<<<<<< HEAD
-    
+
       trackSourceLinks.push_back(m_sourceLinks->find(hitId)->second);
-=======
-        trackSourceLinks.push_back(m_sourceLinks->find(hitId)->second);
->>>>>>> 3c21cc65
       
       if (Verbosity() > 0)
 	{
