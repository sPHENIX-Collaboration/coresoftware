#include "PHActsTracks.h"
#include "ActsTransformations.h"

/// Fun4All includes
#include <fun4all/Fun4AllReturnCodes.h>
#include <phool/PHCompositeNode.h>
#include <phool/PHDataNode.h>
#include <phool/PHNode.h>
#include <phool/PHNodeIterator.h>
#include <phool/PHObject.h>
#include <phool/getClass.h>
#include <phool/phool.h>
#include <phool/PHTimer.h>

#include <Acts/EventData/SingleCurvilinearTrackParameters.hpp>
#include <Acts/Utilities/Units.hpp>

/// Tracking includes
#include <trackbase_historic/SvtxTrack.h>
#include <trackbase_historic/SvtxTrackMap.h>
#include <trackbase_historic/SvtxVertexMap.h>
#include <trackbase_historic/SvtxVertex.h>

/// std (and the like) includes
#include <cmath>
#include <iostream>
#include <memory>
#include <utility>

#include <TMatrixDSym.h>


PHActsTracks::PHActsTracks(const std::string &name)
  : SubsysReco(name)
  , m_actsTrackMap(nullptr)
  , m_trackMap(nullptr)
  , m_vertexMap(nullptr)
  , m_hitIdClusKey(nullptr)
  , m_sourceLinks(nullptr)
  , m_tGeometry(nullptr)
{
  Verbosity(0);
}

int PHActsTracks::End(PHCompositeNode *topNode)
{

  if (Verbosity() > 10)
  {
    std::cout << "Finished PHActsTracks" << std::endl;
  }

  return Fun4AllReturnCodes::EVENT_OK;
}

int PHActsTracks::Init(PHCompositeNode *topNode)
{
  return Fun4AllReturnCodes::EVENT_OK;
}

int PHActsTracks::InitRun(PHCompositeNode *topNode)
{
  createNodes(topNode);

  return Fun4AllReturnCodes::EVENT_OK;
}

int PHActsTracks::process_event(PHCompositeNode *topNode)
{
  if (Verbosity() > 1)
  {
    std::cout << "Start process_event in PHActsTracks" << std::endl;
  }

  auto eventTimer = std::make_unique<PHTimer>("PHActsTracksTimer");
  eventTimer->stop();
  eventTimer->restart();

  /// Check to get the nodes needed
  if (getNodes(topNode) != Fun4AllReturnCodes::EVENT_OK)
    return Fun4AllReturnCodes::ABORTEVENT;

  /// Vector to hold source links for a particular track
  std::vector<SourceLink> trackSourceLinks;
  std::vector<ActsExamples::TrackParameters> trackSeeds;

  auto rotater = std::make_unique<ActsTransformations>();
  rotater->setVerbosity(Verbosity());

  for (SvtxTrackMap::Iter trackIter = m_trackMap->begin();
       trackIter != m_trackMap->end(); ++trackIter)
  {
    const SvtxTrack *track = trackIter->second;
    const unsigned int trackKey = trackIter->first;
    if (!track)
      continue;

    if (Verbosity() > 1)
    {
      std::cout << "found SvtxTrack " << trackIter->first << std::endl;
      track->identify();
    }

    unsigned int vertexId = track->get_vertex_id();

    /// hack for now since TPC seeders don't set vertex id
    if(vertexId == UINT_MAX)
      vertexId = 0;

    const SvtxVertex *svtxVertex = m_vertexMap->get(vertexId);
    Acts::Vector3D vertex = {svtxVertex->get_x() * Acts::UnitConstants::cm, 
			     svtxVertex->get_y() * Acts::UnitConstants::cm, 
			     svtxVertex->get_z() * Acts::UnitConstants::cm};
    
    if(Verbosity() > 4)
      {
	std::cout << "Vertex estimate : ("; 
	for(int i = 0; i < vertex.size(); i++)
	  std::cout<<vertex(i)<<", ";
	std::cout << ")" << std::endl;
      }

    /// Get the necessary parameters and values for the TrackParameters
    const Acts::BoundSymMatrix seedCov = 
      rotater->rotateSvtxTrackCovToActs(track,
					m_tGeometry->geoContext);

    /// just set to 10 ns for now. Time isn't needed by Acts, only if TOF is present
    const double trackTime = 10 * Acts::UnitConstants::ns;

    Acts::Vector4D seed4Vec(track->get_x()  * Acts::UnitConstants::cm,
				  track->get_y()  * Acts::UnitConstants::cm,
				  track->get_z()  * Acts::UnitConstants::cm,
				  trackTime);
    
    if(m_truthTrackSeeding)
      {
	seed4Vec(0) = vertex(0);
	seed4Vec(1) = vertex(1);
	seed4Vec(2) = vertex(2);
      }

    const Acts::Vector3D seedMomVec(track->get_px() * Acts::UnitConstants::GeV,
				    track->get_py() * Acts::UnitConstants::GeV,
				    track->get_pz() * Acts::UnitConstants::GeV);

    const double p = track->get_p();
    
    const double trackQ = track->get_charge();
        
    /// Skip this track seed if the seed somehow got screwed up
    if(std::isnan(p))
	continue;
      
    const ActsExamples::TrackParameters trackSeed(seed4Vec, 
						  seedMomVec, p,
						  trackQ * Acts::UnitConstants::e,
						  seedCov);

      if(Verbosity() > 1)
      	printTrackSeed(trackSeed);
      

    /// Start fresh for this track
    trackSourceLinks.clear();

    for (SvtxTrack::ConstClusterKeyIter clusIter = track->begin_cluster_keys();
         clusIter != track->end_cluster_keys();
         ++clusIter)
    {
      const TrkrDefs::cluskey key = *clusIter;
    
      const unsigned int hitId = m_hitIdClusKey->left.find(key)->second;

<<<<<<< HEAD
      auto index = m_sourceLinks->find(hitId);
      if(index == m_sourceLinks->end())
	continue;

      trackSourceLinks.push_back(index->second);

      if(Verbosity() > 1)
=======
      if(hitId > m_hitIdClusKey->size())
>>>>>>> a679bf5a
	{	  
	  unsigned int lay = TrkrDefs::getLayer(key);
	  
	  std::cout << PHWHERE << " layer " << lay << " cluskey " << key
		    << " has hitid " << hitId
		    << " m_hitIdClusKey.size() " << m_hitIdClusKey->size() 
		    << " skipping it"
		    << std::endl;

	  continue;
	}

      
      if (Verbosity() > 2)
	{
	  std::cout << PHWHERE << " lookup gave hitid " << hitId 
		    << " for cluskey " << key << std::endl; 
	  unsigned int layer = TrkrDefs::getLayer(key);
	  if(Verbosity() > 3)
	    {	  
	      std::cout << std::endl << PHWHERE << std::endl << " layer " << layer << " cluskey " << key
			<< " has hitid " << hitId
			<< std::endl;
	      std::cout << "Adding the following surface for this SL" << std::endl;
	      m_sourceLinks->find(hitId)->second.referenceSurface()
		.toStream(m_tGeometry->geoContext, std::cout);
	    }
	}
    }
    
    if (Verbosity() > 1)
      {
	for (unsigned int i = 0; i < trackSourceLinks.size(); ++i)
	  {
	    std::cout << "proto_track readback: hitid " 
		      << trackSourceLinks.at(i).hitID() << std::endl;
	  }
      }

    ActsTrack actsTrack(trackSeed, trackSourceLinks, vertex);
    m_actsTrackMap->insert(std::pair<unsigned int, ActsTrack>(trackKey, actsTrack));
  }

  if (Verbosity() > 20)
    std::cout << "Finished PHActsTrack::process_event" << std::endl;

  eventTimer->stop();
  if(Verbosity() > 0)
    std::cout << "PHActsTracks total event time " 
	      << eventTimer->get_accumulated_time() << std::endl;
  
  return Fun4AllReturnCodes::EVENT_OK;
}


int PHActsTracks::ResetEvent(PHCompositeNode *topNode)
{
  /// Reset the proto track vector after each event
  m_actsTrackMap->clear();
  return Fun4AllReturnCodes::EVENT_OK;
}


void PHActsTracks::createNodes(PHCompositeNode *topNode)
{
  PHNodeIterator iter(topNode);

  PHCompositeNode *dstNode = dynamic_cast<PHCompositeNode*>(iter.findFirst("PHCompositeNode", "DST"));

  if (!dstNode)
  {
    std::cerr << "DST node is missing, quitting" << std::endl;
    throw std::runtime_error("Failed to find DST node in PHActsTracks::createNodes");
  }

  PHCompositeNode *svtxNode = dynamic_cast<PHCompositeNode *>(iter.findFirst("PHCompositeNode", "SVTX"));

  if (!svtxNode)
  {
    svtxNode = new PHCompositeNode("SVTX");
    dstNode->addNode(svtxNode);
  }

  m_actsTrackMap = findNode::getClass<std::map<unsigned int, ActsTrack>>(topNode, "ActsTrackMap");
  
  if(!m_actsTrackMap)
    {
      m_actsTrackMap = new std::map<unsigned int, ActsTrack>;
      PHDataNode<std::map<unsigned int, ActsTrack>> *actsTrackMapNode = 
	new PHDataNode<std::map<unsigned int, ActsTrack>>(m_actsTrackMap, "ActsTrackMap");
      svtxNode->addNode(actsTrackMapNode);
    }


  return;
}

int PHActsTracks::getNodes(PHCompositeNode *topNode)
{
  m_vertexMap = findNode::getClass<SvtxVertexMap>(topNode, "SvtxVertexMap");
  if (!m_vertexMap)
    {
      std::cout << PHWHERE << "SvtxVertexMap not found on node tree. Exiting."
		<< std::endl;

      return Fun4AllReturnCodes::ABORTEVENT;
    }

  m_trackMap = findNode::getClass<SvtxTrackMap>(topNode, "SvtxTrackMap");

  if (!m_trackMap)
  {
    std::cout << PHWHERE << "SvtxTrackMap not found on node tree. Exiting."
              << std::endl;
    return Fun4AllReturnCodes::ABORTEVENT;
  }

  m_sourceLinks = findNode::getClass<std::map<unsigned int, SourceLink>>(topNode, "TrkrClusterSourceLinks");

  if (!m_sourceLinks)
  {
    std::cout << PHWHERE << "TrkrClusterSourceLinks node not found on node tree. Exiting."
              << std::endl;

    return Fun4AllReturnCodes::ABORTEVENT;
  }

  m_tGeometry = findNode::getClass<ActsTrackingGeometry>(topNode, "ActsTrackingGeometry");

  if(!m_tGeometry)
    {
      std::cout << PHWHERE << "ActsTrackingGeometry not on node tree, exiting."
		<< std::endl;
      return Fun4AllReturnCodes::ABORTEVENT;
    }

  m_hitIdClusKey = findNode::getClass<CluskeyBimap>(topNode, "HitIDClusIDActsMap");

  if (!m_hitIdClusKey)
  {
    std::cout << PHWHERE << "HitID cluster key map not found on node tree. Exiting. "
              << std::endl;
    return Fun4AllReturnCodes::ABORTEVENT;
  }

  return Fun4AllReturnCodes::EVENT_OK;
}


void PHActsTracks::printTrackSeed(const ActsExamples::TrackParameters seed)
{

  auto position = seed.position(m_tGeometry->geoContext);

  std::cout << PHWHERE << std::endl;
  std::cout << "Seed track momentum " << seed.absoluteMomentum() 
	    << std::endl;
  std::cout << " Seed trackQ " << seed.charge() 
	    << std::endl;
  std::cout << " seed Pos " << position(0) << "  " << position(1)
	    << "  " << position(2) 
	    << std::endl;
  std::cout << " seedMomVec " << seed.momentum()(0) << "  " 
	    << seed.momentum()(1) << "  " << seed.momentum()(2) 
	    << std::endl;

  // diagonal track cov is square of (err_x_local, err_y_local,  err_phi, err_theta, err_q/p, err_time) 

  std::cout << " seedCov: " << std::endl;

  /// This will always have a values since we explicitly set it
  auto seedCov = seed.covariance().value();
  for(unsigned int irow = 0; irow < seedCov.rows(); ++irow)
    {
      for(unsigned int icol = 0; icol < seedCov.cols(); ++icol)
	{
	  std::cout << seedCov(irow,icol) << "  ";
	}
      std::cout << std::endl;
    }

}<|MERGE_RESOLUTION|>--- conflicted
+++ resolved
@@ -172,25 +172,16 @@
     
       const unsigned int hitId = m_hitIdClusKey->left.find(key)->second;
 
-<<<<<<< HEAD
-      auto index = m_sourceLinks->find(hitId);
-      if(index == m_sourceLinks->end())
-	continue;
-
-      trackSourceLinks.push_back(index->second);
-
-      if(Verbosity() > 1)
-=======
       if(hitId > m_hitIdClusKey->size())
->>>>>>> a679bf5a
 	{	  
 	  unsigned int lay = TrkrDefs::getLayer(key);
 	  
-	  std::cout << PHWHERE << " layer " << lay << " cluskey " << key
-		    << " has hitid " << hitId
-		    << " m_hitIdClusKey.size() " << m_hitIdClusKey->size() 
-		    << " skipping it"
-		    << std::endl;
+	  if(Verbosity() > 1)
+	    std::cout << PHWHERE << " layer " << lay << " cluskey " << key
+		      << " has hitid " << hitId
+		      << " m_hitIdClusKey.size() " << m_hitIdClusKey->size() 
+		      << " skipping it"
+		      << std::endl;
 
 	  continue;
 	}
