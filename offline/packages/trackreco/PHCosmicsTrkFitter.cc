--- conflicted
+++ resolved
@@ -123,7 +123,7 @@
     m_fitCfg.fit->outlierFinder(m_outlierFinder);
   }
 
-  _tpccellgeo =  findNode::getClass<PHG4TpcCylinderGeomContainer>(topNode, "CYLINDERCELLGEOM_SVTX");
+  _tpccellgeo = findNode::getClass<PHG4TpcCylinderGeomContainer>(topNode, "CYLINDERCELLGEOM_SVTX");
 
   if (m_actsEvaluator)
   {
@@ -278,7 +278,6 @@
     makeSourceLinks.set_pp_mode(false);
 
     makeSourceLinks.resetTransientTransformMap(
-<<<<<<< HEAD
         m_alignmentTransformationMapTransient,
         m_transient_id_set,
         m_tGeometry);
@@ -290,6 +289,7 @@
           measurements,
           m_clusterContainer,
           m_tGeometry,
+          _dcc_static, _dcc_average, _dcc_fluctuation,
           m_alignmentTransformationMapTransient,
           m_transient_id_set,
           crossing);
@@ -299,33 +299,11 @@
         measurements,
         m_clusterContainer,
         m_tGeometry,
+        _dcc_static, _dcc_average, _dcc_fluctuation,
         m_alignmentTransformationMapTransient,
         m_transient_id_set,
         crossing);
-=======
-						   m_alignmentTransformationMapTransient,
-						   m_transient_id_set,
-						   m_tGeometry);
-
-    if (siseed) sourceLinks = makeSourceLinks.getSourceLinks(
-							     siseed, 
-							     measurements, 
-							     m_clusterContainer, 
-							     m_tGeometry, 
-							     _dcc_static, _dcc_average, _dcc_fluctuation,
-							     m_alignmentTransformationMapTransient, 
-							     m_transient_id_set, 
-							     crossing);
-    const auto tpcSourceLinks = makeSourceLinks.getSourceLinks(
-								   tpcseed, 
-								   measurements, 
-								   m_clusterContainer, 
-								   m_tGeometry, 
-								   _dcc_static, _dcc_average, _dcc_fluctuation,
-								   m_alignmentTransformationMapTransient, 
-								   m_transient_id_set, 
-								   crossing);
->>>>>>> 97fef9c9
+
     sourceLinks.insert(sourceLinks.end(), tpcSourceLinks.begin(), tpcSourceLinks.end());
 
     if (sourceLinks.size() < 5)
