--- conflicted
+++ resolved
@@ -498,21 +498,13 @@
   file.open(responseFile);
   if(!file)
     {
-<<<<<<< HEAD
-      std::cout << responseFile << " not found locally, use repo version" << std::endl;
-      responseFile = std::string(getenv("OFFLINE_MAIN")) +
-	std::string("/share/tgeo-sphenix.response");
-=======
       if(m_buildMMs)
 	responseFile = std::string(getenv("OFFLINE_MAIN")) +
 	  std::string("/share/tgeo-sphenix-mms.response");
       else
 	responseFile = std::string(getenv("OFFLINE_MAIN")) +
 	  std::string("/share/tgeo-sphenix.response");
->>>>>>> 98ef7fc5
-    }
-  else
-    std::cout << responseFile << " found locally, using local version" << std::endl;
+    }
     
   file.open(materialFile);
   if(!file)
@@ -521,11 +513,6 @@
       materialFile = std::string(getenv("CALIBRATIONROOT")) +
 	std::string("/ACTS/sphenix-material.json");
     }
-<<<<<<< HEAD
-  else
-    std::cout << materialFile << " found locally, using local version" << std::endl;
-
-=======
   
   if(m_verbosity > 4)
     {
@@ -535,7 +522,7 @@
 		<< std::endl;
     }
   
->>>>>>> 98ef7fc5
+
   // Response file contains arguments necessary for geometry building
   const std::string argstr[argc]{
     "-n1", "-l0", 
