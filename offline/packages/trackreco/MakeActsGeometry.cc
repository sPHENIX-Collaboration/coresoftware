/*!
 *  \file		MakeActsGeometry.cc
 *  \brief		Refit SvtxTracks with PHActs.
 *  \details	Refit SvtxTracks with PHActs.
 *  \author	        Tony Frawley <afrawley@fsu.edu>
 */

#include "MakeActsGeometry.h"

#include <trackbase/TrkrDefs.h>
#include <trackbase/InttDefs.h>
#include <trackbase/MvtxDefs.h>
#include <trackbase/TpcDefs.h>
#include <trackbase/sPHENIXActsDetectorElement.h>
#include <trackbase/AlignmentTransformation.h>
#include <trackbase/alignmentTransformationContainer.h>

#include <intt/CylinderGeomIntt.h>

#include <mvtx/CylinderGeom_Mvtx.h>

#include <micromegas/CylinderGeomMicromegas.h>

#include <micromegas/MicromegasDefs.h>

#include <g4detectors/PHG4TpcCylinderGeom.h>
#include <g4detectors/PHG4TpcCylinderGeomContainer.h>
#include <g4detectors/PHG4CylinderGeom.h>  // for PHG4CylinderGeom
#include <g4detectors/PHG4CylinderGeomContainer.h>

#include <phgeom/PHGeomUtility.h>
#include <phgeom/PHGeomIOTGeo.h>
#include <phgeom/PHGeomTGeo.h>

#include <fun4all/Fun4AllReturnCodes.h>
#include <fun4all/Fun4AllServer.h>

#include <ffamodules/CDBInterface.h>

#include <phool/PHCompositeNode.h>
#include <phool/PHDataNode.h>
#include <phool/PHNode.h>
#include <phool/PHNodeIterator.h>
#include <phool/PHObject.h>
#include <phool/getClass.h>
#include <phool/phool.h>

#include <Acts/Geometry/GeometryContext.hpp>
#include <Acts/Geometry/TrackingVolume.hpp>
#include <Acts/MagneticField/MagneticFieldContext.hpp>
#include <Acts/Surfaces/PerigeeSurface.hpp>
#include <Acts/Surfaces/PlaneSurface.hpp>
#include <Acts/Surfaces/Surface.hpp>
#include <Acts/Utilities/CalibrationContext.hpp>

#include <ActsExamples/Framework/IContextDecorator.hpp>
#include <ActsExamples/Geometry/CommonGeometry.hpp>

#pragma GCC diagnostic push
#pragma GCC diagnostic ignored "-Wdeprecated-declarations"
#pragma GCC diagnostic ignored "-Wuninitialized"
#include <ActsExamples/Options/CommonOptions.hpp>
#pragma GCC diagnostic pop

#include <ActsExamples/Utilities/Options.hpp>
#include <ActsExamples/Options/MagneticFieldOptions.hpp>

#include <ActsExamples/TGeoDetector/JsonTGeoDetectorConfig.hpp>

#include <ActsExamples/Geometry/MaterialWiper.hpp>
#include <Acts/Material/IMaterialDecorator.hpp>
#include <Acts/Plugins/Json/JsonMaterialDecorator.hpp>
#include <Acts/Plugins/Json/MaterialMapJsonConverter.hpp>

#include <TGeoManager.h>
#include <TMatrixT.h>
#include <TObject.h>
#include <TSystem.h>
#include <TVector3.h>

#include <cmath>
#include <cstddef>
#include <cstdlib>
#include <iostream>
#include <map>
#include <memory>
#include <utility>
#include <vector>
#include <filesystem>

namespace
{
  /// navigate Acts volumes to find one matching a given name (recursive)
  TrackingVolumePtr find_volume_by_name( const Acts::TrackingVolume* master, const std::string& name )
  {
    // skip if name is not composite
    if( master->volumeName().empty() || master->volumeName()[0] != '{' ) return nullptr;

    // loop over children
    for( const auto& child:master->confinedVolumes()->arrayObjects() )
    {
      if( child->volumeName() == name ) return child;
      else if( auto found = find_volume_by_name( child.get(), name ) ) return found;
    }

    // not found
    return nullptr;
  }
  
  template<class T> inline constexpr T square( const T& x ) { return x*x; }

  template<class T> inline T get_r( const T& x, const T&y ) { return std::sqrt( square(x) + square(y) ); }

}

MakeActsGeometry::MakeActsGeometry(const std::string &name)
: SubsysReco(name)
{
  for ( int layer = 0; layer < 57; layer++)
    {
      m_misalignmentFactor.insert(std::make_pair(layer, 1.));
    }
}

int MakeActsGeometry::Init(PHCompositeNode */*topNode*/)
{  

  return Fun4AllReturnCodes::EVENT_OK;
}

int MakeActsGeometry::InitRun(PHCompositeNode *topNode)
{
    m_geomContainerTpc =
      findNode::getClass<PHG4TpcCylinderGeomContainer>(topNode, "CYLINDERCELLGEOM_SVTX");

  // Alignment Transformation declaration of instance - must be here to set initial alignment flag
  AlignmentTransformation alignment_transformation;
  alignment_transformation.createAlignmentTransformContainer(topNode);

  //set parameter for sampling probability distribution
  if(mvtxParam){alignment_transformation.setMVTXParams(m_mvtxDevs);}
  if(inttParam){alignment_transformation.setINTTParams(m_inttDevs);}
  if(tpcParam){alignment_transformation.setTPCParams(m_tpcDevs);}
  if(mmParam){alignment_transformation.setMMParams(m_mmDevs);}

  if(buildAllGeometry(topNode) != Fun4AllReturnCodes::EVENT_OK)
    return Fun4AllReturnCodes::ABORTEVENT;

  /// Set the actsGeometry struct to be put on the node tree
  ActsTrackingGeometry trackingGeometry;
  trackingGeometry.tGeometry = m_tGeometry;
  trackingGeometry.magField = m_magneticField;
  trackingGeometry.getGeoContext() = m_geoCtxt;  // set reference as plain geocontext
  trackingGeometry.tpcSurfStepPhi = m_surfStepPhi;
  trackingGeometry.tpcSurfStepZ = m_surfStepZ;

  // fill ActsSurfaceMap content
  ActsSurfaceMaps surfMaps;
  surfMaps.m_siliconSurfaceMap = m_clusterSurfaceMapSilicon;
  surfMaps.m_tpcSurfaceMap = m_clusterSurfaceMapTpcEdit;
  surfMaps.m_mmSurfaceMap = m_clusterSurfaceMapMmEdit ;
  surfMaps.m_tGeoNodeMap = m_clusterNodeMap;

  // fill TPC volume ids
  for( const auto& [hitsetid, surfaceVector]:m_clusterSurfaceMapTpcEdit )
    for( const auto& surface:surfaceVector )
      { surfMaps.m_tpcVolumeIds.insert( surface->geometryId().volume() ); }
  
  // fill Micromegas volume ids
  for( const auto& [hitsetid, surface]:m_clusterSurfaceMapMmEdit )
    { surfMaps.m_micromegasVolumeIds.insert( surface->geometryId().volume() ); } 
 
  m_actsGeometry->setGeometry(trackingGeometry);
  m_actsGeometry->setSurfMaps(surfMaps);
  m_actsGeometry->set_drift_velocity(m_drift_velocity);
  // alignment_transformation.useInttSurveyGeometry(m_inttSurvey);
   if(Verbosity() > 1)
    {
      alignment_transformation.verbosity();
    }
  alignment_transformation.createMap(topNode);
 
  for(auto& [layer, factor] : m_misalignmentFactor)
    {
      alignment_transformation.misalignmentFactor(layer, factor);
    }

 // print
  if( Verbosity() )
    {
      for( const auto& id:surfMaps.m_tpcVolumeIds )
	{ std::cout << "MakeActsGeometry::InitRun - TPC volume id: " << id << std::endl; }
      
      for( const auto& id:surfMaps.m_micromegasVolumeIds )
	{ std::cout << "MakeActsGeometry::InitRun - Micromegas volume id: " << id << std::endl; }
    }
  
  return Fun4AllReturnCodes::EVENT_OK;
}

int MakeActsGeometry::buildAllGeometry(PHCompositeNode *topNode)
{

  /// Add the TPC surfaces to the copy of the TGeoManager. 
  // this also adds the micromegas surfaces
  // Do this before anything else, so that the geometry is finalized
  
  if(getNodes(topNode) != Fun4AllReturnCodes::EVENT_OK)
    return Fun4AllReturnCodes::ABORTEVENT;  

  setPlanarSurfaceDivisions();//eshulga
  // This should be done only on the first tracking pass, to avoid adding surfaces twice. 
  // There is a check for existing acts fake surfaces in editTPCGeometry
  editTPCGeometry(topNode); 
 
  /// Export the new geometry to a root file for examination
  if(Verbosity() > 3)
    {
      PHGeomUtility::ExportGeomtry(topNode, "sPHENIXActsGeom.root"); 
      PHGeomUtility::ExportGeomtry(topNode, "sPHENIXActsGeom.gdml");
    }

  if(createNodes(topNode) != Fun4AllReturnCodes::EVENT_OK)
    return Fun4AllReturnCodes::ABORTEVENT;

  /// Run Acts layer builder
  buildActsSurfaces();

  /// Create a map of sensor TGeoNode pointers using the TrkrDefs:: hitsetkey as the key
  //makeTGeoNodeMap(topNode);



  return Fun4AllReturnCodes::EVENT_OK;
}

void MakeActsGeometry::editTPCGeometry(PHCompositeNode *topNode)
{
  // Because we reset and rebuild the geomNode, we do edits of the TPC geometry in the same module

  PHGeomTGeo *geomNode = PHGeomUtility::GetGeomTGeoNode(topNode, true);
  assert(geomNode);

  /// Reset the geometry node, which we will recreate with the TPC edits
  if(geomNode->isValid())
    {
      geomNode->Reset();
    }

  PHGeomIOTGeo *dstGeomIO = PHGeomUtility::GetGeomIOTGeoNode(topNode, false);
  assert(dstGeomIO);
  assert(dstGeomIO->isValid());

  TGeoManager *geoManager = dstGeomIO->ConstructTGeoManager();
  geomNode->SetGeometry(geoManager);
  assert(geoManager);
 
  if(TGeoManager::GetDefaultUnits() != TGeoManager::EDefaultUnits::kRootUnits)
    {
      std::cerr << "There is a potential unit mismatch in the ROOT geometry."
		<< " It is dangerous to continue and may lead to inconsistencies in the Acts geometry. Exiting." 
		<< std::endl;
      gSystem->Exit(1);
    }

  TGeoVolume *World_vol = geoManager->GetTopVolume();
  
  // TPC geometry edits
  //===============

  TGeoNode *tpc_envelope_node = nullptr;
  TGeoNode *tpc_gas_north_node = nullptr;

  // find tpc north gas volume at path of World*/tpc_envelope*
  if (Verbosity()> 3)
  {
    std::cout << "EditTPCGeometry - searching under volume: ";
    World_vol->Print();
  }
  for (int i = 0; i < World_vol->GetNdaughters(); i++)
  {
    TString node_name = World_vol->GetNode(i)->GetName();
    if (node_name.BeginsWith("tpc_envelope"))
    {
      if (Verbosity())
        std::cout << "EditTPCGeometry - found " << node_name << std::endl;

      tpc_envelope_node = World_vol->GetNode(i);
      break;
    }
  }

  assert(tpc_envelope_node);

  // find tpc north gas volume at path of World*/tpc_envelope*/tpc_gas_north*
  TGeoVolume *tpc_envelope_vol = tpc_envelope_node->GetVolume();
  assert(tpc_envelope_vol);
  if (Verbosity() > 3)
    {
      std::cout << "EditTPCGeometry - searching under volume: ";
      tpc_envelope_vol->Print();
    }
  
  for (int i = 0; i < tpc_envelope_vol->GetNdaughters(); i++)
    {
      TString node_name = tpc_envelope_vol->GetNode(i)->GetName();
      
      if (node_name.BeginsWith("tpc_gas_north"))
	{
	  if (Verbosity())
	    std::cout << "EditTPCGeometry - found " << node_name << std::endl;
	  
	  tpc_gas_north_node = tpc_envelope_vol->GetNode(i);
	  break;
	}
    }
  
  assert(tpc_gas_north_node);
  TGeoVolume *tpc_gas_north_vol = tpc_gas_north_node->GetVolume();
  assert(tpc_gas_north_vol);

  int nfakesurfaces = 0;
  for(int i=0; i<tpc_gas_north_vol->GetNdaughters(); i++)
    {
      TString node_name = tpc_gas_north_vol->GetNode(i)->GetName();
      if(node_name.BeginsWith("tpc_gas_measurement_"))
	{ nfakesurfaces++; }
    }

  /// Make a check for the fake surfaces. If we have more than 0
  /// then we've built the fake surfaces and we should not do it again
  if(nfakesurfaces > 0)
    { return; }

  if (Verbosity() > 3)
  {
    std::cout << "EditTPCGeometry - gas volume: ";
    tpc_gas_north_vol->Print();
  }

  // adds surfaces to the underlying volume, so both north and south placements get them
  addActsTpcSurfaces(tpc_gas_north_vol, geoManager);

  // done
  geoManager->CloseGeometry();

  // save the edited geometry to DST persistent IO node for downstream DST files
  PHGeomUtility::UpdateIONode(topNode);
 
}

void MakeActsGeometry::addActsTpcSurfaces(TGeoVolume *tpc_gas_vol,
					  TGeoManager *geoManager)
{
  TGeoMedium *tpc_gas_medium = tpc_gas_vol->GetMedium();
  assert(tpc_gas_medium);

  // printout
  std::cout << "MakeActsGeometry::addActsTpcSurfaces - m_nSurfPhi: " << m_nSurfPhi << std::endl;
  
  TGeoVolume *tpc_gas_measurement_vol[m_nTpcLayers];
  double tan_half_phi = tan(m_surfStepPhi / 2.0);
  int copy = 0;
  for(unsigned int ilayer = 0; ilayer < m_nTpcLayers; ++ilayer)
    {
      // make a box for this layer
      char bname[500];
      sprintf(bname,"tpc_gas_measurement_%u",ilayer);

      // Because we use a box, not a section of a cylinder, we need this to prevent overlaps
      // set the nominal r*phi dimension of the box so they just touch at the inner edge when placed 
      double box_r_phi = 2.0 * tan_half_phi * 
	(m_layerRadius[ilayer] - m_layerThickness[ilayer] / 2.0);

  
      tpc_gas_measurement_vol[ilayer] = geoManager->MakeBox(bname, tpc_gas_medium, 
							    m_layerThickness[ilayer]*half_width_clearance_thick, 
							    box_r_phi*half_width_clearance_phi, 
							    m_surfStepZ*half_width_clearance_z);

      tpc_gas_measurement_vol[ilayer]->SetLineColor(kBlack);
      tpc_gas_measurement_vol[ilayer]->SetFillColor(kYellow);
      tpc_gas_measurement_vol[ilayer]->SetVisibility(kTRUE);

      if(Verbosity() > 3)
	{
	  std::cout << " Made box for layer " << ilayer 
		    << " with dx " << m_layerThickness[ilayer] << " dy " 
		    << box_r_phi << " ref arc " 
		    << m_surfStepPhi * m_layerRadius[ilayer] << " dz " 
		    << m_surfStepZ << std::endl;
	  tpc_gas_measurement_vol[ilayer]->Print();
	  tpc_gas_measurement_vol[ilayer]->CheckOverlaps();
	}
      	      
      for (unsigned int iz = 0; iz < m_nSurfZ; ++iz)
	{
	  // The (half) tpc gas volume is 105.5 cm long and is symmetric around (x,y,z) = (0,0,0) in its frame
	  double z_center = 0.0;
	  
	  for (unsigned int imod = 0; imod < m_nTpcModulesPerLayer; ++imod)
	    {
	      for (unsigned int iphi = 0; iphi < m_nSurfPhi; ++iphi)
		{
		  
		  double min_phi = m_modulePhiStart + 
		    (double) imod * m_moduleStepPhi + 
		    (double) iphi * m_surfStepPhi;
		  double phi_center = min_phi + m_surfStepPhi / 2.0;
		  double phi_center_degrees = phi_center * 180.0 / M_PI;
        
		  // place copies of the gas volume to fill up the layer
		  
		  double x_center = m_layerRadius[ilayer] * cos(phi_center);
		  double y_center = m_layerRadius[ilayer] * sin(phi_center);
		  
		  char rot_name[500];
		  sprintf(rot_name,"tpc_gas_rotation_%i", copy);
		  TGeoCombiTrans *tpc_gas_measurement_location 
		    = new TGeoCombiTrans(x_center, y_center, z_center,
					 new TGeoRotation(rot_name,
							  phi_center_degrees, 
							  0, 0));
		 
		  tpc_gas_vol->AddNode(tpc_gas_measurement_vol[ilayer], 
				       copy, tpc_gas_measurement_location);
        
		  copy++;
		  if(Verbosity() > 3 ) 
		    {
        
		      std::cout << "Box center : ("<<x_center<<", " <<y_center
				<< ", " << z_center << ")" << " and in rphiz "
				<< sqrt(x_center*x_center+y_center*y_center) 
				<< ", " << atan2(y_center,x_center) << ", " 
				<< z_center << std::endl;
		      std::cout << "Box dimensions " <<m_layerThickness[ilayer] *half_width_clearance_thick
				<<" , " << box_r_phi/(m_layerRadius[ilayer]-m_layerThickness[ilayer]/2.) * half_width_clearance_phi 
				<< ", " << m_surfStepZ*half_width_clearance_z << " and in xyz " 
				<< m_layerThickness[ilayer]*half_width_clearance_thick*cos(box_r_phi/(m_layerRadius[ilayer]-m_layerThickness[ilayer]/2.)*half_width_clearance_phi) << ", " 
				<< m_layerThickness[ilayer]*half_width_clearance_thick*sin(box_r_phi/(m_layerRadius[ilayer]-m_layerThickness[ilayer]/2.)*half_width_clearance_phi) << ", " 
				<<m_surfStepZ*half_width_clearance_z<<std::endl;
		    }
		}
	    }
	}
    }
	}

/**
 * Builds silicon layers and TPC geometry in the ACTS surface world
 */
void MakeActsGeometry::buildActsSurfaces()
{

  // define int argc and char* argv to provide options to processGeometry
  const int argc = 20;
  char* arg[argc];
  m_magFieldRescale = 1;
  // if(Verbosity() > 0)
    std::cout << PHWHERE << "Magnetic field " << m_magField 
	      << " with rescale " << m_magFieldRescale << std::endl;

  std::string responseFile, materialFile;
  setMaterialResponseFile(responseFile, materialFile);

  // Response file contains arguments necessary for geometry building
  std::ostringstream fld;
  fld.str("");
  fld<<"0:0:"<<m_magField;
  std::string argstr[argc]{
    "-n1",
    "--geo-tgeo-jsonconfig", responseFile,
      "--mat-input-type","file",
      "--mat-input-file", materialFile,
      "--bf-constant-tesla",fld.str().c_str(),
      "--bf-bscalor"};
  
  argstr[9] = std::to_string(m_magFieldRescale);
     

  /// Alter args if using field map
  if(m_magField.find(".root") != std::string::npos)
    {

      char *calibrationsroot = getenv("CALIBRATIONROOT");
      m_magField = "sphenix3dtrackingmapxyz.root";
      
      if (calibrationsroot != nullptr)
	{
	  m_magField = std::string(calibrationsroot) + std::string("/Field/Map/") + m_magField;
	}
      
      m_magField = CDBInterface::instance()->getUrl("FIELDMAPTRACKING", m_magField);

      argstr[7] = "--bf-map-file";
      argstr[8] = m_magField;
      argstr[9]= "--bf-map-tree";
      argstr[10] = "fieldmap";
      argstr[11] = "--bf-map-lengthscale-mm";
      argstr[12] = "10";
      argstr[13] = "--bf-map-fieldscale-tesla";
      argstr[14] = std::to_string(m_magFieldRescale);  
      
    }

  //  if(Verbosity() > 0)
    std::cout << "Mag field now " << m_magField << " with rescale "
	      << m_magFieldRescale << std::endl;

  // Set vector of chars to arguments needed
  for (int i = 0; i < argc; ++i)
    {
      if(Verbosity() > 1)
	std::cout << argstr[i] << ", ";
      // need a copy, since .c_str() returns a const char * and process geometry will not take a const
      arg[i] = strdup(argstr[i].c_str());
    }

  // We replicate the relevant functionality of  
  //acts/Examples/Run/Common/src/GeometryExampleBase::ProcessGeometry() in MakeActsGeometry()
  // so we get access to the results. The layer builder magically gets the TGeoManager
  
  makeGeometry(argc, arg, m_detector);

  for(int i=0; i<argc; i++)
    free(arg[i]);

}
void MakeActsGeometry::setMaterialResponseFile(std::string& responseFile,
					       std::string& materialFile)
{
 
  responseFile =  "tgeo-sphenix-mms.json";
  materialFile =  "sphenix-mm-material.json";
  /// Check to see if files exist locally - if not, use defaults
  std::ifstream file;

  file.open(responseFile);
  if(!file.is_open())
    {
      std::cout << responseFile
		<< " not found locally, use repo version"
		<< std::endl;
      char *offline_main = getenv("OFFLINE_MAIN");
      assert(offline_main);
      responseFile = std::string(offline_main) +
	("/share/tgeo-sphenix-mms.json");
    }

  file.open(materialFile);
  if(!file.is_open())
    {
      std::cout << materialFile 
		<< " not found locally, use repo version" 
		<< std::endl;
      const char* calibrationroot = getenv("CALIBRATIONROOT");
      assert(calibrationroot);
      materialFile = std::string(calibrationroot) +
	("/ACTS/sphenix-mm-material.json");
    }
  
  if(Verbosity() > -1)
    {
      std::cout << "using Acts material file : " << materialFile 
		<< std::endl;
      std::cout << "Using Acts TGeoResponse file : " << responseFile
		<< std::endl;
    }
  
  return;

}
void MakeActsGeometry::makeGeometry(int argc, char* argv[], 
				    ActsExamples::TGeoDetectorWithOptions &detector)
{
  
  /// setup and parse options
  boost::program_options::options_description desc;
  ActsExamples::Options::addGeometryOptions(desc);
  ActsExamples::Options::addMaterialOptions(desc);
  ActsExamples::Options::addMagneticFieldOptions(desc);

  /// Add specific options for this geometry
  detector.addOptions(desc);
  auto vm = ActsExamples::Options::parse(desc, argc, argv);
 
  /// The geometry, material and decoration
  auto geometry = build(vm, detector);
  /// Geometry is a pair of (tgeoTrackingGeometry, tgeoContextDecorators)

  m_tGeometry = geometry.first;
  if(m_useField)
    { m_magneticField = ActsExamples::Options::readMagneticField(vm); }
  else
    { m_magneticField = nullptr; }

  m_geoCtxt = Acts::GeometryContext();
 
  unpackVolumes();
  
  return;
}


std::pair<std::shared_ptr<const Acts::TrackingGeometry>,
          std::vector<std::shared_ptr<ActsExamples::IContextDecorator>>>
MakeActsGeometry::build(const boost::program_options::variables_map& vm,
			ActsExamples::TGeoDetectorWithOptions& detector) {
  // Material decoration
  std::shared_ptr<const Acts::IMaterialDecorator> matDeco = nullptr;
 
  // Retrieve the filename
  auto fileName = vm["mat-input-file"].template as<std::string>();
  // json or root based decorator
  if (fileName.find(".json") != std::string::npos ||
      fileName.find(".cbor") != std::string::npos) 
    {
      // Set up the converter first
      Acts::MaterialMapJsonConverter::Config jsonGeoConvConfig;
      // Set up the json-based decorator
      matDeco = std::make_shared<const Acts::JsonMaterialDecorator>(
	   jsonGeoConvConfig, fileName, Acts::Logging::FATAL);
    } 
  else
    {
      matDeco = std::make_shared<const Acts::MaterialWiper>();
    }

  ActsExamples::TGeoDetector::Config config;

  config.elementFactory = sPHENIXElementFactory;

  config.fileName = vm["geo-tgeo-filename"].as<std::string>();

  config.surfaceLogLevel = Acts::Logging::FATAL;
  config.layerLogLevel = Acts::Logging::FATAL;
  config.volumeLogLevel = Acts::Logging::FATAL;

  const auto path = vm["geo-tgeo-jsonconfig"].template as<std::string>();

  readTGeoLayerBuilderConfigsFile(path, config);

  /// Return the geometry and context decorators
  return detector.m_detector.finalize(config, matDeco);
 }
  
void MakeActsGeometry::readTGeoLayerBuilderConfigsFile(const std::string& path,
						       ActsExamples::TGeoDetector::Config& config) {
  if (path.empty()) {
    std::cout << "There is no acts geometry response file loaded. Cannot build, exiting"
	      << std::endl;
    exit(1);
  }

  nlohmann::json djson;
  std::ifstream infile(path, std::ifstream::in | std::ifstream::binary);
  infile >> djson;

  config.unitScalor = djson["geo-tgeo-unit-scalor"];

  config.buildBeamPipe = djson["geo-tgeo-build-beampipe"];
  if (config.buildBeamPipe) {
    const auto beamPipeParameters =
        djson["geo-tgeo-beampipe-parameters"].get<std::array<double, 3>>();
    config.beamPipeRadius = beamPipeParameters[0];
    config.beamPipeHalflengthZ = beamPipeParameters[1];
    config.beamPipeLayerThickness = beamPipeParameters[2];
  }

  // Fill nested volume configs
  for (const auto& volume : djson["Volumes"]) {
    auto& vol = config.volumes.emplace_back();
    vol = volume;
  }
}

void MakeActsGeometry::unpackVolumes()
{
  /// m_tGeometry is a TrackingGeometry pointer
  /// vol is a TrackingVolume pointer  
  auto vol = m_tGeometry->highestTrackingVolume();

  if(Verbosity() > 3 )
  { 
    std::cout << "MakeActsGeometry::unpackVolumes - top volume: " << vol->volumeName() << std::endl; 
    std::cout << "Before: Mvtx: m_clusterSurfaceMapSilicon size    " << m_clusterSurfaceMapSilicon.size() << std::endl;
    std::cout << "Before: m_clusterSurfaceMapTpc size    " << m_clusterSurfaceMapTpcEdit.size() << std::endl;
  }
  {
    // micromegas
    auto mmBarrel = find_volume_by_name( vol, "MICROMEGAS::Barrel" );
    assert( mmBarrel );
    makeMmMapPairs(mmBarrel);
  }
  {
    // MVTX
    auto mvtxBarrel = find_volume_by_name( vol, "MVTX::Barrel" );
    assert( mvtxBarrel );
    makeMvtxMapPairs(mvtxBarrel);
    if(Verbosity() > 3)
      { std::cout << "After: Mvtx: m_clusterSurfaceMapSilicon size    " << m_clusterSurfaceMapSilicon.size() << std::endl; }
  }

  {
    // INTT
    if(Verbosity() > 3)
      { std::cout << "Before: INTT: m_clusterSurfaceMapSilicon size    " << m_clusterSurfaceMapSilicon.size() << std::endl; }
    auto inttBarrel = find_volume_by_name( vol, "Silicon::Barrel" );
    assert( inttBarrel );
    makeInttMapPairs(inttBarrel);
    if(Verbosity() > 3)
      { std::cout << "After: INTT: m_clusterSurfaceMapSilicon size    " << m_clusterSurfaceMapSilicon.size() << std::endl; }
  }

  {
    // TPC
    auto tpcBarrel = find_volume_by_name( vol, "TPC::Barrel" );
    assert( tpcBarrel );
    makeTpcMapPairs(tpcBarrel);
    if(Verbosity() > 3)
      { std::cout << "After: m_clusterSurfaceMapTpc size    " << m_clusterSurfaceMapTpcEdit.size() << std::endl; }
  }

  return;
}

void MakeActsGeometry::makeTpcMapPairs(TrackingVolumePtr &tpcVolume)
{
  if(Verbosity() > 10)
  { std::cout << "MakeActsGeometry::makeTpcMapPairs - tpcVolume: " << tpcVolume->volumeName() << std::endl; }
   
  auto tpcLayerArray = tpcVolume->confinedLayers();
  auto tpcLayerVector = tpcLayerArray->arrayObjects();

  /// Need to unfold each layer that Acts builds
  for(unsigned int i = 0; i < tpcLayerVector.size(); i++)
    {
      auto surfaceArray = tpcLayerVector.at(i)->surfaceArray();
      if(surfaceArray == NULL){
	continue;
      }
      /// surfaceVector is a vector of surfaces corresponding to the tpc layer
      /// that acts builds
      auto surfaceVector = surfaceArray->surfaces();
      for( unsigned int j = 0; j < surfaceVector.size(); j++)
	{
	  auto surf = surfaceVector.at(j)->getSharedPtr();
	  auto vec3d = surf->center(m_geoCtxt);

	  /// convert to cm
	  std::vector<double> world_center = {vec3d(0) / 10.0, 
					      vec3d(1) / 10.0,
					      vec3d(2) / 10.0};
	
	  TrkrDefs::hitsetkey hitsetkey = getTpcHitSetKeyFromCoords(world_center);
	  unsigned int layer = TrkrDefs::getLayer(hitsetkey);

	  /// If there is already an entry for this hitsetkey, add the surface
	  /// to its corresponding vector
	  //std::map<TrkrDefs::hitsetkey, std::vector<Surface>>::iterator mapIter;
	  std::map<unsigned int, std::vector<Surface>>::iterator mapIter;
	  //mapIter = m_clusterSurfaceMapTpcEdit.find(hitsetkey);
	  mapIter = m_clusterSurfaceMapTpcEdit.find(layer);
	  
	  if(mapIter != m_clusterSurfaceMapTpcEdit.end())
	    {
	      mapIter->second.push_back(surf);
	    }
	  else
	    {
	      /// Otherwise make a new map entry
	      std::vector<Surface> dumvec;
	      dumvec.push_back(surf);
	      std::pair<unsigned int, std::vector<Surface>> tmp = 
		std::make_pair(layer, dumvec);
	      m_clusterSurfaceMapTpcEdit.insert(tmp);
	    }
	  
	}
    }

}

//____________________________________________________________________________________________
void MakeActsGeometry::makeMmMapPairs(TrackingVolumePtr &mmVolume)
{
  if(Verbosity())
  { std::cout << "MakeActsGeometry::makeMmMapPairs - mmVolume: " << mmVolume->volumeName() << std::endl; }
  const auto mmLayerArray = mmVolume->confinedLayers();
  const auto mmLayerVector = mmLayerArray->arrayObjects();
  
  /// Need to unfold each layer that Acts builds
  for(unsigned int i = 0; i < mmLayerVector.size(); i++)
  {
    auto surfaceArray = mmLayerVector.at(i)->surfaceArray();
    if(!surfaceArray) continue;
    
    /// surfaceVector is a vector of surfaces corresponding to the micromegas layer
    /// that acts builds
    const auto surfaceVector = surfaceArray->surfaces();

    for( unsigned int j = 0; j < surfaceVector.size(); j++)
    {
      auto surface = surfaceVector.at(j)->getSharedPtr();
      auto vec3d = surface->center(m_geoCtxt);
      
      /// convert to cm
      TVector3 world_center( 
        vec3d(0)/Acts::UnitConstants::cm, 
        vec3d(1)/Acts::UnitConstants::cm,
        vec3d(2)/Acts::UnitConstants::cm
      );
      
      // get relevant layer
      int layer = -1;
      CylinderGeomMicromegas* layergeom = nullptr;
      const auto range = m_geomContainerMicromegas->get_begin_end();
      double delta_r_min = -1;
      for( auto iter = range.first; iter != range.second; ++iter )
      {
        auto this_layergeom =  static_cast<CylinderGeomMicromegas*>( iter->second );
        const double delta_r = std::abs( this_layergeom->get_radius() - get_r( world_center.x(), world_center.y() ) );
        if( delta_r_min < 0 || delta_r < delta_r_min )
        {
          layer = iter->first;
          layergeom = this_layergeom;
          delta_r_min = delta_r;
        }
      }

      if( !layergeom ) 
      {
        std::cout << "MakeActsGeometry::makeMmMapPairs - could not file CylinderGeomMicromegas matching ACTS surface" << std::endl;
        continue;
      }

      // get matching tile
      int tileid = layergeom->find_tile_cylindrical( world_center );
      if( tileid < 0 ) 
      {
        std::cout << "MakeActsGeometry::makeMmMapPairs - could not file Micromegas tile matching ACTS surface" << std::endl;
        continue;
      } 

      if( Verbosity() )
      { std::cout << "MakeActsGeometry::makeMmMapPairs - layer: " << layer << " tileid: " << tileid << std::endl; }

      // get segmentation type
      const auto segmentation_type = layergeom->get_segmentation_type();
      
      // create hitset key and insert surface in map
      const auto hitsetkey = MicromegasDefs::genHitSetKey(layer, segmentation_type, tileid);
      const auto [iter, inserted] = m_clusterSurfaceMapMmEdit.insert( std::make_pair( hitsetkey, surface ) );
      assert( inserted );
    }
  }
}

void MakeActsGeometry::makeInttMapPairs(TrackingVolumePtr &inttVolume)
{ 
  if(Verbosity() > 10)
  { 
    std::cout << "MakeActsGeometry::makeInttMapPairs - inttVolume: " << inttVolume->volumeName() << std::endl; 
  }

  std::cout << "Use Intt survey geometry? m_inttSurvey =" << m_inttSurvey << std::endl;

  auto inttLayerArray = inttVolume->confinedLayers();

  auto inttLayerVector = inttLayerArray->arrayObjects();
  // inttLayerVector is a std::vector<LayerPtr>
  for (unsigned int i = 0; i < inttLayerVector.size(); i++)
  {
    // Get the ACTS::SurfaceArray from each INTT LayerPtr being iterated over
    auto surfaceArray = inttLayerVector.at(i)->surfaceArray();
    if (surfaceArray == NULL)
      continue;

    // surfaceVector is an Acts::SurfaceVector, vector of surfaces
    auto surfaceVector = surfaceArray->surfaces();

    for (unsigned int j = 0; j < surfaceVector.size(); j++)
    {
      auto surf = surfaceVector.at(j)->getSharedPtr();
      auto vec3d = surf->center(m_geoCtxt);

      double ref_rad[4] = {-1., -1., -1., -1.};
      if (m_inttSurvey) 
      {
        ref_rad[0] = 7.453;
        ref_rad[1] = 8.046;
        ref_rad[2] = 9.934;
        ref_rad[3] = 10.569;
      }
      else
      {
        ref_rad[0] = 7.188;
        ref_rad[1] = 7.732;
        ref_rad[2] = 9.680;
        ref_rad[3] = 10.262;
      }

      const double tolerance = (m_inttSurvey) ? 0.15 : 0.1;

      std::vector<double> world_center = {vec3d(0) / 10.0, vec3d(1) / 10.0, vec3d(2) / 10.0};  // convert from mm to cm
      
      /// The Acts geometry builder combines layers 4 and 5 together, 
      /// and layers 6 and 7 together. We need to use the radius to figure
      /// out which layer to use to get the layergeom
      double layer_rad = (m_inttSurvey) ? sqrt(pow(world_center[0]-m_inttbarrelcenter_survey_x, 2) + pow(world_center[1]-m_inttbarrelcenter_survey_y, 2)) : sqrt(pow(world_center[0], 2) + pow(world_center[1], 2));

      unsigned int layer = 0;
      for (unsigned int i2 = 0; i2 < 4; ++i2)
      {
<<<<<<< HEAD
        if (fabs(layer_rad - ref_rad[i]) < tolerance)
          layer = i + 3;
=======
        if (fabs(layer_rad - ref_rad[i2]) < 0.1)
          layer = i2 + 3;
>>>>>>> 05ff9e41
      }

      TrkrDefs::hitsetkey hitsetkey = getInttHitSetKeyFromCoords(layer, world_center);

      // Add this surface to the map
      std::pair<TrkrDefs::hitsetkey, Surface> tmp = make_pair(hitsetkey, surf);
      m_clusterSurfaceMapSilicon.insert(tmp);

      if (Verbosity() > 10)
      {
        // check it is in there
        unsigned int ladderPhi = InttDefs::getLadderPhiId(hitsetkey);
        unsigned int ladderZ = InttDefs::getLadderZId(hitsetkey);

        std::cout << "Layer radius " << layer_rad << " layer " << layer << " ladderPhi " << ladderPhi << " ladderZ " << ladderZ << " hitsetkey " << hitsetkey 
                  << " recover surface from m_clusterSurfaceMapSilicon " << std::endl;
        std::cout << " surface type " << surf->type() << std::endl;
        auto assoc_layer = surf->associatedLayer();
        std::cout << std::endl
                  << " Layer type " << assoc_layer->layerType() << std::endl;

        auto assoc_det_element = surf->associatedDetectorElement();
        if (assoc_det_element != nullptr)
        {
          std::cout << " Associated detElement has non-null pointer " 
		    << assoc_det_element << std::endl;
          std::cout << std::endl
                    << " Associated detElement found, thickness = " 
		    << assoc_det_element->thickness() << std::endl;
        }
        else
          std::cout << std::endl
                    << " Associated detElement is nullptr " << std::endl;
      }
    }
  }
}

void MakeActsGeometry::makeMvtxMapPairs(TrackingVolumePtr &mvtxVolume)
{
  
  if(Verbosity() > 10)
  { std::cout << "MakeActsGeometry::makeMvtxMapPairs - mvtxVolume: " << mvtxVolume->volumeName() << std::endl; }

  // Now get the LayerArrays corresponding to each volume
  auto mvtxBarrelLayerArray = mvtxVolume->confinedLayers();  // the barrel is all we care about

  // This is a BinnedArray<LayerPtr>, but we care only about the sensitive surfaces
  auto mvtxLayerVector1 = mvtxBarrelLayerArray->arrayObjects();  // the barrel is all we care about

  // mvtxLayerVector has size 3, but only index 1 has any surfaces since the clayersplits option was removed
  // the layer number has to be deduced from the radius
  for (unsigned int i = 0; i < mvtxLayerVector1.size(); ++i)
  {
    // Get the Acts::SurfaceArray from each MVTX LayerPtr being iterated over
    auto surfaceArray = mvtxLayerVector1.at(i)->surfaceArray();
    if (surfaceArray == NULL)
      continue;

    double ref_rad[3] = {2.556, 3.359, 4.134};

    // surfaceVector is an Acts::SurfaceVector, vector of surfaces
    //std::vector<const Surface*>
    auto surfaceVector = surfaceArray->surfaces();
    for (unsigned int j = 0; j < surfaceVector.size(); j++)
    {
      auto surf = surfaceVector.at(j)->getSharedPtr();
      auto vec3d = surf->center(m_geoCtxt);
      std::vector<double> world_center = {vec3d(0) / 10.0, vec3d(1) / 10.0, vec3d(2) / 10.0};  // convert from mm to cm
      double layer_rad = sqrt(pow(world_center[0], 2) + pow(world_center[1], 2));
      unsigned int layer = 0;
      for (unsigned int i2 = 0; i2 < 3; ++i2)
      {
        if (fabs(layer_rad - ref_rad[i2]) < 0.1)
          layer = i2;
      }

      TrkrDefs::hitsetkey hitsetkey = getMvtxHitSetKeyFromCoords(layer, world_center);

      // Add this surface to the map
      std::pair<TrkrDefs::hitsetkey, Surface> tmp = make_pair(hitsetkey, surf);

      m_clusterSurfaceMapSilicon.insert(tmp);

      if (Verbosity() > 10)
      {
        unsigned int stave = MvtxDefs::getStaveId(hitsetkey);
        unsigned int chip = MvtxDefs::getChipId(hitsetkey);

        // check it is in there
        std::cout << "Layer radius " << layer_rad << " Layer " 
		  << layer << " stave " << stave << " chip " << chip
                  << " recover surface from m_clusterSurfaceMapSilicon " 
		  << std::endl;
	
        std::map<TrkrDefs::hitsetkey, Surface>::iterator surf_iter = m_clusterSurfaceMapSilicon.find(hitsetkey);
        std::cout << " surface type " << surf_iter->second->type() 
		  << std::endl;
        auto assoc_layer = surf->associatedLayer();
        std::cout << std::endl << " Layer type " 
		  << assoc_layer->layerType() << std::endl;

        auto assoc_det_element = surf->associatedDetectorElement();
        if (assoc_det_element != nullptr)
        {
          std::cout << " Associated detElement has non-null pointer " 
		    << assoc_det_element << std::endl;
          std::cout << std::endl
                    << " Associated detElement found, thickness = " 
		    << assoc_det_element->thickness() << std::endl;
        }
        else
          std::cout << std::endl
                    << " Associated detElement is nullptr " << std::endl;
      }
    }
  }
}

TrkrDefs::hitsetkey MakeActsGeometry::getTpcHitSetKeyFromCoords(std::vector<double> &world)
{
  // Look up TPC surface index values from world position of surface center
  // layer
  unsigned int layer = 999;
  double layer_rad = sqrt(pow(world[0],2) + pow(world[1],2));
  for(unsigned int ilayer=0;ilayer<m_nTpcLayers;++ilayer)
    {
      double tpc_ref_radius_low = 
	m_layerRadius[ilayer] - m_layerThickness[ilayer] / 2.0;
      double tpc_ref_radius_high = 
	m_layerRadius[ilayer] + m_layerThickness[ilayer] / 2.0;
      if(layer_rad >= tpc_ref_radius_low && layer_rad < tpc_ref_radius_high)
	{
	  layer = ilayer;
	  break;
	}
    }

  if(layer >= m_nTpcLayers) 
    {
      std::cout << PHWHERE 
		<< "Error: undefined layer, do nothing world =  " 
		<< world[0] << "  " << world[1] << "  " << world[2] 
		<< " layer " << layer << std::endl;
      return Fun4AllReturnCodes::ABORTEVENT;
    }
  
  layer += 7;

  // side -  from world z sign 
  unsigned int side;
  if(world[2] < 0)
    side = 0;
  else
    side = 1;

  // readout module 
  unsigned int readout_mod = 999;
  double phi_world = atan2(world[1], world[0]);
  for(unsigned int imod=0; imod<m_nTpcModulesPerLayer; ++imod)
    {
      double min_phi = m_modulePhiStart + (double) imod * m_moduleStepPhi;
      double max_phi = m_modulePhiStart + (double) (imod+1) * m_moduleStepPhi;
      if(phi_world >=min_phi && phi_world < max_phi)
	{
	  readout_mod = imod;
	  break;
	}
    }
  if(readout_mod >= m_nTpcModulesPerLayer)
    {
      std::cout << PHWHERE 
		<< "Error: readout_mod is undefined, do nothing  phi_world = " 
		<< phi_world << std::endl;
      return Fun4AllReturnCodes::ABORTEVENT;
    }

  TrkrDefs::hitsetkey hitset_key = TpcDefs::genHitSetKey(layer, readout_mod, side);
  if(Verbosity() > 3)
    if(layer == 30)
      std::cout << "   world = " << world[0] << "  " << world[1] 
		<< "  " << world[2] << " phi_world " 
		<< phi_world*180/M_PI << " layer " << layer
		<< " readout_mod " << readout_mod << " side " << side 
		<< " hitsetkey " << hitset_key<< std::endl;
  
  return hitset_key;
}

TrkrDefs::hitsetkey MakeActsGeometry::getMvtxHitSetKeyFromCoords(unsigned int layer, std::vector<double> &world)
{
  // Look up the MVTX sensor index values from the world position of the surface center

  CylinderGeom_Mvtx *layergeom = dynamic_cast<CylinderGeom_Mvtx *>(m_geomContainerMvtx->GetLayerGeom(layer));
  if (!layergeom)
  {
    std::cout << PHWHERE << "Did not get layergeom for layer " 
	      << layer << std::endl;
    return 0;
  }

  unsigned int stave = 0;
  unsigned int chip = 0;
  layergeom->get_sensor_indices_from_world_coords(world, stave, chip);

  unsigned int strobe = 0;
  TrkrDefs::hitsetkey mvtx_hitsetkey = MvtxDefs::genHitSetKey(layer, stave, chip, strobe);

  return mvtx_hitsetkey;
}

TrkrDefs::hitsetkey MakeActsGeometry::getInttHitSetKeyFromCoords(unsigned int layer, std::vector<double> &world)
{
  // Look up the INTT sensor index values from the world position of the surface center

  CylinderGeomIntt *layergeom = dynamic_cast<CylinderGeomIntt *>(m_geomContainerIntt->GetLayerGeom(layer));
  if (!layergeom)
  {
    std::cout << PHWHERE << "Did not get layergeom for layer " 
	      << layer << std::endl;
    return 0;
  }

  double location[3] = {world[0], world[1], world[2]};
  std::cout << "In getInttHitSetKeyFromCoords: layer=" << layer << " location[0]=" << location[0] << " location[1]=" << location[1] << " location[2]=" << location[2] << std::endl;
  int segment_z_bin = 0;
  int segment_phi_bin = 0;
  layergeom->find_indices_from_segment_center(segment_z_bin, 
					      segment_phi_bin, location);

  int crossing = 0;
  TrkrDefs::hitsetkey intt_hitsetkey = InttDefs::genHitSetKey(layer, segment_z_bin, segment_phi_bin, crossing);

  return intt_hitsetkey;
}


// void MakeActsGeometry::makeTGeoNodeMap(PHCompositeNode * /*topNode*/)
// {
//   // This is just a diagnostic method
//   // it lets you list all of the nodes by setting print_sensors = true
// 
//   if (!m_geoManager)
//   {
//     std::cout << PHWHERE << " Did not find TGeoManager, quit! " << std::endl;
//     return;
//   }
//   TGeoVolume *topVol = m_geoManager->GetTopVolume();
//   TObjArray *nodeArray = topVol->GetNodes();
// 
//   TIter iObj(nodeArray);
//   while (TObject *obj = iObj())
//   {
//     TGeoNode *node = dynamic_cast<TGeoNode *>(obj);
//     std::string node_str = node->GetName();
// 
//     std::string mvtx("MVTX_Wrapper");
//     std::string intt("ladder");
//     std::string intt_ext("ladderext");
//     std::string tpc("tpc_envelope");
//     std::string micromegas("MICROMEGAS_55");
// 
//     if (node_str.compare(0, mvtx.length(), mvtx) == 0)  // is it in the MVTX?
//     {
//       if (Verbosity() > 2)
// 	std::cout << " node " << node->GetName() << " is the MVTX wrapper"
// 		  << std::endl;
// 
//       /// The Mvtx has an additional wrapper that needs to be unpacked
//       TObjArray *mvtxArray = node->GetNodes();
//       TIter mvtxObj(mvtxArray);
//       while(TObject *mvtx = mvtxObj())
// 	{
// 	  TGeoNode *mvtxNode = dynamic_cast<TGeoNode *>(mvtx);
// 	  if(Verbosity() > 2)
// 	    std::cout << "mvtx node name is " << mvtxNode->GetName()
// 		      << std::endl;
// 	  std::string mvtxav1("av_1");
// 	  std::string mvtxNodeName = mvtxNode->GetName();
// 
// 	  /// We only want the av_1 nodes
// 	  if(mvtxNodeName.compare(0, mvtxav1.length(), mvtxav1) == 0)
// 	    getMvtxKeyFromNode(mvtxNode);
// 	}
//     }
//     else if (node_str.compare(0, intt.length(), intt) == 0)  // is it in the INTT?
//     {
//       // We do not want the "ladderext" nodes
//       if (node_str.compare(0, intt_ext.length(), intt_ext) == 0)
//         continue;
// 
//       if (Verbosity() > 2)
// 	std::cout << " node " << node->GetName() << " is in the INTT"
// 		  << std::endl;
//       getInttKeyFromNode(node);
//     }
//     /// Put placeholders for the TPC and MMs. Because we modify the geometry
//     /// within TGeoVolume, we don't need a mapping to the TGeoNode
//     else if (node_str.compare(0, tpc.length(), tpc) == 0)  // is it in the TPC?
//       {
// 	if(Verbosity() > 2)
// 	  std::cout << " node " << node->GetName()
// 		    << " is in the TPC " << std::endl;
//       }
//     else if (node_str.compare(0, micromegas.length(), micromegas) == 0)  // is it in the Micromegas?
//       {
// 	if(Verbosity() > 2)
// 	  std::cout << " node " << node->GetName()
// 		    << " is in the MMs " << std::endl;
//       }
//     else
//       continue;
// 
//     bool print_sensor_paths = false;  // normally false
//     if (print_sensor_paths)
//     {
//       // Descends the node tree to find the active silicon nodes - used for information only
//       std::cout << " Top Node is " << node->GetName() << " volume name is " << node->GetVolume()->GetName() << std::endl;
// 
//       int nmax_print = 20;
//       isActive(node, nmax_print);
//     }
//   }
// }

void MakeActsGeometry::getInttKeyFromNode(TGeoNode *gnode)
{
  int layer = -1;       // sPHENIX layer number
  int itype = -1;       // specifies inner (0) or outer (1) sensor
  int ladder_phi = -1;  // copy number of ladder in phi
  int zposneg = -1;     // specifies positive (1) or negative (0) z
  int ladder_z = -1;    // 0-3, from most negative z to most positive

  std::string s = gnode->GetName();
  std::string delimiter = "_";
  std::string posz("posz");
  std::string negz("negz");

  size_t pos = 0;
  std::string token;

  int counter = 0;
  while ((pos = s.find(delimiter)) != std::string::npos)
  {
    token = s.substr(0, pos);
 
    s.erase(0, pos + delimiter.length());
    if (counter == 1)
      layer = std::atoi(token.c_str()) + 3;
    if (counter == 2)
      itype = std::atoi(token.c_str());
    if (counter == 3)
    {
      ladder_phi = std::atoi(token.c_str());
      if (s.compare(0, negz.length(), negz) == 0) zposneg = 0;
      if (s.compare(0, posz.length(), posz) == 0) zposneg = 1;
    }
    counter++;
  }

  ladder_z = itype + zposneg * 2;

  // The active sensor is a daughter of gnode
  int ndaught = gnode->GetNdaughters();
  if (ndaught == 0)
  {
    std::cout << PHWHERE << "OOPS: Did not find INTT sensor! Quit." 
	      << std::endl;
    exit(1);
  }

  std::string intt_refactive("siactive");
  TGeoNode *sensor_node = 0;
  for (int i = 0; i < ndaught; ++i)
  {
    std::string node_str = gnode->GetDaughter(i)->GetName();

    if (node_str.compare(0, intt_refactive.length(), intt_refactive) == 0)
    {
      sensor_node = gnode->GetDaughter(i);
      break;
    }
  }

  // unique key identifying this sensor
  int crossing = 0;
  TrkrDefs::hitsetkey node_key = InttDefs::genHitSetKey(layer, ladder_z, ladder_phi, crossing);

  std::pair<TrkrDefs::hitsetkey, TGeoNode *> tmp = std::make_pair(
					         node_key, sensor_node);
  m_clusterNodeMap.insert(tmp);

  if (Verbosity() > 1)
    std::cout << " INTT layer " << layer << " ladder_phi " << ladder_phi 
	      << " itype " << itype << " zposneg " << zposneg 
	      << " ladder_z " << ladder_z << " name " 
	      << sensor_node->GetName() << std::endl;

  return;
}
void MakeActsGeometry::getTpcKeyFromNode(TGeoNode * /*gnode*/)
{

}
void MakeActsGeometry::getMvtxKeyFromNode(TGeoNode *gnode)
{
  int counter = 0;
  int impr = -1;  // stave number, 1-48 in TGeo
  int layer = -1;
  int stave = -1;  // derived from impr
  int chip = -1;   // 9 chips per stave

  std::string s = gnode->GetName();
  std::string delimiter = "_";

  size_t pos = 0;
  std::string token;

  while ((pos = s.find(delimiter)) != std::string::npos)
  {
    token = s.substr(0, pos);
    //std::cout << token << std::endl;
    s.erase(0, pos + delimiter.length());
    if (counter == 3)
      impr = std::atoi(token.c_str());

    counter++;
  }

  // extract layer and stave info from impr
  // int staves_in_layer[3] = {12, 16, 20};
  // note - impr stave count starts from 1, not 0, but TrkrCluster counting starts from 0, so we reduce it by 1 here
  impr -= 1;

  if (impr < 12)
  {
    layer = 0;
    stave = impr;
  }
  else if (impr > 11 && impr < 28)
  {
    layer = 1;
    stave = impr - 12;
  }
  else
  {
    layer = 2;
    stave = impr - 28;
  }

  // Now descend node tree to find chip ID's - there are multiple chips per stave
  TGeoNode *module_node = gnode->GetDaughter(0);
  int mnd = module_node->GetNdaughters();
  std::string mvtx_chip("MVTXChip");
  for (int i = 0; i < mnd; ++i)
  {
    std::string dstr = module_node->GetDaughter(i)->GetName();
    if (dstr.compare(0, mvtx_chip.length(), mvtx_chip) == 0)
    {
      if (Verbosity() > 3)
        std::cout << "Found MVTX layer " << layer << " stave " << stave 
		  << " chip  " << i << " with node name " 
		  << module_node->GetDaughter(i)->GetName() << std::endl;

      // Make key for this chip
      unsigned int strobe = 0;
      TrkrDefs::hitsetkey node_key = MvtxDefs::genHitSetKey(layer, 
							    stave, i, strobe);

      // add sensor node to map
      TGeoNode *sensor_node = module_node->GetDaughter(i)->GetDaughter(0);
      std::pair<TrkrDefs::hitsetkey, TGeoNode *> tmp = std::make_pair(
						       node_key, sensor_node);
      m_clusterNodeMap.insert(tmp);

      if (Verbosity() > 3)
        std::cout << " MVTX layer " << layer << " stave " << stave 
		  << " chip " << chip << " name " 
		  << sensor_node->GetName() << std::endl;
    }
  }

  return;
}

// void MakeActsGeometry::isActive(TGeoNode *gnode, int nmax_print)
// {
//   // Not used in analysis: diagnostic, for looking at the node tree only.
//   // Recursively searches gnode for silicon sensors, prints out heirarchy
// 
//   std::string node_str = gnode->GetName();
// 
//   std::string intt_refactive("siactive");
//   std::string mvtx_refactive("MVTXSensor");
//   std::string tpc_refactive("tpc_gas_measurement");
//   std::string micromegas_refactive("MICROMEGAS_55");
// 
//   if (node_str.compare(0, intt_refactive.length(), intt_refactive) == 0)
//   {
//     std::cout << "          ******* Found INTT active volume,  node is "
// 	      << gnode->GetName()
// 	      << " volume name is " << gnode->GetVolume()->GetName()
// 	      << std::endl;
// 
//     return;
//   }
//   else if (node_str.compare(0, mvtx_refactive.length(), mvtx_refactive) == 0)
//   {
//     std::cout << "        ******* Found MVTX active volume,  node is "
// 	      << gnode->GetName()
// 	      << " volume name is " << gnode->GetVolume()->GetName()
// 	      << std::endl;
// 
//      return;
//   }
//   else if (node_str.compare(0, tpc_refactive.length(), tpc_refactive) == 0)
//   {
//     if(nprint_tpc < nmax_print)
//       {
// 	std::cout << "     ******* Found TPC  active volume,  node is "
// 		  << gnode->GetName()
// 		  << " volume name is " << gnode->GetVolume()->GetName()
// 		  << std::endl;
//       }
//     nprint_tpc++;
// 
//     return;
//   }
//   else if (node_str.compare(0, micromegas_refactive.length(), micromegas_refactive) == 0)
//   {
//     std::cout << "     ******* Found Micromegas  active volume,  node is "
// 	      << gnode->GetName()
// 	      << " volume name is " << gnode->GetVolume()->GetName()
// 	      << std::endl;
// 
//     return;
//   }
//   else
//     {
//       if(nprint_tpc < nmax_print)
// 	{
// 	  std::cout << "          ******* Found  node "
// 		    << gnode->GetName()
// 		    << " volume name is " << gnode->GetVolume()->GetName()
// 		    << std::endl;
// 	}
//       nprint_tpc++;
// 
//       return;
//     }
// 
// 
//   int ndaught = gnode->GetNdaughters();
// 
//   for (int i = 0; i < ndaught; ++i)
//   {
//     std::cout << "     " << gnode->GetVolume()->GetName()
// 	      << "  daughter " << i << " has name "
// 	      << gnode->GetDaughter(i)->GetVolume()->GetName() << std::endl;
// 
//     isActive(gnode->GetDaughter(i), nmax_print);
//   }
// }


void MakeActsGeometry::setPlanarSurfaceDivisions()
{
  /// These are arbitrary tpc subdivisions, and may change
  /// Setup how TPC boxes will be built for Acts::Surfaces
  m_surfStepZ = (m_maxSurfZ - m_minSurfZ) / (double) m_nSurfZ;
  m_moduleStepPhi = 2.0 * M_PI / 12.0;
  m_modulePhiStart = -M_PI;
  m_surfStepPhi = 2.0 * M_PI / (double) (m_nSurfPhi * m_nTpcModulesPerLayer);

  int layer=0;
  PHG4TpcCylinderGeomContainer::ConstRange layerrange = m_geomContainerTpc->get_begin_end();
  for (PHG4TpcCylinderGeomContainer::ConstIterator layeriter = layerrange.first;
       layeriter != layerrange.second;
       ++layeriter)
  {
    m_layerRadius[layer] = layeriter->second->get_radius();
    m_layerThickness[layer] = layeriter->second->get_thickness();
    layer++;
  }

}

int MakeActsGeometry::createNodes(PHCompositeNode *topNode)
{

  PHNodeIterator iter(topNode);
  /// Get the DST Node
  PHCompositeNode *parNode = dynamic_cast<PHCompositeNode *>(iter.findFirst("PHCompositeNode", "PAR"));
  
  /// Check that it is there
  if (!parNode)
    {
      std::cout << "PAR Node missing, creating it" << std::endl;
      parNode = new PHCompositeNode("PAR");
      topNode->addNode(parNode);
    }
  
  PHNodeIterator pariter(parNode);
  /// Get the tracking subnode
  PHCompositeNode *svtxNode = dynamic_cast<PHCompositeNode *>(pariter.findFirst("PHCompositeNode", "SVTX"));
  
  /// Check that it is there
  if (!svtxNode)
    {
      svtxNode = new PHCompositeNode("SVTX");
      parNode->addNode(svtxNode);
    }

  m_actsGeometry = findNode::getClass<ActsGeometry>(topNode, "ActsGeometry");
  if(!m_actsGeometry)
    {
      m_actsGeometry = new ActsGeometry();
      PHDataNode<ActsGeometry> *tGeoNode 
	= new PHDataNode<ActsGeometry>(m_actsGeometry, "ActsGeometry");
      svtxNode->addNode(tGeoNode);
    }
  
  return Fun4AllReturnCodes::EVENT_OK;
}

/*
 * GetNodes():
 *  Get all the all the required nodes off the node tree
 */
int MakeActsGeometry::getNodes(PHCompositeNode *topNode)
{
  m_geoManager = PHGeomUtility::GetTGeoManager(topNode);
  if (!m_geoManager)
  {
    std::cout << PHWHERE << " Did not find TGeoManager, quit! " 
	      << std::endl;
    return Fun4AllReturnCodes::ABORTEVENT;
  }

  m_geomContainerMvtx = findNode::getClass<
      PHG4CylinderGeomContainer>(topNode, "CYLINDERGEOM_MVTX");
  if (!m_geomContainerMvtx)
  {
    std::cout << PHWHERE 
	      << " CYLINDERGEOM_MVTX  node not found on node tree"
	      << std::endl;
    return Fun4AllReturnCodes::ABORTEVENT;
  }

  m_geomContainerTpc =
      findNode::getClass<PHG4TpcCylinderGeomContainer>(topNode, "CYLINDERCELLGEOM_SVTX");
  if (!m_geomContainerTpc)
  {
    std::cout << PHWHERE 
	      << "ERROR: Can't find node CYLINDERCELLGEOM_SVTX" 
	      << std::endl;
    topNode->print();
    auto se = Fun4AllServer::instance();
    se->Print();
    return Fun4AllReturnCodes::ABORTRUN;
  }

  m_geomContainerIntt = findNode::getClass<
      PHG4CylinderGeomContainer>(topNode, "CYLINDERGEOM_INTT");
  if (!m_geomContainerIntt)
  {
    std::cout << PHWHERE 
	      << " CYLINDERGEOM_INTT  node not found on node tree"
	      << std::endl;
    return Fun4AllReturnCodes::ABORTEVENT;
  }

  m_geomContainerMicromegas = findNode::getClass<PHG4CylinderGeomContainer>(topNode, "CYLINDERGEOM_MICROMEGAS_FULL");
  if (!m_geomContainerMicromegas)
  {
    std::cout << PHWHERE 
	      << " CYLINDERGEOM_MICROMEGAS_FULL  node not found on node tree"
	      << std::endl;
    return Fun4AllReturnCodes::ABORTEVENT;
  }

  return Fun4AllReturnCodes::EVENT_OK;
}
<|MERGE_RESOLUTION|>--- conflicted
+++ resolved
@@ -913,13 +913,8 @@
       unsigned int layer = 0;
       for (unsigned int i2 = 0; i2 < 4; ++i2)
       {
-<<<<<<< HEAD
-        if (fabs(layer_rad - ref_rad[i]) < tolerance)
-          layer = i + 3;
-=======
-        if (fabs(layer_rad - ref_rad[i2]) < 0.1)
+        if (fabs(layer_rad - ref_rad[i2]) < tolerance)
           layer = i2 + 3;
->>>>>>> 05ff9e41
       }
 
       TrkrDefs::hitsetkey hitsetkey = getInttHitSetKeyFromCoords(layer, world_center);
