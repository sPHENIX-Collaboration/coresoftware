--- conflicted
+++ resolved
@@ -112,18 +112,14 @@
 
 int MakeActsGeometry::Init(PHCompositeNode */*topNode*/)
 {  
-<<<<<<< HEAD
-  //setPlanarSurfaceDivisions();//eshulga
-=======
-
->>>>>>> 0d9e1e5f
+
   return Fun4AllReturnCodes::EVENT_OK;
 }
 
 int MakeActsGeometry::InitRun(PHCompositeNode *topNode)
 {
     m_geomContainerTpc =
-      findNode::getClass<PHG4CylinderCellGeomContainer>(topNode, "CYLINDERCELLGEOM_SVTX");
+      findNode::getClass<PHG4TpcCylinderGeomContainer>(topNode, "CYLINDERCELLGEOM_SVTX");
   setPlanarSurfaceDivisions();
 
   // Alignment Transformation declaration of instance - must be here to set initial alignment flag
@@ -189,25 +185,10 @@
   // this also adds the micromegas surfaces
   // Do this before anything else, so that the geometry is finalized
   
-<<<<<<< HEAD
-  // need to get nodes first, in order to be able to build the proper micromegas & TPC geometry
-  if(getNodes(topNode) != Fun4AllReturnCodes::EVENT_OK)
-    return Fun4AllReturnCodes::ABORTEVENT;  
-
-  setPlanarSurfaceDivisions();//eshulga
-
-  // This should be done only on the first tracking pass, to avoid adding surfaces twice
-  if(fake_surfaces)
-    editTPCGeometry(topNode);
-  else
-    std::cout << " NOT adding TPC surfaces" << std::endl;
-
-=======
   // This should be done only on the first tracking pass, to avoid adding surfaces twice. 
   // There is a check for existing acts fake surfaces in editTPCGeometry
   editTPCGeometry(topNode); 
  
->>>>>>> 0d9e1e5f
   /// Export the new geometry to a root file for examination
   if(Verbosity() > 3)
     {
@@ -1479,38 +1460,12 @@
   m_moduleStepPhi = 2.0 * M_PI / 12.0;
   m_modulePhiStart = -M_PI;
   m_surfStepPhi = 2.0 * M_PI / (double) (m_nSurfPhi * m_nTpcModulesPerLayer);
-<<<<<<< HEAD
-
-
-  for (int ilayer=7; ilayer<m_nTpcLayers+7; ilayer++){
-    PHG4TpcCylinderGeom* GeoLayer = m_geomContainerTpc->GetLayerCellGeom(ilayer);
-    std::cout << "MakeActsGeometry:: layer = " << ilayer << " layer_radius " << GeoLayer->get_radius() << std::endl;  
-	  m_layerRadius[ilayer-7] = GeoLayer->get_radius();
-	  m_layerThickness[ilayer-7] =  GeoLayer->get_thickness();
-    //sector_min_Phi[zside][ilayer-7] = GeoLayer->get_sector_min_phi();
-    //sector_max_Phi[zside][ilayer-7] = GeoLayer->get_sector_max_phi();
-  }   
-  //for(unsigned int isector = 0; isector < 3; ++isector)
-  //  {
-  //    layer_thickness_sector[isector] = 
-	//(m_maxRadius[isector] - m_minRadius[isector]) / 16.0;
-//
-  //    for(unsigned int ilayer =0; ilayer < 16; ++ilayer)
-	//{
-	//  m_layerRadius[isector*16 + ilayer] = 
-	//    m_minRadius[isector] + layer_thickness_sector[isector] * 
-	//    (double) ilayer + layer_thickness_sector[isector] / 2.0;
-	//  
-	//  m_layerThickness[isector*16 + ilayer] = 
-	//    layer_thickness_sector[isector];
-	//}
-  //  }
-=======
+
  
 
   int layer=0;
-  PHG4CylinderCellGeomContainer::ConstRange layerrange = m_geomContainerTpc->get_begin_end();
-  for (PHG4CylinderCellGeomContainer::ConstIterator layeriter = layerrange.first;
+  PHG4TpcCylinderGeomContainer::ConstRange layerrange = m_geomContainerTpc->get_begin_end();
+  for (PHG4TpcCylinderGeomContainer::ConstIterator layeriter = layerrange.first;
        layeriter != layerrange.second;
        ++layeriter)
   {
@@ -1520,7 +1475,7 @@
   }
 
  
->>>>>>> 0d9e1e5f
+
 }
 
 int MakeActsGeometry::createNodes(PHCompositeNode *topNode)
