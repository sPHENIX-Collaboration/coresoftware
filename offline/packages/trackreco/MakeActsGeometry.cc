/*!
 *  \file		MakeActsGeometry.cc
 *  \brief		Refit SvtxTracks with PHActs.
 *  \details	Refit SvtxTracks with PHActs.
 *  \author	        Tony Frawley <afrawley@fsu.edu>
 */

#include "MakeActsGeometry.h"

#include <trackbase/TrkrDefs.h>
#include <trackbase/InttDefs.h>
#include <trackbase/MvtxDefs.h>
#include <trackbase/TpcDefs.h>
#include <trackbase/sPHENIXActsDetectorElement.h>
#include <trackbase/AlignmentTransformation.h>
#include <trackbase/alignmentTransformationContainer.h>


#include <intt/CylinderGeomIntt.h>

#include <mvtx/CylinderGeom_Mvtx.h>

#include <micromegas/CylinderGeomMicromegas.h>

#include <micromegas/MicromegasDefs.h>

#include <g4detectors/PHG4CylinderCellGeom.h>
#include <g4detectors/PHG4CylinderCellGeomContainer.h>
#include <g4detectors/PHG4CylinderGeom.h>  // for PHG4CylinderGeom
#include <g4detectors/PHG4CylinderGeomContainer.h>

#include <phgeom/PHGeomUtility.h>
#include <phgeom/PHGeomIOTGeo.h>
#include <phgeom/PHGeomTGeo.h>

#include <fun4all/Fun4AllReturnCodes.h>
#include <fun4all/Fun4AllServer.h>

#include <phool/PHCompositeNode.h>
#include <phool/PHDataNode.h>
#include <phool/PHNode.h>
#include <phool/PHNodeIterator.h>
#include <phool/PHObject.h>
#include <phool/getClass.h>
#include <phool/phool.h>

#include <Acts/EventData/TrackParameters.hpp>
#include <Acts/Geometry/GeometryContext.hpp>
#include <Acts/Geometry/TrackingVolume.hpp>
#include <Acts/MagneticField/MagneticFieldContext.hpp>
#include <Acts/Surfaces/PerigeeSurface.hpp>
#include <Acts/Surfaces/PlaneSurface.hpp>
#include <Acts/Surfaces/Surface.hpp>
#include <Acts/Utilities/CalibrationContext.hpp>

#include <ActsExamples/Detector/IBaseDetector.hpp>
#include <ActsExamples/EventData/Track.hpp>
#include <ActsExamples/Framework/AlgorithmContext.hpp>
#include <ActsExamples/Framework/IContextDecorator.hpp>
#include <ActsExamples/Framework/WhiteBoard.hpp>
#include <ActsExamples/Geometry/CommonGeometry.hpp>
#include <ActsExamples/Options/CommonOptions.hpp>
#include <ActsExamples/Utilities/Options.hpp>
#include <ActsExamples/MagneticField/MagneticFieldOptions.hpp>

#include <ActsExamples/TGeoDetector/JsonTGeoDetectorConfig.hpp>

#include <ActsExamples/Geometry/MaterialWiper.hpp>
#include <Acts/Material/IMaterialDecorator.hpp>
#include <Acts/Plugins/Json/JsonMaterialDecorator.hpp>
#include <Acts/Plugins/Json/MaterialMapJsonConverter.hpp>

#include <TGeoManager.h>
#include <TMatrixT.h>
#include <TObject.h>
#include <TSystem.h>
#include <TVector3.h>

#include <cmath>
#include <cstddef>
#include <cstdlib>
#include <iostream>
#include <map>
#include <memory>
#include <utility>
#include <vector>
#include <filesystem>

namespace
{
  /// navigate Acts volumes to find one matching a given name (recursive)
  TrackingVolumePtr find_volume_by_name( const Acts::TrackingVolume* master, const std::string& name )
  {
    // skip if name is not composite
    if( master->volumeName().empty() || master->volumeName()[0] != '{' ) return nullptr;

    // loop over children
    for( const auto& child:master->confinedVolumes()->arrayObjects() )
    {
      if( child->volumeName() == name ) return child;
      else if( auto found = find_volume_by_name( child.get(), name ) ) return found;
    }

    // not found
    return nullptr;
  }
}

MakeActsGeometry::MakeActsGeometry(const std::string &name)
: SubsysReco(name)
{}

int MakeActsGeometry::Init(PHCompositeNode */*topNode*/)
{  

  return Fun4AllReturnCodes::EVENT_OK;
}

int MakeActsGeometry::InitRun(PHCompositeNode *topNode)
{
<<<<<<< HEAD
  //Alignment Transformation declaration of instance - must be here to set initial alignment flag
=======
    m_geomContainerTpc =
      findNode::getClass<PHG4CylinderCellGeomContainer>(topNode, "CYLINDERCELLGEOM_SVTX");
  setPlanarSurfaceDivisions();

  // Alignment Transformation declaration of instance - must be here to set initial alignment flag
>>>>>>> bb5bae02
  AlignmentTransformation alignment_transformation;
  alignment_transformation.createAlignmentTransformContainer(topNode);

  if(buildAllGeometry(topNode) != Fun4AllReturnCodes::EVENT_OK)
    return Fun4AllReturnCodes::ABORTEVENT;

  std::cout << " Make trackingGeometry" << std::endl;
  /// Set the actsGeometry struct to be put on the node tree
  ActsTrackingGeometry trackingGeometry;
  trackingGeometry.tGeometry = m_tGeometry;
  trackingGeometry.magField = m_magneticField;
  trackingGeometry.calibContext = m_calibContext;
  trackingGeometry.magFieldContext = m_magFieldContext;
  trackingGeometry.geoContext = m_geoCtxt;
  trackingGeometry.tpcSurfStepPhi = m_surfStepPhi;
  trackingGeometry.tpcSurfStepZ = m_surfStepZ;

  std::cout << " Fill surface maps" << std::endl;
  // fill ActsSurfaceMap content
  ActsSurfaceMaps surfMaps;
  surfMaps.m_siliconSurfaceMap = m_clusterSurfaceMapSilicon;
  surfMaps.m_tpcSurfaceMap = m_clusterSurfaceMapTpcEdit;
  surfMaps.m_mmSurfaceMap = m_clusterSurfaceMapMmEdit ;
  surfMaps.m_tGeoNodeMap = m_clusterNodeMap;

  // fill TPC volume ids
  for( const auto& [hitsetid, surfaceVector]:m_clusterSurfaceMapTpcEdit )
    for( const auto& surface:surfaceVector )
      { surfMaps.m_tpcVolumeIds.insert( surface->geometryId().volume() ); }
  
  // fill Micromegas volume ids
  for( const auto& [hitsetid, surface]:m_clusterSurfaceMapMmEdit )
    { surfMaps.m_micromegasVolumeIds.insert( surface->geometryId().volume() ); } 

  std::cout << " setting geometry" << std::endl;  
  m_actsGeometry->setGeometry(trackingGeometry);
  m_actsGeometry->setSurfMaps(surfMaps);
  m_actsGeometry->set_drift_velocity(m_drift_velocity);

  std::cout << " creating alignment transform map" << std::endl;
  alignment_transformation.createMap(topNode);
 
 // print
  //  if( Verbosity() )
  {
    for( const auto& id:surfMaps.m_tpcVolumeIds )
    { std::cout << "MakeActsGeometry::InitRun - TPC volume id: " << id << std::endl; }
  
    for( const auto& id:surfMaps.m_micromegasVolumeIds )
    { std::cout << "MakeActsGeometry::InitRun - Micromegas volume id: " << id << std::endl; }
  }
  
  return Fun4AllReturnCodes::EVENT_OK;
}

int MakeActsGeometry::buildAllGeometry(PHCompositeNode *topNode)
{

  /// Add the TPC surfaces to the copy of the TGeoManager. 
  // this also adds the micromegas surfaces
  // Do this before anything else, so that the geometry is finalized
  
  // This should be done only on the first tracking pass, to avoid adding surfaces twice. 
  // There is a check for existing acts fake surfaces in editTPCGeometry
  editTPCGeometry(topNode); 
 
  /// Export the new geometry to a root file for examination
  if(Verbosity() > 3)
    {
      PHGeomUtility::ExportGeomtry(topNode, "sPHENIXActsGeom.root"); 
      PHGeomUtility::ExportGeomtry(topNode, "sPHENIXActsGeom.gdml");
    }

  // need to get nodes first, in order to be able to build the proper micromegas geometry
  if(getNodes(topNode) != Fun4AllReturnCodes::EVENT_OK)
    return Fun4AllReturnCodes::ABORTEVENT;  

  // In case we did not call EditTpcGeometry, we still want to make the MMs surface map
  if( m_buildMMs && !m_geomContainerMicromegas )
  {
    std::cout << "MakeActsGeometry::buildAllGeometry - could not find node CYLINDERGEOM_MICROMEGAS_FULL. Disabling building MM surfaces" << std::endl;
    m_buildMMs = false;
  }

  if(createNodes(topNode) != Fun4AllReturnCodes::EVENT_OK)
    return Fun4AllReturnCodes::ABORTEVENT;

  /// Run Acts layer builder
  buildActsSurfaces();

  /// Create a map of sensor TGeoNode pointers using the TrkrDefs:: hitsetkey as the key
  //makeTGeoNodeMap(topNode);



  return Fun4AllReturnCodes::EVENT_OK;
}

void MakeActsGeometry::editTPCGeometry(PHCompositeNode *topNode)
{
  // Because we reset and rebuild the geomNode, we do edits of the TPC geometry in the same module

  PHGeomTGeo *geomNode = PHGeomUtility::GetGeomTGeoNode(topNode, true);
  assert(geomNode);

  /// Reset the geometry node, which we will recreate with the TPC edits
  if(geomNode->isValid())
    {
      geomNode->Reset();
    }

  PHGeomIOTGeo *dstGeomIO = PHGeomUtility::GetGeomIOTGeoNode(topNode, false);
  assert(dstGeomIO);
  assert(dstGeomIO->isValid());

  TGeoManager *geoManager = dstGeomIO->ConstructTGeoManager();
  geomNode->SetGeometry(geoManager);
  assert(geoManager);
 
  if(TGeoManager::GetDefaultUnits() != TGeoManager::EDefaultUnits::kRootUnits)
    {
      std::cerr << "There is a potential unit mismatch in the ROOT geometry."
		<< " It is dangerous to continue and may lead to inconsistencies in the Acts geometry. Exiting." 
		<< std::endl;
      gSystem->Exit(1);
    }

  TGeoVolume *World_vol = geoManager->GetTopVolume();
  
  // TPC geometry edits
  //===============

  TGeoNode *tpc_envelope_node = nullptr;
  TGeoNode *tpc_gas_north_node = nullptr;

  // find tpc north gas volume at path of World*/tpc_envelope*
  if (Verbosity()> 3)
  {
    std::cout << "EditTPCGeometry - searching under volume: ";
    World_vol->Print();
  }
  for (int i = 0; i < World_vol->GetNdaughters(); i++)
  {
    TString node_name = World_vol->GetNode(i)->GetName();
    if (node_name.BeginsWith("tpc_envelope"))
    {
      if (Verbosity())
        std::cout << "EditTPCGeometry - found " << node_name << std::endl;

      tpc_envelope_node = World_vol->GetNode(i);
      break;
    }
  }

  assert(tpc_envelope_node);

  // find tpc north gas volume at path of World*/tpc_envelope*/tpc_gas_north*
  TGeoVolume *tpc_envelope_vol = tpc_envelope_node->GetVolume();
  assert(tpc_envelope_vol);
  if (Verbosity() > 3)
    {
      std::cout << "EditTPCGeometry - searching under volume: ";
      tpc_envelope_vol->Print();
    }
  
  for (int i = 0; i < tpc_envelope_vol->GetNdaughters(); i++)
    {
      TString node_name = tpc_envelope_vol->GetNode(i)->GetName();
      
      if (node_name.BeginsWith("tpc_gas_north"))
	{
	  if (Verbosity())
	    std::cout << "EditTPCGeometry - found " << node_name << std::endl;
	  
	  tpc_gas_north_node = tpc_envelope_vol->GetNode(i);
	  break;
	}
    }
  
  assert(tpc_gas_north_node);
  TGeoVolume *tpc_gas_north_vol = tpc_gas_north_node->GetVolume();
  assert(tpc_gas_north_vol);

  int nfakesurfaces = 0;
  for(int i=0; i<tpc_gas_north_vol->GetNdaughters(); i++)
    {
      TString node_name = tpc_gas_north_vol->GetNode(i)->GetName();
      if(node_name.BeginsWith("tpc_gas_measurement_"))
	{ nfakesurfaces++; }
    }

  /// Make a check for the fake surfaces. If we have more than 0
  /// then we've built the fake surfaces and we should not do it again
  if(nfakesurfaces > 0)
    { return; }

  if (Verbosity() > 3)
  {
    std::cout << "EditTPCGeometry - gas volume: ";
    tpc_gas_north_vol->Print();
  }

  // adds surfaces to the underlying volume, so both north and south placements get them
  addActsTpcSurfaces(tpc_gas_north_vol, geoManager);

  // done
  geoManager->CloseGeometry();

  // save the edited geometry to DST persistent IO node for downstream DST files
  PHGeomUtility::UpdateIONode(topNode);
 
}

void MakeActsGeometry::addActsTpcSurfaces(TGeoVolume *tpc_gas_vol,
					  TGeoManager *geoManager)
{
  TGeoMedium *tpc_gas_medium = tpc_gas_vol->GetMedium();
  assert(tpc_gas_medium);

  // printout
  std::cout << "MakeActsGeometry::addActsTpcSurfaces - m_nSurfPhi: " << m_nSurfPhi << std::endl;
  
  TGeoVolume *tpc_gas_measurement_vol[m_nTpcLayers];
  double tan_half_phi = tan(m_surfStepPhi / 2.0);
  int copy = 0;
  for(unsigned int ilayer = 0; ilayer < m_nTpcLayers; ++ilayer)
    {
      // make a box for this layer
      char bname[500];
      sprintf(bname,"tpc_gas_measurement_%u",ilayer);

      // Because we use a box, not a section of a cylinder, we need this to prevent overlaps
      // set the nominal r*phi dimension of the box so they just touch at the inner edge when placed 
      double box_r_phi = 2.0 * tan_half_phi * 
	(m_layerRadius[ilayer] - m_layerThickness[ilayer] / 2.0);

  
      tpc_gas_measurement_vol[ilayer] = geoManager->MakeBox(bname, tpc_gas_medium, 
							    m_layerThickness[ilayer]*half_width_clearance_thick, 
							    box_r_phi*half_width_clearance_phi, 
							    m_surfStepZ*half_width_clearance_z);

      tpc_gas_measurement_vol[ilayer]->SetLineColor(kBlack);
      tpc_gas_measurement_vol[ilayer]->SetFillColor(kYellow);
      tpc_gas_measurement_vol[ilayer]->SetVisibility(kTRUE);

      if(Verbosity() > 3)
	{
	  std::cout << " Made box for layer " << ilayer 
		    << " with dx " << m_layerThickness[ilayer] << " dy " 
		    << box_r_phi << " ref arc " 
		    << m_surfStepPhi * m_layerRadius[ilayer] << " dz " 
		    << m_surfStepZ << std::endl;
	  tpc_gas_measurement_vol[ilayer]->Print();
	  tpc_gas_measurement_vol[ilayer]->CheckOverlaps();
	}
      	      
      for (unsigned int iz = 0; iz < m_nSurfZ; ++iz)
	{
	  // The (half) tpc gas volume is 105.5 cm long and is symmetric around (x,y,z) = (0,0,0) in its frame
	  double z_center = 0.0;
	  
	  for (unsigned int imod = 0; imod < m_nTpcModulesPerLayer; ++imod)
	    {
	      for (unsigned int iphi = 0; iphi < m_nSurfPhi; ++iphi)
		{
		  
		  double min_phi = m_modulePhiStart + 
		    (double) imod * m_moduleStepPhi + 
		    (double) iphi * m_surfStepPhi;
		  double phi_center = min_phi + m_surfStepPhi / 2.0;
		  double phi_center_degrees = phi_center * 180.0 / M_PI;
        
		  // place copies of the gas volume to fill up the layer
		  
		  double x_center = m_layerRadius[ilayer] * cos(phi_center);
		  double y_center = m_layerRadius[ilayer] * sin(phi_center);
		  
		  char rot_name[500];
		  sprintf(rot_name,"tpc_gas_rotation_%i", copy);
		  TGeoCombiTrans *tpc_gas_measurement_location 
		    = new TGeoCombiTrans(x_center, y_center, z_center,
					 new TGeoRotation(rot_name,
							  phi_center_degrees, 
							  0, 0));
		 
		  tpc_gas_vol->AddNode(tpc_gas_measurement_vol[ilayer], 
				       copy, tpc_gas_measurement_location);
        
		  copy++;
		  if(Verbosity() > 3 ) 
		    {
        
		      std::cout << "Box center : ("<<x_center<<", " <<y_center
				<< ", " << z_center << ")" << " and in rphiz "
				<< sqrt(x_center*x_center+y_center*y_center) 
				<< ", " << atan2(y_center,x_center) << ", " 
				<< z_center << std::endl;
		      std::cout << "Box dimensions " <<m_layerThickness[ilayer] *half_width_clearance_thick
				<<" , " << box_r_phi/(m_layerRadius[ilayer]-m_layerThickness[ilayer]/2.) * half_width_clearance_phi 
				<< ", " << m_surfStepZ*half_width_clearance_z << " and in xyz " 
				<< m_layerThickness[ilayer]*half_width_clearance_thick*cos(box_r_phi/(m_layerRadius[ilayer]-m_layerThickness[ilayer]/2.)*half_width_clearance_phi) << ", " 
				<< m_layerThickness[ilayer]*half_width_clearance_thick*sin(box_r_phi/(m_layerRadius[ilayer]-m_layerThickness[ilayer]/2.)*half_width_clearance_phi) << ", " 
				<<m_surfStepZ*half_width_clearance_z<<std::endl;
		    }
		}
	    }
	}
    }
	}

/**
 * Builds silicon layers and TPC geometry in the ACTS surface world
 */
void MakeActsGeometry::buildActsSurfaces()
{

  // define int argc and char* argv to provide options to processGeometry
  const int argc = 20;
  char* arg[argc];
  m_magFieldRescale = 1;
  // if(Verbosity() > 0)
    std::cout << PHWHERE << "Magnetic field " << m_magField 
	      << " with rescale " << m_magFieldRescale << std::endl;

  std::string responseFile, materialFile;
  setMaterialResponseFile(responseFile, materialFile);

  // Response file contains arguments necessary for geometry building
  std::string argstr[argc]{
    "-n1",
    "--geo-tgeo-jsonconfig", responseFile,
      "--mat-input-type","file",
      "--mat-input-file", materialFile,
      "--bf-constant-tesla","0:0:1.4",
      "--bf-bscalor"};
  
  argstr[9] = std::to_string(m_magFieldRescale);
     

  /// Alter args if using field map
  if(m_magField.find(".root") != std::string::npos)
    {
      if(m_magField.find("2d") != std::string::npos)
	{        
	  m_magFieldRescale = 1;
	}
      
      m_magField = std::string(getenv("CALIBRATIONROOT")) +
      	std::string("/Field/Map/sphenix3dtrackingmapxyz.root"); 
      //m_magField = std::string("/phenix/u/bogui/data/Field/sphenix3dtrackingmapxyz.root");
      //m_magField = std::string("/phenix/u/bogui/data/Field/sphenix3dbigmapxyz.root");
      
      argstr[7] = "--bf-map-file";
      argstr[8] = m_magField;
      argstr[9]= "--bf-map-tree";
      argstr[10] = "fieldmap";
      argstr[11] = "--bf-map-lengthscale-mm";
      argstr[12] = "10";
      argstr[13] = "--bf-map-fieldscale-tesla";
      argstr[14] = std::to_string(m_magFieldRescale);  
      
    }

  //  if(Verbosity() > 0)
    std::cout << "Mag field now " << m_magField << " with rescale "
	      << m_magFieldRescale << std::endl;

  // Set vector of chars to arguments needed
  for (int i = 0; i < argc; ++i)
    {
      if(Verbosity() > 1)
	std::cout << argstr[i] << ", ";
      // need a copy, since .c_str() returns a const char * and process geometry will not take a const
      arg[i] = strdup(argstr[i].c_str());
    }

  // We replicate the relevant functionality of  
  //acts/Examples/Run/Common/src/GeometryExampleBase::ProcessGeometry() in MakeActsGeometry()
  // so we get access to the results. The layer builder magically gets the TGeoManager
  
  makeGeometry(argc, arg, m_detector);

  for(int i=0; i<argc; i++)
    free(arg[i]);

}
void MakeActsGeometry::setMaterialResponseFile(std::string& responseFile,
					       std::string& materialFile)
{
 
  responseFile = m_buildMMs ? "tgeo-sphenix-mms.json":"tgeo-sphenix.json";
  materialFile = m_buildMMs ? "sphenix-mm-material.json":"sphenix-material.json";
  /// Check to see if files exist locally - if not, use defaults
  std::ifstream file;

  file.open(responseFile);
  if(!file.is_open())
    {
      std::cout << responseFile
		<< " not found locally, use repo version"
		<< std::endl;
  
      responseFile = std::string(getenv("OFFLINE_MAIN")) +
	(m_buildMMs ? "/share/tgeo-sphenix-mms.json":"/share/tgeo-sphenix.json");
    }

  file.open(materialFile);
  if(!file.is_open())
    {
      std::cout << materialFile 
		<< " not found locally, use repo version" 
		<< std::endl;
      materialFile = std::string(getenv("CALIBRATIONROOT")) +
	(m_buildMMs ? "/ACTS/sphenix-mm-material.json":"/ACTS/sphenix-material.json");
    }
  
  if(Verbosity() > -1)
    {
      std::cout << "using Acts material file : " << materialFile 
		<< std::endl;
      std::cout << "Using Acts TGeoResponse file : " << responseFile
		<< std::endl;
    }
  
  return;

}
void MakeActsGeometry::makeGeometry(int argc, char* argv[], 
				    ActsExamples::TGeoDetector &detector)
{
  
  /// setup and parse options
  boost::program_options::options_description desc;
  ActsExamples::Options::addGeometryOptions(desc);
  ActsExamples::Options::addMaterialOptions(desc);
  ActsExamples::Options::addMagneticFieldOptions(desc);

  /// Add specific options for this geometry
  detector.addOptions(desc);
  auto vm = ActsExamples::Options::parse(desc, argc, argv);
 
  /// The geometry, material and decoration
  auto geometry = build(vm, detector);
  /// Geometry is a pair of (tgeoTrackingGeometry, tgeoContextDecorators)

  m_tGeometry = geometry.first;
  m_contextDecorators = geometry.second;
  if(m_useField)
    { m_magneticField = ActsExamples::Options::readMagneticField(vm); }
  else
    { m_magneticField = nullptr; }

  size_t ievt = 0;
  size_t ialg = 0;

  /// Setup the event and algorithm context
  ActsExamples::WhiteBoard eventStore(
            Acts::getDefaultLogger("EventStore#" + std::to_string(ievt),
				   Acts::Logging::Level::INFO));

  /// The geometry context
  ActsExamples::AlgorithmContext context(ialg, ievt, eventStore);

  m_calibContext = context.calibContext;
  m_magFieldContext = context.magFieldContext;
  m_geoCtxt = context.geoContext;
 
  unpackVolumes();
  
  return;
}


std::pair<std::shared_ptr<const Acts::TrackingGeometry>,
	  //std::pair<std::shared_ptr<Acts::TrackingGeometry>,
          std::vector<std::shared_ptr<ActsExamples::IContextDecorator>>>
MakeActsGeometry::build(const boost::program_options::variables_map& vm,
			ActsExamples::TGeoDetector& detector) {
  // Material decoration
  std::shared_ptr<const Acts::IMaterialDecorator> matDeco = nullptr;
 
  // Retrieve the filename
  auto fileName = vm["mat-input-file"].template as<std::string>();
  // json or root based decorator
  if (fileName.find(".json") != std::string::npos ||
      fileName.find(".cbor") != std::string::npos) 
    {
      // Set up the converter first
      Acts::MaterialMapJsonConverter::Config jsonGeoConvConfig;
      // Set up the json-based decorator
      matDeco = std::make_shared<const Acts::JsonMaterialDecorator>(
	   jsonGeoConvConfig, fileName, Acts::Logging::INFO);
    } 
  else
    {
      matDeco = std::make_shared<const Acts::MaterialWiper>();
    }

  ActsExamples::TGeoDetector::Config config;

  config.elementFactory = sPHENIXElementFactory;

  config.fileName = vm["geo-tgeo-filename"].as<std::string>();

  const auto path = vm["geo-tgeo-jsonconfig"].template as<std::string>();

  readTGeoLayerBuilderConfigsFile(path, config);

  /// Return the geometry and context decorators
  return detector.finalize(config, matDeco);
 }
  
void MakeActsGeometry::readTGeoLayerBuilderConfigsFile(const std::string& path,
						       ActsExamples::TGeoDetector::Config& config) {
  if (path.empty()) {
    std::cout << "There is no acts geometry response file loaded. Cannot build, exiting"
	      << std::endl;
    exit(1);
  }

  nlohmann::json djson;
  std::ifstream infile(path, std::ifstream::in | std::ifstream::binary);
  infile >> djson;

  config.unitScalor = djson["geo-tgeo-unit-scalor"];

  config.buildBeamPipe = djson["geo-tgeo-build-beampipe"];
  if (config.buildBeamPipe) {
    const auto beamPipeParameters =
        djson["geo-tgeo-beampipe-parameters"].get<std::array<double, 3>>();
    config.beamPipeRadius = beamPipeParameters[0];
    config.beamPipeHalflengthZ = beamPipeParameters[1];
    config.beamPipeLayerThickness = beamPipeParameters[2];
  }

  // Fill nested volume configs
  for (const auto& volume : djson["Volumes"]) {
    auto& vol = config.volumes.emplace_back();
    vol = volume;
  }
}

void MakeActsGeometry::unpackVolumes()
{
  /// m_tGeometry is a TrackingGeometry pointer
  /// vol is a TrackingVolume pointer  
  auto vol = m_tGeometry->highestTrackingVolume();

  if(Verbosity() > 3 )
  { 
    std::cout << "MakeActsGeometry::unpackVolumes - top volume: " << vol->volumeName() << std::endl; 
    std::cout << "Before: Mvtx: m_clusterSurfaceMapSilicon size    " << m_clusterSurfaceMapSilicon.size() << std::endl;
    std::cout << "Before: m_clusterSurfaceMapTpc size    " << m_clusterSurfaceMapTpcEdit.size() << std::endl;
  }

  if(m_buildMMs)
  {
    // micromegas
    auto mmBarrel = find_volume_by_name( vol, "MICROMEGAS::Barrel" );
    assert( mmBarrel );
    makeMmMapPairs(mmBarrel);
  }
  else
    {
      std::cout << "WARNING: You are not building the micromegas in your macro! If you intended to, make sure you set Enable::MICROMEGAS=true; otherwise, your macro will seg fault" << std::endl;
    }
  
  {
    // MVTX
    auto mvtxBarrel = find_volume_by_name( vol, "MVTX::Barrel" );
    assert( mvtxBarrel );
    makeMvtxMapPairs(mvtxBarrel);
    if(Verbosity() > 3)
      { std::cout << "After: Mvtx: m_clusterSurfaceMapSilicon size    " << m_clusterSurfaceMapSilicon.size() << std::endl; }
  }

  {
    // INTT
    if(Verbosity() > 3)
      { std::cout << "Before: INTT: m_clusterSurfaceMapSilicon size    " << m_clusterSurfaceMapSilicon.size() << std::endl; }
    auto inttBarrel = find_volume_by_name( vol, "Silicon::Barrel" );
    assert( inttBarrel );
    makeInttMapPairs(inttBarrel);
    if(Verbosity() > 3)
      { std::cout << "After: INTT: m_clusterSurfaceMapSilicon size    " << m_clusterSurfaceMapSilicon.size() << std::endl; }
  }

  {
    // TPC
    auto tpcBarrel = find_volume_by_name( vol, "TPC::Barrel" );
    assert( tpcBarrel );
    makeTpcMapPairs(tpcBarrel);
    if(Verbosity() > 3)
      { std::cout << "After: m_clusterSurfaceMapTpc size    " << m_clusterSurfaceMapTpcEdit.size() << std::endl; }
  }

  return;
}

void MakeActsGeometry::makeTpcMapPairs(TrackingVolumePtr &tpcVolume)
{
  if(Verbosity() > 10)
  { std::cout << "MakeActsGeometry::makeTpcMapPairs - tpcVolume: " << tpcVolume->volumeName() << std::endl; }
   
  auto tpcLayerArray = tpcVolume->confinedLayers();
  auto tpcLayerVector = tpcLayerArray->arrayObjects();

  /// Need to unfold each layer that Acts builds
  for(unsigned int i = 0; i < tpcLayerVector.size(); i++)
    {
      auto surfaceArray = tpcLayerVector.at(i)->surfaceArray();
      if(surfaceArray == NULL){
	continue;
      }
      /// surfaceVector is a vector of surfaces corresponding to the tpc layer
      /// that acts builds
      auto surfaceVector = surfaceArray->surfaces();
      for( unsigned int j = 0; j < surfaceVector.size(); j++)
	{
	  auto surf = surfaceVector.at(j)->getSharedPtr();
	  auto vec3d = surf->center(m_geoCtxt);

	  /// convert to cm
	  std::vector<double> world_center = {vec3d(0) / 10.0, 
					      vec3d(1) / 10.0,
					      vec3d(2) / 10.0};
	
	  TrkrDefs::hitsetkey hitsetkey = getTpcHitSetKeyFromCoords(world_center);
	  unsigned int layer = TrkrDefs::getLayer(hitsetkey);

	  /// If there is already an entry for this hitsetkey, add the surface
	  /// to its corresponding vector
	  //std::map<TrkrDefs::hitsetkey, std::vector<Surface>>::iterator mapIter;
	  std::map<unsigned int, std::vector<Surface>>::iterator mapIter;
	  //mapIter = m_clusterSurfaceMapTpcEdit.find(hitsetkey);
	  mapIter = m_clusterSurfaceMapTpcEdit.find(layer);
	  
	  if(mapIter != m_clusterSurfaceMapTpcEdit.end())
	    {
	      mapIter->second.push_back(surf);
	    }
	  else
	    {
	      /// Otherwise make a new map entry
	      std::vector<Surface> dumvec;
	      dumvec.push_back(surf);
	      std::pair<unsigned int, std::vector<Surface>> tmp = 
		std::make_pair(layer, dumvec);
	      m_clusterSurfaceMapTpcEdit.insert(tmp);
	    }
	  
	}
    }

}

//____________________________________________________________________________________________
void MakeActsGeometry::makeMmMapPairs(TrackingVolumePtr &mmVolume)
{
  if(Verbosity() > 10)
  { std::cout << "MakeActsGeometry::makeMmMapPairs - mmVolume: " << mmVolume->volumeName() << std::endl; }
  const auto mmLayerArray = mmVolume->confinedLayers();
  const auto mmLayerVector = mmLayerArray->arrayObjects();
  
  /// Need to unfold each layer that Acts builds
  for(unsigned int i = 0; i < mmLayerVector.size(); i++)
  {
    auto surfaceArray = mmLayerVector.at(i)->surfaceArray();
    if(!surfaceArray) continue;
    
    /// surfaceVector is a vector of surfaces corresponding to the micromegas layer
    /// that acts builds
    const auto surfaceVector = surfaceArray->surfaces();

    for( unsigned int j = 0; j < surfaceVector.size(); j++)
    {
      auto surface = surfaceVector.at(j)->getSharedPtr();
      auto vec3d = surface->center(m_geoCtxt);
      
      /// convert to cm
      TVector3 world_center( 
        vec3d(0)/Acts::UnitConstants::cm, 
        vec3d(1)/Acts::UnitConstants::cm,
        vec3d(2)/Acts::UnitConstants::cm
      );
      
      // get relevant layer
      int layer = -1;
      CylinderGeomMicromegas* layergeom = nullptr;
      const auto range = m_geomContainerMicromegas->get_begin_end();
      for( auto iter = range.first; iter != range.second; ++iter )
      {
        auto this_layergeom =  static_cast<CylinderGeomMicromegas*>( iter->second );
        if(this_layergeom->check_radius(world_center))
        { 
          layer = iter->first;
          layergeom = this_layergeom;
          break;
        }
      }
      
      if( !layergeom ) 
      {
        std::cout << "MakeActsGeometry::makeMmMapPairs - could not file CylinderGeomMicromegas matching ACTS surface" << std::endl;
        continue;
      }

      // get matching tile
      int tileid = layergeom->find_tile_cylindrical( world_center );
      if( tileid < 0 ) 
      {
        std::cout << "MakeActsGeometry::makeMmMapPairs - could not file Micromegas tile matching ACTS surface" << std::endl;
        continue;
      } 
            
      // get segmentation type
      const auto segmentation_type = layergeom->get_segmentation_type();
      
      // create hitset key and insert surface in map
      const auto hitsetkey = MicromegasDefs::genHitSetKey(layer, segmentation_type, tileid);
      const auto [iter, inserted] = m_clusterSurfaceMapMmEdit.insert( std::make_pair( hitsetkey, surface ) );
      assert( inserted );
    }
  }
}

void MakeActsGeometry::makeInttMapPairs(TrackingVolumePtr &inttVolume)
{
  
  if(Verbosity() > 10)
  { std::cout << "MakeActsGeometry::makeInttMapPairs - inttVolume: " << inttVolume->volumeName() << std::endl; }

  auto inttLayerArray = inttVolume->confinedLayers();

  auto inttLayerVector = inttLayerArray->arrayObjects();
  // inttLayerVector is a std::vector<LayerPtr>
  for (unsigned int i = 0; i < inttLayerVector.size(); i++)
  {
    // Get the ACTS::SurfaceArray from each INTT LayerPtr being iterated over
    auto surfaceArray = inttLayerVector.at(i)->surfaceArray();
    if (surfaceArray == NULL)
      continue;

    // surfaceVector is an Acts::SurfaceVector, vector of surfaces
    auto surfaceVector = surfaceArray->surfaces();

    for (unsigned int j = 0; j < surfaceVector.size(); j++)
    {
      auto surf = surfaceVector.at(j)->getSharedPtr();
      auto vec3d = surf->center(m_geoCtxt);

      double ref_rad[4] = {7.188, 7.732, 9.680, 10.262};

      std::vector<double> world_center = {vec3d(0) / 10.0, vec3d(1) / 10.0, vec3d(2) / 10.0};  // convert from mm to cm
      
      /// The Acts geometry builder combines layers 4 and 5 together, 
      /// and layers 6 and 7 together. We need to use the radius to figure
      /// out which layer to use to get the layergeom
      double layer_rad = sqrt(pow(world_center[0], 2) + pow(world_center[1], 2));

      unsigned int layer = 0;
      for (unsigned int i = 0; i < 4; ++i)
      {
        if (fabs(layer_rad - ref_rad[i]) < 0.1)
          layer = i + 3;
      }

      TrkrDefs::hitsetkey hitsetkey = getInttHitSetKeyFromCoords(layer, world_center);

      // Add this surface to the map
      std::pair<TrkrDefs::hitsetkey, Surface> tmp = make_pair(hitsetkey, surf);
      m_clusterSurfaceMapSilicon.insert(tmp);

      if (Verbosity() > 10)
      {
        // check it is in there
        unsigned int ladderPhi = InttDefs::getLadderPhiId(hitsetkey);
        unsigned int ladderZ = InttDefs::getLadderZId(hitsetkey);

        std::cout << "Layer radius " << layer_rad << " layer " << layer << " ladderPhi " << ladderPhi << " ladderZ " << ladderZ
                  << " recover surface from m_clusterSurfaceMapSilicon " << std::endl;
        std::cout << " surface type " << surf->type() << std::endl;
        auto assoc_layer = surf->associatedLayer();
        std::cout << std::endl
                  << " Layer type " << assoc_layer->layerType() << std::endl;

        auto assoc_det_element = surf->associatedDetectorElement();
        if (assoc_det_element != nullptr)
        {
          std::cout << " Associated detElement has non-null pointer " 
		    << assoc_det_element << std::endl;
          std::cout << std::endl
                    << " Associated detElement found, thickness = " 
		    << assoc_det_element->thickness() << std::endl;
        }
        else
          std::cout << std::endl
                    << " Associated detElement is nullptr " << std::endl;
      }
    }
  }

}

void MakeActsGeometry::makeMvtxMapPairs(TrackingVolumePtr &mvtxVolume)
{
  
  if(Verbosity() > 10)
  { std::cout << "MakeActsGeometry::makeMvtxMapPairs - mvtxVolume: " << mvtxVolume->volumeName() << std::endl; }

  // Now get the LayerArrays corresponding to each volume
  auto mvtxBarrelLayerArray = mvtxVolume->confinedLayers();  // the barrel is all we care about

  // This is a BinnedArray<LayerPtr>, but we care only about the sensitive surfaces
  auto mvtxLayerVector1 = mvtxBarrelLayerArray->arrayObjects();  // the barrel is all we care about

  // mvtxLayerVector has size 3, but only index 1 has any surfaces since the clayersplits option was removed
  // the layer number has to be deduced from the radius
  for (unsigned int i = 0; i < mvtxLayerVector1.size(); ++i)
  {
    // Get the Acts::SurfaceArray from each MVTX LayerPtr being iterated over
    auto surfaceArray = mvtxLayerVector1.at(i)->surfaceArray();
    if (surfaceArray == NULL)
      continue;

    double ref_rad[3] = {2.556, 3.359, 4.134};

    // surfaceVector is an Acts::SurfaceVector, vector of surfaces
    //std::vector<const Surface*>
    auto surfaceVector = surfaceArray->surfaces();
    for (unsigned int j = 0; j < surfaceVector.size(); j++)
    {
      auto surf = surfaceVector.at(j)->getSharedPtr();
      auto vec3d = surf->center(m_geoCtxt);
      std::vector<double> world_center = {vec3d(0) / 10.0, vec3d(1) / 10.0, vec3d(2) / 10.0};  // convert from mm to cm
      double layer_rad = sqrt(pow(world_center[0], 2) + pow(world_center[1], 2));
      unsigned int layer = 0;
      for (unsigned int i = 0; i < 3; ++i)
      {
        if (fabs(layer_rad - ref_rad[i]) < 0.1)
          layer = i;
      }

      TrkrDefs::hitsetkey hitsetkey = getMvtxHitSetKeyFromCoords(layer, world_center);

      // Add this surface to the map
      std::pair<TrkrDefs::hitsetkey, Surface> tmp = make_pair(hitsetkey, surf);

      m_clusterSurfaceMapSilicon.insert(tmp);

      if (Verbosity() > 10)
      {
        unsigned int stave = MvtxDefs::getStaveId(hitsetkey);
        unsigned int chip = MvtxDefs::getChipId(hitsetkey);

        // check it is in there
        std::cout << "Layer radius " << layer_rad << " Layer " 
		  << layer << " stave " << stave << " chip " << chip
                  << " recover surface from m_clusterSurfaceMapSilicon " 
		  << std::endl;
	
        std::map<TrkrDefs::hitsetkey, Surface>::iterator surf_iter = m_clusterSurfaceMapSilicon.find(hitsetkey);
        std::cout << " surface type " << surf_iter->second->type() 
		  << std::endl;
        auto assoc_layer = surf->associatedLayer();
        std::cout << std::endl << " Layer type " 
		  << assoc_layer->layerType() << std::endl;

        auto assoc_det_element = surf->associatedDetectorElement();
        if (assoc_det_element != nullptr)
        {
          std::cout << " Associated detElement has non-null pointer " 
		    << assoc_det_element << std::endl;
          std::cout << std::endl
                    << " Associated detElement found, thickness = " 
		    << assoc_det_element->thickness() << std::endl;
        }
        else
          std::cout << std::endl
                    << " Associated detElement is nullptr " << std::endl;
      }
    }
  }
}

TrkrDefs::hitsetkey MakeActsGeometry::getTpcHitSetKeyFromCoords(std::vector<double> &world)
{
  // Look up TPC surface index values from world position of surface center
  // layer
  unsigned int layer = 999;
  double layer_rad = sqrt(pow(world[0],2) + pow(world[1],2));
  for(unsigned int ilayer=0;ilayer<m_nTpcLayers;++ilayer)
    {
      double tpc_ref_radius_low = 
	m_layerRadius[ilayer] - m_layerThickness[ilayer] / 2.0;
      double tpc_ref_radius_high = 
	m_layerRadius[ilayer] + m_layerThickness[ilayer] / 2.0;
      if(layer_rad >= tpc_ref_radius_low && layer_rad < tpc_ref_radius_high)
	{
	  layer = ilayer;
	  break;
	}
    }

  if(layer >= m_nTpcLayers) 
    {
      std::cout << PHWHERE 
		<< "Error: undefined layer, do nothing world =  " 
		<< world[0] << "  " << world[1] << "  " << world[2] 
		<< " layer " << layer << std::endl;
      return Fun4AllReturnCodes::ABORTEVENT;
    }
  
  layer += 7;

  // side -  from world z sign 
  unsigned int side;
  if(world[2] < 0)
    side = 0;
  else
    side = 1;

  // readout module 
  unsigned int readout_mod = 999;
  double phi_world = atan2(world[1], world[0]);
  for(unsigned int imod=0; imod<m_nTpcModulesPerLayer; ++imod)
    {
      double min_phi = m_modulePhiStart + (double) imod * m_moduleStepPhi;
      double max_phi = m_modulePhiStart + (double) (imod+1) * m_moduleStepPhi;
      if(phi_world >=min_phi && phi_world < max_phi)
	{
	  readout_mod = imod;
	  break;
	}
    }
  if(readout_mod >= m_nTpcModulesPerLayer)
    {
      std::cout << PHWHERE 
		<< "Error: readout_mod is undefined, do nothing  phi_world = " 
		<< phi_world << std::endl;
      return Fun4AllReturnCodes::ABORTEVENT;
    }

  TrkrDefs::hitsetkey hitset_key = TpcDefs::genHitSetKey(layer, readout_mod, side);
  if(Verbosity() > 3)
    if(layer == 30)
      std::cout << "   world = " << world[0] << "  " << world[1] 
		<< "  " << world[2] << " phi_world " 
		<< phi_world*180/M_PI << " layer " << layer
		<< " readout_mod " << readout_mod << " side " << side 
		<< " hitsetkey " << hitset_key<< std::endl;
  
  return hitset_key;
}

TrkrDefs::hitsetkey MakeActsGeometry::getMvtxHitSetKeyFromCoords(unsigned int layer, std::vector<double> &world)
{
  // Look up the MVTX sensor index values from the world position of the surface center

  CylinderGeom_Mvtx *layergeom = dynamic_cast<CylinderGeom_Mvtx *>(m_geomContainerMvtx->GetLayerGeom(layer));
  if (!layergeom)
  {
    std::cout << PHWHERE << "Did not get layergeom for layer " 
	      << layer << std::endl;
    return 0;
  }

  unsigned int stave = 0;
  unsigned int chip = 0;
  layergeom->get_sensor_indices_from_world_coords(world, stave, chip);

  unsigned int strobe = 0;
  TrkrDefs::hitsetkey mvtx_hitsetkey = MvtxDefs::genHitSetKey(layer, stave, chip, strobe);

  return mvtx_hitsetkey;
}

TrkrDefs::hitsetkey MakeActsGeometry::getInttHitSetKeyFromCoords(unsigned int layer, std::vector<double> &world)
{
  // Look up the INTT sensor index values from the world position of the surface center

  CylinderGeomIntt *layergeom = dynamic_cast<CylinderGeomIntt *>(m_geomContainerIntt->GetLayerGeom(layer));
  if (!layergeom)
  {
    std::cout << PHWHERE << "Did not get layergeom for layer " 
	      << layer << std::endl;
    return 0;
  }

  double location[3] = {world[0], world[1], world[2]};
  int segment_z_bin = 0;
  int segment_phi_bin = 0;
  layergeom->find_indices_from_segment_center(segment_z_bin, 
					      segment_phi_bin, location);

  int crossing = 0;
  TrkrDefs::hitsetkey intt_hitsetkey = InttDefs::genHitSetKey(layer, segment_z_bin, segment_phi_bin, crossing);

  return intt_hitsetkey;
}


// void MakeActsGeometry::makeTGeoNodeMap(PHCompositeNode * /*topNode*/)
// {
//   // This is just a diagnostic method
//   // it lets you list all of the nodes by setting print_sensors = true
// 
//   if (!m_geoManager)
//   {
//     std::cout << PHWHERE << " Did not find TGeoManager, quit! " << std::endl;
//     return;
//   }
//   TGeoVolume *topVol = m_geoManager->GetTopVolume();
//   TObjArray *nodeArray = topVol->GetNodes();
// 
//   TIter iObj(nodeArray);
//   while (TObject *obj = iObj())
//   {
//     TGeoNode *node = dynamic_cast<TGeoNode *>(obj);
//     std::string node_str = node->GetName();
// 
//     std::string mvtx("MVTX_Wrapper");
//     std::string intt("ladder");
//     std::string intt_ext("ladderext");
//     std::string tpc("tpc_envelope");
//     std::string micromegas("MICROMEGAS_55");
// 
//     if (node_str.compare(0, mvtx.length(), mvtx) == 0)  // is it in the MVTX?
//     {
//       if (Verbosity() > 2)
// 	std::cout << " node " << node->GetName() << " is the MVTX wrapper"
// 		  << std::endl;
// 
//       /// The Mvtx has an additional wrapper that needs to be unpacked
//       TObjArray *mvtxArray = node->GetNodes();
//       TIter mvtxObj(mvtxArray);
//       while(TObject *mvtx = mvtxObj())
// 	{
// 	  TGeoNode *mvtxNode = dynamic_cast<TGeoNode *>(mvtx);
// 	  if(Verbosity() > 2)
// 	    std::cout << "mvtx node name is " << mvtxNode->GetName()
// 		      << std::endl;
// 	  std::string mvtxav1("av_1");
// 	  std::string mvtxNodeName = mvtxNode->GetName();
// 
// 	  /// We only want the av_1 nodes
// 	  if(mvtxNodeName.compare(0, mvtxav1.length(), mvtxav1) == 0)
// 	    getMvtxKeyFromNode(mvtxNode);
// 	}
//     }
//     else if (node_str.compare(0, intt.length(), intt) == 0)  // is it in the INTT?
//     {
//       // We do not want the "ladderext" nodes
//       if (node_str.compare(0, intt_ext.length(), intt_ext) == 0)
//         continue;
// 
//       if (Verbosity() > 2)
// 	std::cout << " node " << node->GetName() << " is in the INTT"
// 		  << std::endl;
//       getInttKeyFromNode(node);
//     }
//     /// Put placeholders for the TPC and MMs. Because we modify the geometry
//     /// within TGeoVolume, we don't need a mapping to the TGeoNode
//     else if (node_str.compare(0, tpc.length(), tpc) == 0)  // is it in the TPC?
//       {
// 	if(Verbosity() > 2)
// 	  std::cout << " node " << node->GetName()
// 		    << " is in the TPC " << std::endl;
//       }
//     else if (node_str.compare(0, micromegas.length(), micromegas) == 0)  // is it in the Micromegas?
//       {
// 	if(Verbosity() > 2)
// 	  std::cout << " node " << node->GetName()
// 		    << " is in the MMs " << std::endl;
//       }
//     else
//       continue;
// 
//     bool print_sensor_paths = false;  // normally false
//     if (print_sensor_paths)
//     {
//       // Descends the node tree to find the active silicon nodes - used for information only
//       std::cout << " Top Node is " << node->GetName() << " volume name is " << node->GetVolume()->GetName() << std::endl;
// 
//       int nmax_print = 20;
//       isActive(node, nmax_print);
//     }
//   }
// }

void MakeActsGeometry::getInttKeyFromNode(TGeoNode *gnode)
{
  int layer = -1;       // sPHENIX layer number
  int itype = -1;       // specifies inner (0) or outer (1) sensor
  int ladder_phi = -1;  // copy number of ladder in phi
  int zposneg = -1;     // specifies positive (1) or negative (0) z
  int ladder_z = -1;    // 0-3, from most negative z to most positive

  std::string s = gnode->GetName();
  std::string delimiter = "_";
  std::string posz("posz");
  std::string negz("negz");

  size_t pos = 0;
  std::string token;

  int counter = 0;
  while ((pos = s.find(delimiter)) != std::string::npos)
  {
    token = s.substr(0, pos);
 
    s.erase(0, pos + delimiter.length());
    if (counter == 1)
      layer = std::atoi(token.c_str()) + 3;
    if (counter == 2)
      itype = std::atoi(token.c_str());
    if (counter == 3)
    {
      ladder_phi = std::atoi(token.c_str());
      if (s.compare(0, negz.length(), negz) == 0) zposneg = 0;
      if (s.compare(0, posz.length(), posz) == 0) zposneg = 1;
    }
    counter++;
  }

  ladder_z = itype + zposneg * 2;

  // The active sensor is a daughter of gnode
  int ndaught = gnode->GetNdaughters();
  if (ndaught == 0)
  {
    std::cout << PHWHERE << "OOPS: Did not find INTT sensor! Quit." 
	      << std::endl;
    exit(1);
  }

  std::string intt_refactive("siactive");
  TGeoNode *sensor_node = 0;
  for (int i = 0; i < ndaught; ++i)
  {
    std::string node_str = gnode->GetDaughter(i)->GetName();

    if (node_str.compare(0, intt_refactive.length(), intt_refactive) == 0)
    {
      sensor_node = gnode->GetDaughter(i);
      break;
    }
  }

  // unique key identifying this sensor
  int crossing = 0;
  TrkrDefs::hitsetkey node_key = InttDefs::genHitSetKey(layer, ladder_z, ladder_phi, crossing);

  std::pair<TrkrDefs::hitsetkey, TGeoNode *> tmp = std::make_pair(
					         node_key, sensor_node);
  m_clusterNodeMap.insert(tmp);

  if (Verbosity() > 1)
    std::cout << " INTT layer " << layer << " ladder_phi " << ladder_phi 
	      << " itype " << itype << " zposneg " << zposneg 
	      << " ladder_z " << ladder_z << " name " 
	      << sensor_node->GetName() << std::endl;

  return;
}
void MakeActsGeometry::getTpcKeyFromNode(TGeoNode * /*gnode*/)
{

}
void MakeActsGeometry::getMvtxKeyFromNode(TGeoNode *gnode)
{
  int counter = 0;
  int impr = -1;  // stave number, 1-48 in TGeo
  int layer = -1;
  int stave = -1;  // derived from impr
  int chip = -1;   // 9 chips per stave

  std::string s = gnode->GetName();
  std::string delimiter = "_";

  size_t pos = 0;
  std::string token;

  while ((pos = s.find(delimiter)) != std::string::npos)
  {
    token = s.substr(0, pos);
    //std::cout << token << std::endl;
    s.erase(0, pos + delimiter.length());
    if (counter == 3)
      impr = std::atoi(token.c_str());

    counter++;
  }

  // extract layer and stave info from impr
  // int staves_in_layer[3] = {12, 16, 20};
  // note - impr stave count starts from 1, not 0, but TrkrCluster counting starts from 0, so we reduce it by 1 here
  impr -= 1;

  if (impr < 12)
  {
    layer = 0;
    stave = impr;
  }
  else if (impr > 11 && impr < 28)
  {
    layer = 1;
    stave = impr - 12;
  }
  else
  {
    layer = 2;
    stave = impr - 28;
  }

  // Now descend node tree to find chip ID's - there are multiple chips per stave
  TGeoNode *module_node = gnode->GetDaughter(0);
  int mnd = module_node->GetNdaughters();
  std::string mvtx_chip("MVTXChip");
  for (int i = 0; i < mnd; ++i)
  {
    std::string dstr = module_node->GetDaughter(i)->GetName();
    if (dstr.compare(0, mvtx_chip.length(), mvtx_chip) == 0)
    {
      if (Verbosity() > 3)
        std::cout << "Found MVTX layer " << layer << " stave " << stave 
		  << " chip  " << i << " with node name " 
		  << module_node->GetDaughter(i)->GetName() << std::endl;

      // Make key for this chip
      unsigned int strobe = 0;
      TrkrDefs::hitsetkey node_key = MvtxDefs::genHitSetKey(layer, 
							    stave, i, strobe);

      // add sensor node to map
      TGeoNode *sensor_node = module_node->GetDaughter(i)->GetDaughter(0);
      std::pair<TrkrDefs::hitsetkey, TGeoNode *> tmp = std::make_pair(
						       node_key, sensor_node);
      m_clusterNodeMap.insert(tmp);

      if (Verbosity() > 3)
        std::cout << " MVTX layer " << layer << " stave " << stave 
		  << " chip " << chip << " name " 
		  << sensor_node->GetName() << std::endl;
    }
  }

  return;
}

// void MakeActsGeometry::isActive(TGeoNode *gnode, int nmax_print)
// {
//   // Not used in analysis: diagnostic, for looking at the node tree only.
//   // Recursively searches gnode for silicon sensors, prints out heirarchy
// 
//   std::string node_str = gnode->GetName();
// 
//   std::string intt_refactive("siactive");
//   std::string mvtx_refactive("MVTXSensor");
//   std::string tpc_refactive("tpc_gas_measurement");
//   std::string micromegas_refactive("MICROMEGAS_55");
// 
//   if (node_str.compare(0, intt_refactive.length(), intt_refactive) == 0)
//   {
//     std::cout << "          ******* Found INTT active volume,  node is "
// 	      << gnode->GetName()
// 	      << " volume name is " << gnode->GetVolume()->GetName()
// 	      << std::endl;
// 
//     return;
//   }
//   else if (node_str.compare(0, mvtx_refactive.length(), mvtx_refactive) == 0)
//   {
//     std::cout << "        ******* Found MVTX active volume,  node is "
// 	      << gnode->GetName()
// 	      << " volume name is " << gnode->GetVolume()->GetName()
// 	      << std::endl;
// 
//      return;
//   }
//   else if (node_str.compare(0, tpc_refactive.length(), tpc_refactive) == 0)
//   {
//     if(nprint_tpc < nmax_print)
//       {
// 	std::cout << "     ******* Found TPC  active volume,  node is "
// 		  << gnode->GetName()
// 		  << " volume name is " << gnode->GetVolume()->GetName()
// 		  << std::endl;
//       }
//     nprint_tpc++;
// 
//     return;
//   }
//   else if (node_str.compare(0, micromegas_refactive.length(), micromegas_refactive) == 0)
//   {
//     std::cout << "     ******* Found Micromegas  active volume,  node is "
// 	      << gnode->GetName()
// 	      << " volume name is " << gnode->GetVolume()->GetName()
// 	      << std::endl;
// 
//     return;
//   }
//   else
//     {
//       if(nprint_tpc < nmax_print)
// 	{
// 	  std::cout << "          ******* Found  node "
// 		    << gnode->GetName()
// 		    << " volume name is " << gnode->GetVolume()->GetName()
// 		    << std::endl;
// 	}
//       nprint_tpc++;
// 
//       return;
//     }
// 
// 
//   int ndaught = gnode->GetNdaughters();
// 
//   for (int i = 0; i < ndaught; ++i)
//   {
//     std::cout << "     " << gnode->GetVolume()->GetName()
// 	      << "  daughter " << i << " has name "
// 	      << gnode->GetDaughter(i)->GetVolume()->GetName() << std::endl;
// 
//     isActive(gnode->GetDaughter(i), nmax_print);
//   }
// }


void MakeActsGeometry::setPlanarSurfaceDivisions()
{
  /// These are arbitrary tpc subdivisions, and may change
  /// Setup how TPC boxes will be built for Acts::Surfaces
  m_surfStepZ = (m_maxSurfZ - m_minSurfZ) / (double) m_nSurfZ;
  m_moduleStepPhi = 2.0 * M_PI / 12.0;
  m_modulePhiStart = -M_PI;
  m_surfStepPhi = 2.0 * M_PI / (double) (m_nSurfPhi * m_nTpcModulesPerLayer);
 

  int layer=0;
  PHG4CylinderCellGeomContainer::ConstRange layerrange = m_geomContainerTpc->get_begin_end();
  for (PHG4CylinderCellGeomContainer::ConstIterator layeriter = layerrange.first;
       layeriter != layerrange.second;
       ++layeriter)
  {
    m_layerRadius[layer] = layeriter->second->get_radius();
    m_layerThickness[layer] = layeriter->second->get_thickness();
    layer++;
  }

 
}

int MakeActsGeometry::createNodes(PHCompositeNode *topNode)
{

  PHNodeIterator iter(topNode);
  /// Get the DST Node
  PHCompositeNode *parNode = dynamic_cast<PHCompositeNode *>(iter.findFirst("PHCompositeNode", "PAR"));
  
  /// Check that it is there
  if (!parNode)
    {
      std::cout << "PAR Node missing, creating it" << std::endl;
      parNode = new PHCompositeNode("PAR");
      topNode->addNode(parNode);
    }
  
  PHNodeIterator pariter(parNode);
  /// Get the tracking subnode
  PHCompositeNode *svtxNode = dynamic_cast<PHCompositeNode *>(pariter.findFirst("PHCompositeNode", "SVTX"));
  
  /// Check that it is there
  if (!svtxNode)
    {
      svtxNode = new PHCompositeNode("SVTX");
      parNode->addNode(svtxNode);
    }

  m_actsGeometry = findNode::getClass<ActsGeometry>(topNode, "ActsGeometry");
  if(!m_actsGeometry)
    {
      m_actsGeometry = new ActsGeometry();
      PHDataNode<ActsGeometry> *tGeoNode 
	= new PHDataNode<ActsGeometry>(m_actsGeometry, "ActsGeometry");
      svtxNode->addNode(tGeoNode);
    }
  
  return Fun4AllReturnCodes::EVENT_OK;
}

/*
 * GetNodes():
 *  Get all the all the required nodes off the node tree
 */
int MakeActsGeometry::getNodes(PHCompositeNode *topNode)
{
  m_geoManager = PHGeomUtility::GetTGeoManager(topNode);
  if (!m_geoManager)
  {
    std::cout << PHWHERE << " Did not find TGeoManager, quit! " 
	      << std::endl;
    return Fun4AllReturnCodes::ABORTEVENT;
  }

  m_geomContainerMvtx = findNode::getClass<
      PHG4CylinderGeomContainer>(topNode, "CYLINDERGEOM_MVTX");
  if (!m_geomContainerMvtx)
  {
    std::cout << PHWHERE 
	      << " CYLINDERGEOM_MVTX  node not found on node tree"
	      << std::endl;
    return Fun4AllReturnCodes::ABORTEVENT;
  }

  m_geomContainerTpc =
      findNode::getClass<PHG4CylinderCellGeomContainer>(topNode, "CYLINDERCELLGEOM_SVTX");
  if (!m_geomContainerTpc)
  {
    std::cout << PHWHERE 
	      << "ERROR: Can't find node CYLINDERCELLGEOM_SVTX" 
	      << std::endl;
    topNode->print();
    auto se = Fun4AllServer::instance();
    se->Print();
    return Fun4AllReturnCodes::ABORTRUN;
  }

  m_geomContainerIntt = findNode::getClass<
      PHG4CylinderGeomContainer>(topNode, "CYLINDERGEOM_INTT");
  if (!m_geomContainerIntt)
  {
    std::cout << PHWHERE 
	      << " CYLINDERGEOM_INTT  node not found on node tree"
	      << std::endl;
    return Fun4AllReturnCodes::ABORTEVENT;
  }

  // load micromegas geometry
  // do not abort if not found
  m_geomContainerMicromegas = findNode::getClass<PHG4CylinderGeomContainer>(topNode, "CYLINDERGEOM_MICROMEGAS_FULL");
  if (!m_geomContainerMicromegas)
  {
    std::cout << PHWHERE 
	      << " CYLINDERGEOM_MICROMEGAS_FULL  node not found on node tree"
	      << std::endl;
  }

  return Fun4AllReturnCodes::EVENT_OK;
}
<|MERGE_RESOLUTION|>--- conflicted
+++ resolved
@@ -118,15 +118,11 @@
 
 int MakeActsGeometry::InitRun(PHCompositeNode *topNode)
 {
-<<<<<<< HEAD
-  //Alignment Transformation declaration of instance - must be here to set initial alignment flag
-=======
     m_geomContainerTpc =
       findNode::getClass<PHG4CylinderCellGeomContainer>(topNode, "CYLINDERCELLGEOM_SVTX");
   setPlanarSurfaceDivisions();
 
   // Alignment Transformation declaration of instance - must be here to set initial alignment flag
->>>>>>> bb5bae02
   AlignmentTransformation alignment_transformation;
   alignment_transformation.createAlignmentTransformContainer(topNode);
 
@@ -140,7 +136,7 @@
   trackingGeometry.magField = m_magneticField;
   trackingGeometry.calibContext = m_calibContext;
   trackingGeometry.magFieldContext = m_magFieldContext;
-  trackingGeometry.geoContext = m_geoCtxt;
+  trackingGeometry.getGeoContext() = m_geoCtxt;  // set reference 
   trackingGeometry.tpcSurfStepPhi = m_surfStepPhi;
   trackingGeometry.tpcSurfStepZ = m_surfStepZ;
 
