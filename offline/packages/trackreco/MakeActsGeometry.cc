--- conflicted
+++ resolved
@@ -913,13 +913,10 @@
       unsigned int layer = 0;
       for (unsigned int i2 = 0; i2 < 4; ++i2)
       {
-<<<<<<< HEAD
         if (fabs(layer_rad - ref_rad[i2]) < tolerance)
+        {
           layer = i2 + 3;
-=======
-        if (fabs(layer_rad - ref_rad[i2]) < 0.1)
-	{layer = i2 + 3;}
->>>>>>> 04a8d09b
+        }
       }
 
       TrkrDefs::hitsetkey hitsetkey = getInttHitSetKeyFromCoords(layer, world_center);
