--- conflicted
+++ resolved
@@ -342,18 +342,12 @@
 	  tpc_gas_measurement_vol[ilayer]->Print();
 	  tpc_gas_measurement_vol[ilayer]->CheckOverlaps();
 
-<<<<<<< HEAD
-	}
-    
-      for (unsigned int iz = 0; iz < m_nSurfZ; ++iz)
-=======
   int copy = 0;	      
   for (unsigned int iz = 0; iz < m_nSurfZ; ++iz)
     {
       // The (half) tpc gas volume is 105.5 cm long and is symmetric around (x,y,z) = (0,0,0) in its frame
       double z_center = 0.0;
       for (unsigned int imod = 0; imod < m_nTpcModulesPerLayer; ++imod)
->>>>>>> c1917b34
 	{
 	  // The (half) tpc gas volume is 105.5 cm long and is symmetric around (x,y,z) = (0,0,0) in its frame
 	  double z_center = 0.0;
