/*!
 *  \file		MakeActsGeometry.C
 *  \brief		Refit SvtxTracks with PHActs.
 *  \details	Refit SvtxTracks with PHActs.
 *  \author	        Tony Frawley <afrawley@fsu.edu>
 */

#include "MakeActsGeometry.h"

#include <trackbase/TrkrDefs.h>

#include <intt/CylinderGeomIntt.h>
#include <intt/InttDefs.h>

#include <mvtx/CylinderGeom_Mvtx.h>
#include <mvtx/MvtxDefs.h>

#include <tpc/TpcDefs.h>

#include <micromegas/MicromegasDefs.h>

#include <g4detectors/PHG4CylinderCellGeom.h>
#include <g4detectors/PHG4CylinderCellGeomContainer.h>
#include <g4detectors/PHG4CylinderGeom.h>  // for PHG4CylinderGeom
#include <g4detectors/PHG4CylinderGeomContainer.h>

#include <phgeom/PHGeomUtility.h>
#include <phgeom/PHGeomIOTGeo.h>
#include <phgeom/PHGeomTGeo.h>

#include <fun4all/Fun4AllReturnCodes.h>

#include <phool/getClass.h>
#include <phool/phool.h>

#include <Acts/EventData/TrackParameters.hpp>
#include <Acts/Geometry/GeometryContext.hpp>
#include <Acts/Geometry/TrackingVolume.hpp>
#include <Acts/MagneticField/MagneticFieldContext.hpp>
#include <Acts/Surfaces/PerigeeSurface.hpp>
#include <Acts/Surfaces/PlaneSurface.hpp>
#include <Acts/Surfaces/Surface.hpp>
#include <Acts/Utilities/CalibrationContext.hpp>

#include <ActsExamples/Detector/IBaseDetector.hpp>
#include <ActsExamples/EventData/Track.hpp>
#include <ActsExamples/Framework/AlgorithmContext.hpp>
#include <ActsExamples/Framework/IContextDecorator.hpp>
#include <ActsExamples/Framework/WhiteBoard.hpp>
#include <ActsExamples/Geometry/CommonGeometry.hpp>
#include <ActsExamples/Options/CommonOptions.hpp>
#include <ActsExamples/Plugins/Obj/ObjWriterOptions.hpp>
#include <ActsExamples/Utilities/Options.hpp>

#include <TGeoManager.h>
#include <TMatrixT.h>
#include <TObject.h>
#include <TSystem.h>
#include <TVector3.h>
#include <cmath>
#include <cstddef>
#include <cstdlib>
#include <iostream>
#include <map>
#include <memory>
#include <utility>
#include <vector>

using namespace std;

MakeActsGeometry::MakeActsGeometry(const string &name)
  : m_geomContainerMvtx(nullptr)
  , m_geomContainerIntt(nullptr)
  , m_geomContainerTpc(nullptr)
  , m_geoManager(nullptr)
  , m_minSurfZ(0.0)
  , m_maxSurfZ(105.5)
  , m_nSurfZ(1)
  , m_nSurfPhi(12)
  , m_verbosity(0)
  , m_magField("1.4")
  , m_magFieldRescale(-1.0)
  , m_buildMMs(false)
{
  setPlanarSurfaceDivisions();
  nprint_tpc = 0;
}

MakeActsGeometry::~MakeActsGeometry()
{}

int MakeActsGeometry::buildAllGeometry(PHCompositeNode *topNode)
{

  /// Add the TPC surfaces to the copy of the TGeoManager. 
  // this also adds the micromegas surfaces
  // Do this before anything else, so that the geometry is finalized
  editTPCGeometry(topNode);

  getNodes(topNode);  

  createNodes(topNode);

  /// Run Acts layer builder
  buildActsSurfaces();

  /// Create a map of sensor TGeoNode pointers using the TrkrDefs:: hitsetkey as the key
  makeTGeoNodeMap(topNode);

  /// Export the new geometry to a root file for examination
  if(m_verbosity > 3)
    {
      PHGeomUtility::ExportGeomtry(topNode, "sPHENIXActsGeom.root"); 
      PHGeomUtility::ExportGeomtry(topNode, "sPHENIXActsGeom.gdml");
    }

  return Fun4AllReturnCodes::EVENT_OK;
}

void MakeActsGeometry::editTPCGeometry(PHCompositeNode *topNode)
{
  // Because we reset and rebuild the geomNode, we do edits of the TPC and Micromegas geometry in the same module
  
  PHGeomTGeo *geomNode = PHGeomUtility::GetGeomTGeoNode(topNode, true);
  assert(geomNode);
  
  /// Reset the geometry node, which we will recreate with the TPC edits
  if(geomNode->isValid())
    {
      geomNode->Reset();
    }
  PHGeomIOTGeo *dstGeomIO = PHGeomUtility::GetGeomIOTGeoNode(topNode, false);
  assert(dstGeomIO);
  assert(dstGeomIO->isValid());
  
  TGeoManager *geoManager = dstGeomIO->ConstructTGeoManager();
  geomNode->SetGeometry(geoManager);
  assert(geoManager);
  
  TGeoVolume *World_vol = geoManager->GetTopVolume();

  // TPC geometry edits
  //===============

  TGeoNode *tpc_envelope_node = nullptr;
  TGeoNode *tpc_gas_north_node = nullptr;

  // find tpc north gas volume at path of World*/tpc_envelope*
  if (m_verbosity)
  {
    std::cout << "EditTPCGeometry - searching under volume: ";
    World_vol->Print();
  }
  for (int i = 0; i < World_vol->GetNdaughters(); i++)
  {
    TString node_name = World_vol->GetNode(i)->GetName();

    if (node_name.BeginsWith("tpc_envelope"))
    {
      if (m_verbosity)
        std::cout << "EditTPCGeometry - found " << node_name << std::endl;

      tpc_envelope_node = World_vol->GetNode(i);
      break;
    }
  }
  assert(tpc_envelope_node);

  // find tpc north gas volume at path of World*/tpc_envelope*/tpc_gas_north*
  TGeoVolume *tpc_envelope_vol = tpc_envelope_node->GetVolume();
  assert(tpc_envelope_vol);
  if (m_verbosity)
    {
      std::cout << "EditTPCGeometry - searching under volume: ";
      tpc_envelope_vol->Print();
    }
  
  for (int i = 0; i < tpc_envelope_vol->GetNdaughters(); i++)
    {
      TString node_name = tpc_envelope_vol->GetNode(i)->GetName();
      
      if (node_name.BeginsWith("tpc_gas_north"))
	{
	  if (m_verbosity)
	    std::cout << "EditTPCGeometry - found " << node_name << std::endl;
	  
	  tpc_gas_north_node = tpc_envelope_vol->GetNode(i);
	  break;
	}
    }
  
  assert(tpc_gas_north_node);
  TGeoVolume *tpc_gas_north_vol = tpc_gas_north_node->GetVolume();
  assert(tpc_gas_north_vol);

  if (m_verbosity)
  {
    std::cout << "EditTPCGeometry - gas volume: ";
    tpc_gas_north_vol->Print();
  }

  // adds surfaces to the underlying volume, so both north and south placements get them
  addActsTpcSurfaces(tpc_gas_north_vol, geoManager);

  // Micromegas geometry edits
  // These will only be made if the Micromegas nodes are found in the node tree
  //====================
  // The micromegas detectors have both layers in the same tile. The inner and outer sides are mirrored
  // The detector details are (printed from Init method), where the thickness corresponds to the drift volume:
  // layer 55: Phi segmented, radius: 82.2565 cm, thickness: 0.3 cm, zmin: -110cm, zmax: 110cm, pitch: 0.0976562cm
  // layer: 55 volume: MICROMEGAS_55_Gas2_inner_phys
  // layer 56: radius: z segmented, 82.6998 cm, thickness: 0.3 cm, zmin: -110cm, zmax: 110cm, pitch: 0.195312cm
  // layer: 56 volume: MICROMEGAS_55_Gas2_outer_phys

  TGeoNode *micromegas_envelope_node = nullptr;

  for (int i = 0; i < World_vol->GetNdaughters(); i++)
  {
    TString node_name = World_vol->GetNode(i)->GetName();

    if (node_name.BeginsWith("MICROMEGAS"))
    {
      if (m_verbosity)
        std::cout << "EditTPCGeometry - found micromegas node " << node_name << std::endl;

      micromegas_envelope_node = World_vol->GetNode(i);
      break;
    }
  }

  if(micromegas_envelope_node)
    {
      /// If the node was found, we're building the MMs
      m_buildMMs = true;

      TGeoVolume *micromegas_envelope_vol = micromegas_envelope_node->GetVolume();
      assert(micromegas_envelope_vol);
      
      // Get inner and outer volume and edit them
      for (int i = 0; i < micromegas_envelope_vol->GetNdaughters(); i++)
	{
	  TString node_name = micromegas_envelope_vol->GetNode(i)->GetName();
	  
	  // this gets both inner and outer
	  if (node_name.BeginsWith("MICROMEGAS_55_Gas2"))
	    {
	      if (m_verbosity)
		std::cout << "EditTPCGeometry - found Micromegas node " << node_name << std::endl;
	      
	      TGeoNode *micromegas_node = nullptr;
	      micromegas_node = micromegas_envelope_vol->GetNode(i);
	      
	      int mm_layer;
	      if( node_name.BeginsWith("MICROMEGAS_55_Gas2_inner") )
		mm_layer = 0;
	      else
		mm_layer = 1;
	      
	      TGeoVolume *micromegas_vol = micromegas_node->GetVolume();
	      assert(micromegas_vol);
	      
	      addActsMicromegasSurfaces(mm_layer, micromegas_vol, geoManager);
	    }
	}
    }
  
  // done
  geoManager->CloseGeometry();
  
  // save the edited geometry to DST persistent IO node for downstream DST files
  PHGeomUtility::UpdateIONode(topNode);

}

void MakeActsGeometry::addActsMicromegasSurfaces(int mm_layer, 
						 TGeoVolume *micromegas_vol, 
						 TGeoManager *geoManager)
{
  // The input micromegas_vol is either the inner (mm_layer 0) or outer (mm_layer 1) drift volume

  // The surfaces for both inner (phi segmented) and outer (z segmented) Micromegas detectors are long in z and small in phi
  // ---- We cannot approximate a cylinder with surfaces that are long in phi.

  TGeoMedium *micromegas_medium = micromegas_vol->GetMedium();
  assert(micromegas_medium);

  TGeoVolume *micromegas_measurement_vol;

  // we use the same phi steps as for the TPC, for the same reasons
  // There are 12*12 phi locations for the surfaces, just as for the TPC
  double tan_half_phi = tan(m_surfStepPhi / 2.0);
  double box_z_length = 110.0 * 2 - 0.01;


  // make a box for this layer
  char bname[500];
  sprintf(bname,"micromegas_measurement_%i",mm_layer);
  
  // Because we use a box, not a section of a cylinder, we need this to prevent overlaps
  // set the nominal r*phi dimension of the box so they just touch at the inner edge when placed 
  double box_r_phi = 2.0 * tan_half_phi * (m_mmLayerRadius[mm_layer] - m_mmLayerThickness[mm_layer] / 2.0 ) - 0.0001;
  
  
  double box_thickness =  m_mmLayerThickness[mm_layer] -  0.1;  // makes it 2 mm thick inside 3 mm thick cylinder
  
  micromegas_measurement_vol = geoManager->MakeBox(bname, micromegas_medium, 
							   box_thickness / 2.0, 
							   box_r_phi / 2.0, 
							   box_z_length / 2.0);
  
  micromegas_measurement_vol->SetLineColor(kBlack);
  micromegas_measurement_vol->SetFillColor(kYellow);
  micromegas_measurement_vol->SetVisibility(kTRUE);
  
  if(m_verbosity > 1)
    {
      std::cout << m_verbosity << " Made box for Micromegas layer " 
		<< mm_layer << " with dx " << box_thickness << " dy " 
		<< box_r_phi << " ref arc " 
		<< m_surfStepPhi * m_mmLayerRadius[mm_layer] << " dz " 
		<< box_z_length << std::endl;
      micromegas_measurement_vol->Print();
    }      
  
  
  // place the boxes inside the micromegas drift volume cylinders

  int copy = 0;	      
  for (unsigned int iz = 0; iz < m_nSurfZ; ++iz)
    {
      // The (half) micromegas volume is 2 * 110 cm long and is symmetric around (x,y,z) = (0,0,0) in its frame
      double z_center = 0.0;

      for (unsigned int imod = 0; imod < m_nTpcModulesPerLayer; ++imod)
	{
      	  for (unsigned int iphi = 0; iphi < m_nSurfPhi; ++iphi)
	    {	  
	      double min_phi = m_modulePhiStart + 
		(double) imod * m_moduleStepPhi + 
		(double) iphi * m_surfStepPhi;
	      
	      double phi_center = min_phi + m_surfStepPhi / 2.0;
	      double phi_center_degrees = phi_center * 180.0 / M_PI;
	      
	      copy++;
		  
	      // place copies of the gas volume to fill up the layer
	      double x_center = m_mmLayerRadius[mm_layer] * cos(phi_center);
	      double y_center = m_mmLayerRadius[mm_layer] * sin(phi_center);
	      
	      char rot_name[500];
	      sprintf(rot_name,"micromegas_rotation_%i", copy);
	      TGeoCombiTrans *micromegas_measurement_location = 
		new TGeoCombiTrans(x_center, y_center, z_center,
				   new TGeoRotation(rot_name,
						    phi_center_degrees, 
						    0, 0));
	      
	      micromegas_vol->AddNode(micromegas_measurement_vol, copy, 
				      micromegas_measurement_location);
	      
	      if(m_verbosity > 10) 
		{
		  std::cout << " Made copy " << copy << mm_layer << " iphi " 
			    << iphi << std::endl;
		  std::cout << "    x_center " << x_center 
			    << " y_center " << y_center << " z_center " 
			    << z_center << " phi_center_degrees " 
			    << phi_center_degrees << std::endl;
		}
	    }
	}
    }
}


void MakeActsGeometry::addActsTpcSurfaces(TGeoVolume *tpc_gas_vol, 
					  TGeoManager *geoManager)
{
  TGeoMedium *tpc_gas_medium = tpc_gas_vol->GetMedium();
  assert(tpc_gas_medium);

  TGeoVolume *tpc_gas_measurement_vol[m_nTpcLayers];
  double tan_half_phi = tan(m_surfStepPhi / 2.0);
  
  for(unsigned int ilayer = 0; ilayer < m_nTpcLayers; ++ilayer)
    {
      // make a box for this layer
      char bname[500];
      sprintf(bname,"tpc_gas_measurement_%u",ilayer);

      // Because we use a box, not a section of a cylinder, we need this to prevent overlaps
      // set the nominal r*phi dimension of the box so they just touch at the inner edge when placed 
      double box_r_phi = 2.0 * tan_half_phi * 
	(m_layerRadius[ilayer] - m_layerThickness[ilayer] / 2.0);

      tpc_gas_measurement_vol[ilayer] = geoManager->MakeBox(bname, tpc_gas_medium, 
							    m_layerThickness[ilayer]*half_width_clearance_thick, 
							    box_r_phi*half_width_clearance_phi, 
							    m_surfStepZ*half_width_clearance_z);

      tpc_gas_measurement_vol[ilayer]->SetLineColor(kBlack);
      tpc_gas_measurement_vol[ilayer]->SetFillColor(kYellow);
      tpc_gas_measurement_vol[ilayer]->SetVisibility(kTRUE);

      if(m_verbosity > 30)
	{
	  std::cout << m_verbosity << " Made box for layer " << ilayer 
		    << " with dx " << m_layerThickness[ilayer] << " dy " 
		    << box_r_phi << " ref arc " 
		    << m_surfStepPhi * m_layerRadius[ilayer] << " dz " 
		    << m_surfStepZ << std::endl;
	  tpc_gas_measurement_vol[ilayer]->Print();
	}
    }

  int copy = 0;	      
  for (unsigned int iz = 0; iz < m_nSurfZ; ++iz)
    {
      // The (half) tpc gas volume is 105.5 cm long and is symmetric around (x,y,z) = (0,0,0) in its frame
      double z_center = -105.5/2.0 + m_surfStepZ / 2.0 + (double) iz * m_surfStepZ;
      
      for (unsigned int imod = 0; imod < m_nTpcModulesPerLayer; ++imod)
	{
	  for (unsigned int iphi = 0; iphi < m_nSurfPhi; ++iphi)
	    {

	      double min_phi = m_modulePhiStart + 
		(double) imod * m_moduleStepPhi + 
		(double) iphi * m_surfStepPhi;
	      double phi_center = min_phi + m_surfStepPhi / 2.0;
	      double phi_center_degrees = phi_center * 180.0 / M_PI;
	      
	      for (unsigned int ilayer = 0; ilayer < m_nTpcLayers; ++ilayer)
		{
		  copy++;
		  
		  // place copies of the gas volume to fill up the layer
		  
		  double x_center = m_layerRadius[ilayer] * cos(phi_center);
		  double y_center = m_layerRadius[ilayer] * sin(phi_center);
		  
		  char rot_name[500];
		  sprintf(rot_name,"tpc_gas_rotation_%i", copy);
		  TGeoCombiTrans *tpc_gas_measurement_location 
		    = new TGeoCombiTrans(x_center, y_center, z_center,
					 new TGeoRotation(rot_name,
							  phi_center_degrees, 
							  0, 0));
		  
		  tpc_gas_vol->AddNode(tpc_gas_measurement_vol[ilayer], 
				       copy, tpc_gas_measurement_location);
		  
		  if(m_verbosity > 30 && ilayer == 30) 
		    {
		      std::cout << " Made copy " << copy << " iz " << iz 
				<< " imod " << imod << " ilayer " << ilayer
				<< " iphi " << iphi << std::endl;
		      std::cout << "    x_center " << x_center 
				<< " y_center " << y_center 
				<< " z_center " << z_center 
				<< " phi_center_degrees " << phi_center_degrees 
				<< std::endl;
		    }
		}
	    }
	}      
    }
}

/**
 * Builds silicon layers and TPC geometry in the ACTS surface world
 */
void MakeActsGeometry::buildActsSurfaces()
{
  // define int argc and char* argv to provide options to processGeometry
  const int argc = 14;
  char *arg[argc];
 
  if(m_verbosity > 0)
    std::cout << PHWHERE << "Magnetic field " << m_magField 
	      << " with rescale " << m_magFieldRescale << std::endl;
  
  /// If the 2d fieldmap is provided, for now we just assume a 1.4T
  /// field (which will be properly scaled by 1.4/1.5) from magFieldRescale
  if(m_magField.find(".root") != std::string::npos)
    {
      m_magFieldRescale *= -1;
      m_magField = "1.5";
    }

  std::string responseFile = "tgeo-sphenix.response";
  std::string materialFile = "sphenix-material.json";

  /// Check to see if files exist locally - if not, use defaults
  ifstream file;

  file.open(responseFile);
  if(!file)
    {
      if(m_buildMMs)
	responseFile = std::string(getenv("OFFLINE_MAIN")) +
	  std::string("/share/tgeo-sphenix-mms.response");
      else
	responseFile = std::string(getenv("OFFLINE_MAIN")) +
	  std::string("/share/tgeo-sphenix.response");
    }
    
  file.open(materialFile);
  if(!file)
    {
      std::cout << materialFile << " not found locally, use repo version" << std::endl;
      materialFile = std::string(getenv("CALIBRATIONROOT")) +
	std::string("/ACTS/sphenix-material.json");
    }
  
  if(m_verbosity > 4)
    {
      std::cout << "using material file : " << materialFile 
		<< std::endl;
      std::cout << "Using response file : " << responseFile
		<< std::endl;
    }
  

  // Response file contains arguments necessary for geometry building
  const std::string argstr[argc]{
    "-n1", "-l0", 
      "--response-file",
      responseFile,
      "--bf-values","0","0",m_magField,
      "--bf-bscalor", std::to_string(m_magFieldRescale),
      "--mat-input-type","file",
      "--mat-input-file",
      materialFile
      };

  // Set vector of chars to arguments needed
  for (int i = 0; i < argc; ++i)
    {
      // need a copy, since .c_str() returns a const char * and process geometry will not take a const
      arg[i] = strdup(argstr[i].c_str());
    }
  
  // We replicate the relevant functionality of  
  //acts/Examples/Run/Common/src/GeometryExampleBase::ProcessGeometry() in MakeActsGeometry()
  // so we get access to the results. The layer builder magically gets the TGeoManager

  makeGeometry(argc, arg, m_detector);
}

void MakeActsGeometry::makeGeometry(int argc, char *argv[], 
				    ActsExamples::IBaseDetector &detector)
{
  
  /// setup and parse options
  auto desc = ActsExamples::Options::makeDefaultOptions();
  ActsExamples::Options::addGeometryOptions(desc);
  ActsExamples::Options::addMaterialOptions(desc);
  ActsExamples::Options::addObjWriterOptions(desc);
  ActsExamples::Options::addOutputOptions(desc);
  ActsExamples::Options::addBFieldOptions(desc);

  /// Add specific options for this geometry
  detector.addOptions(desc);
  auto vm = ActsExamples::Options::parse(desc, argc, argv);

  /// The geometry, material and decoration
  auto geometry = ActsExamples::Geometry::build(vm, detector);
  /// Geometry is a pair of (tgeoTrackingGeometry, tgeoContextDecorators)
  m_tGeometry = geometry.first;
  m_contextDecorators = geometry.second;

  m_magneticField = ActsExamples::Options::readBField(vm);

  size_t ievt = 0;
  size_t ialg = 0;

  /// Setup the event and algorithm context
  ActsExamples::WhiteBoard eventStore(
            Acts::getDefaultLogger("EventStore#" + std::to_string(ievt),
				   Acts::Logging::Level::INFO));

  /// The geometry context
  ActsExamples::AlgorithmContext context(ialg, ievt, eventStore);

  m_calibContext = context.calibContext;
  m_magFieldContext = context.magFieldContext;
  m_geoCtxt = context.geoContext;
    
  unpackVolumes();
  
  return;
}

void MakeActsGeometry::unpackVolumes()
{
  /// m_tGeometry is a TrackingGeometry pointer
  /// vol is a TrackingVolume pointer  
  auto vol = m_tGeometry->highestTrackingVolume();

  if(m_verbosity > 10 )
    std::cout << "Highest Tracking Volume is "
	      << vol->volumeName() << std::endl;

  /// volumeVector is a std::vector<TrackingVolumePtrs>
  auto volumeVector = vol->confinedVolumes()->arrayObjects();

  if(m_buildMMs)
    {
      auto mmBarrel = volumeVector.at(1);
      makeMmMapPairs(mmBarrel);
    }

  /// We have several volumes to walk through with the tpc and silicon
  auto firstVolumes = volumeVector.at(0)->confinedVolumes();
  auto topVolumesVector = firstVolumes->arrayObjects();
  
  if(m_verbosity > 10 )
    {
      for(long unsigned int i = 0; i<topVolumesVector.size(); i++)
	{
	  std::cout<< "TopVolume name: " 
		   << topVolumesVector.at(i)->volumeName() 
		   << std::endl;
	}
    }

  auto siliconVolumes = topVolumesVector.at(1)->confinedVolumes();
  auto siliconVolumesVector = siliconVolumes->arrayObjects();
  if(m_verbosity > 10 )
    {
      for(long unsigned int i =0; i<siliconVolumes->arrayObjects().size(); i++){
	std::cout << "SiliconVolumeName: " 
		  << siliconVolumes->arrayObjects().at(i)->volumeName()
		  << std::endl;
      }
    }

  /// Depending on whether or not the MMs are being built, the 
  /// Silicon and TPC volumes are packed differently
  /// This actually contains the silicon volumes
  if(!m_buildMMs)
    {
      auto mvtxVolumes = siliconVolumesVector.at(0);
      auto mvtxConfinedVolumes = mvtxVolumes->confinedVolumes();
      auto mvtxBarrel = mvtxConfinedVolumes->arrayObjects().at(1);

      makeMvtxMapPairs(mvtxBarrel);

      /// INTT only has one volume, so there is not an added volume extraction
      /// like for the MVTX
      auto inttVolume =  siliconVolumesVector.at(1);

      makeInttMapPairs(inttVolume);

      /// Same for the TPC - only one volume
      auto tpcVolume = volumeVector.at(1);
  
      makeTpcMapPairs(tpcVolume);
    }
  else
    {
      /// Additional layer unpacking if MMs were built
      auto nextSiliconVolumes = siliconVolumesVector.at(0)->confinedVolumes();
      auto siliconVolume = nextSiliconVolumes->arrayObjects().at(1)->confinedVolumes();
      
      auto mvtxVolumes = siliconVolume->arrayObjects().at(0);
      auto mvtxConfinedVolumes = mvtxVolumes->confinedVolumes();
      auto mvtxBarrel = mvtxConfinedVolumes->arrayObjects().at(1);
      
      makeMvtxMapPairs(mvtxBarrel);
      
      /// INTT only has one volume, so there is not an added volume extraction
      /// like for the MVTX
      auto inttVolume =  siliconVolume->arrayObjects().at(1);
      makeInttMapPairs(inttVolume);
      
      /// Same for the TPC - only one volume. Buried under silicon
      /// volume array
      auto tpcVolume = siliconVolumes->arrayObjects().at(1);
      makeTpcMapPairs(tpcVolume);
    }

  return;
}

void MakeActsGeometry::makeTpcMapPairs(TrackingVolumePtr &tpcVolume)
{

  auto tpcLayerArray = tpcVolume->confinedLayers();
  auto tpcLayerVector = tpcLayerArray->arrayObjects();

  /// Need to unfold each layer that Acts builds
  for(unsigned int i = 0; i < tpcLayerVector.size(); i++)
    {
      auto surfaceArray = tpcLayerVector.at(i)->surfaceArray();
      if(surfaceArray == NULL){
	continue;
      }
      /// surfaceVector is a vector of surfaces corresponding to the tpc layer
      /// that acts builds
      auto surfaceVector = surfaceArray->surfaces();
      for( unsigned int j = 0; j < surfaceVector.size(); j++)
	{
	  auto surf = surfaceVector.at(j)->getSharedPtr();
	  auto vec3d = surf->center(m_geoCtxt);
	  

	  /// convert to cm
	  std::vector<double> world_center = {vec3d(0) / 10.0, 
					      vec3d(1) / 10.0,
					      vec3d(2) / 10.0};
	
	  TrkrDefs::hitsetkey hitsetkey = getTpcHitSetKeyFromCoords(world_center);

	  /// If there is already an entry for this hitsetkey, add the surface
	  /// to its corresponding vector
	  std::map<TrkrDefs::hitsetkey, std::vector<Surface>>::iterator mapIter;
	  mapIter = m_clusterSurfaceMapTpcEdit.find(hitsetkey);
	  
	  if(mapIter != m_clusterSurfaceMapTpcEdit.end())
	    {
	      mapIter->second.push_back(surf);
	    }
	  else
	    {
	      /// Otherwise make a new map entry
	      std::vector<Surface> dumvec;
	      dumvec.push_back(surf);
	      std::pair<TrkrDefs::hitsetkey, std::vector<Surface>> tmp = 
		std::make_pair(hitsetkey, dumvec);
	      m_clusterSurfaceMapTpcEdit.insert(tmp);
	    }
	  
	}
    }

}

void MakeActsGeometry::makeMmMapPairs(TrackingVolumePtr &mmVolume)
{
  auto mmLayerArray = mmVolume->confinedLayers();
  auto mmLayerVector = mmLayerArray->arrayObjects();

  /// Need to unfold each layer that Acts builds
  for(unsigned int i = 0; i < mmLayerVector.size(); i++)
    {
      auto surfaceArray = mmLayerVector.at(i)->surfaceArray();
      if(surfaceArray == NULL){
	continue;
      }
      /// surfaceVector is a vector of surfaces corresponding to the micromegas layer
      /// that acts builds
      auto surfaceVector = surfaceArray->surfaces();
      for( unsigned int j = 0; j < surfaceVector.size(); j++)
	{
	  auto surf = surfaceVector.at(j)->getSharedPtr();
	  auto vec3d = surf->center(m_geoCtxt);
        
	  /// convert to cm
	  std::vector<double> world_center = {vec3d(0) / 10.0, 
					      vec3d(1) / 10.0,
					      vec3d(2) / 10.0};

	  TrkrDefs::hitsetkey hitsetkey = getMmHitSetKeyFromCoords(world_center);

	  /// If there is already an entry for this hitsetkey, add the surface
	  /// to its corresponding vector
	  std::map<TrkrDefs::hitsetkey, std::vector<Surface>>::iterator mapIter;
	  mapIter = m_clusterSurfaceMapMmEdit.find(hitsetkey);
	  
	  if(mapIter != m_clusterSurfaceMapMmEdit.end())
	    {
	      mapIter->second.push_back(surf);
	    }
	  else
	    {
	      /// Otherwise make a new map entry
	      std::vector<Surface> dumvec;
	      dumvec.push_back(surf);
	      std::pair<TrkrDefs::hitsetkey, std::vector<Surface>> tmp = 
		std::make_pair(hitsetkey, dumvec);
	      m_clusterSurfaceMapMmEdit.insert(tmp);
	    }
	  
	}
    }
}

void MakeActsGeometry::makeInttMapPairs(TrackingVolumePtr &inttVolume)
{
  
  if(m_verbosity > 10)
    {
      std::cout << "intt volume name: "  << inttVolume->volumeName()
		<< std::endl;
    }

  auto inttLayerArray = inttVolume->confinedLayers();

  auto inttLayerVector = inttLayerArray->arrayObjects();
  // inttLayerVector is a std::vector<LayerPtr>
  for (unsigned int i = 0; i < inttLayerVector.size(); i++)
  {
    //auto vol = inttLayerVector.at(i)->trackingVolume();

    // Get the ACTS::SurfaceArray from each INTT LayerPtr being iterated over
    auto surfaceArray = inttLayerVector.at(i)->surfaceArray();
    if (surfaceArray == NULL)
      continue;

    // surfaceVector is an Acts::SurfaceVector, vector of surfaces
    auto surfaceVector = surfaceArray->surfaces();

    for (unsigned int j = 0; j < surfaceVector.size(); j++)
    {
      auto surf = surfaceVector.at(j)->getSharedPtr();

      auto vec3d = surf->center(m_geoCtxt);

      double ref_rad[4] = {7.188, 7.732, 9.680, 10.262};

      std::vector<double> world_center = {vec3d(0) / 10.0, vec3d(1) / 10.0, vec3d(2) / 10.0};  // convert from mm to cm
      
      /// The Acts geometry builder combines layers 4 and 5 together, 
      /// and layers 6 and 7 together. We need to use the radius to figure
      /// out which layer to use to get the layergeom
      double layer_rad = sqrt(pow(world_center[0], 2) + pow(world_center[1], 2));

      unsigned int layer = 0;
      for (unsigned int k = 0; k < 4; ++k)
      {
        if (fabs(layer_rad - ref_rad[k]) < 0.1)
          layer = k + 3;
      }

      TrkrDefs::hitsetkey hitsetkey = getInttHitSetKeyFromCoords(layer, world_center);

      // Add this surface to the map
      std::pair<TrkrDefs::hitsetkey, Surface> tmp = make_pair(hitsetkey, surf);
      m_clusterSurfaceMapSilicon.insert(tmp);

      if (m_verbosity > 10)
      {
        // check it is in there
        unsigned int ladderPhi = InttDefs::getLadderPhiId(hitsetkey);
        unsigned int ladderZ = InttDefs::getLadderZId(hitsetkey);

        std::cout << "Layer radius " << layer_rad << " layer " << layer << " ladderPhi " << ladderPhi << " ladderZ " << ladderZ
                  << " recover surface from m_clusterSurfaceMapSilicon " << std::endl;
        std::map<TrkrDefs::hitsetkey, Surface>::iterator surf_iter = m_clusterSurfaceMapSilicon.find(hitsetkey);
        std::cout << " surface type " << surf->type() << std::endl;
        surf_iter->second->toStream(m_geoCtxt, std::cout);
        auto assoc_layer = surf->associatedLayer();
        std::cout << std::endl
                  << " Layer type " << assoc_layer->layerType() << std::endl;

        auto assoc_det_element = surf->associatedDetectorElement();
        if (assoc_det_element != nullptr)
        {
          std::cout << " Associated detElement has non-null pointer " 
		    << assoc_det_element << std::endl;
          std::cout << std::endl
                    << " Associated detElement found, thickness = " 
		    << assoc_det_element->thickness() << std::endl;
        }
        else
          std::cout << std::endl
                    << " Associated detElement is nullptr " << std::endl;
      }
    }
  }

}

void MakeActsGeometry::makeMvtxMapPairs(TrackingVolumePtr &mvtxVolume)
{
  
  if(m_verbosity > 10)
    {
      std::cout << "MVTX Barrel name to step surfaces through is " 
	      << mvtxVolume->volumeName() << std::endl;
    }
  // Now get the LayerArrays corresponding to each volume
  auto mvtxBarrelLayerArray = mvtxVolume->confinedLayers();  // the barrel is all we care about

  // This is a BinnedArray<LayerPtr>, but we care only about the sensitive surfaces
  auto mvtxLayerVector1 = mvtxBarrelLayerArray->arrayObjects();  // the barrel is all we care about

  // mvtxLayerVector has size 3, but only index 1 has any surfaces since the clayersplits option was removed
  // the layer number has to be deduced from the radius
  for (unsigned int i = 0; i < mvtxLayerVector1.size(); ++i)
  {
    // Get the Acts::SurfaceArray from each MVTX LayerPtr being iterated over
    auto surfaceArray = mvtxLayerVector1.at(i)->surfaceArray();
    if (surfaceArray == NULL)
      continue;

    double ref_rad[3] = {2.556, 3.359, 4.134};

    // surfaceVector is an Acts::SurfaceVector, vector of surfaces
    //std::vector<const Surface*>
    auto surfaceVector = surfaceArray->surfaces();
    for (unsigned int j = 0; j < surfaceVector.size(); j++)
    {
      auto surf = surfaceVector.at(j)->getSharedPtr();

      auto vec3d = surf->center(m_geoCtxt);
      std::vector<double> world_center = {vec3d(0) / 10.0, vec3d(1) / 10.0, vec3d(2) / 10.0};  // convert from mm to cm
      double layer_rad = sqrt(pow(world_center[0], 2) + pow(world_center[1], 2));
      unsigned int layer = 0;
      for (unsigned int k = 0; k < 3; ++k)
      {
        if (fabs(layer_rad - ref_rad[k]) < 0.1)
          layer = k;
      }

      TrkrDefs::hitsetkey hitsetkey = getMvtxHitSetKeyFromCoords(layer, world_center);

      // Add this surface to the map
      std::pair<TrkrDefs::hitsetkey, Surface> tmp = make_pair(hitsetkey, surf);

      m_clusterSurfaceMapSilicon.insert(tmp);

      if (m_verbosity > 10)
      {
        unsigned int stave = MvtxDefs::getStaveId(hitsetkey);
        unsigned int chip = MvtxDefs::getChipId(hitsetkey);

        // check it is in there
        std::cout << "Layer radius " << layer_rad << " Layer " 
		  << layer << " stave " << stave << " chip " << chip
                  << " recover surface from m_clusterSurfaceMapSilicon " 
		  << std::endl;
	
        std::map<TrkrDefs::hitsetkey, Surface>::iterator surf_iter = m_clusterSurfaceMapSilicon.find(hitsetkey);
        std::cout << " surface type " << surf_iter->second->type() 
		  << std::endl;
        surf_iter->second->toStream(m_geoCtxt, std::cout);
        auto assoc_layer = surf->associatedLayer();
        std::cout << std::endl << " Layer type " 
		  << assoc_layer->layerType() << std::endl;

        auto assoc_det_element = surf->associatedDetectorElement();
        if (assoc_det_element != nullptr)
        {
          std::cout << " Associated detElement has non-null pointer " 
		    << assoc_det_element << std::endl;
          std::cout << std::endl
                    << " Associated detElement found, thickness = " 
		    << assoc_det_element->thickness() << std::endl;
        }
        else
          std::cout << std::endl
                    << " Associated detElement is nullptr " << std::endl;
      }
    }
  }
}

Surface MakeActsGeometry::getTpcSurfaceFromCoords(TrkrDefs::hitsetkey hitsetkey, std::vector<double> &world)
{
  std::map<TrkrDefs::hitsetkey, std::vector<Surface>>::iterator mapIter;
  mapIter = m_clusterSurfaceMapTpcEdit.find(hitsetkey);
  
  if(mapIter == m_clusterSurfaceMapTpcEdit.end())
    {
      std::cout << PHWHERE << "Error: hitsetkey not found in clusterSurfaceMap, hitsetkey = " << hitsetkey << std::endl;
      return nullptr;
    }

  double world_phi = atan2(world[1], world[0]);
  double world_z = world[2];
  
  std::vector<Surface> surf_vec = mapIter->second;
  unsigned int surf_index = 999;
  for(unsigned int i=0;i<surf_vec.size(); ++i)
    {
      Surface this_surf = surf_vec[i];
  
      auto vec3d = this_surf->center(m_geoCtxt);
      std::vector<double> surf_center = {vec3d(0) / 10.0, vec3d(1) / 10.0, vec3d(2) / 10.0};  // convert from mm to cm
      double surf_phi = atan2(surf_center[1], surf_center[0]);
      double surf_z = surf_center[2];
      if( (world_phi > surf_phi - m_surfStepPhi / 2.0 && world_phi < surf_phi + m_surfStepPhi / 2.0 ) &&
	  (world_z > surf_z -m_surfStepZ / 2.0 && world_z < surf_z + m_surfStepZ / 2.0) )
	{
	  surf_index = i;	  
	  break;
	}
    }
  if(surf_index == 999)
    {
      std::cout << PHWHERE 
		<< "Error: TPC surface index not defined, skipping cluster!" 
		<< std::endl;
      return nullptr;
    }
 
  return surf_vec[surf_index];

}

Surface MakeActsGeometry::getMmSurfaceFromCoords(TrkrDefs::hitsetkey hitsetkey, 
						 std::vector<double> &world)
{
  std::map<TrkrDefs::hitsetkey, std::vector<Surface>>::iterator mapIter;
  mapIter = m_clusterSurfaceMapMmEdit.find(hitsetkey);
  
  if(mapIter == m_clusterSurfaceMapMmEdit.end())
    {
      std::cout << PHWHERE 
		<< "Error: hitsetkey not found in clusterSurfaceMap, hitsetkey = " 
		<< hitsetkey << std::endl;
      return nullptr;
    }

  double world_phi = atan2(world[1], world[0]);
  double world_z = world[2];
  
  std::vector<Surface> surf_vec = mapIter->second;
  unsigned int surf_index = 999;
  for(unsigned int i=0;i<surf_vec.size(); ++i)
    {
      Surface this_surf = surf_vec[i];
  
      auto vec3d = this_surf->center(m_geoCtxt);
      std::vector<double> surf_center = {vec3d(0) / 10.0, vec3d(1) / 10.0, vec3d(2) / 10.0};  // convert from mm to cm
      double surf_phi = atan2(surf_center[1], surf_center[0]);
      double surf_z = surf_center[2];

      /// Check if the cluster is geometrically within the surface boundaries
      /// The MMs surfaces span the entire length in z, so we don't divide
      /// by 2 in the z direction since the center of the surface is z=0
      bool withinPhi = world_phi >= surf_phi - m_surfStepPhi / 2.0
	&& world_phi < surf_phi + m_surfStepPhi / 2.0;
      bool withinZ = world_z > surf_z - m_surfStepZ 
	&& world_z < surf_z + m_surfStepZ;
      if( withinPhi && withinZ )
	{
	  surf_index = i;	  
	  break;
	}
    }
  if(surf_index == 999)
    {
      std::cout << PHWHERE 
		<< "Error: Micromegas surface index not defined, skipping cluster!" 
		<< std::endl;
    
      return nullptr;
    }
 
  return surf_vec[surf_index];

}


TrkrDefs::hitsetkey MakeActsGeometry::getTpcHitSetKeyFromCoords(std::vector<double> &world)
{
  // Look up TPC surface index values from world position of surface center
  // layer
  unsigned int layer = 999;
  double layer_rad = sqrt(pow(world[0],2) + pow(world[1],2));
  for(unsigned int ilayer=0;ilayer<m_nTpcLayers;++ilayer)
    {
      double tpc_ref_radius_low = 
	m_layerRadius[ilayer] - m_layerThickness[ilayer] / 2.0;
      double tpc_ref_radius_high = 
	m_layerRadius[ilayer] + m_layerThickness[ilayer] / 2.0;
      if(layer_rad >= tpc_ref_radius_low && layer_rad < tpc_ref_radius_high)
	{
	  layer = ilayer;
	  break;
	}
    }

  if(layer >= m_nTpcLayers) 
    {
      std::cout << PHWHERE 
		<< "Error: undefined layer, do nothing world =  " 
		<< world[0] << "  " << world[1] << "  " << world[2] 
		<< " layer " << layer << std::endl;
      return Fun4AllReturnCodes::ABORTEVENT;
    }
  
  layer += 7;

  // side -  from world z sign 
  unsigned int side;
  if(world[2] < 0)
    side = 0;
  else
    side = 1;

  // readout module 
  unsigned int readout_mod = 999;
  double phi_world = atan2(world[1], world[0]);
  for(unsigned int imod=0; imod<m_nTpcModulesPerLayer; ++imod)
    {
      double min_phi = m_modulePhiStart + (double) imod * m_moduleStepPhi;
      double max_phi = m_modulePhiStart + (double) (imod+1) * m_moduleStepPhi;
      if(phi_world >=min_phi && phi_world < max_phi)
	{
	  readout_mod = imod;
	  break;
	}
    }
  if(readout_mod >= m_nTpcModulesPerLayer)
    {
      std::cout << PHWHERE 
		<< "Error: readout_mod is undefined, do nothing  phi_world = " 
		<< phi_world << std::endl;
      return Fun4AllReturnCodes::ABORTEVENT;
    }

  TrkrDefs::hitsetkey hitset_key = TpcDefs::genHitSetKey(layer, readout_mod, side);
  if(m_verbosity > 3)
    if(layer == 30)
      std::cout << "   world = " << world[0] << "  " << world[1] 
		<< "  " << world[2] << " phi_world " 
		<< phi_world*180/3.14159 << " layer " << layer 
		<< " readout_mod " << readout_mod << " side " << side 
		<< " hitsetkey " << hitset_key<< std::endl;
  
  return hitset_key;
}

TrkrDefs::hitsetkey MakeActsGeometry::getMmHitSetKeyFromCoords(std::vector<double> &world)
{
  // Look up micromegas surface index values from world position of surface center

  // layer
  unsigned int layer = 999;
  double layer_rad = sqrt(pow(world[0],2) + pow(world[1],2));
  for(unsigned int ilayer=0;ilayer<m_nMmLayers;++ilayer)
    {
      double ref_radius_low = 
	m_mmLayerRadius[ilayer] - m_mmLayerThickness[ilayer] / 2.0;
      double ref_radius_high = 
	m_mmLayerRadius[ilayer] + m_mmLayerThickness[ilayer] / 2.0;
      
      if(layer_rad >= ref_radius_low && layer_rad < ref_radius_high)
	{
	  layer =  m_mmLayerNumber[ilayer];
	  break;
	}
    }
  if(layer != m_mmLayerNumber[0] && layer != m_mmLayerNumber[1]) 
    {
      std::cout << PHWHERE 
		<< "Error: undefined layer, do nothing world =  " 
		<< world[0] << "  " << world[1] << "  " << world[2] 
		<< " layer " << layer << std::endl;
      return Fun4AllReturnCodes::ABORTEVENT;
    }

  // we have lumped all surfacrs into one layer, so we use a fake hitsetkey with the real layer number and segmentation type, but with a dummy value for the tile
  int tile = 0;   // assign all surfaces to tile 0
  MicromegasDefs::SegmentationType segtype;
  if(layer == m_mmLayerNumber[0])
    segtype  =  MicromegasDefs::SegmentationType::SEGMENTATION_PHI;
  else
    segtype = MicromegasDefs::SegmentationType::SEGMENTATION_Z;

  /// Get the surface key to find the surface from the map
  TrkrDefs::hitsetkey hitset_key = MicromegasDefs::genHitSetKey(layer, segtype, tile);

  if(m_verbosity > 3)
    std::cout << PHWHERE << "    micromegas layer " << layer 
	      << " hitsetkey " << hitset_key<< std::endl;
  
  return hitset_key;
}

TrkrDefs::hitsetkey MakeActsGeometry::getMvtxHitSetKeyFromCoords(unsigned int layer, std::vector<double> &world)
{
  // Look up the MVTX sensor index values from the world position of the surface center

  CylinderGeom_Mvtx *layergeom = dynamic_cast<CylinderGeom_Mvtx *>(m_geomContainerMvtx->GetLayerGeom(layer));
  if (!layergeom)
  {
    std::cout << PHWHERE << "Did not get layergeom for layer " 
	      << layer << std::endl;
  }

  unsigned int stave = 0;
  unsigned int chip = 0;
  layergeom->get_sensor_indices_from_world_coords(world, stave, chip);

  double check_pos[3] = {0, 0, 0};
  layergeom->find_sensor_center(stave, 0, 0, chip, check_pos);

  TrkrDefs::hitsetkey mvtx_hitsetkey = MvtxDefs::genHitSetKey(layer, stave, chip);

  return mvtx_hitsetkey;
}

TrkrDefs::hitsetkey MakeActsGeometry::getInttHitSetKeyFromCoords(unsigned int layer, std::vector<double> &world)
{
  // Look up the INTT sensor index values from the world position of the surface center

  CylinderGeomIntt *layergeom = dynamic_cast<CylinderGeomIntt *>(m_geomContainerIntt->GetLayerGeom(layer));
  if (!layergeom)
  {
<<<<<<< HEAD
    std::cout << PHWHERE << "Did not get layergeom for layer " << layer << std::endl;
    gSystem->Exit(1);
    exit(1);
=======
    std::cout << PHWHERE << "Did not get layergeom for layer " 
	      << layer << std::endl;
    return 0;
>>>>>>> 0571a1cc
  }

  double location[3] = {world[0], world[1], world[2]};
  int segment_z_bin = 0;
  int segment_phi_bin = 0;
  layergeom->find_indices_from_segment_center(segment_z_bin, 
					      segment_phi_bin, location);

  double check_pos[3] = {0, 0, 0};
  layergeom->find_segment_center(segment_z_bin, segment_phi_bin, check_pos);

  TrkrDefs::hitsetkey intt_hitsetkey = InttDefs::genHitSetKey(layer, segment_z_bin, segment_phi_bin);

  return intt_hitsetkey;
}

void MakeActsGeometry::makeTGeoNodeMap(PHCompositeNode *topNode)
{
  // This is just a diagnostic method
  // it lets you list all of the nodes by setting print_sensors = true

  if (!m_geoManager)
  {
    std::cout << PHWHERE << " Did not find TGeoManager, quit! " << std::endl;
    return;
  }
  TGeoVolume *topVol = m_geoManager->GetTopVolume();
  TObjArray *nodeArray = topVol->GetNodes();

  TIter iObj(nodeArray);
  while (TObject *obj = iObj())
  {
    TGeoNode *node = dynamic_cast<TGeoNode *>(obj);
    std::string node_str = node->GetName();

    std::string mvtx("MVTX_Wrapper");
    std::string intt("ladder");
    std::string intt_ext("ladderext");
    std::string tpc("tpc_envelope");
    std::string micromegas("MICROMEGAS_55");

    if (node_str.compare(0, mvtx.length(), mvtx) == 0)  // is it in the MVTX?
    {
      if (m_verbosity > 2) 
	std::cout << " node " << node->GetName() << " is the MVTX wrapper" 
		  << std::endl;
  
      /// The Mvtx has an additional wrapper that needs to be unpacked
      TObjArray *mvtxArray = node->GetNodes();
      TIter mvtxObj(mvtxArray);
      while(TObject *mvtx = mvtxObj())
	{
	  TGeoNode *mvtxNode = dynamic_cast<TGeoNode *>(mvtx);
	  if(m_verbosity > 2)
	    std::cout << "mvtx node name is " << mvtxNode->GetName() 
		      << std::endl;
	  std::string mvtxav1("av_1");
	  std::string mvtxNodeName = mvtxNode->GetName();
	  
	  /// We only want the av_1 nodes
	  if(mvtxNodeName.compare(0, mvtxav1.length(), mvtxav1) == 0)
	    getMvtxKeyFromNode(mvtxNode);
	}
    }
    else if (node_str.compare(0, intt.length(), intt) == 0)  // is it in the INTT?
    {
      // We do not want the "ladderext" nodes
      if (node_str.compare(0, intt_ext.length(), intt_ext) == 0)
        continue;

      if (m_verbosity > 2) 
	std::cout << " node " << node->GetName() << " is in the INTT" 
		  << std::endl;
      getInttKeyFromNode(node);
    }
    /// Put placeholders for the TPC and MMs. Because we modify the geometry
    /// within TGeoVolume, we don't need a mapping to the TGeoNode
    else if (node_str.compare(0, tpc.length(), tpc) == 0)  // is it in the TPC?
      {
	if(m_verbosity > 2)
	  std::cout << " node " << node->GetName() 
		    << " is in the TPC " << std::endl;
      }
    else if (node_str.compare(0, micromegas.length(), micromegas) == 0)  // is it in the Micromegas?
      {
	if(m_verbosity > 2)
	  std::cout << " node " << node->GetName() 
		    << " is in the MMs " << std::endl;
      }
    else
      continue;

    bool print_sensor_paths = false;  // normally false
    if (print_sensor_paths)
    {
      // Descends the node tree to find the active silicon nodes - used for information only
      std::cout << " Top Node is " << node->GetName() << " volume name is " << node->GetVolume()->GetName() << std::endl;

      int nmax_print = 20;
      isActive(node, nmax_print);
    }
  }
}

void MakeActsGeometry::getInttKeyFromNode(TGeoNode *gnode)
{
  int layer = -1;       // sPHENIX layer number
  int itype = -1;       // specifies inner (0) or outer (1) sensor
  int ladder_phi = -1;  // copy number of ladder in phi
  int zposneg = -1;     // specifies positive (1) or negative (0) z
  int ladder_z = -1;    // 0-3, from most negative z to most positive

  std::string s = gnode->GetName();
  std::string delimiter = "_";
  std::string posz("posz");
  std::string negz("negz");

  size_t pos = 0;
  std::string token;

  int counter = 0;
  while ((pos = s.find(delimiter)) != std::string::npos)
  {
    token = s.substr(0, pos);
 
    s.erase(0, pos + delimiter.length());
    if (counter == 1)
      layer = std::atoi(token.c_str()) + 3;
    if (counter == 2)
      itype = std::atoi(token.c_str());
    if (counter == 3)
    {
      ladder_phi = std::atoi(token.c_str());
      if (s.compare(0, negz.length(), negz) == 0) zposneg = 0;
      if (s.compare(0, posz.length(), posz) == 0) zposneg = 1;
    }
    counter++;
  }

  ladder_z = itype + zposneg * 2;

  // The active sensor is a daughter of gnode
  int ndaught = gnode->GetNdaughters();
  if (ndaught == 0)
  {
    std::cout << PHWHERE << "OOPS: Did not find INTT sensor! Quit." 
	      << std::endl;
    exit(1);
  }

  std::string intt_refactive("siactive");
  TGeoNode *sensor_node = 0;
  for (int i = 0; i < ndaught; ++i)
  {
    std::string node_str = gnode->GetDaughter(i)->GetName();

    if (node_str.compare(0, intt_refactive.length(), intt_refactive) == 0)
    {
      sensor_node = gnode->GetDaughter(i);
      break;
    }
  }

  // unique key identifying this sensor
  TrkrDefs::hitsetkey node_key = InttDefs::genHitSetKey(layer, ladder_z, 
							ladder_phi);

  std::pair<TrkrDefs::hitsetkey, TGeoNode *> tmp = make_pair(node_key, 
							     sensor_node);
  m_clusterNodeMap.insert(tmp);

  if (m_verbosity > 1)
    std::cout << " INTT layer " << layer << " ladder_phi " << ladder_phi 
	      << " itype " << itype << " zposneg " << zposneg 
	      << " ladder_z " << ladder_z << " name " 
	      << sensor_node->GetName() << std::endl;

  return;
}
void MakeActsGeometry::getTpcKeyFromNode(TGeoNode *gnode)
{

}
void MakeActsGeometry::getMvtxKeyFromNode(TGeoNode *gnode)
{
  int counter = 0;
  int impr = -1;  // stave number, 1-48 in TGeo
  int layer = -1;
  int stave = -1;  // derived from impr
  int chip = -1;   // 9 chips per stave

  std::string s = gnode->GetName();
  std::string delimiter = "_";

  size_t pos = 0;
  std::string token;

  while ((pos = s.find(delimiter)) != std::string::npos)
  {
    token = s.substr(0, pos);
    //std::cout << token << std::endl;
    s.erase(0, pos + delimiter.length());
    if (counter == 3)
      impr = std::atoi(token.c_str());

    counter++;
  }

  // extract layer and stave info from impr
  // int staves_in_layer[3] = {12, 16, 20};
  // note - impr stave count starts from 1, not 0, but TrkrCluster counting starts from 0, so we reduce it by 1 here
  impr -= 1;

  if (impr < 12)
  {
    layer = 0;
    stave = impr;
  }
  else if (impr > 11 && impr < 28)
  {
    layer = 1;
    stave = impr - 12;
  }
  else
  {
    layer = 2;
    stave = impr - 28;
  }

  // Now descend node tree to find chip ID's - there are multiple chips per stave
  TGeoNode *module_node = gnode->GetDaughter(0);
  int mnd = module_node->GetNdaughters();
  std::string mvtx_chip("MVTXChip");
  for (int i = 0; i < mnd; ++i)
  {
    std::string dstr = module_node->GetDaughter(i)->GetName();
    if (dstr.compare(0, mvtx_chip.length(), mvtx_chip) == 0)
    {
      if (m_verbosity > 3)
        std::cout << "Found MVTX layer " << layer << " stave " << stave 
		  << " chip  " << i << " with node name " 
		  << module_node->GetDaughter(i)->GetName() << std::endl;

      // Make key for this chip
      TrkrDefs::hitsetkey node_key = MvtxDefs::genHitSetKey(layer, 
							    stave, i);

      // add sensor node to map
      TGeoNode *sensor_node = module_node->GetDaughter(i)->GetDaughter(0);
      std::pair<TrkrDefs::hitsetkey, TGeoNode *> tmp = make_pair(node_key,
								 sensor_node);
      m_clusterNodeMap.insert(tmp);

      if (m_verbosity > 3)
        std::cout << " MVTX layer " << layer << " stave " << stave 
		  << " chip " << chip << " name " 
		  << sensor_node->GetName() << std::endl;
    }
  }

  return;
}

void MakeActsGeometry::isActive(TGeoNode *gnode, int nmax_print)
{
  // Not used in analysis: diagnostic, for looking at the node tree only.
  // Recursively searches gnode for silicon sensors, prints out heirarchy

  std::string node_str = gnode->GetName();

  std::string intt_refactive("siactive");
  std::string mvtx_refactive("MVTXSensor");
  std::string tpc_refactive("tpc_gas_measurement");
  std::string micromegas_refactive("MICROMEGAS_55");

  if (node_str.compare(0, intt_refactive.length(), intt_refactive) == 0)
  {
    std::cout << "          ******* Found INTT active volume,  node is " 
	      << gnode->GetName()
	      << " volume name is " << gnode->GetVolume()->GetName() 
	      << std::endl;
        
    return;
  }
  else if (node_str.compare(0, mvtx_refactive.length(), mvtx_refactive) == 0)
  {
    std::cout << "        ******* Found MVTX active volume,  node is " 
	      << gnode->GetName()
	      << " volume name is " << gnode->GetVolume()->GetName() 
	      << std::endl;
 
     return;
  }
  else if (node_str.compare(0, tpc_refactive.length(), tpc_refactive) == 0)
  {
    if(nprint_tpc < nmax_print)
      {
	std::cout << "     ******* Found TPC  active volume,  node is " 
		  << gnode->GetName()
		  << " volume name is " << gnode->GetVolume()->GetName() 
		  << std::endl;
      }
    nprint_tpc++;

    return;
  }
  else if (node_str.compare(0, micromegas_refactive.length(), micromegas_refactive) == 0)
  {
    std::cout << "     ******* Found Micromegas  active volume,  node is "
	      << gnode->GetName()
	      << " volume name is " << gnode->GetVolume()->GetName() 
	      << std::endl;

    return;
  }
  else
    {
      if(nprint_tpc < nmax_print)
	{
	  std::cout << "          ******* Found  node " 
		    << gnode->GetName()
		    << " volume name is " << gnode->GetVolume()->GetName() 
		    << std::endl;
	}
      nprint_tpc++;
      
      return;      
    }


  int ndaught = gnode->GetNdaughters();

  for (int i = 0; i < ndaught; ++i)
  {
    std::cout << "     " << gnode->GetVolume()->GetName() 
	      << "  daughter " << i << " has name " 
	      << gnode->GetDaughter(i)->GetVolume()->GetName() << std::endl;
    
    isActive(gnode->GetDaughter(i), nmax_print);
  }
}


void MakeActsGeometry::setPlanarSurfaceDivisions()
{
  /// These are arbitrary tpc subdivisions, and may change
  /// Setup how TPC boxes will be built for Acts::Surfaces
  m_surfStepZ = (m_maxSurfZ - m_minSurfZ) / (double) m_nSurfZ;
  m_moduleStepPhi = 2.0 * M_PI / 12.0;
  m_modulePhiStart = -M_PI;
  m_surfStepPhi = 2.0 * M_PI / (double) (m_nSurfPhi * m_nTpcModulesPerLayer);

  for(unsigned int isector = 0; isector < 3; ++isector)
    {
      layer_thickness_sector[isector] = 
	(m_maxRadius[isector] - m_minRadius[isector]) / 16.0;

      for(unsigned int ilayer =0; ilayer < 16; ++ilayer)
	{
	  m_layerRadius[isector*16 + ilayer] = 
	    m_minRadius[isector] + layer_thickness_sector[isector] * 
	    (double) ilayer + layer_thickness_sector[isector] / 2.0;
	  
	  m_layerThickness[isector*16 + ilayer] = 
	    layer_thickness_sector[isector];
	}
    }
}

int MakeActsGeometry::createNodes(PHCompositeNode *topNode)
{
  return Fun4AllReturnCodes::EVENT_OK;
}

/*
 * GetNodes():
 *  Get all the all the required nodes off the node tree
 */
int MakeActsGeometry::getNodes(PHCompositeNode *topNode)
{
  m_geoManager = PHGeomUtility::GetTGeoManager(topNode);
  if (!m_geoManager)
  {
    std::cout << PHWHERE << " Did not find TGeoManager, quit! " 
	      << std::endl;
    return Fun4AllReturnCodes::ABORTEVENT;
  }

  m_geomContainerMvtx = findNode::getClass<
      PHG4CylinderGeomContainer>(topNode, "CYLINDERGEOM_MVTX");
  if (!m_geomContainerMvtx)
  {
    std::cout << PHWHERE 
	      << " CYLINDERGEOM_MVTX  node not found on node tree"
	      << std::endl;
    return Fun4AllReturnCodes::ABORTEVENT;
  }

  m_geomContainerTpc =
      findNode::getClass<PHG4CylinderCellGeomContainer>(topNode, "CYLINDERCELLGEOM_SVTX");
  if (!m_geomContainerTpc)
  {
    std::cout << PHWHERE 
	      << "ERROR: Can't find node CYLINDERCELLGEOM_SVTX" 
	      << std::endl;
    return Fun4AllReturnCodes::ABORTRUN;
  }

  m_geomContainerIntt = findNode::getClass<
      PHG4CylinderGeomContainer>(topNode, "CYLINDERGEOM_INTT");
  if (!m_geomContainerIntt)
  {
    std::cout << PHWHERE 
	      << " CYLINDERGEOM_INTT  node not found on node tree"
	      << std::endl;
    return Fun4AllReturnCodes::ABORTEVENT;
  }

  return Fun4AllReturnCodes::EVENT_OK;
}<|MERGE_RESOLUTION|>--- conflicted
+++ resolved
@@ -829,10 +829,10 @@
       double layer_rad = sqrt(pow(world_center[0], 2) + pow(world_center[1], 2));
 
       unsigned int layer = 0;
-      for (unsigned int k = 0; k < 4; ++k)
+      for (unsigned int i = 0; i < 4; ++i)
       {
-        if (fabs(layer_rad - ref_rad[k]) < 0.1)
-          layer = k + 3;
+        if (fabs(layer_rad - ref_rad[i]) < 0.1)
+          layer = i + 3;
       }
 
       TrkrDefs::hitsetkey hitsetkey = getInttHitSetKeyFromCoords(layer, world_center);
@@ -910,10 +910,10 @@
       std::vector<double> world_center = {vec3d(0) / 10.0, vec3d(1) / 10.0, vec3d(2) / 10.0};  // convert from mm to cm
       double layer_rad = sqrt(pow(world_center[0], 2) + pow(world_center[1], 2));
       unsigned int layer = 0;
-      for (unsigned int k = 0; k < 3; ++k)
+      for (unsigned int i = 0; i < 3; ++i)
       {
-        if (fabs(layer_rad - ref_rad[k]) < 0.1)
-          layer = k;
+        if (fabs(layer_rad - ref_rad[i]) < 0.1)
+          layer = i;
       }
 
       TrkrDefs::hitsetkey hitsetkey = getMvtxHitSetKeyFromCoords(layer, world_center);
@@ -1204,15 +1204,9 @@
   CylinderGeomIntt *layergeom = dynamic_cast<CylinderGeomIntt *>(m_geomContainerIntt->GetLayerGeom(layer));
   if (!layergeom)
   {
-<<<<<<< HEAD
-    std::cout << PHWHERE << "Did not get layergeom for layer " << layer << std::endl;
-    gSystem->Exit(1);
-    exit(1);
-=======
     std::cout << PHWHERE << "Did not get layergeom for layer " 
 	      << layer << std::endl;
     return 0;
->>>>>>> 0571a1cc
   }
 
   double location[3] = {world[0], world[1], world[2]};
