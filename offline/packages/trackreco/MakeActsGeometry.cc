--- conflicted
+++ resolved
@@ -1442,14 +1442,10 @@
     std::cout << PHWHERE 
 	      << "ERROR: Can't find node CYLINDERCELLGEOM_SVTX" 
 	      << std::endl;
-<<<<<<< HEAD
-      // return Fun4AllReturnCodes::ABORTRUN;
-=======
-    topNode->print();
-    auto se = Fun4AllServer::instance();
-    se->Print();
-    return Fun4AllReturnCodes::ABORTRUN;
->>>>>>> 8abe16b2
+    // topNode->print();
+    // auto se = Fun4AllServer::instance();
+    // se->Print();
+    // return Fun4AllReturnCodes::ABORTRUN;
   }
 
   m_geomContainerIntt = findNode::getClass<
