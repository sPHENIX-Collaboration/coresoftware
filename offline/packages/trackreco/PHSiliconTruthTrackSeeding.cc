#include "PHSiliconTruthTrackSeeding.h"

#include <trackbase_historic/TrackSeed.h>     
#include <trackbase_historic/TrackSeedContainer.h>  
#include <trackbase_historic/TrackSeed_FastSim_v1.h>

#include <trackbase_historic/SvtxVertexMap.h>

#include <trackbase/TrkrClusterv2.h>
#include <trackbase/TrkrClusterContainer.h>
#include <trackbase/TrkrClusterHitAssoc.h>
#include <trackbase/TrkrDefs.h>
#include <trackbase/TrkrHitTruthAssoc.h>

#include <g4eval/SvtxClusterEval.h>
#include <g4eval/SvtxEvalStack.h>
#include <g4eval/SvtxEvaluator.h>
#include <g4eval/SvtxTrackEval.h>

#include <g4main/PHG4Hit.h>  // for PHG4Hit
#include <g4main/PHG4Particle.h>  // for PHG4Particle
#include <g4main/PHG4HitContainer.h>
#include <g4main/PHG4HitDefs.h>  // for keytype
#include <g4main/PHG4TruthInfoContainer.h>

#include <fun4all/Fun4AllReturnCodes.h>

#include <phool/getClass.h>
#include <phool/phool.h>

#include <cstdlib>   // for exit
#include <iostream>  // for operator<<, endl
#include <map>       // for multimap, map<>::c...
#include <memory>
#include <utility>  // for pair
#include <cassert>
#include <set>

#define LogDebug(exp) std::cout << "DEBUG: " << __FILE__ << ": " << __LINE__ << ": " << exp << std::endl
#define LogError(exp) std::cout << "ERROR: " << __FILE__ << ": " << __LINE__ << ": " << exp << std::endl
#define LogWarning(exp) std::cout << "WARNING: " << __FILE__ << ": " << __LINE__ << ": " << exp << std::endl

class PHCompositeNode;

namespace
{
  template<class T> inline constexpr T square( const T& x ) { return x*x; }
}

using namespace std;

PHSiliconTruthTrackSeeding::PHSiliconTruthTrackSeeding(const std::string& name)
  : PHTrackSeeding(name)
{
  // we use a separate track map node for the silicon track stubs
  //  std::string track_map_node_name = {"SvtxSiliconTrackMap"};
  // set_track_map_name(track_map_node_name);
}

int PHSiliconTruthTrackSeeding::Setup(PHCompositeNode* topNode)
{
  if(Verbosity() > 0)
    std::cout << "Enter PHSiliconTruthTrackSeeding:: Setup" << std::endl;

  // we use a separate track map node for the silicon track stubs
  std::string track_map_node_name = {"SvtxSiliconTrackMap"};
  set_track_map_name(track_map_node_name);

  int ret = PHTrackSeeding::Setup(topNode);
   if (ret != Fun4AllReturnCodes::EVENT_OK) return ret;

  //  ret = GetNodes(topNode);
  // if (ret != Fun4AllReturnCodes::EVENT_OK) return ret;

  return Fun4AllReturnCodes::EVENT_OK;
}

int PHSiliconTruthTrackSeeding::Process(PHCompositeNode* /*topNode*/)
{
  // We start with all reco clusters in the silicon layers
  // get the associated truth g4hits and from that the g4particle
  // make a map of <g4particle, clusters>
  // Make an SvtxTrack in silicon from g4particle
  // get momentum from truth
  // get position from vertex
  // add clusters to it 
 // Add the track to SvtxSiliconTrackMap

  using TrkrClusterSet = std::set<TrkrDefs::cluskey>;
  using TrkClustersMap = std::map<int, TrkrClusterSet>;
  TrkClustersMap m_trackID_clusters;

  // loop over all clusters
  for(const auto& hitsetkey:_cluster_map->getHitSetKeys())
  {
    auto range = _cluster_map->getClusters(hitsetkey);
    for( auto clusIter = range.first; clusIter != range.second; ++clusIter )
    {
    // TrkrCluster* cluster = clusIter->second;
    TrkrDefs::cluskey cluskey = clusIter->first;
    unsigned int trkrid = TrkrDefs::getTrkrId(cluskey);

    if(trkrid != TrkrDefs::mvtxId && trkrid != TrkrDefs::inttId)  continue;

    unsigned int layer = TrkrDefs::getLayer(cluskey);
    if(layer > 6)
      std::cout << PHWHERE << " Warning: layer is screwed up - layer = " << layer << std::endl;

    if (Verbosity() >= 3)
    {
      std::cout << PHWHERE <<" process cluster " << cluskey << std::endl;
    }

    // get the hits for this cluster
    const auto hitrange = clusterhitassoc->getHits(cluskey);  // returns range of pairs {cluster key, hit key} for this cluskey
    //for (TrkrClusterHitAssoc::ConstIterator clushititer = hitrange.first; clushititer != hitrange.second; ++clushititer)
    for (auto clushititer = hitrange.first; clushititer != hitrange.second; ++clushititer)
  {
    TrkrDefs::hitkey hitkey = clushititer->second;
    // TrkrHitTruthAssoc uses a map with (hitsetkey, std::pair(hitkey, g4hitkey)) - get the hitsetkey from the cluskey
    TrkrDefs::hitsetkey hitsetkey = TrkrDefs::getHitSetKeyFromClusKey(cluskey);
    
      if (Verbosity() >= 3)
	{
	  cout << PHWHERE <<"      --- process hit with hitkey  " << hitkey << "  hitsetkey " << hitsetkey  << std::endl;
	}

      // get all of the g4hits for this hitkey
      std::multimap<TrkrDefs::hitsetkey, std::pair<TrkrDefs::hitkey, PHG4HitDefs::keytype> > temp_map;
      hittruthassoc->getG4Hits(hitsetkey, hitkey, temp_map);  // returns pairs (hitsetkey, std::pair(hitkey, g4hitkey)) for this hitkey only
      for( auto htiter = temp_map.begin(); htiter != temp_map.end(); ++htiter)
      {
        // extract the g4 hit key here and add the hits to the set
        PHG4HitDefs::keytype g4hitkey = htiter->second.second;

	if (Verbosity() >= 3)
	  {
	    cout << PHWHERE <<"           --- process g4hit with key  " << g4hitkey << std::endl;
	  }

        PHG4Hit* phg4hit = nullptr;
        switch( trkrid )
        {
          case TrkrDefs::mvtxId:
          if (phg4hits_mvtx) phg4hit = phg4hits_mvtx->findHit( g4hitkey );
          break;

          case TrkrDefs::inttId:
          if (phg4hits_intt) phg4hit = phg4hits_intt->findHit( g4hitkey );
          break;
        }
   
        if( !phg4hit )
        {
          std::cout<<PHWHERE<<" unable to find g4hit from key " << g4hitkey << std::endl;
          continue;
        }
     
        int particle_id = phg4hit->get_trkid();

        // momentum cut-off
        if (_min_momentum>0)
        {
          PHG4Particle* particle = _g4truth_container->GetParticle(particle_id);
          if (!particle)
          {
            cout << PHWHERE <<" - validity check failed: missing truth particle with ID of "<<particle_id<<". Exiting..."<<endl;
            exit(1);
          }
          const double monentum2 =
            square( particle->get_px() )
            + square( particle->get_py() )
            + square( particle->get_pz() );

          if (Verbosity() >= 10)
          {
            cout << PHWHERE <<"             --- check momentum for g4particle "<<particle_id<<" -> cluster "<<cluskey
                <<" = "<<sqrt(monentum2)<<endl;;
            particle->identify();
          }

          if (monentum2 < _min_momentum * _min_momentum)
          {
            if (Verbosity() >= 3)
            {
              cout << PHWHERE <<" ignore low momentum g4particle "<<particle_id<<" -> cluster "<<cluskey<<endl;;
              particle->identify();
            }
            continue;
          }
        }

	// add or append this particle/cluster combination to the map
        TrkClustersMap::iterator it = m_trackID_clusters.find(particle_id);

        if (it != m_trackID_clusters.end())
        {
	  // the clusters are stored in a set, no need to check if it is in there already
          it->second.insert(cluskey);
          if (Verbosity() >= 3)
          {
            cout << PHWHERE <<"                  --- appended to g4particle"<<particle_id<<" new cluster "<<cluskey<<endl;;
            //cluster->identify();
          }
        }
        else
        {
          m_trackID_clusters.insert(std::make_pair(particle_id, TrkrClusterSet({cluskey})));

          if (Verbosity() >= 3)
          {
            cout << PHWHERE <<"                  --- added new g4particle "<<particle_id<<" and inserted cluster "<<cluskey<<endl;;
            //cluster->identify();
          }

        }
      }  // loop over g4hits associated with hit
    }    // loop over hits associated with cluster
  }      // loop over clusters
  } // loop over hitsets
  //==================================
  // make the tracks

  if (Verbosity() >= 2)
  {
    cout <<__PRETTY_FUNCTION__
        <<" Beginning _track_map->size = "<<_track_map->size()<<endl;

    _vertex_map->identify();
  }

  // Build tracks, looping over assembled list of truth track ID's and associated reco clusters
  for (const auto& [id, cluster_keyset] : m_trackID_clusters )
  {
    if( cluster_keyset.size() <  _min_clusters_per_track) continue;

    // check number of layers also pass the _min_clusters_per_track cut to avoid tight loopers
    set<uint8_t> layers;
    for( const auto& key : cluster_keyset)
    {
      const uint8_t layer = TrkrDefs::getLayer(key);
      layers.insert(layer);
    }
    if (Verbosity()>2)
    {
      cout <<__PRETTY_FUNCTION__<<" particle "<<id<<" -> "
          <<cluster_keyset.size()<<" clusters covering "<<layers.size()<<" layers."
          <<" Layer/clusters cuts are > "<<_min_clusters_per_track
          <<endl;
    }

    if (layers.size() >=  _min_clusters_per_track)
    {

<<<<<<< HEAD
      auto svtx_track = std::make_unique<TrackSeed_FastSim_v1>();
      svtx_track->set_truth_track_id(trk_clusters_itr->first);
=======
      auto svtx_track = std::make_unique<SvtxTrack_FastSim_v3>();
      svtx_track->set_id(_track_map->size());
      svtx_track->set_truth_track_id(id);
>>>>>>> 44a48eff

      // assign truth particle vertex ID to this silicon track stub
      PHG4Particle* particle = _g4truth_container->GetParticle(id);
      int vertexId = particle->get_vtx_id() - 1;  // Geant likes to count from 1 for both vertex and g4particle ID, _vertex_map counts from 0
      if(vertexId < 0)
	{
	  // Secondary particle, will have the same gembed value as the corresponding primary vertex
	  int track_embed = _g4truth_container->isEmbeded(id);
	  auto vrange =  _g4truth_container->GetPrimaryVtxRange();
	  for (auto iter = vrange.first; iter != vrange.second; ++iter)  // all primary vertexes
	    {
	      const int point_id = iter->first;
	      int vert_embed =  _g4truth_container->isEmbededVtx(point_id);
	      if(vert_embed == track_embed)
		vertexId = point_id - 1;  // Geant starts counting vertices at 1
	      if(Verbosity() > 3)
		std::cout << " track_embed " << track_embed << " vert_embed " << vert_embed << " G4 point id " << point_id << " SvtxMap vertexId " << vertexId << std::endl; 
	    }
	}
      if(vertexId < 0)  // should not be possible
	vertexId = 0;

      if(Verbosity() > 0)
	std::cout << " truth track G4 point id " <<  particle->get_vtx_id() << " becomes SvtxMap id " << vertexId 
		  << " gembed is " <<  _g4truth_container->isEmbeded(id) << " for truth particle " << id << std::endl;

      // set the track position to the vertex position
      const SvtxVertex *svtxVertex = _vertex_map->get(vertexId);
      if(!svtxVertex)
	{
	  std::cout << PHWHERE << "Failed to get vertex with ID " << vertexId << " from _vertex_map, cannot proceed - skipping this silicon track" << std::endl;
	  continue;
	}
      
      svtx_track->set_X0(svtxVertex->get_x());
      svtx_track->set_Y0(svtxVertex->get_y());
      svtx_track->set_Z0(svtxVertex->get_z()); 

      if(Verbosity() > 0)
	{
	  std::cout << " truth track SvtxMap vertexid is " << vertexId << " for truth particle " << id << std::endl;
	  std::cout << "    track position x,y,z = " << svtxVertex->get_x() << ", " << svtxVertex->get_y() << ", " << svtxVertex->get_z() << std::endl;	  
	}

      // set momentum to the truth value

      float px = particle->get_px();
      float py = particle->get_py();
      float pz = particle->get_pz();
      float pt = sqrt(px*px+py*py);
      int charge = particle->get_pid() < 0 ? -1 : 1;
      float eta =  atanh(pz/sqrt(px*px+py*py+pz*pz));
      float theta = 2*atan(exp(-1*eta));
      svtx_track->set_qOverR(charge * 0.3*1.4/(100*pt));
      svtx_track->set_slope(1./tan(theta));

      if(Verbosity() > 0)
	std::cout << PHWHERE << "Truth track ID is " << svtx_track->get_truth_track_id() << " particle ID is " << particle->get_pid() <<  std::endl;
    
      // add the silicon clusters
      for(const auto& key:cluster_keyset)
      {
        svtx_track->insert_cluster_key(key);
      }

      _track_map->insert(svtx_track.get());

      if (Verbosity() >= 2)
      {
        cout <<__PRETTY_FUNCTION__<<" particle "<<id<<" -> "
            <<cluster_keyset.size()<<" clusters"
            <<" _track_map->size = "<< (_track_map->size()) <<": ";
        _track_map->identify();
      }
    }
  }

  if (Verbosity() >= 2)
  {
    cout << "Loop over SvtxSiliconTrackMap entries " << endl;
    int id = 0;
    for (TrackSeedContainer::Iter iter = _track_map->begin();
         iter != _track_map->end(); ++iter)
    {
      auto svtx_track = *iter;

      cout << "Track ID: " << id << ", Track pT: "
           << svtx_track->get_pt() << ", Truth Track/Particle ID: "
           << svtx_track->get_truth_track_id() << endl;
      cout << "   (px, py, pz) = " << "("<< svtx_track->get_px() << ", " << svtx_track->get_py() << ", " << svtx_track->get_pz() << ")" << endl;
      cout << "   (x, y, z) = " << "("<< svtx_track->get_x() << ", " << svtx_track->get_y() << ", " << svtx_track->get_z() << ")" << endl;

      id++;

      //Print associated clusters;
      for (TrackSeed::ConstClusterKeyIter iter =
               svtx_track->begin_cluster_keys();
           iter != svtx_track->end_cluster_keys(); ++iter)
      {
        TrkrDefs::cluskey cluster_key = *iter;
        TrkrCluster* cluster = _cluster_map->findCluster(cluster_key);
        float radius = sqrt(
            cluster->getX() * cluster->getX() + cluster->getY() * cluster->getY());
        cout << "       cluster ID: "
             << cluster_key << ", cluster radius: " << radius
             << endl;
      }
    }
  }
  //==================================

  return Fun4AllReturnCodes::EVENT_OK;
}

int PHSiliconTruthTrackSeeding::GetNodes(PHCompositeNode* topNode)
{
  /*
  // If the _use_truth_clusters flag is set, the cluster map now points to the truth clusters
  // in this module we want to use the reco silicon clusters instead, so we move the pointer
  if(_use_truth_clusters)
    _cluster_map = findNode::getClass<TrkrClusterContainer>(topNode, "TRKR_CLUSTER");

  if (!_cluster_map)
  {
    cerr << PHWHERE << " ERROR: Can't find node TRKR_CLUSTER" << endl;
    return Fun4AllReturnCodes::ABORTEVENT;
  }
  */

  _g4truth_container = findNode::getClass<PHG4TruthInfoContainer>(topNode, "G4TruthInfo");
  if (!_g4truth_container)
  {
    cerr << PHWHERE << " ERROR: Can't find node G4TruthInfo" << endl;
    return Fun4AllReturnCodes::ABORTEVENT;
  }

  clusterhitassoc = findNode::getClass<TrkrClusterHitAssoc>(topNode, "TRKR_CLUSTERHITASSOC");
  if (!clusterhitassoc)
  {
    cout << PHWHERE << "Failed to find TRKR_CLUSTERHITASSOC node, quit!" << endl;
    exit(1);
  }

  hittruthassoc = findNode::getClass<TrkrHitTruthAssoc>(topNode, "TRKR_HITTRUTHASSOC");
  if (!hittruthassoc)
  {
    cout << PHWHERE << "Failed to find TRKR_HITTRUTHASSOC node, quit!" << endl;
    exit(1);
  }

  using nodePair = std::pair<std::string, PHG4HitContainer*&>;
  std::initializer_list<nodePair> nodes =
  {
    { "G4HIT_TPC", phg4hits_tpc },
    { "G4HIT_INTT", phg4hits_intt },
    { "G4HIT_MVTX", phg4hits_mvtx },
    { "G4HIT_MICROMEGAS", phg4hits_micromegas }
  };
  
  for( auto&& node: nodes )
  {
    if( !( node.second = findNode::getClass<PHG4HitContainer>( topNode, node.first ) ) )
    { std::cerr << PHWHERE << " PHG4HitContainer " << node.first << " not found" << std::endl; }
  }

  return Fun4AllReturnCodes::EVENT_OK;
}

int PHSiliconTruthTrackSeeding::End()
{
  return 0;
}<|MERGE_RESOLUTION|>--- conflicted
+++ resolved
@@ -252,14 +252,8 @@
     if (layers.size() >=  _min_clusters_per_track)
     {
 
-<<<<<<< HEAD
       auto svtx_track = std::make_unique<TrackSeed_FastSim_v1>();
-      svtx_track->set_truth_track_id(trk_clusters_itr->first);
-=======
-      auto svtx_track = std::make_unique<SvtxTrack_FastSim_v3>();
-      svtx_track->set_id(_track_map->size());
       svtx_track->set_truth_track_id(id);
->>>>>>> 44a48eff
 
       // assign truth particle vertex ID to this silicon track stub
       PHG4Particle* particle = _g4truth_container->GetParticle(id);
