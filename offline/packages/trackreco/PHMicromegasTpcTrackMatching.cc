--- conflicted
+++ resolved
@@ -157,11 +157,7 @@
       if(Verbosity() > 10) std::cout << " Fitted line has A " << A << " B " << B << std::endl;
 
       // Project this TPC tracklet  to the two micromegas layers and store the projections
-<<<<<<< HEAD
-      double z_proj[2]={0,0}; y_proj[2]={0,0}; x_proj[2]={0,0}; rphi_proj[2]={0,0};
-=======
       double z_proj[2]={0,0}; double y_proj[2]={0,0}; double x_proj[2]={0,0}; double rphi_proj[2]={0,0};
->>>>>>> 88e0f23c
       bool skip_tracklet = false;
       for(unsigned int imm = 0; imm < _n_mm_layers; ++imm)
       {
@@ -182,18 +178,11 @@
 		std::cout << " circle/circle intersection calculation failed, skip this case" << std::endl;
 		std::cout << " mm_radius " << _mm_layer_radius[imm] << " fitted R " << R << " fitted X0 " << X0 << " fitted Y0 " << Y0 << std::endl;
 	      }
-<<<<<<< HEAD
-	  }
-	if(skip_tracklet = true)
-	  continue;   // skips to the next layer
-
-=======
 	    skip_tracklet = true;
 	  }
 	if(skip_tracklet == true)
 	  continue;   // skips to the next layer
-	
->>>>>>> 88e0f23c
+
 	// we can figure out which solution is correct based on the last cluster position in the TPC
 	unsigned int nlast = clusters.size() -1;
 	double last_clus_phi = atan2(clusters[nlast]->getY(), clusters[nlast]->getX());
@@ -215,17 +204,10 @@
 	// z projection is unique
 	z_proj[imm] = B + A * _mm_layer_radius[imm] ;
       }
-<<<<<<< HEAD
-
-      if(skip_tracklet = true)
-	continue;   // skips to the next TPC tracklet
-
-=======
       
       if(skip_tracklet == true)
 	continue;   // skips to the next TPC tracklet
       
->>>>>>> 88e0f23c
       // loop over the micromegas clusters and find any within the search windows
       std::vector<TrkrDefs::cluskey> mm_matches[2];
        for(TrkrClusterContainer::ConstIterator clusiter = mm_clusrange.first; clusiter != mm_clusrange.second; ++clusiter)
@@ -235,11 +217,7 @@
 	  TrkrCluster *mm_clus = clusiter->second;
 
 	  unsigned int imm;
-<<<<<<< HEAD
-	  if(layer == min_micromegas_layer) 
-=======
 	  if(layer == _min_mm_layer) 
->>>>>>> 88e0f23c
 	    imm = 0;
 	  else
 	    imm = 1;
