--- conflicted
+++ resolved
@@ -107,7 +107,6 @@
     unsigned int nlayers_tpc,
     unsigned int nlayers_micromegas)
   : PHTrackPropagating(name)
-<<<<<<< HEAD
   , _nlayers_maps(nlayers_maps)
   , _nlayers_intt(nlayers_intt)
   , _nlayers_tpc(nlayers_tpc)
@@ -118,125 +117,6 @@
   , _firstlayer_tpc(_firstlayer_intt + _nlayers_intt)
   , _firstlayer_micromegas(_firstlayer_tpc + _nlayers_tpc)
 {}
-=======
-  , _t_seeds_cleanup(nullptr)
-  , _t_translate_to_PHGenFitTrack(nullptr)
-  , _t_translate1(nullptr)
-  , _t_translate2(nullptr)
-  , _t_translate3(nullptr)
-  , _t_kalman_pat_rec(nullptr)
-  , _t_search_clusters(nullptr)
-  , _t_search_clusters_encoding(nullptr)
-  , _t_search_clusters_map_iter(nullptr)
-  , _t_track_propagation(nullptr)
-  , _t_full_fitting(nullptr)
-  , _t_output_io(nullptr)
-  , _vertex()
-  , _bbc_vertexes(nullptr)
-  , _hit_used_map(nullptr)
-  , _hit_used_map_size(0)
-  , _geom_container_intt(nullptr)
-  , _geom_container_maps(nullptr)
-  , _analyzing_mode(false)
-  , _analyzing_file(nullptr)
-  , _analyzing_ntuple(nullptr)
-  , _max_merging_dphi(0.1)
-  , _max_merging_deta(0.1)
-  , _max_merging_dr(0.1)
-  , _max_merging_dz(0.1)
-  , _max_share_hits(3)
-  , _fitter(nullptr)
-  , _track_fitting_alg_name("DafRef")//KalmanFitter
-  , _primary_pid_guess(211)
-  , _cut_min_pT(0.2)
-  , _do_evt_display(false)
-  , _nlayers_maps(nlayers_maps)
-  , _nlayers_intt(nlayers_intt)
-  , _nlayers_tpc(nlayers_tpc)
-  , _nlayers_all(_nlayers_maps + _nlayers_intt + _nlayers_tpc)
-  , _layer_ilayer_map_all()
-  , _radii_all()
-  , _max_search_win_phi_tpc(0.0040)
-  , _min_search_win_phi_tpc(0.0000)
-  , _max_search_win_theta_tpc(0.0040)
-  , _min_search_win_theta_tpc(0.0000)
-  , _max_search_win_phi_maps(0.0050)
-  , _min_search_win_phi_maps(0.0000)
-  , _max_search_win_theta_maps(0.0400)
-  , _min_search_win_theta_maps(0.0000)
-  ,
-
-  _search_win_phi(20)
-  , _search_win_theta(20)
-  , _layer_thetaID_phiID_clusterID()
-  ,
-  //_half_max_theta(160),
-  _half_max_theta(3.1416 / 2.)
-  ,
-  //_half_max_phi(252), //80cm * Pi
-  _half_max_phi(3.1416)
-  ,
-  //_layer_thetaID_phiID_clusterID_phiSize(0.1200),
-  _layer_thetaID_phiID_clusterID_phiSize(0.1200 / 30)
-  ,  //rad
-  _layer_thetaID_phiID_clusterID_zSize(0.1700 / 30)
-  , _PHGenFitTracks()
-  , _init_direction(-1)
-  , _blowup_factor(1.)
-  , _max_consecutive_missing_layer(20)
-  , _max_incr_chi2(20.)
-  , _max_splitting_chi2(20.)
-  , _min_good_track_hits(30)
-  , _topNode(nullptr)
-  , _ntrack(0)
-{
-  _event = 0;
-
-  _max_search_win_phi_intt[0] = 0.20;
-  _max_search_win_phi_intt[1] = 0.20;
-  _max_search_win_phi_intt[2] = 0.0050;
-  _max_search_win_phi_intt[3] = 0.0050;
-  _max_search_win_phi_intt[4] = 0.0050;
-  _max_search_win_phi_intt[5] = 0.0050;
-  _max_search_win_phi_intt[6] = 0.0050;
-  _max_search_win_phi_intt[7] = 0.0050;
-
-  _min_search_win_phi_intt[0] = 0.2000;
-  _min_search_win_phi_intt[1] = 0.2000;
-  _min_search_win_phi_intt[2] = 0.0;
-  _min_search_win_phi_intt[3] = 0.0;
-  _min_search_win_phi_intt[4] = 0.0;
-  _min_search_win_phi_intt[5] = 0.0;
-  _min_search_win_phi_intt[6] = 0.0;
-  _min_search_win_phi_intt[7] = 0.0;
-
-  _max_search_win_theta_intt[0] = 0.010;
-  _max_search_win_theta_intt[1] = 0.010;
-  _max_search_win_theta_intt[2] = 0.2000;
-  _max_search_win_theta_intt[3] = 0.2000;
-  _max_search_win_theta_intt[4] = 0.2000;
-  _max_search_win_theta_intt[5] = 0.2000;
-  _max_search_win_theta_intt[6] = 0.2000;
-  _max_search_win_theta_intt[7] = 0.2000;
-
-  _min_search_win_theta_intt[0] = 0.000;
-  _min_search_win_theta_intt[1] = 0.000;
-  _min_search_win_theta_intt[2] = 0.200;
-  _min_search_win_theta_intt[3] = 0.200;
-  _min_search_win_theta_intt[4] = 0.200;
-  _min_search_win_theta_intt[5] = 0.200;
-  _min_search_win_theta_intt[6] = 0.200;
-  _min_search_win_theta_intt[7] = 0.200;
-
-  _vertex_error.clear();
-  //_vertex_error.assign(3, 0.0100);
-}
-
-PHGenFitTrkProp::~PHGenFitTrkProp()
-{
-  delete _fitter;
-}
->>>>>>> de63ef63
 
 int PHGenFitTrkProp::Setup(PHCompositeNode* topNode)
 {
@@ -1631,14 +1511,10 @@
     }
   
   //double radius = sqrt(cluster->getPosition(0)*cluster->getPosition(0)  + cluster->getPosition(1)*cluster->getPosition(1));
-<<<<<<< HEAD
-  PHGenFit::Measurement* meas = new PHGenFit::PlanarMeasurement(pos, n, cluster->getRPhiError(), cluster->getZError());
-=======
   
   PHGenFit::Measurement* meas = new PHGenFit::PlanarMeasurement(pos, n,
 								cluster->getRPhiError(), cluster->getZError());
 
->>>>>>> de63ef63
   meas->set_cluster_key(cluster->getClusKey());
 
 #ifdef _DEBUG_
