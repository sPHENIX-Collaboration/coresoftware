/*!
 *  \file		  PHTrackSeeding.h
 *  \brief		Base class for track seeding
 *  \author		Haiwang Yu <yuhw@nmsu.edu>
 */

#ifndef TRACKRECO_PHTRACKSEEDING_H
#define TRACKRECO_PHTRACKSEEDING_H

// PHENIX includes
#include <fun4all/SubsysReco.h>

// STL includes
#include <string>

// forward declarations
class PHCompositeNode;

//class SvtxClusterMap;
class TrkrClusterContainer;
class TrkrClusterHitAssoc;
class TrkrHitSetContainer;
class TrkrClusterIterationMapv1;
class SvtxVertexMap;
<<<<<<< HEAD
class TrackSeedContainer;
class AssocInfoContainer;
=======
class SvtxTrackMap;
>>>>>>> 83dc3436

/// \class PHTrackSeeding
///
/// \brief Base class for track seeding
///
class PHTrackSeeding : public SubsysReco
{
 public:
  PHTrackSeeding(const std::string &name = "PHTrackSeeding");
  ~PHTrackSeeding() override {}

  int InitRun(PHCompositeNode *topNode) override;
  int process_event(PHCompositeNode *topNode) override;
  int End(PHCompositeNode *topNode) override;
  void set_track_map_name(const std::string &map_name) { _track_map_name = map_name; }
  void SetUseTruthClusters(bool setit){_use_truth_clusters = setit;}
  void SetIteration(int iter){_n_iteration = iter;}
 protected:
  /// setup interface for trackers, called in InitRun, setup things like pointers to nodes.
  /// overrided in derived classes
  virtual int Setup(PHCompositeNode *topNode);

  /// process event interface for trackers, called in process_event.
  /// implemented in derived classes
  virtual int Process(PHCompositeNode *topNode) = 0;

  /// Called in SubsysReco::End
  virtual int End() = 0;

  TrkrClusterContainer *_cluster_map = nullptr;
  TrkrClusterHitAssoc *_cluster_hit_map = nullptr;
  TrkrClusterIterationMapv1* _iteration_map;
  int _n_iteration;
  SvtxVertexMap *_vertex_map = nullptr;
<<<<<<< HEAD
  TrackSeedContainer *_track_map = nullptr;
  AssocInfoContainer *_assoc_container = nullptr;
  TrkrHitSetContainer  *_hitsets = nullptr;
=======
  SvtxTrackMap *_track_map = nullptr;
    TrkrHitSetContainer  *_hitsets = nullptr;
>>>>>>> 83dc3436
  std::string _track_map_name = "SvtxTrackMap";

  bool _use_truth_clusters = false;

 private:

  /// create new node output pointers
  int CreateNodes(PHCompositeNode *topNode);

  /// fetch node pointers
  int GetNodes(PHCompositeNode *topNode);
};

#endif<|MERGE_RESOLUTION|>--- conflicted
+++ resolved
@@ -22,12 +22,8 @@
 class TrkrHitSetContainer;
 class TrkrClusterIterationMapv1;
 class SvtxVertexMap;
-<<<<<<< HEAD
 class TrackSeedContainer;
-class AssocInfoContainer;
-=======
-class SvtxTrackMap;
->>>>>>> 83dc3436
+
 
 /// \class PHTrackSeeding
 ///
@@ -62,14 +58,9 @@
   TrkrClusterIterationMapv1* _iteration_map;
   int _n_iteration;
   SvtxVertexMap *_vertex_map = nullptr;
-<<<<<<< HEAD
   TrackSeedContainer *_track_map = nullptr;
-  AssocInfoContainer *_assoc_container = nullptr;
   TrkrHitSetContainer  *_hitsets = nullptr;
-=======
-  SvtxTrackMap *_track_map = nullptr;
-    TrkrHitSetContainer  *_hitsets = nullptr;
->>>>>>> 83dc3436
+
   std::string _track_map_name = "SvtxTrackMap";
 
   bool _use_truth_clusters = false;
