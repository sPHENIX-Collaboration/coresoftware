--- conflicted
+++ resolved
@@ -29,36 +29,6 @@
 /*! Enum with all available calorimeter IDs. This enum can be extended up to 254 entries.
    * If adding new CalorimeterIDs, please also add them to the decode_caloname function below.
    */
-<<<<<<< HEAD
-  enum CalorimeterId
-  {
-    NONE, CEMC, HCALOUT, HCALIN, EEMC, FEMC, FHCAL
-  };
-
-  /*! Returns CaloTowerID for given calorimeter ID, tower index 1, and tower index 2
-   */
-  inline RawTowerDefs::keytype
-  encode_towerid(const CalorimeterId calo_id, const unsigned int tower_index_1,
-      const unsigned int tower_index_2)
-  {
-    RawTowerDefs::keytype calo_tower_id = 0;
-
-    if (tower_index_1 < 0xFFF && tower_index_2 < 0xFFF)
-      {
-        calo_tower_id = (calo_id << RawTowerDefs::tower_idbits)
-            + (tower_index_1 << RawTowerDefs::index1_idbits) + tower_index_2;
-      }
-    else
-      {
-        std::cout << "too large index1 and/or index2; index1: "
-            << tower_index_1 << " (max val " << 0xFFF << ")" << ", index2: "
-            << tower_index_2 << " (max val " << 0xFFF << ")" << std::endl;
-        exit(1);
-      }
-
-    return calo_tower_id;
-  }
-=======
 enum CalorimeterId
 {
   NONE,
@@ -67,7 +37,7 @@
   HCALIN,
   EEMC,
   FEMC,
-  FHCAL,
+  FHCAL
 };
 
 /*! Returns CaloTowerID for given calorimeter ID, tower index 1, and tower index 2
@@ -77,34 +47,14 @@
                const unsigned int tower_index_2)
 {
   RawTowerDefs::keytype calo_tower_id = 0;
->>>>>>> 04769ff9
 
-  if (calo_id < 0xFF && tower_index_1 < 0xFFF && tower_index_2 < 0xFFF)
+  if (tower_index_1 < 0xFFF && tower_index_2 < 0xFFF)
   {
-<<<<<<< HEAD
-    RawTowerDefs::keytype calo_tower_id = 0;
-
-    if (tower_index < 0xFFFFFF)
-      {
-        calo_tower_id = (calo_id << RawTowerDefs::tower_idbits) + tower_index;
-      }
-    else
-      {
-        std::cout << "too large index; index: " << tower_index
-            << " (max val " << 0xFFFFFF << ")" << std::endl;
-        exit(1);
-      }
-
-    return calo_tower_id;
-=======
     calo_tower_id = (calo_id << RawTowerDefs::tower_idbits) + (tower_index_1 << RawTowerDefs::index1_idbits) + tower_index_2;
->>>>>>> 04769ff9
   }
   else
   {
-    std::cout << "too large caloid, index1 and/or index2; caloid: "
-              << calo_id << " (max val " << 0xFF << ")"
-              << ", index1: "
+    std::cout << "too large index1 and/or index2; index1: "
               << tower_index_1 << " (max val " << 0xFFF << ")"
               << ", index2: "
               << tower_index_2 << " (max val " << 0xFFF << ")" << std::endl;
@@ -121,15 +71,13 @@
 {
   RawTowerDefs::keytype calo_tower_id = 0;
 
-  if (calo_id < 0xFF && tower_index < 0xFFFFFF)
+  if (tower_index < 0xFFFFFF)
   {
     calo_tower_id = (calo_id << RawTowerDefs::tower_idbits) + tower_index;
   }
   else
   {
-    std::cout << "too large caloid, index; caloid: " << calo_id
-              << " (max val " << 0xFF << ")"
-              << ", index: " << tower_index
+    std::cout << "too large index; index: " << tower_index
               << " (max val " << 0xFFFFFF << ")" << std::endl;
     exit(1);
   }
