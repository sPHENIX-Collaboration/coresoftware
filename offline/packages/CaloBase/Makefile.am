--- conflicted
+++ resolved
@@ -40,17 +40,10 @@
   RawTowerGeomContainer.h \
   RawTowerGeomContainerv1.h \
   RawTowerGeomContainer_Cylinderv1.h \
-<<<<<<< HEAD
-	TowerInfo.h \
-	TowerInfov1.h \
-	TowerInfoContainer.h \
-	TowerInfoContainerv1.h
-=======
   TowerInfo.h \
   TowerInfov1.h \
   TowerInfoContainer.h \
   TowerInfoContainerv1.h
->>>>>>> 0bf61079
 
 ROOTDICTS = \
   RawCluster_Dict.cc \
@@ -70,17 +63,10 @@
   RawTowerGeomContainer_Dict.cc \
   RawTowerGeomContainerv1_Dict.cc \
   RawTowerGeomContainer_Cylinderv1_Dict.cc \
-<<<<<<< HEAD
-	TowerInfo_Dict.cc \
-	TowerInfov1_Dict.cc \
-	TowerInfoContainer_Dict.cc \
-	TowerInfoContainerv1_Dict.cc
-=======
   TowerInfo_Dict.cc \
   TowerInfov1_Dict.cc \
   TowerInfoContainer_Dict.cc \
   TowerInfoContainerv1_Dict.cc
->>>>>>> 0bf61079
 
 pcmdir = $(libdir)
 nobase_dist_pcm_DATA = \
@@ -101,17 +87,10 @@
   RawTowerGeomContainer_Dict_rdict.pcm \
   RawTowerGeomContainerv1_Dict_rdict.pcm \
   RawTowerGeomContainer_Cylinderv1_Dict_rdict.pcm \
-<<<<<<< HEAD
-	TowerInfo_Dict_rdict.pcm \
-	TowerInfov1_Dict_rdict.pcm \
-	TowerInfoContainer_Dict_rdict.pcm \
-	TowerInfoContainerv1_Dict_rdict.pcm
-=======
   TowerInfo_Dict_rdict.pcm \
   TowerInfov1_Dict_rdict.pcm \
   TowerInfoContainer_Dict_rdict.pcm \
   TowerInfoContainerv1_Dict_rdict.pcm
->>>>>>> 0bf61079
 
 libcalo_io_la_SOURCES = \
   $(ROOTDICTS) \
@@ -132,16 +111,9 @@
   RawTowerGeomContainer.cc \
   RawTowerGeomContainerv1.cc \
   RawTowerGeomContainer_Cylinderv1.cc \
-<<<<<<< HEAD
-	TowerInfo.cc \
-	TowerInfov1.cc \
-	TowerInfoContainer.cc \
-	TowerInfoContainerv1.cc
-=======
   TowerInfov1.cc \
   TowerInfoContainer.cc \
   TowerInfoContainerv1.cc
->>>>>>> 0bf61079
 
 # Rule for generating table CINT dictionaries.
 %_Dict.cc: %.h %LinkDef.h
