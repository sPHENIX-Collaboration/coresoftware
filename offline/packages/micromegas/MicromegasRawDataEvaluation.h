#ifndef MICROMEGAS_MicromegasRawDataEvaluation_H
#define MICROMEGAS_MicromegasRawDataEvaluation_H

/*!
 * \file MicromegasRawDataEvaluation.h
 * \author Hugo Pereira Da Costa <hugo.pereira-da-costa@cea.fr>
 */

#include "MicromegasCalibrationData.h"
#include "MicromegasMapping.h"

#include <fun4all/SubsysReco.h>
#include <phool/PHObject.h>

#include <TTree.h>

#include <map>
#include <memory>
#include <string>
#include <utility>

class PHCompositeNode;
class TFile;
class TH1;
class TH2;
class TProfile;

/// micromegas raw data decoder
class MicromegasRawDataEvaluation : public SubsysReco
{
 public:
  /// constructor
  MicromegasRawDataEvaluation(const std::string& name = "MicromegasRawDataEvaluation");

  /// global initialization
  int Init(PHCompositeNode*) override;

  /// run initialization
  int InitRun(PHCompositeNode*) override;

  /// event processing
  int process_event(PHCompositeNode*) override;

  /// end of processing
  int End(PHCompositeNode*) override;

  /// calibration file
  void set_calibration_file(const std::string& value) { m_calibration_filename = value; }

  /// set number of RMS sigma used to defined static threshold on a given channel
  void set_n_sigma(double value) { m_n_sigma = value; }

  /// set minimum ADC value, disregarding pedestal and RMS.
  /** This removes faulty channels for which calibration has failed */
  void set_min_adc(double value) { m_min_adc = value; }

  /// set min sample for noise estimation
  void set_sample_min(int value) { m_sample_min = value; }

  /// set min sample for noise estimation
  void set_sample_max(int value) { m_sample_max = value; }

  /// output file name for evaluation histograms
  void set_evaluation_outputfile(const std::string& outputfile) { m_evaluation_filename = outputfile; }

  class Sample
  {
   public:
    /// packet
    unsigned int packet_id = 0;

    /// ll1 bco
    uint64_t lvl1_bco = 0;

    /// ll1 bco
    unsigned int lvl1_bco_masked = 0;

    /// fee bco
    unsigned int fee_bco = 0;

    /// checksum and checksum error
    unsigned int checksum = 0;
    unsigned int checksum_error = 0;

    /// fee
    unsigned short fee_id = 0;
    unsigned short layer = 0;
    unsigned short tile = 0;

    /// sampa channel and sampa address
    unsigned short sampa_address = 0;
    unsigned short sampa_channel = 0;

    /// channel id
    unsigned short channel = 0;

    /// physical strip id
    unsigned short strip = 0;

    unsigned short sample = 0;
    unsigned short adc = 0;

    double pedestal = 0;
    double rms = 0;

    using List = std::vector<Sample>;
  };

  /**
   * waveform is similar to sample except that there is only one of which per waveform,
   * and that it stores the max adc and corresponding sample_id
   */
  class Waveform
  {
   public:
    /// packet
    unsigned int packet_id = 0;

    /// ll1 bco
    uint64_t lvl1_bco = 0;

    /// fee bco
    unsigned int fee_bco = 0;

    /// checksum and checksum error
    unsigned int checksum = 0;
    unsigned int checksum_error = 0;

    /// fee
    unsigned short fee_id = 0;
    unsigned short layer = 0;
    unsigned short tile = 0;

    /// sampa channel and sampa address
    unsigned short sampa_address = 0;
    unsigned short sampa_channel = 0;

    /// channel id
    unsigned short channel = 0;

    /// physical strip id
    unsigned short strip = 0;

    unsigned short sample_max = 0;
    unsigned short adc_max = 0;

    double pedestal = 0;
    double rms = 0;

    bool is_signal = false;

    //! default constructor
    Waveform() = default;

    //! construct from sample
    Waveform(const Sample& sample)
    {
      copy_from(sample);
    }

    //! copy from sample
    void copy_from(const Sample&);

    using List = std::vector<Waveform>;
  };

  class TaggerInformation
  {
   public:
    /// packet
    unsigned int packet_id = 0;

    /// tagger ttpe
    int tagger_type = 0;
    bool is_endat = false;
    bool is_lvl1 = false;

    /// ll1 bco
    uint64_t bco = 0;

    /// ll1 bco
    uint64_t last_bco = 0;

    /// counters
    uint32_t lvl1_count = 0;
    uint32_t endat_count = 0;

    using List = std::vector<TaggerInformation>;
  };

  class Container : public PHObject
  {
   public:
    void Reset();

    TaggerInformation::List taggers;
    Waveform::List waveforms;
    Sample::List samples;

    ClassDef(Container, 1)
  };

  enum Flags : unsigned
  {
    EvalSample = 1 << 0,
    EvalWaveform = 1 << 1,
    EvalTagger = 1 << 2,
  };

  //! set flags. Should be a bitwise or of Flags enum
<<<<<<< HEAD
  void set_flags( unsigned int flags )
  { m_flags = flags; }

  private:
=======
  void set_flags(unsigned int flags)
  {
    m_flags = flags;
  }
>>>>>>> 71891011

 private:
  //! flags
  unsigned int m_flags = EvalSample | EvalWaveform | EvalTagger;

  //! calibration filename
  std::string m_calibration_filename = "TPOT_Pedestal_000.root";

  //! calibration data
  MicromegasCalibrationData m_calibration_data;

  //! mapping
  MicromegasMapping m_mapping;

  /// number of RMS sigma used to define threshold
  double m_n_sigma = 5;

  //! minimum ADC value, disregarding pedestal and RMS.
  /* This removes faulty channels for which calibration has failed */
  double m_min_adc = 50;

  /// min sample for signal
  int m_sample_min = 0;

  /// max sample for signal
  int m_sample_max = 100;

  //! evaluation output filename
  std::string m_evaluation_filename = "MicromegasRawDataEvaluation.root";
  std::unique_ptr<TFile> m_evaluation_file;

  //! tree
  TTree* m_evaluation_tree = nullptr;

  //! main branch
  Container* m_container = nullptr;

  //! match fee bco to lvl1 bco
  using bco_matching_pair_t = std::pair<unsigned int, uint64_t>;

  //! map fee_id to bco maps
  using fee_bco_matching_map_t = std::map<unsigned short, bco_matching_pair_t>;
  fee_bco_matching_map_t m_fee_bco_matching_map;

  /// map waveforms to bco
  /** this is used to count how many waveforms are found for a given lvl1 bco */
  using bco_map_t = std::map<uint64_t, unsigned int>;
  bco_map_t m_bco_map;
};

#endif<|MERGE_RESOLUTION|>--- conflicted
+++ resolved
@@ -208,17 +208,10 @@
   };
 
   //! set flags. Should be a bitwise or of Flags enum
-<<<<<<< HEAD
-  void set_flags( unsigned int flags )
-  { m_flags = flags; }
-
-  private:
-=======
   void set_flags(unsigned int flags)
   {
     m_flags = flags;
   }
->>>>>>> 71891011
 
  private:
   //! flags
