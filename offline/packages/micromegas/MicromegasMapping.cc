--- conflicted
+++ resolved
@@ -407,11 +407,6 @@
     m_fee_to_strip_mapping_z[channel_id] = strip_geant;
   }
 
-<<<<<<< HEAD
-=======
-  // print_mapping( "m_fee_to_strip_mapping_z", m_fee_to_strip_mapping_z );
-
->>>>>>> 520799fd
   // map mec8 channel id (1-70) to mec8 signal id on detector as defined by audrey in phi views
   /* sources:
    * https://wiki.sphenix.bnl.gov/index.php/File:HDR-225938-XX.PNG.png
@@ -499,11 +494,5 @@
     m_fee_to_strip_mapping_phi[channel_id] = strip_geant;
   }
 
-<<<<<<< HEAD
-//   print_mapping( "m_fee_to_strip_mapping_z", m_fee_to_strip_mapping_z );
-//   print_mapping( "m_fee_to_strip_mapping_phi", m_fee_to_strip_mapping_phi );
-=======
-  // print_mapping( "m_fee_to_strip_mapping_phi", m_fee_to_strip_mapping_phi );
->>>>>>> 520799fd
 
 }