/*!
 * \file MicromegasMapping.cc
 * \author Hugo Pereira Da Costa <hugo.pereira-da-costa@cea.fr>
 */

#include "MicromegasMapping.h"
#include "MicromegasDefs.h"

#include <algorithm>
#include <cassert>

namespace
{

  class mec8_channel_id
  {
    public:

    /*
    * 0 or 1, corresponding to cable1 and cable 2 as defined by Takao in
    * https://indico.bnl.gov/event/18458/contributions/73400/attachments/46043/77969/FEE_to_MEC_map_Feb17_2023.xlsx
    */
// NOLINTNEXTLINE(misc-non-private-member-variables-in-classes)
    int m_cable_id = 0;

    /*
    * 0 or 1, corresponding to j2 or j3 in transition board drawing in
    * https://wiki.sphenix.bnl.gov/index.php/File:HDR-225938-XX.PNG.png
    * https://wiki.sphenix.bnl.gov/index.php/File:HDR-225940-XX.PNG.png
    * and as defined by Takao in
    * https://indico.bnl.gov/event/18458/contributions/73400/attachments/46043/77969/FEE_to_MEC_map_Feb17_2023.xlsx
    */
// NOLINTNEXTLINE(misc-non-private-member-variables-in-classes)
    int m_connector_id = 0;

    /*
    * 1 to 70 as defined in
    * https://wiki.sphenix.bnl.gov/index.php/File:HDR-225938-XX.PNG.png
    * https://wiki.sphenix.bnl.gov/index.php/File:HDR-225940-XX.PNG.png
    */
// NOLINTNEXTLINE(misc-non-private-member-variables-in-classes)
    int m_channel_id = 0;

    // constructor
    mec8_channel_id( int cable_id, int connector_id, int channel_id ):
      m_cable_id( cable_id ),
      m_connector_id( connector_id ),
      m_channel_id( channel_id )
    {}

  };

  // less than operator
  inline bool operator < (const mec8_channel_id& lhs, const mec8_channel_id& rhs )
  {
    if( lhs.m_cable_id != rhs.m_cable_id )
    {
      return lhs.m_cable_id < rhs.m_cable_id;
    }
    if( lhs.m_connector_id != rhs.m_connector_id )
    {
      return lhs.m_connector_id < rhs.m_connector_id;
    }
    return lhs.m_channel_id < rhs.m_channel_id;
  }

  // print mapping
  [[maybe_unused]] void print_mapping( const std::string& name, const std::array<int, MicromegasDefs::m_nchannels_fee>& array )
  {
    int count = 0;
    std::cout << "int " << name << "[" << array.size() << "] = {" << std::endl << "  ";
    for( size_t i =0; i < array.size(); ++i )
    {
      if( i > 0 )
      {
	std::cout << ", ";
      }
      if( count == 32 )
      {
        std::cout << std::endl << "  ";
        count = 0;
      }
      std::cout << array[i];
      ++count;
    }

    std::cout << std::endl << "};" << std::endl;
  }

}

//____________________________________________________________________________________________________
MicromegasMapping::MicromegasMapping():
m_detectors( {
  /*
   * see https://wiki.sphenix.bnl.gov/index.php/TPc_Outer_Tracker_(TPOT)#Fiber_mapping
   */
  // south side
  {5002, 5, MicromegasDefs::genHitSetKey(55, MicromegasDefs::SegmentationType::SEGMENTATION_PHI, 4 ), "sec20.0", "R3.1", "M9P",  "SEIP" },
  {5002, 7, MicromegasDefs::genHitSetKey(56, MicromegasDefs::SegmentationType::SEGMENTATION_Z,   4 ), "sec20.1", "R3.2", "M9Z",  "SEIZ" },
  {5002, 6, MicromegasDefs::genHitSetKey(55, MicromegasDefs::SegmentationType::SEGMENTATION_PHI, 0 ), "sec21.0", "R3.3", "M5P",  "SCOP" },
  {5002, 8, MicromegasDefs::genHitSetKey(56, MicromegasDefs::SegmentationType::SEGMENTATION_Z,   0 ), "sec21.1", "R3.4", "M5Z",  "SCOZ" },
  {5002, 9, MicromegasDefs::genHitSetKey(55, MicromegasDefs::SegmentationType::SEGMENTATION_PHI, 1 ), "sec21.2", "R3.5", "M8P",  "SCIP" },
  /* {10, MicromegasDefs::genHitSetKey(56, MicromegasDefs::SegmentationType::SEGMENTATION_Z,   1 ), "sec21.3", "R3.6", "M8Z",  "SCIZ" }, */
  // updated after fiber swapping on May 23, to fix flaky initialization of the FEE
<<<<<<< HEAD
  {23, MicromegasDefs::genHitSetKey(56, MicromegasDefs::SegmentationType::SEGMENTATION_Z,   1 ), "sec21.3", "R3.9", "M8Z",  "SCIZ" },
  {24, MicromegasDefs::genHitSetKey(55, MicromegasDefs::SegmentationType::SEGMENTATION_PHI, 6 ), "sec22.0", "R3.8", "M6P",  "SWIP" },
  {25, MicromegasDefs::genHitSetKey(56, MicromegasDefs::SegmentationType::SEGMENTATION_Z,   6 ), "sec22.1", "R3.8", "M6Z",  "SWIZ" },

  // north side
  {11, MicromegasDefs::genHitSetKey(55, MicromegasDefs::SegmentationType::SEGMENTATION_PHI, 5 ), "sec8.0",  "R2.1", "M2P",  "NEIP" },
  {12, MicromegasDefs::genHitSetKey(56, MicromegasDefs::SegmentationType::SEGMENTATION_Z,   5 ), "sec8.1",  "R2.2", "M2Z",  "NEIZ" },
  {19, MicromegasDefs::genHitSetKey(55, MicromegasDefs::SegmentationType::SEGMENTATION_PHI, 3 ), "sec9.0",  "R2.3", "M10P", "NCOP" },
  {18, MicromegasDefs::genHitSetKey(56, MicromegasDefs::SegmentationType::SEGMENTATION_Z,   3 ), "sec9.1",  "R2.4", "M10Z", "NCOZ" },
  {0,  MicromegasDefs::genHitSetKey(55, MicromegasDefs::SegmentationType::SEGMENTATION_PHI, 2 ), "sec9.2",  "R2.5", "M4P",  "NCIP" },
  {1,  MicromegasDefs::genHitSetKey(56, MicromegasDefs::SegmentationType::SEGMENTATION_Z,   2 ), "sec9.3",  "R2.6", "M4Z",  "NCIZ" },
  {15, MicromegasDefs::genHitSetKey(55, MicromegasDefs::SegmentationType::SEGMENTATION_PHI, 7 ), "sec10.0", "R2.7", "M7P",  "NWIP" },
  {14, MicromegasDefs::genHitSetKey(56, MicromegasDefs::SegmentationType::SEGMENTATION_Z,   7 ), "sec10.1", "R2.8", "M7Z",  "NWIZ" }
=======
  {5001, 23, MicromegasDefs::genHitSetKey(56, MicromegasDefs::SegmentationType::SEGMENTATION_Z,   1 ), "sec21.3", "R3.9", "M8Z",  "SCIZ" },
  {5001, 24, MicromegasDefs::genHitSetKey(55, MicromegasDefs::SegmentationType::SEGMENTATION_PHI, 6 ), "sec22.0", "R3.8", "M6P",  "SWIP" },
  {5001, 25, MicromegasDefs::genHitSetKey(56, MicromegasDefs::SegmentationType::SEGMENTATION_Z,   6 ), "sec22.1", "R3.8", "M6Z",  "SWIZ" },

  // north side
  {5001, 11, MicromegasDefs::genHitSetKey(55, MicromegasDefs::SegmentationType::SEGMENTATION_PHI, 5 ), "sec8.0",  "R2.1", "M2P",  "NEIP" },
  {5001, 12, MicromegasDefs::genHitSetKey(56, MicromegasDefs::SegmentationType::SEGMENTATION_Z,   5 ), "sec8.1",  "R2.2", "M2Z",  "NEIZ" },
  {5001, 19, MicromegasDefs::genHitSetKey(55, MicromegasDefs::SegmentationType::SEGMENTATION_PHI, 3 ), "sec9.0",  "R2.3", "M10P", "NCOP" },
  {5001, 18, MicromegasDefs::genHitSetKey(56, MicromegasDefs::SegmentationType::SEGMENTATION_Z,   3 ), "sec9.1",  "R2.4", "M10Z", "NCOZ" },
  {5002, 0,  MicromegasDefs::genHitSetKey(55, MicromegasDefs::SegmentationType::SEGMENTATION_PHI, 2 ), "sec9.2",  "R2.5", "M4P",  "NCIP" },
  {5002, 1,  MicromegasDefs::genHitSetKey(56, MicromegasDefs::SegmentationType::SEGMENTATION_Z,   2 ), "sec9.3",  "R2.6", "M4Z",  "NCIZ" },
  {5002, 15, MicromegasDefs::genHitSetKey(55, MicromegasDefs::SegmentationType::SEGMENTATION_PHI, 7 ), "sec10.0", "R2.7", "M7P",  "NWIP" },
  {5002, 14, MicromegasDefs::genHitSetKey(56, MicromegasDefs::SegmentationType::SEGMENTATION_Z,   7 ), "sec10.1", "R2.8", "M7Z",  "NWIZ" }
>>>>>>> 090a114f
} )
{
  std::cout << "MicromegasMapping::MicromegasMapping." << std::endl;

  // sort vector based on layer/tile
  std::sort( m_detectors.begin(), m_detectors.end(), []( const DetectorId& lhs, const DetectorId& rhs )
     {
       if(TrkrDefs::getLayer( lhs.m_hitsetkey ) != TrkrDefs::getLayer( rhs.m_hitsetkey ) )
       {
	 return TrkrDefs::getLayer( lhs.m_hitsetkey ) < TrkrDefs::getLayer( rhs.m_hitsetkey );
       }
       else
       {
	 return MicromegasDefs::getTileId( lhs.m_hitsetkey ) < MicromegasDefs::getTileId( rhs.m_hitsetkey );
       }
     } );

  // fill detector map from vector
  for( const auto& detector_id:m_detectors )
  {
    m_detector_map.emplace( detector_id.m_fee_id, detector_id );
  }

  // construct channel mapping
  construct_channel_mapping();
}

//____________________________________________________________________________________________________
std::vector<int> MicromegasMapping::get_fee_id_list() const
{
  std::vector<int> out;
  std::transform( m_detectors.begin(), m_detectors.end(), std::back_inserter( out ), []( const DetectorId& det_id ){ return det_id.m_fee_id; } );
  return out;
}


//____________________________________________________________________________________________________
std::vector<int> MicromegasMapping::get_fee_id_list( int packet_id ) const
{
  std::vector<int> out;
  for( const auto& detector:m_detectors )
  {
    if( detector.m_packet_id == packet_id )
    {out.push_back( detector.m_fee_id );}
  }
  return out;
}

//____________________________________________________________________________________________________
TrkrDefs::hitsetkey MicromegasMapping::get_hitsetkey( int fee_id ) const
{
  const auto iter = m_detector_map.find( fee_id );
  if( iter == m_detector_map.end() )
  {
    std::cout << "MicromegasMapping::get_hitsetkey - invalid fee_id: " << fee_id << std::endl;
    return 0;
  }
  else
  {
    return iter->second.m_hitsetkey;
  }
}

//____________________________________________________________________________________________________
std::string MicromegasMapping::get_detname_saclay( int fee_id ) const
{
  const auto iter = m_detector_map.find( fee_id );
  if( iter == m_detector_map.end() )
  {
    std::cout << "MicromegasMapping::get_detname_saclay - invalid fee_id: " << fee_id << std::endl;
    return std::string();
  }
  else
  {
    return iter->second.m_detname_saclay;
  }
}

//____________________________________________________________________________________________________
std::string MicromegasMapping::get_detname_sphenix( int fee_id ) const
{
  const auto iter = m_detector_map.find( fee_id );
  if( iter == m_detector_map.end() )
  {
    std::cout << "MicromegasMapping::get_detname_sphenix - invalid fee_id: " << fee_id << std::endl;
    return std::string();
  }
  else
  {
    return iter->second.m_detname_sphenix;
  }
}

//____________________________________________________________________________________________________
int MicromegasMapping::get_physical_strip( int fee_id, int channel_id) const
{
  // bound check
  if( channel_id < 0 || channel_id >= MicromegasDefs::m_nchannels_fee )
  {
    std::cout << "MicromegasMapping::get_physical_strip - invalid channel: " << channel_id << std::endl;
    return -1;
  }

  // get hitsetkey and orientation
  const auto hitsetkey = get_hitsetkey(fee_id);
  const auto segmentation_type = MicromegasDefs::getSegmentationType(hitsetkey);
  switch (segmentation_type)
  {
    case MicromegasDefs::SegmentationType::SEGMENTATION_Z:
    return m_fee_to_strip_mapping_z[channel_id];

    case MicromegasDefs::SegmentationType::SEGMENTATION_PHI:
    return m_fee_to_strip_mapping_phi[channel_id];
  }

  // never reached
  return -1;
}

//____________________________________________________________________________________________________
std::string MicromegasMapping::get_detname_saclay_from_hitsetkey( TrkrDefs::hitsetkey key ) const
{
  const auto iter = std::find_if( m_detectors.begin(), m_detectors.end(), [key](const DetectorId& detector ) { return detector.m_hitsetkey == key; } );
  if( iter == m_detectors.end() )
  {
    std::cout << "MicromegasMapping::get_detname_saclay_from_hitsetkey - invalid key: " << key << std::endl;
    return std::string();
  }
  else
  {
    return iter->m_detname_saclay;
  }
}

//____________________________________________________________________________________________________
std::string MicromegasMapping::get_detname_sphenix_from_hitsetkey( TrkrDefs::hitsetkey key ) const
{
  const auto iter = std::find_if( m_detectors.begin(), m_detectors.end(), [key](const DetectorId& detector ) { return detector.m_hitsetkey == key; } );
  if( iter == m_detectors.end() )
  {
    std::cout << "MicromegasMapping::get_detname_sphenix_from_hitsetkey - invalid key: " << key << std::endl;
    return std::string();
  }
  else
  {
    return iter->m_detname_sphenix;
  }
}

//____________________________________________________________________________________________________
int MicromegasMapping::get_fee_id_from_hitsetkey( TrkrDefs::hitsetkey key ) const
{
  const auto iter = std::find_if( m_detectors.begin(), m_detectors.end(), [key](const DetectorId& detector ) { return detector.m_hitsetkey == key; } );
  if( iter == m_detectors.end() )
  {
    std::cout << "MicromegasMapping::get_fee_id_from_hitsetkey - invalid key: " << key << std::endl;
    return -1;
  }
  else
  {
    return iter->m_fee_id;
  }
}

//____________________________________________________________________________________________________
void MicromegasMapping::construct_channel_mapping()
{
  // procedure details: https://indico.bnl.gov/event/19349/contributions/75908/attachments/47219/80098/talk.pdf

  /*
   * map channel id on FEE board (0-255) to mec8 connector and channel
   * there are 2 cables (left and right) per FEE board
   * each cable has two MEC8 connector
   * on each MEC8 connector, channel 1,2, 35, 36, 69 and 70 are connected to the ground
   * the other 64 channels are signals
   */
  // source: https://indico.bnl.gov/event/18458/contributions/73400/attachments/46043/77969/FEE_to_MEC_map_Feb17_2023.xlsx
  std::array<mec8_channel_id, MicromegasDefs::m_nchannels_fee> fee_to_mec8_mapping =
  {{
    {0,0,34}, {0,0,33}, {0,0,32}, {0,0,31}, {0,0,30}, {0,0,29}, {0,0,28}, {0,0,27},
    {0,0,26}, {0,0,25}, {0,0,24}, {0,0,23}, {0,0,22}, {0,0,21}, {0,0,20}, {0,0,19},
    {0,0,18}, {0,0,17}, {0,0,16}, {0,0,15}, {0,0,14}, {0,0,13}, {0,0,12}, {0,0,11},
    {0,0,10}, {0,0,9},  {0,0,8},  {0,0,7},  {0,0,6},  {0,0,5},  {0,0,4},  {0,0,3},

    {0,0,68}, {0,0,67}, {0,0,66}, {0,0,65}, {0,0,64}, {0,0,63}, {0,0,62}, {0,0,61},
    {0,0,60}, {0,0,59}, {0,0,58}, {0,0,57}, {0,0,56}, {0,0,55}, {0,0,54}, {0,0,53},
    {0,0,52}, {0,0,51}, {0,0,50}, {0,0,49}, {0,0,48}, {0,0,47}, {0,0,46}, {0,0,45},
    {0,0,44}, {0,0,43}, {0,0,42}, {0,0,41}, {0,0,40}, {0,0,39}, {0,0,38}, {0,0,37},

    {0,1,34}, {0,1,33}, {0,1,32}, {0,1,31}, {0,1,30}, {0,1,29}, {0,1,28}, {0,1,27},
    {0,1,26}, {0,1,25}, {0,1,24}, {0,1,23}, {0,1,22}, {0,1,21}, {0,1,20}, {0,1,19},
    {0,1,18}, {0,1,17}, {0,1,16}, {0,1,15}, {0,1,14}, {0,1,13}, {0,1,12}, {0,1,11},
    {0,1,10}, {0,1,9},  {0,1,8},  {0,1,7},  {0,1,6},  {0,1,5},  {0,1,4},  {0,1,3},

    {0,1,68}, {0,1,67}, {0,1,66}, {0,1,65}, {0,1,64}, {0,1,63}, {0,1,62}, {0,1,61},
    {0,1,60}, {0,1,59}, {0,1,58}, {0,1,57}, {0,1,56}, {0,1,55}, {0,1,54}, {0,1,53},
    {0,1,52}, {0,1,51}, {0,1,50}, {0,1,49}, {0,1,48}, {0,1,47}, {0,1,46}, {0,1,45},
    {0,1,44}, {0,1,43}, {0,1,42}, {0,1,41}, {0,1,40}, {0,1,39}, {0,1,38}, {0,1,37},

    {1,0,34}, {1,0,33}, {1,0,32}, {1,0,31}, {1,0,30}, {1,0,29}, {1,0,28}, {1,0,27},
    {1,0,26}, {1,0,25}, {1,0,24}, {1,0,23}, {1,0,22}, {1,0,21}, {1,0,20}, {1,0,19},
    {1,0,18}, {1,0,17}, {1,0,16}, {1,0,15}, {1,0,14}, {1,0,13}, {1,0,12}, {1,0,11},
    {1,0,10}, {1,0,9},  {1,0,8},  {1,0,7},  {1,0,6},  {1,0,5},  {1,0,4},  {1,0,3},

    {1,0,68}, {1,0,67}, {1,0,66}, {1,0,65}, {1,0,64}, {1,0,63}, {1,0,62}, {1,0,61},
    {1,0,60}, {1,0,59}, {1,0,58}, {1,0,57}, {1,0,56}, {1,0,55}, {1,0,54}, {1,0,53},
    {1,0,52}, {1,0,51}, {1,0,50}, {1,0,49}, {1,0,48}, {1,0,47}, {1,0,46}, {1,0,45},
    {1,0,44}, {1,0,43}, {1,0,42}, {1,0,41}, {1,0,40}, {1,0,39}, {1,0,38}, {1,0,37},

    {1,1,34}, {1,1,33}, {1,1,32}, {1,1,31}, {1,1,30}, {1,1,29}, {1,1,28}, {1,1,27},
    {1,1,26}, {1,1,25}, {1,1,24}, {1,1,23}, {1,1,22}, {1,1,21}, {1,1,20}, {1,1,19},
    {1,1,18}, {1,1,17}, {1,1,16}, {1,1,15}, {1,1,14}, {1,1,13}, {1,1,12}, {1,1,11},
    {1,1,10}, {1,1,9},  {1,1,8},  {1,1,7},  {1,1,6},  {1,1,5},  {1,1,4},  {1,1,3},

    {1,1,68}, {1,1,67}, {1,1,66}, {1,1,65}, {1,1,64}, {1,1,63}, {1,1,62}, {1,1,61},
    {1,1,60}, {1,1,59}, {1,1,58}, {1,1,57}, {1,1,56}, {1,1,55}, {1,1,54}, {1,1,53},
    {1,1,52}, {1,1,51}, {1,1,50}, {1,1,49}, {1,1,48}, {1,1,47}, {1,1,46}, {1,1,45},
    {1,1,44}, {1,1,43}, {1,1,42}, {1,1,41}, {1,1,40}, {1,1,39}, {1,1,38}, {1,1,37}
  }};

  // map mec8 channel id (1-70) to mec8 signal id on detector as defined by audrey in z views (1-64)
  /* sources:
   * https://wiki.sphenix.bnl.gov/index.php/File:HDR-225938-XX.PNG.png
   * https://wiki.sphenix.bnl.gov/index.php/File:HDR-225940-XX.PNG.png
   * https://indico.bnl.gov/event/19038/contributions/75495/attachments/47029/79750/MappingGerber.pdf
   * https://indico.bnl.gov/event/17391/contributions/68961/attachments/47061/79816/TpotProgress.pdf, slide 2
   */
  std::map<int,int> mec8_to_signal_mapping_z = {
    /* bottom row on mec8 (female) connector corresponds to bottom row on detector as defined by Audrey */
    {1,-1},
    {3,1},  {5,2},   {7,3},   {9,4},   {11,5},  {13,6},  {15,7},  {17,8},
    {19,9}, {21,10}, {23,11}, {25,12}, {27,13}, {29,14}, {31,15}, {33,16},
    {35,-1},
    {37,17}, {39,18}, {41,19}, {43,20}, {45,21}, {47,22}, {49,23}, {51,24},
    {53,25}, {55,26}, {57,27}, {59,28}, {61,29}, {63,30}, {65,31}, {67,32},
    {69,-1},
    /* top row on mec8 (female) connector corresponds to top row on detector as defined by Audrey */
    {2,-1},
    {4,33},  {6,34},  {8,35},  {10,36}, {12,37}, {14,38}, {16,39}, {18,40},
    {20,41}, {22,42}, {24,43}, {26,44}, {28,45}, {30,46}, {32,47}, {34,48},
    {36,-1},
    {38,49}, {40,50}, {42,51}, {44,52}, {46,53}, {48,54}, {50,55}, {52,56},
    {54,57}, {56,58}, {58,59}, {60,60}, {62,61}, {64,62}, {66,63}, {68,64},
    {70,-1}
  };

  // map all mec8 channel id to signal id on detector as defined by audrey in z views (1-256)
  /* sources:
   * https://indico.bnl.gov/event/19038/contributions/75495/attachments/47029/79750/MappingGerber.pdf
   * https://indico.bnl.gov/event/17391/contributions/68961/attachments/47061/79816/TpotProgress.pdf, slide 2
   */
  std::map<mec8_channel_id,int> mec8_to_signal_mapping_z_all;
  for( const auto& [mec8_channel,signal_id]:mec8_to_signal_mapping_z )
  {

    // ignore ground channels
    if( signal_id == -1 ) { continue;
}

    // cable 0, connector 0 corresponds to signal ids 1 to 64
    mec8_to_signal_mapping_z_all.insert(std::pair<mec8_channel_id,int>({0,0,mec8_channel}, signal_id));

    // cable 0, connector 1 corresponds to signal ids 65 to 128
    mec8_to_signal_mapping_z_all.insert(std::pair<mec8_channel_id,int>({0,1,mec8_channel}, signal_id+64));

    // cable 1, connector 0 corresponds to signal ids 129 to 192
    mec8_to_signal_mapping_z_all.insert(std::pair<mec8_channel_id,int>({1,0,mec8_channel}, signal_id+128));

    // cable 1, connector 1 corresponds to signal ids 193 to 256
    mec8_to_signal_mapping_z_all.insert(std::pair<mec8_channel_id,int>({1,1,mec8_channel}, signal_id+192));
  }

  // map phisical strips in the detector to MEC8 signal id on detector as defined by Audrey
  // source: https://indico.bnl.gov/event/19038/contributions/75495/attachments/47029/79824/MappingTPOT.xlsx
  std::map<int,int> strip_to_signal_id_mapping_all =
  {
    {1,1}, {2,33}, {3,2}, {4,34}, {5,3}, {6,35}, {7,4}, {8,36},
    {9,5}, {10,37}, {11,6}, {12,38}, {13,7}, {14,39}, {15,8}, {16,40},
    {17,9}, {18,41}, {19,10}, {20,42}, {21,11}, {22,43}, {23,12}, {24,44},
    {25,13}, {26,45}, {27,14}, {28,46}, {29,15}, {30,47}, {31,16}, {32,48},
    {33,17}, {34,49}, {35,18}, {36,50}, {37,19}, {38,51}, {39,20}, {40,52},
    {41,21}, {42,53}, {43,22}, {44,54}, {45,23}, {46,55}, {47,24}, {48,56},
    {49,25}, {50,57}, {51,26}, {52,58}, {53,27}, {54,59}, {55,28}, {56,60},
    {57,29}, {58,61}, {59,30}, {60,62}, {61,31}, {62,63}, {63,32}, {64,64},

    {65,65}, {66,97}, {67,66}, {68,98}, {69,67}, {70,99}, {71,68}, {72,100},
    {73,69}, {74,101}, {75,70}, {76,102}, {77,71}, {78,103}, {79,72}, {80,104},
    {81,73}, {82,105}, {83,74}, {84,106}, {85,75}, {86,107}, {87,76}, {88,108},
    {89,77}, {90,109}, {91,78}, {92,110}, {93,79}, {94,111}, {95,80}, {96,112},
    {97,81}, {98,113}, {99,82}, {100,114}, {101,83}, {102,115}, {103,84}, {104,116},
    {105,85}, {106,117}, {107,86}, {108,118}, {109,87}, {110,119}, {111,88}, {112,120},
    {113,89}, {114,121}, {115,90}, {116,122}, {117,91}, {118,123}, {119,92}, {120,124},
    {121,93}, {122,125}, {123,94}, {124,126}, {125,95}, {126,127}, {127,96}, {128,128},

    {129,129}, {130,161}, {131,130}, {132,162}, {133,131}, {134,163}, {135,132}, {136,164},
    {137,133}, {138,165}, {139,134}, {140,166}, {141,135}, {142,167}, {143,136}, {144,168},
    {145,137}, {146,169}, {147,138}, {148,170}, {149,139}, {150,171}, {151,140}, {152,172},
    {153,141}, {154,173}, {155,142}, {156,174}, {157,143}, {158,175}, {159,144}, {160,176},
    {161,145}, {162,177}, {163,146}, {164,178}, {165,147}, {166,179}, {167,148}, {168,180},
    {169,149}, {170,181}, {171,150}, {172,182}, {173,151}, {174,183}, {175,152}, {176,184},
    {177,153}, {178,185}, {179,154}, {180,186}, {181,155}, {182,187}, {183,156}, {184,188},
    {185,157}, {186,189}, {187,158}, {188,190}, {189,159}, {190,191}, {191,160}, {192,192},

    {193,193}, {194,225}, {195,194}, {196,226}, {197,195}, {198,227}, {199,196}, {200,228},
    {201,197}, {202,229}, {203,198}, {204,230}, {205,199}, {206,231}, {207,200}, {208,232},
    {209,201}, {210,233}, {211,202}, {212,234}, {213,203}, {214,235}, {215,204}, {216,236},
    {217,205}, {218,237}, {219,206}, {220,238}, {221,207}, {222,239}, {223,208}, {224,240},
    {225,209}, {226,241}, {227,210}, {228,242}, {229,211}, {230,243}, {231,212}, {232,244},
    {233,213}, {234,245}, {235,214}, {236,246}, {237,215}, {238,247}, {239,216}, {240,248},
    {241,217}, {242,249}, {243,218}, {244,250}, {245,219}, {246,251}, {247,220}, {248,252},
    {249,221}, {250,253}, {251,222}, {252,254}, {253,223}, {254,255}, {255,224}, {256,256}
  };

  // add mapping from strip number as defined by Audrey and geant convention
  auto get_strip_geant_z = []( int strip_audrey )
  {
    /*
     * for z views, audrey and geant strips are numbered in oposite directions
     * geant strips start from zero
    */
    return MicromegasDefs::m_nchannels_fee-strip_audrey;
  };

  // construct fee channel id to strip
  /*
   * fee channel id is from 0 to 255
   * strip id from 0 to 255 (-1 with respect to Audrey's convention
   */
  for( int channel_id = 0; channel_id < MicromegasDefs::m_nchannels_fee; ++channel_id )
  {

    // mec8 channel id
    auto mec8_channel_id = fee_to_mec8_mapping[channel_id];

    // mec8 signal id as defined by Audrey
    int mec8_signal_id = mec8_to_signal_mapping_z_all.at(mec8_channel_id);

    // find mec8_signal_id in detector mapping
    const auto iter = std::find_if( strip_to_signal_id_mapping_all.begin(), strip_to_signal_id_mapping_all.end(), [mec8_signal_id]( const std::pair<int,int>& pair ) { return pair.second == mec8_signal_id; } );
    assert( iter != strip_to_signal_id_mapping_all.end() );
    const int strip_audrey = iter->first;

    // convert to geant convention
    const int strip_geant = get_strip_geant_z( strip_audrey );

    // store in array
    m_fee_to_strip_mapping_z[channel_id] = strip_geant;
  }

  // map mec8 channel id (1-70) to mec8 signal id on detector as defined by audrey in phi views
  /* sources:
   * https://wiki.sphenix.bnl.gov/index.php/File:HDR-225938-XX.PNG.png
   * https://wiki.sphenix.bnl.gov/index.php/File:HDR-225940-XX.PNG.png
   * https://indico.bnl.gov/event/19038/contributions/75495/attachments/47029/79823/MappingGerber.pdf
   * https://indico.bnl.gov/event/17391/contributions/68961/attachments/47061/79816/TpotProgress.pdf, slide 2
   */
  std::map<int,int> mec8_to_signal_mapping_phi = {
    /* bottom row on mec8 (female) connector corresponds to top row on detector as defined by Audrey */
    {1,-1},
    {3,64},  {5,63},  {7,62},  {9,61},  {11,60}, {13,59}, {15,58}, {17,57},
    {19,56}, {21,55}, {23,54}, {25,53}, {27,52}, {29,51}, {31,50}, {33,49},
    {35,-1},
    {37,48}, {39,47}, {41,46}, {43,45}, {45,44}, {47,43}, {49,42}, {51,41},
    {53,40}, {55,39}, {57,38}, {59,37}, {61,36}, {63,35}, {65,34}, {67,33},
    {69,-1},
    /* top row on mec8 (female) connector corresponds to bottom row on detector as defined by Audrey */
    {2,-1},
    {4,32},  {6,31},  {8,30},  {10,29}, {12,28}, {14,27}, {16,26}, {18,25},
    {20,24}, {22,23}, {24,22}, {26,21}, {28,20}, {30,19}, {32,18}, {34,17},
    {36,-1},
    {38,16}, {40,15}, {42,14}, {44,13}, {46,12}, {48,11}, {50,10}, {52,9},
    {54,8},  {56,7},  {58,6},  {60,5},  {62,4},  {64,3},  {66,2},  {68,1},
    {70,-1}
  };

  // map all mec8 channel id to signal id on detector as defined by audrey in phi views
  /* sources:
   * https://indico.bnl.gov/event/19038/contributions/75495/attachments/47029/79823/MappingGerber.pdf
   * https://indico.bnl.gov/event/17391/contributions/68961/attachments/47061/79816/TpotProgress.pdf, slide 2
   */
  std::map<mec8_channel_id,int> mec8_to_signal_mapping_phi_all;
  for( const auto& [mec8_channel,signal_id]:mec8_to_signal_mapping_phi )
  {

    // ignore ground channels
    if( signal_id == -1 ) { continue;
}

    // cable 0, connector 0 corresponds to signal ids 193 to 256
    mec8_to_signal_mapping_phi_all.insert(std::pair<mec8_channel_id,int>({0,0,mec8_channel}, signal_id+192));

    // cable 0, connector 1 corresponds to signal ids 129 to 160
    mec8_to_signal_mapping_phi_all.insert(std::pair<mec8_channel_id,int>({0,1,mec8_channel}, signal_id+128));

    // cable 1, connector 0 corresponds to signal ids 65 to 128
    mec8_to_signal_mapping_phi_all.insert(std::pair<mec8_channel_id,int>({1,0,mec8_channel}, signal_id+64));

    // cable 1, connector 1 corresponds to signal ids 1 to 64
    mec8_to_signal_mapping_phi_all.insert(std::pair<mec8_channel_id,int>({1,1,mec8_channel}, signal_id));
  }

  // add mapping from strip number as defined by Audrey and geant convention
  auto get_strip_geant_phi = []( int strip_audrey )
  {
    /*
     * for phi views, audrey and geant strips are numbered in oposite directions
     * geant strips start from zero
    */
    return MicromegasDefs::m_nchannels_fee-strip_audrey;
  };

  // construct fee channel id to strip
  /*
   * fee channel id is from 0 to 255
   * strip id from 0 to 255 (-1 with respect to Audrey's convention
   */
  for( int channel_id = 0; channel_id < MicromegasDefs::m_nchannels_fee; ++channel_id )
  {

    // mec8 channel id
    auto mec8_channel_id = fee_to_mec8_mapping[channel_id];

    // mec8 signal id as defined by Audrey
    int mec8_signal_id = mec8_to_signal_mapping_phi_all.at(mec8_channel_id);

    // find mec8_signal_id in detector mapping
    const auto iter = std::find_if( strip_to_signal_id_mapping_all.begin(), strip_to_signal_id_mapping_all.end(), [mec8_signal_id]( const std::pair<int,int>& pair ) { return pair.second == mec8_signal_id; } );
    assert( iter != strip_to_signal_id_mapping_all.end() );
    const int strip_audrey = iter->first;

    // convert to geant convention
    const int strip_geant = get_strip_geant_phi( strip_audrey );

    // store in array
    m_fee_to_strip_mapping_phi[channel_id] = strip_geant;
  }


}<|MERGE_RESOLUTION|>--- conflicted
+++ resolved
@@ -1,4 +1,4 @@
-/*!
+/*!h
  * \file MicromegasMapping.cc
  * \author Hugo Pereira Da Costa <hugo.pereira-da-costa@cea.fr>
  */
@@ -103,21 +103,7 @@
   {5002, 9, MicromegasDefs::genHitSetKey(55, MicromegasDefs::SegmentationType::SEGMENTATION_PHI, 1 ), "sec21.2", "R3.5", "M8P",  "SCIP" },
   /* {10, MicromegasDefs::genHitSetKey(56, MicromegasDefs::SegmentationType::SEGMENTATION_Z,   1 ), "sec21.3", "R3.6", "M8Z",  "SCIZ" }, */
   // updated after fiber swapping on May 23, to fix flaky initialization of the FEE
-<<<<<<< HEAD
-  {23, MicromegasDefs::genHitSetKey(56, MicromegasDefs::SegmentationType::SEGMENTATION_Z,   1 ), "sec21.3", "R3.9", "M8Z",  "SCIZ" },
-  {24, MicromegasDefs::genHitSetKey(55, MicromegasDefs::SegmentationType::SEGMENTATION_PHI, 6 ), "sec22.0", "R3.8", "M6P",  "SWIP" },
-  {25, MicromegasDefs::genHitSetKey(56, MicromegasDefs::SegmentationType::SEGMENTATION_Z,   6 ), "sec22.1", "R3.8", "M6Z",  "SWIZ" },
-
-  // north side
-  {11, MicromegasDefs::genHitSetKey(55, MicromegasDefs::SegmentationType::SEGMENTATION_PHI, 5 ), "sec8.0",  "R2.1", "M2P",  "NEIP" },
-  {12, MicromegasDefs::genHitSetKey(56, MicromegasDefs::SegmentationType::SEGMENTATION_Z,   5 ), "sec8.1",  "R2.2", "M2Z",  "NEIZ" },
-  {19, MicromegasDefs::genHitSetKey(55, MicromegasDefs::SegmentationType::SEGMENTATION_PHI, 3 ), "sec9.0",  "R2.3", "M10P", "NCOP" },
-  {18, MicromegasDefs::genHitSetKey(56, MicromegasDefs::SegmentationType::SEGMENTATION_Z,   3 ), "sec9.1",  "R2.4", "M10Z", "NCOZ" },
-  {0,  MicromegasDefs::genHitSetKey(55, MicromegasDefs::SegmentationType::SEGMENTATION_PHI, 2 ), "sec9.2",  "R2.5", "M4P",  "NCIP" },
-  {1,  MicromegasDefs::genHitSetKey(56, MicromegasDefs::SegmentationType::SEGMENTATION_Z,   2 ), "sec9.3",  "R2.6", "M4Z",  "NCIZ" },
-  {15, MicromegasDefs::genHitSetKey(55, MicromegasDefs::SegmentationType::SEGMENTATION_PHI, 7 ), "sec10.0", "R2.7", "M7P",  "NWIP" },
-  {14, MicromegasDefs::genHitSetKey(56, MicromegasDefs::SegmentationType::SEGMENTATION_Z,   7 ), "sec10.1", "R2.8", "M7Z",  "NWIZ" }
-=======
+
   {5001, 23, MicromegasDefs::genHitSetKey(56, MicromegasDefs::SegmentationType::SEGMENTATION_Z,   1 ), "sec21.3", "R3.9", "M8Z",  "SCIZ" },
   {5001, 24, MicromegasDefs::genHitSetKey(55, MicromegasDefs::SegmentationType::SEGMENTATION_PHI, 6 ), "sec22.0", "R3.8", "M6P",  "SWIP" },
   {5001, 25, MicromegasDefs::genHitSetKey(56, MicromegasDefs::SegmentationType::SEGMENTATION_Z,   6 ), "sec22.1", "R3.8", "M6Z",  "SWIZ" },
@@ -131,7 +117,6 @@
   {5002, 1,  MicromegasDefs::genHitSetKey(56, MicromegasDefs::SegmentationType::SEGMENTATION_Z,   2 ), "sec9.3",  "R2.6", "M4Z",  "NCIZ" },
   {5002, 15, MicromegasDefs::genHitSetKey(55, MicromegasDefs::SegmentationType::SEGMENTATION_PHI, 7 ), "sec10.0", "R2.7", "M7P",  "NWIP" },
   {5002, 14, MicromegasDefs::genHitSetKey(56, MicromegasDefs::SegmentationType::SEGMENTATION_Z,   7 ), "sec10.1", "R2.8", "M7Z",  "NWIZ" }
->>>>>>> 090a114f
 } )
 {
   std::cout << "MicromegasMapping::MicromegasMapping." << std::endl;
