--- conflicted
+++ resolved
@@ -45,22 +45,10 @@
   int get_physical_strip(int /*fee_id*/, int /*channel_id*/) const;
 
   /// get detector name (sphenix) from hitset key
-<<<<<<< HEAD
-  std::string get_detname_saclay_from_hitsetkey( TrkrDefs::hitsetkey ) const;
-
-  /// get detector name (saclay) from hitset key
-  std::string get_detname_sphenix_from_hitsetkey( TrkrDefs::hitsetkey ) const;
-
-  /// get fee id from hitset key
-  int get_fee_id_from_hitsetkey( TrkrDefs::hitsetkey ) const;
-
-  private:
-=======
   std::string get_detname_saclay_from_hitsetkey(TrkrDefs::hitsetkey) const;
 
   /// get detector name (saclay) from hitset key
   std::string get_detname_sphenix_from_hitsetkey(TrkrDefs::hitsetkey) const;
->>>>>>> 0055c68d
 
   /// get fee id from hitset key
   int get_fee_id_from_hitsetkey(TrkrDefs::hitsetkey) const;
@@ -79,18 +67,6 @@
    public:
     /// constructor
     DetectorId(
-<<<<<<< HEAD
-      int fee_id, TrkrDefs::hitsetkey hitsetkey,
-      const std::string &fibername, const std::string &breakoutname,
-      const std::string& detname_saclay, const std::string& detname_sphenix ):
-      m_fee_id( fee_id ),
-      m_hitsetkey( hitsetkey ),
-      m_fibername( fibername ),
-      m_breakoutname( breakoutname ),
-      m_detname_saclay( detname_saclay ),
-      m_detname_sphenix( detname_sphenix )
-    {}
-=======
         int fee_id, TrkrDefs::hitsetkey hitsetkey,
         const std::string& fibername, const std::string& breakoutname,
         const std::string& detname_saclay, const std::string& detname_sphenix)
@@ -102,7 +78,6 @@
       , m_detname_sphenix(detname_sphenix)
     {
     }
->>>>>>> 0055c68d
 
     /// fee_id
     int m_fee_id = 0;
