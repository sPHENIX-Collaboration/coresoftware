#ifndef MICROMEGAS_MICROMEGASMAPPING_H
#define MICROMEGAS_MICROMEGASMAPPING_H

/*!
 * \file MicromegasMapping.h
 * \author Hugo Pereira Da Costa <hugo.pereira-da-costa@cea.fr>
 */

#include "MicromegasDefs.h"

#include <trackbase/TrkrDefs.h>

#include <array>
#include <map>
#include <string>
#include <vector>

/// micromegas mapping
class MicromegasMapping
{
  public:

  /// constructor
  MicromegasMapping();

  /// get list of fee ids
  std::vector<int> get_fee_id_list() const;

  /// get hitsetkey from fiber_id (fee_id)
  TrkrDefs::hitsetkey get_hitsetkey( int /*fee_id*/ ) const;

  /// get detector name (saclay) from fiber_id (fee_id)
  /** saclay detector name are of type MxxP and MxxZ, with xx the module number */
  std::string get_detname_saclay( int /*fee_id*/) const;

  /// get detector name (sphenix) from fiber_id (fee_id)
  /** sphenix detector name are of type SWP, SWZ, etc. */
  std::string get_detname_sphenix( int /*fee_id*/) const;

  /// get physical strip number from channel_id
  /**
   * physical strip number correspond to a position in the
   * detector's geant implementation, with increasing number corresponding to strips further away from the detector's edge,
   * as defined in CylinderGeomMicromegas
   */
  int get_physical_strip( int /*fee_id*/, int /*channel_id*/) const;

  /// get detector name (sphenix) from hitset key
  std::string get_detname_saclay_from_hitsetkey( TrkrDefs::hitsetkey ) const;

  /// get detector name (saclay) from hitset key
  std::string get_detname_sphenix_from_hitsetkey( TrkrDefs::hitsetkey ) const;

  /// get fee id from hitset key
  int get_fee_id_from_hitsetkey( TrkrDefs::hitsetkey ) const;

  private:

  /// construct fee channel id to physical strip mapping
  void construct_channel_mapping();

  /// contains all relevant detector information
  /** this effectively implements mapping between fee_id as defined in EDBC,    * detector names (in both Saclay and sPHENIX convention),
   * and hitsetkey which is the detector unique identifier
   */
  class DetectorId
  {
    public:

    /// constructor
    DetectorId(
      int fee_id, TrkrDefs::hitsetkey hitsetkey,
<<<<<<< HEAD
      const std::string& fibername, const std::string& breakoutname,
=======
      const std::string &fibername, const std::string &breakoutname, 
>>>>>>> c488251e
      const std::string& detname_saclay, const std::string& detname_sphenix ):
      m_fee_id( fee_id ),
      m_hitsetkey( hitsetkey ),
      m_fibername( fibername ),
      m_breakoutname( breakoutname ),
      m_detname_saclay( detname_saclay ),
      m_detname_sphenix( detname_sphenix )
    {}

    /// fee_id
    int m_fee_id = 0;

    /// hitset key
    TrkrDefs::hitsetkey m_hitsetkey = 0;

    /// fiber name
    std::string m_fibername;

    /// breakout cable name
    std::string m_breakoutname;

    /// detector name
    std::string m_detname_saclay;

    /// detector name
    std::string m_detname_sphenix;
  };

  /// list of defined detectors
  std::vector<DetectorId> m_detectors;

  /// map detector_id to fee_id
  std::map<int, DetectorId> m_detector_map;

  /// map FEE channel id to physical strip id (z view)
  std::array<int, MicromegasDefs::m_nchannels_fee> m_fee_to_strip_mapping_z = {{0}};

  /// map FEE channel id to physical strip id (phi view)
  std::array<int, MicromegasDefs::m_nchannels_fee> m_fee_to_strip_mapping_phi = {{0}};

};

#endif<|MERGE_RESOLUTION|>--- conflicted
+++ resolved
@@ -71,11 +71,7 @@
     /// constructor
     DetectorId(
       int fee_id, TrkrDefs::hitsetkey hitsetkey,
-<<<<<<< HEAD
-      const std::string& fibername, const std::string& breakoutname,
-=======
-      const std::string &fibername, const std::string &breakoutname, 
->>>>>>> c488251e
+      const std::string &fibername, const std::string &breakoutname,
       const std::string& detname_saclay, const std::string& detname_sphenix ):
       m_fee_id( fee_id ),
       m_hitsetkey( hitsetkey ),
