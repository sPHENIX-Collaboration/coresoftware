--- conflicted
+++ resolved
@@ -167,7 +167,7 @@
     // increment bco map
     // ++m_bco_map[sample.lvl1_bco];
     ++m_bco_map[first_lvl1_bco];
-    
+
     // channel, sampa_channel, sampa address and strip
     sample.sampa_address = rawhit->get_sampaaddress();
     sample.sampa_channel = rawhit->get_sampachannel();
@@ -198,11 +198,7 @@
     }
 
     Sample sample_max;
-<<<<<<< HEAD
-    for( unsigned short is = 0; is < samples; ++is )
-=======
     for( unsigned short is = 0; is < std::min<unsigned short>( samples, 1024 ); ++is )
->>>>>>> 6f04e574
     {
       // assign sample id and corresponding adc, save copy in container
       auto adc = rawhit->get_adc(is);
@@ -226,7 +222,7 @@
       waveform.adc_max > pedestal+m_n_sigma * rms;
 
     waveform_map.emplace( waveform.lvl1_bco, waveform );
-    
+
   }
 
   // copy all samples and waveform to container
