--- conflicted
+++ resolved
@@ -194,13 +194,10 @@
     // ++m_bco_map[sample.lvl1_bco];
     ++m_bco_map[first_lvl1_bco];
 
-<<<<<<< HEAD
-=======
     //     // checksum and checksum error
     //     sample.checksum = rawhit->get_checksum();
     //     sample.checksum_error = rawhit->get_checksum_error();
 
->>>>>>> 71891011
     // channel, sampa_channel, sampa address and strip
     sample.sampa_address = rawhit->get_sampaaddress();
     sample.sampa_channel = rawhit->get_sampachannel();
@@ -217,30 +214,16 @@
     if (Verbosity() > 1)
     {
       std::cout << "MicromegasCombinedDataEvaluation::process_event -"
-<<<<<<< HEAD
-        << " fee: " << sample.fee_id
-        << " tile: " << sample.tile
-        << " layer: " << sample.layer
-        << " tile: " << sample.tile
-        << " lvl1_bco: " << sample.lvl1_bco
-        << " fee_bco: " << sample.fee_bco
-        << " channel: " << sample.channel
-        << " strip: " << sample.strip
-        << " samples: " << samples
-        << std::endl;
-=======
                 << " fee: " << sample.fee_id
                 << " tile: " << sample.tile
                 << " layer: " << sample.layer
                 << " tile: " << sample.tile
                 << " lvl1_bco: " << sample.lvl1_bco
                 << " fee_bco: " << sample.fee_bco
-                << " error: " << sample.checksum_error
                 << " channel: " << sample.channel
                 << " strip: " << sample.strip
                 << " samples: " << samples
                 << std::endl;
->>>>>>> 71891011
     }
 
     Sample sample_max;
@@ -263,12 +246,7 @@
     }
 
     // create waveform
-<<<<<<< HEAD
-    Waveform waveform( sample_max );
-    waveform.n_samples = samples;
-=======
     Waveform waveform(sample_max);
->>>>>>> 71891011
     waveform.is_signal =
         rms > 0 &&
         waveform.adc_max >= m_min_adc &&
@@ -276,12 +254,7 @@
         waveform.sample_max < m_sample_max &&
         waveform.adc_max > pedestal + m_n_sigma * rms;
 
-<<<<<<< HEAD
-    waveform_map.emplace( waveform.lvl1_bco, waveform );
-
-=======
     waveform_map.emplace(waveform.lvl1_bco, waveform);
->>>>>>> 71891011
   }
 
   // copy all samples and waveform to container
