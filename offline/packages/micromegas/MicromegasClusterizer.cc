--- conflicted
+++ resolved
@@ -311,28 +311,19 @@
       }
 
       /// Add Acts and local information
-<<<<<<< HEAD
       /// We need to use this generation of the hitsetkey as this is what is 
       /// done in the geometry building, so then they match
       const unsigned int layer = TrkrDefs::getLayer(cluster_key);
-      unsigned int tile = 0;
-      MicromegasDefs::SegmentationType segtype;
+      /* MicromegasDefs::SegmentationType segtype;
       if(layer == 55)
 	segtype  =  MicromegasDefs::SegmentationType::SEGMENTATION_PHI;
       else
 	segtype = MicromegasDefs::SegmentationType::SEGMENTATION_Z;
-      
-=======
->>>>>>> 27a054e8
+      */
       Acts::Vector3D globalPos(cluster->getX(), cluster->getY(), cluster->getZ());
 
       /// Get the surface key to find the surface from the map
-<<<<<<< HEAD
-      TrkrDefs::hitsetkey mmHitSetKey = MicromegasDefs::genHitSetKey(layer, segtype, tile);
-
-=======
       TrkrDefs::hitsetkey mmHitSetKey = MicromegasDefs::genHitSetKey(layer, segmentation_type, 0);
->>>>>>> 27a054e8
       TrkrDefs::subsurfkey subsurfkey;
       auto surface = getMmSurfaceFromCoords(topNode, mmHitSetKey, subsurfkey, globalPos);
       if(!surface)
@@ -399,12 +390,8 @@
         cluster->setError( i, j, error(i,j) );
       }
 
-<<<<<<< HEAD
-      trkrClusterContainer->addCluster(cluster.release());
-=======
       trkrClusterContainer->addCluster( cluster.release() );
 
->>>>>>> 27a054e8
     }
 
   }
