--- conflicted
+++ resolved
@@ -161,19 +161,11 @@
 
       if( first )
       {
-<<<<<<< HEAD
 
         previous_strip = strip;
         first = false;
         continue;
 
-=======
-
-        previous_strip = strip;
-        first = false;
-        continue;
-
->>>>>>> a108dfcd
       } else if( strip - previous_strip > 1 ) {
 
         // store current cluster range
@@ -181,7 +173,6 @@
 
         // reinitialize begin of next cluster range
         begin = hit_it;
-<<<<<<< HEAD
 
       }
 
@@ -193,19 +184,6 @@
     // store last cluster
     if( begin != hit_range.second ) ranges.push_back( std::make_pair( begin, hit_range.second ) );
 
-=======
-
-      }
-
-      // update previous strip
-      previous_strip = strip;
-
-    }
-
-    // store last cluster
-    if( begin != hit_range.second ) ranges.push_back( std::make_pair( begin, hit_range.second ) );
-
->>>>>>> a108dfcd
     // initialize cluster count
     int cluster_count = 0;
 
@@ -223,10 +201,6 @@
       // loop over constituting hits
       for( auto hit_it = range.first; hit_it != range.second; ++hit_it )
       {
-<<<<<<< HEAD
-
-=======
->>>>>>> a108dfcd
         // get hit key
         const auto hitkey = hit_it->first;
         const auto hit = hit_it->second;
@@ -245,10 +219,6 @@
         // get strip world coordinate
         world_coordinates += layergeom->get_world_coordinate( tileid, strip )*weight;
         adc_sum += weight;
-<<<<<<< HEAD
-
-=======
->>>>>>> a108dfcd
       }
 
       // cluster position
