--- conflicted
+++ resolved
@@ -92,16 +92,8 @@
     */
   void convert_to_planar( uint tileid, PHG4Hit* ) const;
 
-<<<<<<< HEAD
-  //! get number of tiles
-  size_t get_tiles_count() const { return m_tiles.size(); }
-  
-  //! get tile and strip for a give world location
-  std::pair<int,int> find_strip( const TVector3& ) const;
-=======
   //! get strip for a give world location and tile
   int find_strip_from_world_coords( uint tileid, const TVector3& ) const;
->>>>>>> 30ef0d23
 
   //! get strip for a give world location and tile
   int find_strip_from_local_coords( uint tileid, const TVector3& ) const;
@@ -128,10 +120,7 @@
   //! print information about this layer
   virtual void identify(std::ostream&) const;
 
-<<<<<<< HEAD
-=======
   /// reference radius used in macro to convert tile size in azimuth into a angle range (cm)
->>>>>>> 30ef0d23
   static constexpr double reference_radius = 82;
 
   //@}
