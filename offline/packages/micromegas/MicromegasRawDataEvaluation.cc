--- conflicted
+++ resolved
@@ -102,14 +102,8 @@
   // read calibrations
   m_calibration_data.read(m_calibration_filename);
 
-<<<<<<< HEAD
-  m_evaluation_file.reset( new TFile( m_evaluation_filename.c_str(), "RECREATE" ) );
-  m_evaluation_tree = new TTree( "T", "T" );
-  m_evaluation_tree->SetAutoSave( 5000 );
-=======
   m_evaluation_file.reset(new TFile(m_evaluation_filename.c_str(), "RECREATE"));
   m_evaluation_tree = new TTree("T", "T");
->>>>>>> 71891011
   m_container = new Container;
   m_evaluation_tree->Branch("Event", &m_container);
   return Fun4AllReturnCodes::EVENT_OK;
@@ -249,12 +243,7 @@
         if( get_bco_diff(sample.fee_bco,bco_matching_pair.first) < max_fee_bco_diff )
         {
           sample.lvl1_bco = bco_matching_pair.second;
-<<<<<<< HEAD
-          sample.lvl1_bco_masked = ( bco_matching_pair.second & 0xFFFFF );
-=======
           sample.lvl1_bco_masked = ( bco_matching_pair.second & 0xFFFFFU );
->>>>>>> 71891011
-
         } else {
 
           // find bco list corresponding to fee, insert main list if not found
@@ -284,11 +273,7 @@
             bco_matching_pair.first = sample.fee_bco;
             bco_matching_pair.second = lvl1_bco;
             sample.lvl1_bco = lvl1_bco;
-<<<<<<< HEAD
-            sample.lvl1_bco_masked = ( lvl1_bco & 0xFFFFF );
-=======
             sample.lvl1_bco_masked = ( lvl1_bco & 0xFFFFFU );
->>>>>>> 71891011
 
             // remove bco from running list
             bco_list.pop_front();
