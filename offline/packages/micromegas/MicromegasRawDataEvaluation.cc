/*!
 * \file MicromegasRawDataEvaluation.cc
 * \author Hugo Pereira Da Costa <hugo.pereira-da-costa@cea.fr>
 */

#include "MicromegasRawDataEvaluation.h"
#include "MicromegasDefs.h"

#include <Event/Event.h>
#include <Event/EventTypes.h>
#include <Event/packet.h>

#include <fun4all/Fun4AllReturnCodes.h>

#include <phool/PHCompositeNode.h>
#include <phool/getClass.h>

#include <TFile.h>
#include <TH1.h>
#include <TH2.h>
#include <TProfile.h>

#include <cassert>
#include <fstream>
#include <memory>
#include <set>

namespace
{

  // define limit for matching two fee_bco
  static constexpr unsigned int max_fee_bco_diff = 10;
  static constexpr unsigned int max_gtm_bco_diff = 100;

  // needed to avoid memory leak. Assumes that we will not be assembling more than 50 events at the same time
  static constexpr unsigned int max_matching_data_size = 50;

  // streamer for lists
  template <class T>
  std::ostream& operator<<(std::ostream& o, const std::list<T>& list)
  {
    if (list.empty())
    {
      o << "{}";
    }
    else
    {
      const bool is_hex = (o.flags()&std::ios_base::hex);
      o << "{ ";
      bool first = true;
      for (const auto& value : list)
      {
        if (!first)
        {
          o << ", ";
        }
        if( is_hex ) o << "0x";
        o << value;
        first = false;
      }
      o << " }";
    }
    return o;
  }

}

// get the difference between two BCO.
template<class T>
  inline static constexpr T get_bco_diff( const T& first, const T& second )
{ return first < second ? (second-first):(first-second); }

//_________________________________________________________
void MicromegasRawDataEvaluation::bco_matching_information_t::truncate( unsigned int maxsize )
{
  while( m_gtm_bco_list.size() > maxsize ) { m_gtm_bco_list.pop_front(); }
  while( m_bco_matching_list.size() > maxsize ) { m_bco_matching_list.pop_front(); }
}

//_________________________________________________________
unsigned int MicromegasRawDataEvaluation::bco_matching_information_t::get_predicted_fee_bco( uint64_t gtm_bco ) const
{
  // check proper initialization
  if( !(m_has_gtm_bco_first && m_has_fee_bco_first ) ) { return 0; }

  // this is the clock multiplier from lvl1 to fee clock
  /* todo: should replace with actual rational number for John K. */
  static constexpr double multiplier = 4.2629164;

  // get gtm bco difference with proper rollover accounting
  uint64_t gtm_bco_difference = (gtm_bco >= m_gtm_bco_first) ?
    (gtm_bco - m_gtm_bco_first):
    (gtm_bco + (1ULL<<40) - m_gtm_bco_first);

  // convert to fee bco, and truncate to 20 bits
  uint64_t fee_bco_predicted = m_fee_bco_first + multiplier*(gtm_bco_difference);
  return (unsigned int)(fee_bco_predicted & 0xFFFFF);
}

//_________________________________________________________
void MicromegasRawDataEvaluation::Waveform::copy_from(const MicromegasRawDataEvaluation::Sample& sample)
{
  packet_id = sample.packet_id;
  gtm_bco = sample.gtm_bco;
  fee_bco = sample.fee_bco;
  checksum = sample.checksum;
  checksum_error = sample.checksum_error;
  fee_id = sample.fee_id;
  layer = sample.layer;
  tile = sample.tile;
  sampa_address = sample.sampa_address;
  sampa_channel = sample.sampa_channel;
  channel = sample.channel;
  strip = sample.strip;
  sample_max = sample.sample;
  adc_max = sample.adc;
  pedestal = sample.pedestal;
  rms = sample.rms;
}

//_________________________________________________________
void MicromegasRawDataEvaluation::Container::Reset()
{
  samples.clear();
  waveforms.clear();
  taggers.clear();
}

//_________________________________________________________
MicromegasRawDataEvaluation::MicromegasRawDataEvaluation(const std::string& name)
  : SubsysReco(name)
{
}

//_____________________________________________________________________
int MicromegasRawDataEvaluation::Init(PHCompositeNode* /*topNode*/)
{
  // read calibrations
  m_calibration_data.read(m_calibration_filename);

  m_evaluation_file.reset(new TFile(m_evaluation_filename.c_str(), "RECREATE"));
  m_evaluation_tree = new TTree("T", "T");
  m_container = new Container;
  m_evaluation_tree->Branch("Event", &m_container);
  return Fun4AllReturnCodes::EVENT_OK;
}

//____________________________________________________________________________..
int MicromegasRawDataEvaluation::InitRun(PHCompositeNode* /*topNode*/)
{
  return Fun4AllReturnCodes::EVENT_OK;
}

//___________________________________________________________________________
int MicromegasRawDataEvaluation::process_event(PHCompositeNode* topNode)
{
  // load relevant nodes
  // PRDF node
  auto event = findNode::getClass<Event>(topNode, "PRDF");
  assert(event);

  // check event type
  if (event->getEvtType() >= 8)
  {
    return Fun4AllReturnCodes::DISCARDEVENT;
  }

  m_container->Reset();

  // temporary storage for samples and waveforms, sorted by gtm bco
  std::multimap<uint64_t, Sample> sample_map;
  std::multimap<uint64_t, Waveform> waveform_map;

  // loop over TPOT packets
  for (const auto& packet_id : MicromegasDefs::m_packet_ids)
  {
    std::unique_ptr<Packet> packet(event->getPacket(packet_id));
    if (!packet)
    {
      // no data
      if (Verbosity() > 1)
      {
        std::cout << "MicromegasRawDataEvaluation::process_event - packet " << packet_id << " not found." << std::endl;
      }
      continue;
    }

    // get relevant bco matching information
    auto& bco_matching_information = m_bco_matching_information_map[packet_id];

    // append gtm_bco from taggers in this event to packet-specific list of available lv1_bco
    int n_tagger = packet->lValue(0, "N_TAGGER");
    for (int t = 0; t < n_tagger; t++)
    {
      TaggerInformation tagger;
      tagger.packet_id = packet_id;
      tagger.tagger_type = (uint16_t) (packet->lValue(t, "TAGGER_TYPE"));
      tagger.is_lvl1 = static_cast<uint8_t>(packet->lValue(t, "IS_LEVEL1_TRIGGER"));
      tagger.is_endat = static_cast<uint8_t>(packet->lValue(t, "IS_ENDAT"));
      tagger.bco = static_cast<uint64_t>(packet->lValue(t, "BCO"));
      tagger.last_bco = static_cast<uint64_t>(packet->lValue(t, "LAST_BCO"));
      tagger.lvl1_count = static_cast<uint32_t>(packet->lValue(t, "LEVEL1_COUNT"));
      tagger.endat_count = static_cast<uint32_t>(packet->lValue(t, "ENDAT_COUNT"));

      if (m_flags & EvalTagger)
      {
        m_container->taggers.push_back(tagger);
      }

      if (tagger.is_lvl1 && (m_flags & (EvalSample | EvalWaveform)))
      {
        // initialize first gtm_bco
        if( !bco_matching_information.m_has_gtm_bco_first )
        {
          bco_matching_information.m_gtm_bco_first = tagger.bco;
          bco_matching_information.m_has_gtm_bco_first = true;
          if( Verbosity() )
          {
            std::cout
              << "MicromegasRawDataEvaluation::process_event -"
              << " packet: " << packet_id
              << std::hex
              << " m_gtm_bco_first: 0x" << tagger.bco
              << std::dec
              << std::endl;
          }
        }

        // store in list of available bco
        bco_matching_information.m_gtm_bco_list.push_back(tagger.bco);
      }
    }

    // get number of waveforms
    const auto n_waveform = packet->iValue(0, "NR_WF");

    if (Verbosity())
    {
      std::cout << "MicromegasRawDataEvaluation::process_event -"
                << " packet: " << packet_id
                << " taggers: " << n_tagger
                << " n_gtm_bco: " << bco_matching_information.m_gtm_bco_list.size()
                << " n_waveform: " << n_waveform
                << std::endl;

      if (!bco_matching_information.m_gtm_bco_list.empty())
      {
        std::cout
          << "MicromegasRawDataEvaluation::process_event -"
          << " packet: " << packet_id
          << " gtm_bco: " << std::hex << bco_matching_information.m_gtm_bco_list << std::dec
          << std::endl;

        // also print predicted fee bco
        std::list<unsigned int> fee_bco_predicted_list;
        std::transform(
          bco_matching_information.m_gtm_bco_list.begin(),
          bco_matching_information.m_gtm_bco_list.end(),
          std::back_inserter(fee_bco_predicted_list),
          [&bco_matching_information](const uint64_t& gtm_bco ){ return bco_matching_information.get_predicted_fee_bco(gtm_bco); } );

        std::cout
          << "MicromegasRawDataEvaluation::process_event -"
          << " packet: " << packet_id
          << " fee_bco_predicted: " << std::hex << fee_bco_predicted_list << std::dec
          << std::endl;
      }
    }

    if (m_flags & (EvalSample | EvalWaveform))
    {
      // keep track of orphans
      using fee_pair_t = std::pair<unsigned int, unsigned int>;
      std::set<fee_pair_t> orphans;

      for (int iwf = 0; iwf < n_waveform; ++iwf)
      {
        // create running sample, assign packet, fee, layer and tile id
        Sample sample;
        sample.packet_id = packet_id;
        sample.fee_id = packet->iValue(iwf, "FEE");
        const auto hitsetkey = m_mapping.get_hitsetkey(sample.fee_id);
        sample.layer = TrkrDefs::getLayer( hitsetkey );
        sample.tile = MicromegasDefs::getTileId( hitsetkey );

        // get channel
        sample.channel = packet->iValue( iwf, "CHANNEL" );

        // bound check
        if( sample.channel >= MicromegasDefs::m_nchannels_fee )
        {
          if( Verbosity() )
          { std::cout << "MicromegasRawDataEvaluation::process_event - invalid channel: " << sample.channel << std::endl; }
          continue;
        }

        // beam crossing
        sample.fee_bco = static_cast<uint32_t>(packet->iValue(iwf, "BCO"));
        sample.gtm_bco = 0;

        // checksum and checksum error
        sample.checksum = packet->iValue(iwf, "CHECKSUM");
        sample.checksum_error = packet->iValue(iwf, "CHECKSUMERROR");

        // initialize first fee_bco
        if( !bco_matching_information.m_has_fee_bco_first )
        {
          bco_matching_information.m_fee_bco_first = sample.fee_bco;
          bco_matching_information.m_has_fee_bco_first = true;
          if( Verbosity() )
          {
            std::cout
              << "MicromegasRawDataEvaluation::process_event -"
              << " packet: " << packet_id
              << std::hex
              << " m_fee_bco_first: 0x" << sample.fee_bco
              << std::dec
              << std::endl;
          }
        }

        // find matching gtm bco
        const auto bco_matching_iter = std::find_if(
          bco_matching_information.m_bco_matching_list.begin(),
          bco_matching_information.m_bco_matching_list.end(),
          [&sample]( const m_bco_matching_pair_t& pair )
          { return get_bco_diff( pair.first, sample.fee_bco ) < max_fee_bco_diff; } );

        if( bco_matching_iter != bco_matching_information.m_bco_matching_list.end() )
        {
<<<<<<< HEAD
          sample.lvl1_bco = bco_matching_pair.second;
          sample.lvl1_bco_masked = ( bco_matching_pair.second & 0xFFFFFU );
        } else {
=======

          // found matching gtm
          sample.gtm_bco = bco_matching_iter->second;
>>>>>>> 090a114f

        } else {

          auto iter = std::find_if(
            bco_matching_information.m_gtm_bco_list.begin(),
            bco_matching_information.m_gtm_bco_list.end(),
            [&sample, &bco_matching_information]( const uint64_t& gtm_bco )
            { return get_bco_diff( bco_matching_information.get_predicted_fee_bco(gtm_bco), sample.fee_bco ) < max_gtm_bco_diff; } );
          if( iter != bco_matching_information.m_gtm_bco_list.end() )
          {
            const auto& gtm_bco = *iter;
            if (Verbosity())
            {
              std::cout << "MicromegasRawDataEvaluation::process_event -"
                << " fee_id: " << sample.fee_id
                << std::hex
                << " fee_bco: 0x" << sample.fee_bco
                << " predicted: 0x" << bco_matching_information.get_predicted_fee_bco(gtm_bco)
                << " gtm_bco: 0x" << gtm_bco
                << std::dec
                << std::endl;
            }

            // fee_bco is new. Assume it corresponds to the first available gtm bco
            // update running fee_bco and gtm_bco pair accordingly
            bco_matching_information.m_bco_matching_list.emplace_back(sample.fee_bco, gtm_bco);
            sample.gtm_bco = gtm_bco;

            // remove bco from running list
            bco_matching_information.m_gtm_bco_list.erase(iter);
          }
          else
          {
            if (Verbosity() && orphans.insert(std::make_pair(sample.fee_id, sample.fee_bco)).second)
            {
              std::cout << "MicromegasRawDataEvaluation::process_event -"
                        << " fee_id: " << sample.fee_id
                        << std::hex
                        << " fee_bco: 0x" << sample.fee_bco
                        << std::dec
                        << " gtm_bco: none"
                        << std::endl;
            }
          }
        }

        // increment number of waveforms found for this gtm_bco
        ++m_bco_map[sample.gtm_bco];

        // channel, sampa_channel, sampa address and strip
        sample.sampa_address = packet->iValue( iwf, "SAMPAADDRESS" );
        sample.sampa_channel = packet->iValue( iwf, "SAMPACHANNEL" );
        sample.strip = m_mapping.get_physical_strip(sample.fee_id, sample.channel);

        // get channel rms and pedestal from calibration data
        const double pedestal = m_calibration_data.get_pedestal(sample.fee_id, sample.channel);
        const double rms = m_calibration_data.get_rms(sample.fee_id, sample.channel);
        sample.pedestal = pedestal;
        sample.rms = rms;

        // get number of samples and loop
        const unsigned short samples = packet->iValue(iwf, "SAMPLES");
        if (Verbosity() > 1)
        {
          std::cout << "MicromegasRawDataEvaluation::process_event -"
                    << " fee: " << sample.fee_id
                    << " tile: " << sample.tile
                    << " layer: " << sample.layer
                    << " tile: " << sample.tile
                    << " gtm_bco: " << sample.gtm_bco
                    << " fee_bco: " << sample.fee_bco
                    << " error: " << sample.checksum_error
                    << " channel: " << sample.channel
                    << " strip: " << sample.strip
                    << " samples: " << samples
                    << std::endl;
        }

        Sample sample_max;
        for (unsigned short is = 0; is < std::min<unsigned short>(samples, 1024); ++is)
        {
          // assign sample id and corresponding adc, save copy in container
          const uint16_t adc = packet->iValue(iwf, is);
          if (adc == MicromegasDefs::m_adc_invalid)
          {
            continue;
          }
          sample.sample = is;
          sample.adc = adc;
          sample_map.emplace(sample.gtm_bco, sample);

          if (sample.adc > sample_max.adc)
          {
            sample_max = sample;
          }
        }

        if (m_flags & EvalWaveform)
        {
          Waveform waveform(sample_max);

          waveform.is_signal =
              rms > 0 &&
              waveform.adc_max >= m_min_adc &&
              waveform.sample_max >= m_sample_min &&
              waveform.sample_max < m_sample_max &&
              waveform.adc_max > pedestal + m_n_sigma * rms;

          waveform_map.emplace(waveform.gtm_bco, waveform);
        }
      }
    }

    // cleanup
    bco_matching_information.truncate(max_matching_data_size);

  }

  // copy all samples and waveform to container
  if (m_flags & EvalSample)
  {
    for (auto&& [lvl_bco, sample] : sample_map)
    {
      m_container->samples.push_back(sample);
    }
  }

  if (m_flags & EvalWaveform)
  {
    for (auto&& [gtm_bco, waveform] : waveform_map)
    {
      m_container->waveforms.push_back(waveform);
    }
  }

  // fill evaluation tree
  m_evaluation_tree->Fill();

  return Fun4AllReturnCodes::EVENT_OK;
}

//_____________________________________________________________________
int MicromegasRawDataEvaluation::End(PHCompositeNode* /*topNode*/)
{
  if (m_evaluation_file && m_evaluation_tree)
  {
    m_evaluation_file->cd();
    m_evaluation_tree->Write();
    m_evaluation_file->Close();
  }

  // print bco map
  if (Verbosity())
  {
    for (const auto& [bco, nwaveforms] : m_bco_map)
    {
      std::cout << "MicromegasRawDataEvaluation::End - bco: " << bco << ", nwaveforms: " << nwaveforms << std::endl;
    }
  }

  // print bco list, for offline processing
  if (Verbosity())
  {
    std::cout << "const std::vector<uint64_t> gtm_bco_list = {" << std::endl;
    bool first = true;
    int count = 0;
    for (const auto& [bco, nwaveforms] : m_bco_map)
    {
      if (!first)
      {
        std::cout << ", ";
      }
      first = false;
      if (count == 10)
      {
        count = 0;
        std::cout << std::endl;
      }
      std::cout << " 0x" << std::hex << bco << std::dec;
      ++count;
    }
    std::cout << std::endl
              << "};" << std::endl;
  }

  return Fun4AllReturnCodes::EVENT_OK;
}<|MERGE_RESOLUTION|>--- conflicted
+++ resolved
@@ -328,15 +328,9 @@
 
         if( bco_matching_iter != bco_matching_information.m_bco_matching_list.end() )
         {
-<<<<<<< HEAD
-          sample.lvl1_bco = bco_matching_pair.second;
-          sample.lvl1_bco_masked = ( bco_matching_pair.second & 0xFFFFFU );
-        } else {
-=======
 
           // found matching gtm
           sample.gtm_bco = bco_matching_iter->second;
->>>>>>> 090a114f
 
         } else {
 
