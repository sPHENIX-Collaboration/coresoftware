/*!
 * \file MicromegasRawDataEvaluation.cc
 * \author Hugo Pereira Da Costa <hugo.pereira-da-costa@cea.fr>
 */

#include "MicromegasRawDataEvaluation.h"
#include "MicromegasDefs.h"

#include <Event/Event.h>
#include <Event/EventTypes.h>
#include <Event/packet.h>

#include <fun4all/Fun4AllReturnCodes.h>

#include <phool/getClass.h>
#include <phool/PHCompositeNode.h>

#include <TFile.h>
#include <TH1.h>
#include <TH2.h>
#include <TProfile.h>

#include <cassert>
#include <fstream>
#include <list>
#include <memory>
#include <set>

namespace
{
  // streamer for lists
  template< class T >
    std::ostream& operator << ( std::ostream& out, const std::list<T>& list )
  {
    if( list.empty() ) out << "{}";
    else
    {
      out << "{ ";
      bool first = true;
      for( const auto& value:list )
      {
        if( !first ) out << ", ";
        out << value;
        first = false;
      }
      out << " }";
    }
    return out;
  }
}

//_________________________________________________________
void MicromegasRawDataEvaluation::Waveform::copy_from( const MicromegasRawDataEvaluation::Sample& sample )
{
  packet_id = sample.packet_id;
  lvl1_bco = sample.lvl1_bco;
  fee_bco = sample.fee_bco;
  checksum = sample.checksum;
  checksum_error = sample.checksum_error;
  fee_id = sample.fee_id;
  layer = sample.layer;
  tile = sample.tile;
  sampa_address = sample.sampa_address;
  sampa_channel = sample.sampa_channel;
  channel = sample.channel;
  strip = sample.strip;
  sample_max = sample.sample;
  adc_max = sample.adc;
  pedestal = sample.pedestal;
  rms = sample.rms;
}

//_________________________________________________________
void MicromegasRawDataEvaluation::Container::Reset()
{
  n_tagger.clear();
  n_waveform.clear();
  samples.clear();
  waveforms.clear();
  lvl1_bco_list.clear();
  lvl1_count_list.clear();
}

//_________________________________________________________
MicromegasRawDataEvaluation::MicromegasRawDataEvaluation( const std::string& name ):
  SubsysReco( name )
{}

//_____________________________________________________________________
int MicromegasRawDataEvaluation::Init(PHCompositeNode* /*topNode*/ )
{
  // read calibrations
  m_calibration_data.read( m_calibration_filename );

  m_evaluation_file.reset( new TFile( m_evaluation_filename.c_str(), "RECREATE" ) );
  m_evaluation_tree = new TTree( "T", "T" );
  m_evaluation_tree->SetAutoSave( 5000 );
  m_container = new Container;
  m_evaluation_tree->Branch( "Event", &m_container );
  return Fun4AllReturnCodes::EVENT_OK;
}

//____________________________________________________________________________..
int MicromegasRawDataEvaluation::InitRun(PHCompositeNode* /*topNode*/)
{ return Fun4AllReturnCodes::EVENT_OK; }

//___________________________________________________________________________
int MicromegasRawDataEvaluation::process_event(PHCompositeNode *topNode)
{
  // load relevant nodes
  // PRDF node
  auto event = findNode::getClass<Event>(topNode, "PRDF");
  assert( event );

  // check event type
  if(event->getEvtType() >= 8)
  { return Fun4AllReturnCodes::DISCARDEVENT; }

  m_container->Reset();

  // temporary storage for samples and waveforms, sorted by lvl1 bco
  std::multimap<uint64_t, Sample> sample_map;
  std::multimap<uint64_t, Waveform> waveform_map;

  // loop over TPOT packets
  for( const auto& packet_id:MicromegasDefs::m_packet_ids )
  {
    std::unique_ptr<Packet> packet( event->getPacket(packet_id) );
    if( !packet )
    {
      // no data
      if( Verbosity() > 1 )
      { std::cout << "MicromegasRawDataEvaluation::process_event - packet " << packet_id << " not found." << std::endl; }
      continue;
    }

    // taggers
    int n_tagger = packet->lValue(0, "N_TAGGER");
    m_container->n_tagger.push_back(n_tagger);

    // get number of datasets (also call waveforms)
    const auto n_waveform = packet->iValue(0, "NR_WF" );
    m_container->n_waveform.push_back(n_waveform);

    // store tagged lvl1 bcos into a vector
    using bco_list_t = std::list<uint64_t>;
    bco_list_t main_bco_list;
    for (int t = 0; t < n_tagger; t++)
    {
      const auto is_lvl1 = static_cast<uint8_t>(packet->lValue(t, "IS_LEVEL1_TRIGGER"));
      const auto bco = static_cast<uint64_t>(packet->lValue(t, "BCO"));
      const auto lvl1_count = static_cast<uint32_t>(packet->lValue(t, "LEVEL1_COUNT"));
      if( is_lvl1 )
      {
        main_bco_list.push_back( bco );

        // also store in evaluation container
        m_container->lvl1_bco_list.push_back(bco);
        m_container->lvl1_count_list.push_back(lvl1_count);
      }
    }

    if( Verbosity() )
    {
      std::cout << "MicromegasRawDataEvaluation::process_event -"
        << " packet: " << packet_id
        << " n_lvl1_bco: " << main_bco_list.size()
        << " n_waveform: " << n_waveform
        << std::endl;

      std::cout << "MicromegasRawDataEvaluation::process_event -"
        << " packet: " << packet_id
        << " bco: " << std::hex << main_bco_list << std::dec
        << std::endl;

    }

    // store available bco list for each fee
    std::map<unsigned short, bco_list_t> bco_list_map;

    // keep track of orphans
    using fee_pair_t = std::pair< unsigned int, unsigned int>;
    std::set<fee_pair_t> orphans;

    for( int iwf=0; iwf<n_waveform; ++iwf )
    {
      // create running sample, assign packet, fee, layer and tile id
      Sample sample;
      sample.packet_id = packet_id;
      sample.fee_id = packet->iValue(iwf, "FEE" );
      const auto hitsetkey = m_mapping.get_hitsetkey(sample.fee_id);
      sample.layer = TrkrDefs::getLayer( hitsetkey );
      sample.tile = MicromegasDefs::getTileId( hitsetkey );

      // beam crossing
      sample.fee_bco = packet->iValue(iwf, "BCO");
      sample.lvl1_bco = 0;

      // find bco matching map corresponding to fee
      auto& bco_matching_pair = m_fee_bco_matching_map[sample.fee_id];

      // find matching lvl1 bco
      if( bco_matching_pair.first == sample.fee_bco )
      {

        sample.lvl1_bco = bco_matching_pair.second;

      } else {

        // find bco list corresponding to fee, insert main list if not found
        auto bco_list_iter = bco_list_map.lower_bound( sample.fee_id );
        if( bco_list_iter == bco_list_map.end() || sample.fee_id < bco_list_iter->first )
        { bco_list_iter = bco_list_map.insert( bco_list_iter, std::make_pair( sample.fee_id, main_bco_list ) ); }

        // get local reference to fee's bco list
        auto& bco_list = bco_list_iter->second;
        if( !bco_list.empty() )
        {

          if( Verbosity() )
          {
            std::cout << "MicromegasRawDataEvaluation::process_event -"
              << " fee_id: " << sample.fee_id
              << " fee_bco: 0x" << std::hex << sample.fee_bco
              << " gtm_bco: 0x" << bco_list.front()
              << std::dec
              << std::endl;
          }

          // fee_bco is new. Assume it corresponds to the first available lvl1 bco
          // update running fee_bco and lvl1_bco pair accordingly
          const auto lvl1_bco = bco_list.front();
          bco_matching_pair.first = sample.fee_bco;
          bco_matching_pair.second = lvl1_bco;
          sample.lvl1_bco = lvl1_bco;

          // remove bco from running list
          bco_list.pop_front();

        } else {

          if( Verbosity() && orphans.insert( std::make_pair( sample.fee_id, sample.fee_bco ) ).second )
          {
            std::cout << "MicromegasRawDataEvaluation::process_event -"
              << " fee_id: " << sample.fee_id
              << " fee_bco: 0x" << std::hex << sample.fee_bco << std::dec
              << " gtm_bco: none"
              << std::endl;
          }
        }
      }

      // checksum and checksum error
      sample.checksum = packet->iValue(iwf, "CHECKSUM");
      sample.checksum_error = packet->iValue(iwf, "CHECKSUMERROR");

      // increment bco map
      ++m_bco_map[sample.lvl1_bco];

      // channel, sampa_channel, sampa address and strip
      sample.sampa_address = packet->iValue( iwf, "SAMPAADDRESS" );
      sample.sampa_channel = packet->iValue( iwf, "SAMPACHANNEL" );
      sample.channel = packet->iValue( iwf, "CHANNEL" );
      sample.strip = m_mapping.get_physical_strip(sample.fee_id, sample.channel);

      // get channel rms and pedestal from calibration data
      const double pedestal = m_calibration_data.get_pedestal( sample.fee_id, sample.channel );
      const double rms = m_calibration_data.get_rms( sample.fee_id, sample.channel );
      sample.pedestal = pedestal;
      sample.rms = rms;

      // get number of samples and loop
      const unsigned short samples = packet->iValue( iwf, "SAMPLES" );
      if( Verbosity() > 1 )
      {
        std::cout << "MicromegasRawDataEvaluation::process_event -"
          << " fee: " << sample.fee_id
          << " tile: " << sample.tile
          << " layer: " << sample.layer
          << " tile: " << sample.tile
          << " lvl1_bco: " << sample.lvl1_bco
          << " fee_bco: " << sample.fee_bco
          << " error: " << sample.checksum_error
          << " channel: " << sample.channel
          << " strip: " << sample.strip
          << " samples: " << samples
          << std::endl;
      }

      Sample sample_max;
      for( unsigned short is = 0; is < std::min<unsigned short>( samples, 100 ); ++is )
      {
        // assign sample id and corresponding adc, save copy in container
        unsigned short adc = packet->iValue(iwf,is);
        sample.sample = is;
        sample.adc = adc;
        sample_map.emplace( sample.lvl1_bco, sample );

        if( sample.adc > sample_max.adc )
        { sample_max = sample; }

      }

      Waveform waveform( sample_max );

      waveform.is_signal =
        rms > 0 &&
        waveform.adc_max >= m_min_adc &&
        waveform.sample_max >= m_sample_min &&
        waveform.sample_max < m_sample_max &&
        waveform.adc_max > pedestal+m_n_sigma * rms;

      waveform_map.emplace( waveform.lvl1_bco, waveform );
    }
  }

  // copy all samples and waveform to container
  for( auto&& [lvl_bco, sample]:sample_map )
  { m_container->samples.push_back(std::move(sample)); }

  for( auto&& [lvl1_bco, waveform]:waveform_map )
  { m_container->waveforms.push_back(std::move(waveform)); }

  // fill evaluation tree
  m_evaluation_tree->Fill();

  return Fun4AllReturnCodes::EVENT_OK;
}

//_____________________________________________________________________
int MicromegasRawDataEvaluation::End(PHCompositeNode* /*topNode*/ )
{
  if( m_evaluation_file && m_evaluation_tree )
  {
    m_evaluation_file->cd();
    m_evaluation_tree->Write();
    m_evaluation_file->Close();
  }

  // print bco map
  if( Verbosity() )
  for( const auto& [bco,nwaveforms]:m_bco_map )
<<<<<<< HEAD
  { std::cout << "MicromegasRawDataEvaluation::End - bco: " << bco << ", nwaveforms: " << nwaveforms << std::endl; }
=======
  { std::cout << "MicromegasRawDataEvaluation::End - bco: 0x" << std::hex << bco << std::dec << ", nwaveforms: " << nwaveforms << std::endl; }
>>>>>>> ed943538

  // print bco list, for offline processing
  if( Verbosity() )
  {
    std::cout << "const std::vector<uint64_t> lvl1_bco_list = {" << std::endl;
    bool first = true;
    int count = 0;
    for( const auto& [bco,nwaveforms]:m_bco_map )
    {
      if( !first ) std::cout << ", ";
      first = false;
      if( count == 10 )
      {
        count = 0;
        std::cout << std::endl;
      }
      std::cout << " 0x" << std::hex << bco << std::dec;
      ++count;
    }
    std::cout << std::endl << "};" << std::endl;
  }

  return Fun4AllReturnCodes::EVENT_OK;
}<|MERGE_RESOLUTION|>--- conflicted
+++ resolved
@@ -340,11 +340,7 @@
   // print bco map
   if( Verbosity() )
   for( const auto& [bco,nwaveforms]:m_bco_map )
-<<<<<<< HEAD
-  { std::cout << "MicromegasRawDataEvaluation::End - bco: " << bco << ", nwaveforms: " << nwaveforms << std::endl; }
-=======
   { std::cout << "MicromegasRawDataEvaluation::End - bco: 0x" << std::hex << bco << std::dec << ", nwaveforms: " << nwaveforms << std::endl; }
->>>>>>> ed943538
 
   // print bco list, for offline processing
   if( Verbosity() )
