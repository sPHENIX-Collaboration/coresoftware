/*!
 * \file MicromegasRawDataEvaluation.cc
 * \author Hugo Pereira Da Costa <hugo.pereira-da-costa@cea.fr>
 */

#include "MicromegasRawDataEvaluation.h"
#include "MicromegasDefs.h"

#include <Event/Event.h>
#include <Event/EventTypes.h>
#include <Event/packet.h>

#include <fun4all/Fun4AllReturnCodes.h>

#include <phool/getClass.h>
#include <phool/PHCompositeNode.h>

#include <TFile.h>
#include <TH1.h>
#include <TH2.h>
#include <TProfile.h>

#include <cassert>
#include <fstream>
#include <list>
#include <memory>
#include <set>

namespace
{
  // streamer for lists
  template< class T >
    std::ostream& operator << ( std::ostream& out, const std::list<T>& list )
  {
    if( list.empty() ) out << "{}";
    else
    {
      out << "{ ";
      bool first = true;
      for( const auto& value:list )
      {
        if( !first ) out << ", ";
        out << value;
        first = false;
      }
      out << " }";
    }
    return out;
  }
}

//_________________________________________________________
void MicromegasRawDataEvaluation::Waveform::copy_from( const MicromegasRawDataEvaluation::Sample& sample )
{
  packet_id = sample.packet_id;
  lvl1_bco = sample.lvl1_bco;
  fee_bco = sample.fee_bco;
  checksum = sample.checksum;
  checksum_error = sample.checksum_error;
  fee_id = sample.fee_id;
  layer = sample.layer;
  tile = sample.tile;
  sampa_address = sample.sampa_address;
  sampa_channel = sample.sampa_channel;
  channel = sample.channel;
  strip = sample.strip;
  sample_max = sample.sample;
  adc_max = sample.adc;
  pedestal = sample.pedestal;
  rms = sample.rms;
}

//_________________________________________________________
void MicromegasRawDataEvaluation::Container::Reset()
{
  samples.clear();
  waveforms.clear();
  taggers.clear();
}

//_________________________________________________________
MicromegasRawDataEvaluation::MicromegasRawDataEvaluation( const std::string& name ):
  SubsysReco( name )
{}

//_____________________________________________________________________
int MicromegasRawDataEvaluation::Init(PHCompositeNode* /*topNode*/ )
{
  // read calibrations
  m_calibration_data.read( m_calibration_filename );

  m_evaluation_file.reset( new TFile( m_evaluation_filename.c_str(), "RECREATE" ) );
  m_evaluation_tree = new TTree( "T", "T" );
  m_evaluation_tree->SetAutoSave( 5000 );
  m_container = new Container;
  m_evaluation_tree->Branch( "Event", &m_container );
  return Fun4AllReturnCodes::EVENT_OK;
}

//____________________________________________________________________________..
int MicromegasRawDataEvaluation::InitRun(PHCompositeNode* /*topNode*/)
{ return Fun4AllReturnCodes::EVENT_OK; }

//___________________________________________________________________________
int MicromegasRawDataEvaluation::process_event(PHCompositeNode *topNode)
{
  // load relevant nodes
  // PRDF node
  auto event = findNode::getClass<Event>(topNode, "PRDF");
  assert( event );

  // check event type
  if(event->getEvtType() >= 8)
  { return Fun4AllReturnCodes::DISCARDEVENT; }

  m_container->Reset();

  // temporary storage for samples and waveforms, sorted by lvl1 bco
  std::multimap<uint64_t, Sample> sample_map;
  std::multimap<uint64_t, Waveform> waveform_map;

  // loop over TPOT packets
  for( const auto& packet_id:MicromegasDefs::m_packet_ids )
  {
    std::unique_ptr<Packet> packet( event->getPacket(packet_id) );
    if( !packet )
    {
      // no data
      if( Verbosity() > 1 )
      { std::cout << "MicromegasRawDataEvaluation::process_event - packet " << packet_id << " not found." << std::endl; }
      continue;
    }

    // taggers
    int n_tagger = packet->lValue(0, "N_TAGGER");

    // store tagged lvl1 bcos into a vector
    using bco_list_t = std::list<uint64_t>;
    bco_list_t main_bco_list;
    for (int t = 0; t < n_tagger; t++)
    {
      TaggerInformation tagger;
      tagger.packet_id = packet_id;
      tagger.tagger_type = (uint16_t) (packet->lValue(t, "TAGGER_TYPE"));
      tagger.is_lvl1 = static_cast<uint8_t>(packet->lValue(t, "IS_LEVEL1_TRIGGER"));
      tagger.is_endat = static_cast<uint8_t>(packet->lValue(t, "IS_ENDAT"));
      tagger.bco = static_cast<uint64_t>(packet->lValue(t, "BCO"));
      tagger.last_bco = static_cast<uint64_t>(packet->lValue(t, "LAST_BCO"));
      tagger.lvl1_count = static_cast<uint32_t>(packet->lValue(t, "LEVEL1_COUNT"));
      tagger.endat_count = static_cast<uint32_t>(packet->lValue(t, "ENDAT_COUNT"));

      if( m_flags&EvalTagger )
      {
        m_container->taggers.push_back( tagger );
      }

      if( tagger.is_lvl1 && (m_flags&(EvalSample|EvalWaveform)) )
      {
        // store bco
        main_bco_list.push_back( tagger.bco );
      }
    }

    // get number of datasets (also call waveforms)
    const auto n_waveform = packet->iValue(0, "NR_WF" );

    if( Verbosity() )
    {
      std::cout << "MicromegasRawDataEvaluation::process_event -"
        << " packet: " << packet_id
        << " taggers: " << n_tagger
        << " n_lvl1_bco: " << main_bco_list.size()
        << " n_waveform: " << n_waveform
        << std::endl;

      if( !main_bco_list.empty() )
      {
        std::cout << "MicromegasRawDataEvaluation::process_event -"
          << " packet: " << packet_id
          << " bco: " << std::hex << main_bco_list << std::dec
          << std::endl;
      }
    }

    if( m_flags&(EvalSample|EvalWaveform) )
    {

      // store available bco list for each fee
      std::map<unsigned short, bco_list_t> bco_list_map;

      // keep track of orphans
      using fee_pair_t = std::pair< unsigned int, unsigned int>;
      std::set<fee_pair_t> orphans;

      for( int iwf=0; iwf<n_waveform; ++iwf )
      {
        // create running sample, assign packet, fee, layer and tile id
        Sample sample;
        sample.packet_id = packet_id;
        sample.fee_id = packet->iValue(iwf, "FEE" );
        const auto hitsetkey = m_mapping.get_hitsetkey(sample.fee_id);
        sample.layer = TrkrDefs::getLayer( hitsetkey );
        sample.tile = MicromegasDefs::getTileId( hitsetkey );

        // beam crossing
        sample.fee_bco = packet->iValue(iwf, "BCO");
        sample.lvl1_bco = 0;

        // find bco matching map corresponding to fee
        auto& bco_matching_pair = m_fee_bco_matching_map[sample.fee_id];

        // find matching lvl1 bco
        if( bco_matching_pair.first == sample.fee_bco )
        {

          sample.lvl1_bco = bco_matching_pair.second;

        } else {

          // find bco list corresponding to fee, insert main list if not found
          auto bco_list_iter = bco_list_map.lower_bound( sample.fee_id );
          if( bco_list_iter == bco_list_map.end() || sample.fee_id < bco_list_iter->first )
          { bco_list_iter = bco_list_map.insert( bco_list_iter, std::make_pair( sample.fee_id, main_bco_list ) ); }

          // get local reference to fee's bco list
          auto& bco_list = bco_list_iter->second;
          if( !bco_list.empty() )
          {

            if( Verbosity() )
            {
              std::cout << "MicromegasRawDataEvaluation::process_event -"
                << " fee_id: " << sample.fee_id
                << " fee_bco: 0x" << std::hex << sample.fee_bco
                << " gtm_bco: 0x" << bco_list.front()
                << std::dec
                << std::endl;
            }

            // fee_bco is new. Assume it corresponds to the first available lvl1 bco
            // update running fee_bco and lvl1_bco pair accordingly
            const auto lvl1_bco = bco_list.front();
            bco_matching_pair.first = sample.fee_bco;
            bco_matching_pair.second = lvl1_bco;
            sample.lvl1_bco = lvl1_bco;

            // remove bco from running list
            bco_list.pop_front();

          } else {

            if( Verbosity() && orphans.insert( std::make_pair( sample.fee_id, sample.fee_bco ) ).second )
            {
              std::cout << "MicromegasRawDataEvaluation::process_event -"
                << " fee_id: " << sample.fee_id
                << " fee_bco: 0x" << std::hex << sample.fee_bco << std::dec
                << " gtm_bco: none"
                << std::endl;
            }
          }
        }

        // checksum and checksum error
        sample.checksum = packet->iValue(iwf, "CHECKSUM");
        sample.checksum_error = packet->iValue(iwf, "CHECKSUMERROR");

        // increment bco map
        ++m_bco_map[sample.lvl1_bco];

        // channel, sampa_channel, sampa address and strip
        sample.sampa_address = packet->iValue( iwf, "SAMPAADDRESS" );
        sample.sampa_channel = packet->iValue( iwf, "SAMPACHANNEL" );
        sample.channel = packet->iValue( iwf, "CHANNEL" );
        sample.strip = m_mapping.get_physical_strip(sample.fee_id, sample.channel);

        // get channel rms and pedestal from calibration data
        const double pedestal = m_calibration_data.get_pedestal( sample.fee_id, sample.channel );
        const double rms = m_calibration_data.get_rms( sample.fee_id, sample.channel );
        sample.pedestal = pedestal;
        sample.rms = rms;

        // get number of samples and loop
        const unsigned short samples = packet->iValue( iwf, "SAMPLES" );
        if( Verbosity() > 1 )
        {
          std::cout << "MicromegasRawDataEvaluation::process_event -"
            << " fee: " << sample.fee_id
            << " tile: " << sample.tile
            << " layer: " << sample.layer
            << " tile: " << sample.tile
            << " lvl1_bco: " << sample.lvl1_bco
            << " fee_bco: " << sample.fee_bco
            << " error: " << sample.checksum_error
            << " channel: " << sample.channel
            << " strip: " << sample.strip
            << " samples: " << samples
            << std::endl;
        }

        Sample sample_max;
        for( unsigned short is = 0; is < std::min<unsigned short>( samples, 1024 ); ++is )
        {
          // assign sample id and corresponding adc, save copy in container
<<<<<<< HEAD
          unsigned short adc = packet->iValue(iwf,is);
=======
          const uint16_t adc = packet->iValue(iwf,is);
          if( adc == MicromegasDefs::m_adc_invalid ) continue;
>>>>>>> e77ff68f
          sample.sample = is;
          sample.adc = adc;
          sample_map.emplace( sample.lvl1_bco, sample );

          if( sample.adc > sample_max.adc )
          { sample_max = sample; }

        }

        if( m_flags & EvalWaveform )
        {
          Waveform waveform( sample_max );

          waveform.is_signal =
            rms > 0 &&
            waveform.adc_max >= m_min_adc &&
            waveform.sample_max >= m_sample_min &&
            waveform.sample_max < m_sample_max &&
            waveform.adc_max > pedestal+m_n_sigma * rms;

          waveform_map.emplace( waveform.lvl1_bco, waveform );

        }

      }

    }

  }

  // copy all samples and waveform to container
  if(m_flags&EvalSample)
  {
    for( auto&& [lvl_bco, sample]:sample_map )
    { m_container->samples.push_back(std::move(sample)); }
  }

  if( m_flags&EvalWaveform)
  {
    for( auto&& [lvl1_bco, waveform]:waveform_map )
    { m_container->waveforms.push_back(std::move(waveform)); }
  }

  // fill evaluation tree
  m_evaluation_tree->Fill();

  return Fun4AllReturnCodes::EVENT_OK;
}

//_____________________________________________________________________
int MicromegasRawDataEvaluation::End(PHCompositeNode* /*topNode*/ )
{
  if( m_evaluation_file && m_evaluation_tree )
  {
    m_evaluation_file->cd();
    m_evaluation_tree->Write();
    m_evaluation_file->Close();
  }

  // print bco map
  if( Verbosity() )
  for( const auto& [bco,nwaveforms]:m_bco_map )
  { std::cout << "MicromegasRawDataEvaluation::End - bco: " << bco << ", nwaveforms: " << nwaveforms << std::endl; }

  // print bco list, for offline processing
  if( Verbosity() )
  {
    std::cout << "const std::vector<uint64_t> lvl1_bco_list = {" << std::endl;
    bool first = true;
    int count = 0;
    for( const auto& [bco,nwaveforms]:m_bco_map )
    {
      if( !first ) std::cout << ", ";
      first = false;
      if( count == 10 )
      {
        count = 0;
        std::cout << std::endl;
      }
      std::cout << " 0x" << std::hex << bco << std::dec;
      ++count;
    }
    std::cout << std::endl << "};" << std::endl;
  }

  return Fun4AllReturnCodes::EVENT_OK;
}<|MERGE_RESOLUTION|>--- conflicted
+++ resolved
@@ -301,12 +301,8 @@
         for( unsigned short is = 0; is < std::min<unsigned short>( samples, 1024 ); ++is )
         {
           // assign sample id and corresponding adc, save copy in container
-<<<<<<< HEAD
-          unsigned short adc = packet->iValue(iwf,is);
-=======
           const uint16_t adc = packet->iValue(iwf,is);
           if( adc == MicromegasDefs::m_adc_invalid ) continue;
->>>>>>> e77ff68f
           sample.sample = is;
           sample.adc = adc;
           sample_map.emplace( sample.lvl1_bco, sample );
