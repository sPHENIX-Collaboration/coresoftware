##############################################
# please add new classes in alphabetical order

AUTOMAKE_OPTIONS = foreign

# List of shared libraries to produce
lib_LTLIBRARIES = \
  libbbc_io.la

AM_CPPFLAGS = \
  -I$(includedir) \
  -I$(OFFLINE_MAIN)/include \
  -I${G4_MAIN}/include \
  -isystem$(ROOTSYS)/include

AM_LDFLAGS = \
  -L$(libdir) \
  -L$(OFFLINE_MAIN)/lib64 \
  -L$(OFFLINE_MAIN)/lib

if USE_ONLINE
pkginclude_HEADERS = \
  BbcGeom.h \
  BbcGeomV1.h \
  MbdGeom.h \
  MbdGeomV1.h

else
pkginclude_HEADERS = \
  BbcDefs.h \
  MbdDefs.h \
  BbcOut.h \
  BbcOutV1.h \
<<<<<<< HEAD
  BbcOutV2.h \
=======
  MbdOut.h \
  MbdOutV1.h \
>>>>>>> 891e3ab2
  BbcNorthSouth.h \
  BbcNorthSouthV1.h \
  BbcPmtContainer.h \
  BbcPmtContainerV1.h \
  BbcPmtHit.h \
  BbcPmtHitV1.h \
  MbdPmtContainer.h \
  MbdPmtContainerV1.h \
  MbdPmtHit.h \
  MbdPmtHitV1.h \
  BbcPmtInfoContainerV1.h \
  BbcPmtInfoV1.h \
  BbcSig.h \
  BbcEvent.h \
  BbcCalib.h \
  BbcReco.h \
  BbcGeom.h \
  BbcGeomV1.h \
  MbdGeom.h \
  MbdGeomV1.h \
  BbcReturnCodes.h \
  MbdReturnCodes.h \
  BbcVertex.h \
  BbcVertexv1.h \
  BbcVertexv2.h \
  BbcVertexMap.h \
  BbcVertexMapv1.h \
  MbdVertex.h \
  MbdVertexv1.h \
  MbdVertexMap.h \
  MbdVertexMapv1.h
endif

if USE_ONLINE
ROOTDICTS = \
  BbcGeom_Dict.cc \
  BbcGeomV1_Dict.cc \
  MbdGeom_Dict.cc \
  MbdGeomV1_Dict.cc

else
ROOTDICTS = \
  BbcOut_Dict.cc \
  BbcOutV1_Dict.cc \
  BbcOutV2_Dict.cc \
  BbcGeom_Dict.cc \
  BbcGeomV1_Dict.cc \
  BbcNorthSouth_Dict.cc \
  BbcNorthSouthV1_Dict.cc \
  BbcPmtHit_Dict.cc \
  BbcPmtHitV1_Dict.cc \
  BbcPmtContainer_Dict.cc \
  BbcPmtContainerV1_Dict.cc \
  BbcPmtInfoV1_Dict.cc \
  BbcPmtInfoContainerV1_Dict.cc \
  BbcVertex_Dict.cc \
  BbcVertexv1_Dict.cc \
  BbcVertexv2_Dict.cc \
  BbcVertexMap_Dict.cc \
  BbcVertexMapv1_Dict.cc \
  MbdOut_Dict.cc \
  MbdOutV1_Dict.cc \
  MbdGeom_Dict.cc \
  MbdGeomV1_Dict.cc \
  MbdPmtHit_Dict.cc \
  MbdPmtHitV1_Dict.cc \
  MbdPmtContainer_Dict.cc \
  MbdPmtContainerV1_Dict.cc \
  MbdVertex_Dict.cc \
  MbdVertexv1_Dict.cc \
  MbdVertexMap_Dict.cc \
  MbdVertexMapv1_Dict.cc
endif

pcmdir = $(libdir)

if USE_ONLINE
nobase_dist_pcm_DATA = \
  BbcGeom_Dict_rdict.pcm \
  BbcGeomV1_Dict_rdict.pcm \
  MbdGeom_Dict_rdict.pcm \
  MbdGeomV1_Dict_rdict.pcm

else
nobase_dist_pcm_DATA = \
  BbcOut_Dict_rdict.pcm \
  BbcOutV1_Dict_rdict.pcm \
  BbcOutV2_Dict_rdict.pcm \
  BbcGeom_Dict_rdict.pcm \
  BbcGeomV1_Dict_rdict.pcm \
  BbcNorthSouth_Dict_rdict.pcm \
  BbcNorthSouthV1_Dict_rdict.pcm \
  BbcPmtHit_Dict_rdict.pcm \
  BbcPmtHitV1_Dict_rdict.pcm \
  BbcPmtContainer_Dict_rdict.pcm \
  BbcPmtContainerV1_Dict_rdict.pcm \
  BbcPmtInfoV1_Dict_rdict.pcm \
  BbcPmtInfoContainerV1_Dict_rdict.pcm \
  BbcVertex_Dict_rdict.pcm \
  BbcVertexv1_Dict_rdict.pcm \
  BbcVertexv2_Dict_rdict.pcm \
  BbcVertexMap_Dict_rdict.pcm \
  BbcVertexMapv1_Dict_rdict.pcm \
  MbdOut_Dict_rdict.pcm \
  MbdOutV1_Dict_rdict.pcm \
  MbdGeom_Dict_rdict.pcm \
  MbdGeomV1_Dict_rdict.pcm \
  MbdPmtHit_Dict_rdict.pcm \
  MbdPmtHitV1_Dict_rdict.pcm \
  MbdPmtContainer_Dict_rdict.pcm \
  MbdPmtContainerV1_Dict_rdict.pcm \
  MbdVertex_Dict_rdict.pcm \
  MbdVertexv1_Dict_rdict.pcm \
  MbdVertexMap_Dict_rdict.pcm \
  MbdVertexMapv1_Dict_rdict.pcm
endif

if USE_ONLINE
libbbc_io_la_SOURCES = \
  $(ROOTDICTS) \
  BbcGeomV1.cc \
  MbdGeomV1.cc

else
libbbc_io_la_SOURCES = \
  $(ROOTDICTS) \
  BbcOut.cc \
  BbcOutV1.cc \
  BbcOutV2.cc \
  BbcNorthSouth.cc \
  BbcNorthSouthV1.cc \
  BbcPmtHit.cc \
  BbcPmtHitV1.cc \
  BbcPmtContainer.cc \
  BbcPmtContainerV1.cc \
  BbcPmtInfoV1.cc \
  BbcPmtInfoContainerV1.cc \
  BbcGeomV1.cc \
  MbdOut.cc \
  MbdOutV1.cc \
  MbdPmtHit.cc \
  MbdPmtHitV1.cc \
  MbdPmtContainer.cc \
  MbdPmtContainerV1.cc \
  MbdGeomV1.cc \
  BbcSig.cc \
  BbcEvent.cc \
  BbcCalib.cc \
  BbcReco.cc \
  BbcVertexv1.cc \
  BbcVertexv2.cc \
  BbcVertexMap.cc \
  BbcVertexMapv1.cc \
  MbdVertexv1.cc \
  MbdVertexMap.cc \
  MbdVertexMapv1.cc
endif

if USE_ONLINE
libbbc_io_la_LIBADD = \
  -lphool \
  -lcdbobjects

else
libbbc_io_la_LIBADD = \
  -lphool \
  -lcalo_io \
  -lffamodules \
  -lcdbobjects \
  -lSubsysReco
endif

# Rule for generating table CINT dictionaries.
%_Dict.cc: %.h %LinkDef.h
	rootcint -f $@ @CINTDEFS@ $(DEFAULT_INCLUDES) $(AM_CPPFLAGS) $^

#just to get the dependency
%_Dict_rdict.pcm: %_Dict.cc ;


################################################
# linking tests

BUILT_SOURCES = \
  testexternals.cc

noinst_PROGRAMS = \
  testexternals

testexternals_SOURCES = testexternals.cc
testexternals_LDADD = libbbc_io.la

testexternals.cc:
	echo "//*** this is a generated file. Do not commit, do not edit" > $@
	echo "int main()" >> $@
	echo "{" >> $@
	echo "  return 0;" >> $@
	echo "}" >> $@

##############################################
# please add new classes in alphabetical order

clean-local:
	rm -f *Dict* $(BUILT_SOURCES) *.pcm
<|MERGE_RESOLUTION|>--- conflicted
+++ resolved
@@ -31,12 +31,8 @@
   MbdDefs.h \
   BbcOut.h \
   BbcOutV1.h \
-<<<<<<< HEAD
-  BbcOutV2.h \
-=======
   MbdOut.h \
   MbdOutV1.h \
->>>>>>> 891e3ab2
   BbcNorthSouth.h \
   BbcNorthSouthV1.h \
   BbcPmtContainer.h \
@@ -81,7 +77,6 @@
 ROOTDICTS = \
   BbcOut_Dict.cc \
   BbcOutV1_Dict.cc \
-  BbcOutV2_Dict.cc \
   BbcGeom_Dict.cc \
   BbcGeomV1_Dict.cc \
   BbcNorthSouth_Dict.cc \
@@ -124,7 +119,6 @@
 nobase_dist_pcm_DATA = \
   BbcOut_Dict_rdict.pcm \
   BbcOutV1_Dict_rdict.pcm \
-  BbcOutV2_Dict_rdict.pcm \
   BbcGeom_Dict_rdict.pcm \
   BbcGeomV1_Dict_rdict.pcm \
   BbcNorthSouth_Dict_rdict.pcm \
@@ -165,7 +159,6 @@
   $(ROOTDICTS) \
   BbcOut.cc \
   BbcOutV1.cc \
-  BbcOutV2.cc \
   BbcNorthSouth.cc \
   BbcNorthSouthV1.cc \
   BbcPmtHit.cc \
