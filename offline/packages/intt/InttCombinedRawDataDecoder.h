--- conflicted
+++ resolved
@@ -5,11 +5,7 @@
 #include "InttBadMap.h"
 #include "InttBcoMap.h"
 #include "InttDacMap.h"
-<<<<<<< HEAD
 #include "InttFeeMap.h"
-=======
-#include "InttBCOMap.h"
->>>>>>> 0055c68d
 
 #include <cdbobjects/CDBTTree.h>
 #include <ffamodules/CDBInterface.h>
@@ -43,14 +39,9 @@
   int LoadHotChannelMapLocal(std::string const& = "INTT_HotChannelMap.root");
   int LoadHotChannelMapRemote(std::string const& = "INTT_HotChannelMap");
 
-<<<<<<< HEAD
   int SetCalib(std::string const&, calib_load_e const&, std::string const& = "");
   int ClearCalib(std::string const&);
   int ClearCalibs();
-=======
-  void SetCalibDAC(std::string const& calibname= "INTT_DACMAP", const CalibRef& calibref=CDB) 
-               { m_calibinfoDAC = std::pair< std::string, CalibRef>(calibname, calibref); }
->>>>>>> 0055c68d
 
   void SetCalibBCO(std::string const& calibname= "INTT_BCOMAP", const CalibRef& calibref=CDB) 
                { m_calibinfoBCO = std::pair< std::string, CalibRef>(calibname, calibref); }
@@ -62,7 +53,6 @@
  private:
   std::string m_InttRawNodeName = "INTTRAWHIT";
 
-<<<<<<< HEAD
   bool m_writeInttEventHeader = false;
   bool m_runStandAlone = false;
 
@@ -79,13 +69,6 @@
   InttFeeMap m_feemap;
 
   int LoadCalibs();
-=======
-  std::pair<std::string, CalibRef> m_calibinfoDAC;
-  std::pair<std::string, CalibRef> m_calibinfoBCO;
-
-  InttDacMap          m_dacmap;
-  InttBCOMap          m_bcomap;
->>>>>>> 0055c68d
 };
 
 #endif  // INTT_COMBINEDRAWDATADECODER_H