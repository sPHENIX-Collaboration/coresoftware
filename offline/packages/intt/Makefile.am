--- conflicted
+++ resolved
@@ -33,16 +33,15 @@
   libintt.la 
 
 pkginclude_HEADERS = \
-<<<<<<< HEAD
-  InttBCOMap.h \
-=======
+  CylinderGeomIntt.h \
   InttArborist.h \
   InttBadChannelMap.h \
   InttBadChannelMapv1.h \
->>>>>>> 026046c0
+  InttBCOMap.h \
   InttClusterizer.h \
   InttClusterQA.h \
   InttCombinedRawDataDecoder.h \
+  InttDacMap.h \
   InttFeeMap.h \
   InttFeeMapv1.h \
   InttFelixMap.h \
@@ -54,9 +53,7 @@
   InttVertexMap.h \
   InttVertexMapv1.h \
   InttVertex.h \
-  InttVertexv1.h \
-  InttDacMap.h \
-  CylinderGeomIntt.h
+  InttVertexv1.h
 
 ROOTDICTS = \
   CylinderGeomIntt_Dict.cc \
@@ -89,16 +86,14 @@
 
 # sources for intt library
 libintt_la_SOURCES = \
-<<<<<<< HEAD
+  InttArborist.cc \
   InttBCOMap.cc \
-=======
-  InttArborist.cc \
->>>>>>> 026046c0
+  InttBadChannelMap.cc \
+  InttBadChannelMapv1.cc \
   InttClusterizer.cc \
   InttClusterQA.cc \
   InttCombinedRawDataDecoder.cc \
-  InttBadChannelMap.cc \
-  InttBadChannelMapv1.cc \
+  InttDacMap.cc \
   InttFeeMap.cc \
   InttFeeMapv1.cc \
   InttFelixMap.cc \
@@ -106,8 +101,7 @@
   InttMap.cc \
   InttSurveyMap.cc \
   InttSurveyMapv1.cc \
-  InttVertexFinder.cc \
-  InttDacMap.cc
+  InttVertexFinder.cc
 
 libintt_la_LIBADD = \
   libintt_io.la \
