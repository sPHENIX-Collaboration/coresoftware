#include "InttCombinedRawDataDecoder.h"

#include <trackbase/InttDefs.h>
#include <trackbase/InttEventInfov1.h>
#include <trackbase/TrkrDefs.h>  // for hitkey, hitsetkey
#include <trackbase/TrkrHit.h>
#include <trackbase/TrkrHitSet.h>
#include <trackbase/TrkrHitSetContainer.h>
#include <trackbase/TrkrHitSetContainerv1.h>
#include <trackbase/TrkrHitv2.h>

#include <ffarawobjects/Gl1RawHit.h>
#include <ffarawobjects/InttRawHit.h>
#include <ffarawobjects/InttRawHitContainer.h>

#include <fun4all/Fun4AllReturnCodes.h>

#include <phool/PHCompositeNode.h>
#include <phool/PHIODataNode.h>  // for PHIODataNode
#include <phool/PHNodeIterator.h>
#include <phool/getClass.h>
#include <phool/phool.h>  // for PHWHERE

#include <TSystem.h>

#include <cstdlib>   // for exit
#include <filesystem>// for filesystem::exist
#include <iostream>  // for operator<<, endl, bas...
#include <map>       // for _Rb_tree_iterator

InttCombinedRawDataDecoder::InttCombinedRawDataDecoder(std::string const& name)
  : SubsysReco(name)
<<<<<<< HEAD
=======
  , m_calibinfoDAC({"INTT_DACMAP", CDB})
  , m_calibinfoBCO({"INTT_BCOMAP", CDB})
>>>>>>> 0055c68d
{
  m_calibs = {
    {"INTT_BADMAP", (struct calib_load_s){.ptr = &m_badmap}},
    {"INTT_BCOMAP", (struct calib_load_s){.ptr = &m_bcomap}},
    {"INTT_DACMAP", (struct calib_load_s){.ptr = &m_dacmap}},
    {"INTT_FEEMAP", (struct calib_load_s){.ptr = &m_feemap}},
  };
}

int InttCombinedRawDataDecoder::InitRun(PHCompositeNode* topNode)
{
  if (!topNode)
  {
    std::cerr << PHWHERE << "\n"
              << "\tCould not retrieve topNode\n"
              << "\tExiting" << std::endl;
    exit(1);
    gSystem->Exit(1);

    return 1;
  }

  PHNodeIterator dst_itr(topNode);
  PHCompositeNode* dst_node = dynamic_cast<PHCompositeNode*>(dst_itr.findFirst("PHCompositeNode", "DST"));
  if (!dst_node)
  {
    std::cerr << PHWHERE << "\n"
              << "\tCould not retrieve dst_node\n"
              << "\tExiting" << std::endl;
    exit(1);
    gSystem->Exit(1);

    return 1;
  }

  PHNodeIterator trkr_itr(dst_node);
  PHCompositeNode* trkr_node = dynamic_cast<PHCompositeNode*>(trkr_itr.findFirst("PHCompositeNode", "TRKR"));
  if (!trkr_node)
  {
    trkr_node = new PHCompositeNode("TRKR");
    dst_node->addNode(trkr_node);
  }

  TrkrHitSetContainer* trkr_hit_set_container = findNode::getClass<TrkrHitSetContainer>(topNode, "TRKR_HITSET");
  if (!trkr_hit_set_container)
  {
    if (Verbosity())
    {
      std::cout << PHWHERE << "\n"
                << "\tMaking TrkrHitSetContainer" << std::endl;
    }

    trkr_hit_set_container = new TrkrHitSetContainerv1;
    PHIODataNode<PHObject>* new_node = new PHIODataNode<PHObject>(trkr_hit_set_container, "TRKR_HITSET", "PHObject");
    trkr_node->addNode(new_node);
  }

  // Check if INTT event header already exists
  if (m_writeInttEventHeader)
  {
    auto inttNode = dynamic_cast<PHCompositeNode *>(trkr_itr.findFirst("PHCompositeNode", "INTT"));
    if (!inttNode)
    {
      inttNode = new PHCompositeNode("INTT");
      dst_node->addNode(inttNode);
    }

    InttEventInfo* intt_event_header = findNode::getClass<InttEventInfo>(inttNode, "INTTEVENTHEADER");
    if (!intt_event_header)
    {
      intt_event_header = new InttEventInfov1();
      auto newHeader = new PHIODataNode<PHObject>(intt_event_header, "INTTEVENTHEADER", "PHObject");
      inttNode->addNode(newHeader);
    }
  }

<<<<<<< HEAD
  LoadCalibs();
  // std::cout << "Starting Takashi's code:" << std::endl;
  // std::cout<<"calibinfo DAC : "<<m_calibinfoDAC.first<<" "<<(m_calibinfoDAC.second==CDB?"CDB":"FILE")<<std::endl;
  // m_dacmap.Verbosity(Verbosity());
  // if(m_calibinfoDAC.second == CDB){
  //    m_dacmap.LoadFromCDB(m_calibinfoDAC.first);
  // } else {
  //    m_dacmap.LoadFromFile(m_calibinfoDAC.first);
  // }
  // std::cout << "Finished Takashi's code:" << std::endl;
=======

  ///////////////////////////////////////
  std::cout<<"calibinfo DAC : "<<m_calibinfoDAC.first<<" "<<(m_calibinfoDAC.second==CDB?"CDB":"FILE")<<std::endl;
  m_dacmap.Verbosity(Verbosity());
  if(m_calibinfoDAC.second == CDB){
     m_dacmap.LoadFromCDB(m_calibinfoDAC.first);
  } else {
     m_dacmap.LoadFromFile(m_calibinfoDAC.first);
  }
  
  ///////////////////////////////////////
  std::cout<<"calibinfo BCO : "<<m_calibinfoBCO.first<<" "<<(m_calibinfoBCO.second==CDB?"CDB":"FILE")<<std::endl;
  m_bcomap.Verbosity(Verbosity());
  if(m_calibinfoBCO.second == CDB){
     m_bcomap.LoadFromCDB(m_calibinfoBCO.first);
  } else {
     m_bcomap.LoadFromFile(m_calibinfoBCO.first);
  }
>>>>>>> 0055c68d


  ///////////////////////////////////////
  //
  std::cout<<"Intt BadChannelMap : size = "<<m_HotChannelSet.size()<<"  ";
  std::cout<<(( m_HotChannelSet.size() >0 ) ? "hotchannel loaded " : "emtpy. hotchannel is not loaded");
  std::cout<<std::endl;
  
  return Fun4AllReturnCodes::EVENT_OK;
}

int InttCombinedRawDataDecoder::process_event(PHCompositeNode* topNode)
{
  TrkrHitSetContainer* trkr_hit_set_container = findNode::getClass<TrkrHitSetContainer>(topNode, "TRKR_HITSET");
  if (!trkr_hit_set_container)
  {
    std::cerr << PHWHERE << "\n"
              << "\tCould not get node \"TRKR_HITSET\"\n"
              << "\tAborting" << std::endl;
    gSystem->Exit(1);
    exit(1);
    return Fun4AllReturnCodes::ABORTRUN;
  }

  InttRawHitContainer* inttcont = findNode::getClass<InttRawHitContainer>(topNode, m_InttRawNodeName);
  if (!inttcont)
  {
    std::cerr << PHWHERE << "\n"
              << "\tCould not get node \"" << m_InttRawNodeName << "\"\n"
              << "\tAborting" << std::endl;
    gSystem->Exit(1);
    exit(1);
    return Fun4AllReturnCodes::ABORTRUN;
  }

  uint64_t gl1bco = 0U;
  if (!m_runStandAlone)
  {
    Gl1RawHit* gl1 = findNode::getClass<Gl1RawHit>(topNode, "GL1RAWHIT");
    if (!gl1)
    {
      std::cerr << PHWHERE << "\n"
                << "\tCould not get node \"GL1RAWHIT\", but not running standalone\n"
                << "\tAborting\n";
      gSystem->Exit(1);
      exit(1);
      return Fun4AllReturnCodes::ABORTEVENT;
    }
    gl1bco = gl1->get_bco();
  }
  else
  {
    gl1bco = inttcont->get_hit(0)->get_bco();
  }
  // get the last 40 bits by bit shifting left then right to match
  gl1bco <<= 24U; // clang-tidy: mark as unsigned
  gl1bco >>= 24U; // clang-tidy: mark as unsigned

  if (m_writeInttEventHeader)
  {
    InttEventInfo* intt_event_header = findNode::getClass<InttEventInfo>(topNode, "INTTEVENTHEADER");
    if (!intt_event_header)
    {
      std::cerr << PHWHERE << "\n"
                << "\tCould not get node \"INTTEVENTHEADER\", but are writing event header\n"
                << "\tAborting\n";
      gSystem->Exit(1);
      exit(1);
      return Fun4AllReturnCodes::ABORTEVENT;
    }
    intt_event_header->set_bco_full(gl1bco);
  }

  TrkrDefs::hitsetkey hit_set_key = 0;
  TrkrDefs::hitkey hit_key = 0;
  TrkrHitSetContainer::Iterator hit_set_container_itr;
  TrkrHit* hit = nullptr;

  InttMap::RawData_s raw;
  InttMap::Offline_s ofl;
  for (unsigned int i = 0; i < inttcont->get_nhits(); i++)
  {
    InttRawHit* intthit = inttcont->get_hit(i);

    raw.pid = intthit->get_packetid();
    raw.fee = intthit->get_fee();
    raw.chp = (intthit->get_chip_id() + 25) % 26;
    raw.chn = intthit->get_channel_id();

    int adc = intthit->get_adc();
    // amp = intthit->get_amplitude();
    uint64_t bco_full = intthit->get_bco();
    int      bco      = intthit->get_FPHX_BCO();

<<<<<<< HEAD
    if (m_badmap.IsBad(raw))
    {
      continue;
    }

    if (m_feemap.Convert(ofl, raw))
    {
      if(Verbosity())
      {
          std::cerr << PHWHERE << "\n"
                    << "\tconversion failed with\n"
                    << "\t" << raw << "\n"
                    << "\tContinuing\n";
      }
=======
    ////////////////////////
    // bad channel filter
    if (m_HotChannelSet.find(raw) != m_HotChannelSet.end())
    {
      //std::cout<<"hotchan removed : "<<raw.felix_server<<" "<<raw.felix_channel<<" "<<raw.chip<<" "<<raw.channel<<std::endl;
      continue;
    }
    
    ////////////////////////
    // bco filter
    if (m_bcomap.IsBad(raw, bco_full, bco))
    {
      //std::cout<<"bad bco removed : "<<raw.felix_server<<" "<<raw.felix_channel<<" "<<raw.chip<<" "<<raw.channel<<std::endl;
>>>>>>> 0055c68d
      continue;
    }

    // col, row <trackbase/InttDefs.h>
    // hit_key = InttDefs::genHitKey(ofl.strip_y, ofl.strip_x);
    hit_key = InttDefs::genHitKey(ofl.strip_z, ofl.strip_phi);
    int time_bucket = intthit->get_bco() - gl1bco;
    hit_set_key = InttDefs::genHitSetKey(ofl.layer, ofl.ladder_z, ofl.ladder_phi, time_bucket);
    hit_set_container_itr = trkr_hit_set_container->findOrAddHitSet(hit_set_key);
    hit = hit_set_container_itr->second->getHit(hit_key);

    if (hit)
    {
      continue;
    }

<<<<<<< HEAD
=======
    ////////////////////////
    // dac conversion
    int dac = m_dacmap.GetDAC(raw, adc);

>>>>>>> 0055c68d
    hit = new TrkrHitv2;
    int dac = m_dacmap.GetDAC (
      raw.pid - 3001,
      raw.fee,
      raw.chp,
      raw.chn,
      adc
    );

    hit->setAdc(dac); // adc
    hit_set_container_itr->second->addHitSpecificKey(hit_key, hit);
  }

  return Fun4AllReturnCodes::EVENT_OK;
}

int
InttCombinedRawDataDecoder::SetCalib (
  std::string const& domain,
  calib_load_e const& method,
  std::string const& filename)
{
  std::string str = domain;
  for(auto& c : str)
  {
    c = toupper(c);
  }
<<<<<<< HEAD
  calib_map_t::iterator itr = m_calibs.end();
  if((itr = m_calibs.find(str)) == m_calibs.end())
=======

  if (!std::filesystem::exists(filename))
  {
    std::cout << "int InttCombinedRawDataDecoder::LoadHotChannelMapLocal(std::string const& filename)" << std::endl;
    std::cout << "\tFile '" << filename << "' does not exist" << std::endl;
    return 1;
  }


  CDBTTree cdbttree(filename);
  // need to checkt for error exception
  cdbttree.LoadCalibrations();

  m_HotChannelSet.clear();
  uint64_t N = cdbttree.GetSingleIntValue("size");
  for (uint64_t n = 0; n < N; ++n)
>>>>>>> 0055c68d
  {
    std::cerr << PHWHERE << "\n"
              << "\tDomain \"" << str << "\" is not settable\n"
              << "\tAvailable domains are:\n";
    for(auto const& p : m_calibs)
    {
      std::cerr << "\t\t" << p.first << std::endl;
    }
    std::cerr << "\t(case insensitive)" << std::endl;
    return 1;
  }

  itr->second.method = method;
  itr->second.filename = filename;

  return 0;
}

int
InttCombinedRawDataDecoder::ClearCalib (
  std::string const& domain)
{
<<<<<<< HEAD
  return SetCalib(domain, SKIP, "");
}
=======
  if (name.empty())
  {
    std::cout << "int InttCombinedRawDataDecoder::LoadHotChannelMapRemote(std::string const& name)" << std::endl;
    std::cout << "\tArgument 'name' is empty string" << std::endl;
    return 1;
  }

  std::string database = CDBInterface::instance()->getUrl(name);

  if (!std::filesystem::exists(database))
  {
    std::cout << "int InttCombinedRawDataDecoder::LoadHotChannelMapRemote(std::string const& filename)" << std::endl;
    std::cout << "\tFile '" << database << "' does not exist" << std::endl;
    return 1;
  }

  CDBTTree cdbttree(database);
  cdbttree.LoadCalibrations();
>>>>>>> 0055c68d

int
InttCombinedRawDataDecoder::ClearCalibs (
)
{
  for(auto& p : m_calibs)
  {
    p.second.method = SKIP;
    p.second.filename = "";
  }
  return 0;
}

int
InttCombinedRawDataDecoder::LoadCalibs (
)
{
  int rval = 0;
  for(auto& p : m_calibs)
  {
    int i = 0;
    switch(p.second.method)
    {
    case FROM_FILE:
      i = p.second.ptr->LoadFromFile(p.second.filename);
      break;
    case FROM_CDB:
      i = p.second.ptr->LoadFromCDB(p.second.filename);
      break;
    case SKIP:
      if(!Verbosity())
      {
        break;
      }
      std::cout << PHWHERE << "\n"
                << "\tSkipping calibration \"" << p.first << "\"" << std::endl;
    default:
      continue;
    }

	if(i)
	{
      std::cerr << PHWHERE << "\n"
                << "\tLoading calibration \"" << p.first << "\" failed" << std::endl;
      rval = i;
	}
  }

  return rval;
}

int InttCombinedRawDataDecoder::LoadHotChannelMapLocal(std::string const& filename)
{
  return m_badmap.LoadFromFile(filename);
}

int InttCombinedRawDataDecoder::LoadHotChannelMapRemote(std::string const& name)
{
  return m_badmap.LoadFromCDB(name);
}<|MERGE_RESOLUTION|>--- conflicted
+++ resolved
@@ -30,11 +30,6 @@
 
 InttCombinedRawDataDecoder::InttCombinedRawDataDecoder(std::string const& name)
   : SubsysReco(name)
-<<<<<<< HEAD
-=======
-  , m_calibinfoDAC({"INTT_DACMAP", CDB})
-  , m_calibinfoBCO({"INTT_BCOMAP", CDB})
->>>>>>> 0055c68d
 {
   m_calibs = {
     {"INTT_BADMAP", (struct calib_load_s){.ptr = &m_badmap}},
@@ -111,7 +106,6 @@
     }
   }
 
-<<<<<<< HEAD
   LoadCalibs();
   // std::cout << "Starting Takashi's code:" << std::endl;
   // std::cout<<"calibinfo DAC : "<<m_calibinfoDAC.first<<" "<<(m_calibinfoDAC.second==CDB?"CDB":"FILE")<<std::endl;
@@ -122,34 +116,7 @@
   //    m_dacmap.LoadFromFile(m_calibinfoDAC.first);
   // }
   // std::cout << "Finished Takashi's code:" << std::endl;
-=======
-
-  ///////////////////////////////////////
-  std::cout<<"calibinfo DAC : "<<m_calibinfoDAC.first<<" "<<(m_calibinfoDAC.second==CDB?"CDB":"FILE")<<std::endl;
-  m_dacmap.Verbosity(Verbosity());
-  if(m_calibinfoDAC.second == CDB){
-     m_dacmap.LoadFromCDB(m_calibinfoDAC.first);
-  } else {
-     m_dacmap.LoadFromFile(m_calibinfoDAC.first);
-  }
-  
-  ///////////////////////////////////////
-  std::cout<<"calibinfo BCO : "<<m_calibinfoBCO.first<<" "<<(m_calibinfoBCO.second==CDB?"CDB":"FILE")<<std::endl;
-  m_bcomap.Verbosity(Verbosity());
-  if(m_calibinfoBCO.second == CDB){
-     m_bcomap.LoadFromCDB(m_calibinfoBCO.first);
-  } else {
-     m_bcomap.LoadFromFile(m_calibinfoBCO.first);
-  }
->>>>>>> 0055c68d
-
-
-  ///////////////////////////////////////
-  //
-  std::cout<<"Intt BadChannelMap : size = "<<m_HotChannelSet.size()<<"  ";
-  std::cout<<(( m_HotChannelSet.size() >0 ) ? "hotchannel loaded " : "emtpy. hotchannel is not loaded");
-  std::cout<<std::endl;
-  
+
   return Fun4AllReturnCodes::EVENT_OK;
 }
 
@@ -236,7 +203,6 @@
     uint64_t bco_full = intthit->get_bco();
     int      bco      = intthit->get_FPHX_BCO();
 
-<<<<<<< HEAD
     if (m_badmap.IsBad(raw))
     {
       continue;
@@ -251,21 +217,6 @@
                     << "\t" << raw << "\n"
                     << "\tContinuing\n";
       }
-=======
-    ////////////////////////
-    // bad channel filter
-    if (m_HotChannelSet.find(raw) != m_HotChannelSet.end())
-    {
-      //std::cout<<"hotchan removed : "<<raw.felix_server<<" "<<raw.felix_channel<<" "<<raw.chip<<" "<<raw.channel<<std::endl;
-      continue;
-    }
-    
-    ////////////////////////
-    // bco filter
-    if (m_bcomap.IsBad(raw, bco_full, bco))
-    {
-      //std::cout<<"bad bco removed : "<<raw.felix_server<<" "<<raw.felix_channel<<" "<<raw.chip<<" "<<raw.channel<<std::endl;
->>>>>>> 0055c68d
       continue;
     }
 
@@ -282,13 +233,6 @@
       continue;
     }
 
-<<<<<<< HEAD
-=======
-    ////////////////////////
-    // dac conversion
-    int dac = m_dacmap.GetDAC(raw, adc);
-
->>>>>>> 0055c68d
     hit = new TrkrHitv2;
     int dac = m_dacmap.GetDAC (
       raw.pid - 3001,
@@ -316,27 +260,8 @@
   {
     c = toupper(c);
   }
-<<<<<<< HEAD
   calib_map_t::iterator itr = m_calibs.end();
   if((itr = m_calibs.find(str)) == m_calibs.end())
-=======
-
-  if (!std::filesystem::exists(filename))
-  {
-    std::cout << "int InttCombinedRawDataDecoder::LoadHotChannelMapLocal(std::string const& filename)" << std::endl;
-    std::cout << "\tFile '" << filename << "' does not exist" << std::endl;
-    return 1;
-  }
-
-
-  CDBTTree cdbttree(filename);
-  // need to checkt for error exception
-  cdbttree.LoadCalibrations();
-
-  m_HotChannelSet.clear();
-  uint64_t N = cdbttree.GetSingleIntValue("size");
-  for (uint64_t n = 0; n < N; ++n)
->>>>>>> 0055c68d
   {
     std::cerr << PHWHERE << "\n"
               << "\tDomain \"" << str << "\" is not settable\n"
@@ -359,29 +284,8 @@
 InttCombinedRawDataDecoder::ClearCalib (
   std::string const& domain)
 {
-<<<<<<< HEAD
   return SetCalib(domain, SKIP, "");
 }
-=======
-  if (name.empty())
-  {
-    std::cout << "int InttCombinedRawDataDecoder::LoadHotChannelMapRemote(std::string const& name)" << std::endl;
-    std::cout << "\tArgument 'name' is empty string" << std::endl;
-    return 1;
-  }
-
-  std::string database = CDBInterface::instance()->getUrl(name);
-
-  if (!std::filesystem::exists(database))
-  {
-    std::cout << "int InttCombinedRawDataDecoder::LoadHotChannelMapRemote(std::string const& filename)" << std::endl;
-    std::cout << "\tFile '" << database << "' does not exist" << std::endl;
-    return 1;
-  }
-
-  CDBTTree cdbttree(database);
-  cdbttree.LoadCalibrations();
->>>>>>> 0055c68d
 
 int
 InttCombinedRawDataDecoder::ClearCalibs (
