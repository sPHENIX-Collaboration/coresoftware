--- conflicted
+++ resolved
@@ -383,12 +383,7 @@
 	multimap<int, std::pair<TrkrDefs::hitkey, TrkrHit*>>::iterator mapiter = clusrange.first;
 	
 	// make the cluster directly in the node tree
-<<<<<<< HEAD
-	TrkrDefs::hitsetkey hitsetkey = hitset->getHitSetKey();
-	TrkrDefs::cluskey ckey = InttDefs::genClusKey(hitset->getHitSetKey(), clusid);
-=======
 	TrkrDefs::cluskey ckey = TrkrDefs::genClusKey(hitset->getHitSetKey(), clusid);
->>>>>>> 8e5c7904
 	auto clus = std::make_unique<TrkrClusterv3>();
 	clus->setClusKey(ckey);
 
@@ -396,7 +391,7 @@
 	  cout << "Filling cluster with key " << ckey << endl;
 
 	// get the bunch crossing number from the hitsetkey
-	short int crossing = InttDefs::getTimeBucketId(hitsetkey);
+	short int crossing = InttDefs::getTimeBucketId(hitset->getHitSetKey());
 
 	// determine the size of the cluster in phi and z, useful for track fitting the cluster
 	set<int> phibins;
