#ifndef INTT_INTTZVTX_H
#define INTT_INTTZVTX_H

#include "InttVertexUtil.h"

#include <string>
#include <vector>

class TCanvas;
class TFile;
class TF1;
class TGraph;
class TGraphErrors;
class TH1;
class TH2;
class TLatex;
class TLine;
class TPad;
class TTree;

class INTTZvtx
{
<<<<<<< HEAD
    public:
      struct clu_info {
        int column;
        // int chip_id;
        double avg_chan;
        int sum_adc;
        int sum_adc_conv;
        int size;
        
        double x;
        double y;
        double z;
        int layer;
        double phi;
        //std::vector<double> bco_diff_vec; // note : for the multi-hit cluster, more than one hit was included. so more than one bco_diff
      };
    
      struct ZvtxInfo {
        public:
          double       zvtx{-9999.};  // gaussian fit
          double       zvtx_err{-1};  // gaussian fit
          double       chi2ndf{-1};   // gaussian fit
          double       width{-1};     // gaussian fit
          bool         good{false};   // gaussian fit
          long         nclus{0};      // Total_nclus
          unsigned int ntracklets{0}; // ngood tracklet N_comb
          unsigned int ngroup{0};     // ngroup in likebreak histogram
          double       peakratio{-1}; // peak ratio in likebreak histogram
          double       peakwidth{-1}; // peak width in likebreak histogram

          void clear(){
            zvtx       = -9999.;// gaussian fit
            zvtx_err   = -1;    // gaussian fit
            chi2ndf    = -1;    // gaussian fit
            width      = -1;    // gaussian fit
            good       = false; // gaussian fit
            nclus      =  0;    // Total_nclus
            ntracklets =  0;    // ngood tracklet N_comb
            ngroup     =  0;    // ngroup in likebreak histogram
            peakratio  = -1;    // peak ratio in likebreak histogram
            peakwidth  = -1;    // peak width in likebreak histogram
          };
      };

    public : 
        INTTZvtx(const string&        runType, 
                 const string&        outFolderDirectory, 
                 pair<double,double>  beamOrigin, 
                 double               phiDiffCut       = 0.11, 
                 pair<double, double> DCACut           = {-1,1}, 
                 int                  NCluCutl         = 20, 
                 int                  NCluCut          = 10000, 
                 unsigned int         zvtxCal_require  = 15, 
                 pair<double,double>  zvtxQAWidth      = {39.62, 65.36}, 
                 bool                 drawEventDisplay = true, 
                 bool                 enableQA         = true, 
                 bool                 printMessageOpt  = true);

        virtual ~INTTZvtx();

        void Init(); // initialize all histograms and others

        bool ProcessEvt(int                     event_i, 
                        vector<clu_info>&       temp_sPH_inner_nocolumn_vec, 
                        vector<clu_info>&       temp_sPH_outer_nocolumn_vec, 
                        vector<vector<double>>& temp_sPH_nocolumn_vec, 
                        vector<vector<double>>& temp_sPH_nocolumn_rz_vec, 
                        int                     NvtxMC, 
                        double                  TrigZvtxMC, 
                        bool                    PhiCheckTag, 
                        Long64_t                bco_full, 
                        int                     centrality_bin);

        void ClearEvt();
        void PrintPlots();
        void EndRun();

        void EnableEventDisplay(const bool enableEvtDisp) { draw_event_display = enableEvtDisp; }
        void EnableQA(const bool enableQA) { m_enable_qa = enableQA; }


        double GetZdiffPeakMC();
        double GetZdiffWidthMC();

        vector<double>       GetEvtZPeak();
        pair<double, double> GetBeamOrigin() { return beam_origin; }
        ZvtxInfo&            GetZvtxInfo()   { return m_zvtxinfo; }
        void                 SetBeamOrigin(double beamx, double beamy) { beam_origin = std::make_pair(beamx, beamy); }
        void                 SetPrintMessageOpt(const bool opt)        { print_message_opt = opt; }
        void                 SetOutDirectory(const string& sOutDirectory){ out_folder_directory = sOutDirectory; }


    private : 
        bool                 m_initialized{false};

        string               run_type;
        string               out_folder_directory;
        pair<double, double> beam_origin;
        double               phi_diff_cut;     // note : if (< phi_diff_cut)      -> pass      unit degree
        pair<double, double> DCA_cut;          // note : if (< DCA_cut)           -> pass      unit mm
        int                  N_clu_cut;        // note : if (> N_clu_cut)         -> continue  unit number
        int                  N_clu_cutl;       // note : if (< N_clu_cutl)        -> continue  unit number
        unsigned int         zvtx_cal_require; // note : if (> zvtx_cal_require)  -> pass
        pair<double, double> zvtx_QA_width;    // note : for the zvtx range Quality check, check the width 
        bool                 draw_event_display{false};
        bool                 m_enable_qa       {false};
        bool                 print_message_opt;

        pair<double,double> evt_possible_z_range    = {-700, 700};

        vector<string>      conversion_mode_BD      = {"ideal", "survey_1_XYAlpha_Peek", "full_survey_3.32"};
        double              Integrate_portion_final = 0.68;  // cut in effSig, PrintPlots
        double              Integrate_portion       = 0.35;  // cut in effSig, processEvt, todo : Width selection per event (the range finder for fitting)
        double              high_multi_line         = 1000;  // cut in ProcessEvt, todo : the cut to classify the high-low multiplicity, which are fit with different method
        double              zvtx_hist_l             = -500; // histogram range for QA
        double              zvtx_hist_r             = 500; // histogram range for QA
        int                 print_rate              = 50; // if_print in processEvt, todo : the print rate is here


        vector< vector< pair<bool,clu_info>>> inner_clu_phi_map{}; // note: phi
        vector< vector< pair<bool,clu_info>>> outer_clu_phi_map{}; // note: phi

        ZvtxInfo      m_zvtxinfo;
        
        TH1F*         evt_possible_z     {nullptr};
        TH1F*         line_breakdown_hist{nullptr};       // note : try to fill the line into the histogram
        TF1*          gaus_fit           {nullptr};
        TF1*          zvtx_finder        {nullptr};
        TGraphErrors* z_range_gr         {nullptr}; // ana // memory leak

        //////////////////////////////////////
        // for event display
        TH1F* evt_select_track_phi           {nullptr}; // ProcessEvt
        TH1F* evt_phi_diff_1D                {nullptr}; // ProcessEvt
        TH2F* evt_phi_diff_inner_phi         {nullptr}; // ProcessEvt
        TH2F* evt_inner_outer_phi            {nullptr}; // ProcessEvt
        TH2F* phi_diff_inner_phi             {nullptr}; // ProcessEvt

        // for QA
        TH1F* avg_event_zvtx                 {nullptr}; // Fill: ProcessEvt, Draw: PrintPlot
        TH1F* zvtx_evt_fitError              {nullptr}; // Fill: ProcessEvt, Draw: PrintPlot
        TH2F* zvtx_evt_fitError_corre        {nullptr}; // Fill: ProcessEvt, Draw: PrintPlot
        TH2F* zvtx_evt_width_corre           {nullptr}; // Fill: ProcessEvt, Draw: PrintPlot
        TH2F* zvtx_evt_nclu_corre            {nullptr}; // Fill: ProcessEvt, Draw: PrintPlot
        TH1F* width_density                  {nullptr}; // note : N good hits / width // Fill: ProcessEvt, Draw: PrintPlot
        TH1F* ES_width                       {nullptr}; // Fill: ProcessEvt, Draw: PrintPlot
        TH1F* ES_width_ratio                 {nullptr}; // Fill: ProcessEvt, Draw: PrintPlot
        TH2F* Z_resolution_Nclu              {nullptr}; // Fill: ProcessEvt, Draw: PrintPlot
        TH2F* Z_resolution_pos               {nullptr}; // Fill: ProcessEvt, Draw: PrintPlot
        TH2F* Z_resolution_pos_cut           {nullptr}; // Fill: ProcessEvt, Draw: PrintPlot
        TH1F* Z_resolution                   {nullptr}; // Fill: ProcessEvt, Draw: PrintPlot
        TH1F* line_breakdown_gaus_ratio_hist {nullptr}; // note : the distribution of the entry/width of gaus fit // Fill: ProcessEvt, Draw: PrintPlot
        TH1F* line_breakdown_gaus_width_hist {nullptr}; // note : the distribution of the gaus fit width // Fill: ProcessEvt, Draw: PrintPlot
        TH2F* gaus_width_Nclu                {nullptr}; // Fill: ProcessEvt, Draw: PrintPlot
        TH2F* gaus_rchi2_Nclu                {nullptr}; // Fill: ProcessEvt, Draw: PrintPlot
        TH2F* final_fit_width                {nullptr}; // Fill: ProcessEvt, Draw: PrintPlot
        TH2F* N_track_candidate_Nclu         {nullptr}; // note : Number of tracklet candidate (In xy plane) vs number of clusters// Fill: ProcessEvt, Draw: PrintPlot
        TH1F* peak_group_width_hist          {nullptr}; // Fill: ProcessEvt, Draw: PrintPlot
        TH1F* peak_group_ratio_hist          {nullptr}; // Fill: ProcessEvt, Draw: PrintPlot
        TH1F* N_group_hist                   {nullptr}; // Fill: ProcessEvt, Draw: PrintPlot
        TH1F* peak_group_detail_width_hist   {nullptr}; // Fill: ProcessEvt, Draw: PrintPlot
        TH1F* peak_group_detail_ratio_hist   {nullptr}; // Fill: ProcessEvt, Draw: PrintPlot
        TH1F* N_group_detail_hist            {nullptr}; // Fill: ProcessEvt, Draw: PrintPlot

        TH2F* dca_inner_phi              {nullptr}; // ProcessEvt
        
        std::vector<TH1*> m_v_qahist{};

        TCanvas* c1              {nullptr}; // PrintPlots

        TCanvas* c2              {nullptr}; // processEvt
        TPad* pad_xy             {nullptr}; // ProcessEvt
        TPad* pad_rz             {nullptr}; // ProcessEvt
        TPad* pad_z              {nullptr}; // ProcessEvt
        TPad* pad_z_hist         {nullptr}; // ProcessEvt
        TPad* pad_z_line         {nullptr}; // ProcessEvt
        TPad* pad_phi_diff       {nullptr}; // ProcessEvt
        TPad* pad_track_phi      {nullptr}; // ProcessEvt
        TPad* pad_inner_outer_phi{nullptr}; // ProcessEvt
        TPad* pad_phi_diff_1D    {nullptr}; // ProcessEvt
        
        TLine*          ladder_line         {nullptr}; // tempbkg
        TLine*          final_fit_range_line{nullptr}; // ProcessEvt
        TLine*          coord_line          {nullptr}; // ProcessEvt
        TLatex*         draw_text           {nullptr}; // ProcessEvt, PrintPlots
        TLine*          eff_sig_range_line  {nullptr}; // ProcessEvt, PrintPlots

        TFile*  out_file{nullptr};
        TTree*  tree_out{nullptr};

        // note : for tree_out
        double out_ES_zvtx, out_ES_zvtxE, out_ES_rangeL, out_ES_rangeR, out_ES_width_density, MC_true_zvtx;
        double out_LB_Gaus_Mean_mean, out_LB_Gaus_Mean_meanE, out_LB_Gaus_Mean_width, out_LB_Gaus_Mean_chi2;
        double out_LB_Gaus_Width_width, out_LB_Gaus_Width_size_width, out_LB_Gaus_Width_offset, out_LB_geo_mean;
        double out_mid_cut_peak_width, out_mid_cut_peak_ratio, out_LB_cut_peak_width, out_LB_cut_peak_ratio;
        bool   out_good_zvtx_tag;
        int    out_eID, N_cluster_outer_out, N_cluster_inner_out, out_ES_N_good, out_mid_cut_Ngroup, out_LB_cut_Ngroup, out_centrality_bin;
        int    out_N_cluster_north, out_N_cluster_south;
        Long64_t bco_full_out; 

        // note : for out parameters
        double MC_z_diff_peak, MC_z_diff_width; // note : the comparison between Reco - true in MC. Values are from fitting foucsing on the peak region.

        void InitHist();
        void InitCanvas();
        void InitTreeOut();
        void InitRest();

        vector<float>          temp_event_zvtx_info; // effSig method
        vector<float>          avg_event_zvtx_vec;   // for QA
        vector<float>          Z_resolution_vec;     // for QA for MC, zvtx diff btw reso and MC
        vector<double>         N_group_info; // QA,  note : the information of groups remaining in the histogram after the strong background suppression
        vector<double>         N_group_info_detail; // good_vtx note : detail

        double                 final_zvtx{0};
        double                 tight_offset_width{0}; // tight zvertex QA & draw
        double                 tight_offset_peak{0};  // tight zvertex QA & draw
        double                 loose_offset_peak{0};  // z-vertex!
        double                 loose_offset_peakE{0}; // z-vertex error!
        bool                   good_zvtx_tag{0};
        double                 good_zvtx_tag_int{0};
        int                    good_comb_id{0}; // used for tracklet reco
        

        TGraphErrors* z_range_gr_draw {nullptr}; // draw processEvt
        TGraph*       temp_event_xy   {nullptr}; // draw processEvt
        TGraph*       temp_event_rz   {nullptr}; // draw processEvt
        TGraph*       bkg             {nullptr}; // draw in tempbkg
        

        // note : in the event process
        vector<float>  N_comb{};     // tracklet
        vector<float>  N_comb_e{};   // tracklet
        vector<double> N_comb_phi{}; // tracklet
        vector<float>  z_mid{};      // tracklet
        vector<float>  z_range{};    // tracklet

        // function for analysis
        pair<double,double> Get_possible_zvtx(double rvtx, vector<double> p0, vector<double> p1);
        vector<double>      find_Ngroup(TH1F * hist_in);
        double              get_radius(double x, double y);
        double              calculateAngleBetweenVectors(double x1, double y1, double x2, double y2, double targetX, double targetY);
        double              Get_extrapolation(double given_y, double p0x, double p0y, double p1x, double p1y);
        void                line_breakdown(TH1F* hist_in, pair<double,double> line_range);

        // tracklet reco
        double              get_delta_phi(double angle_1, double angle_2);
        double              get_track_phi(double inner_clu_phi_in, double delta_phi_in);

        // for Tree
        double              LB_geo_mean(TH1F * hist_in, pair<double, double> search_range, int event_i);

        // InitCanvas
        void                Characterize_Pad(TPad *pad, float left = 0.15, float right = 0.1, 
                                                        float top  = 0.1,  float bottom = 0.12, 
                                                        bool  set_logY = false, int setgrid_bool = 0);

};



INTTZvtx::INTTZvtx(const string&       runType, 
                   const string&       outFolderDirectory, 
                   pair<double,double> beamOrigin, 
                   double              phiDiffCut, 
                   pair<double,double> DCACut, 
                   int                 NCluCutl, 
                   int                 NCluCut, 
                   unsigned int        zvtxCalRequire, 
                   pair<double,double> zvtxQAWidth, 
                   bool                drawEventDisplay, 
                   bool                enableQA, 
                   bool                printMessageOpt)
  : run_type(            runType)
  , out_folder_directory(outFolderDirectory)
  , beam_origin(         beamOrigin)
  , phi_diff_cut(        phiDiffCut)
  , DCA_cut(             DCACut)
  , N_clu_cut(           NCluCut)
  , N_clu_cutl(          NCluCutl)
  , zvtx_cal_require(    zvtxCalRequire)
  , zvtx_QA_width(       zvtxQAWidth)
  , draw_event_display(  drawEventDisplay)
  , m_enable_qa(         enableQA)
  , print_message_opt(   printMessageOpt)
{
    //SetsPhenixStyle();
    gErrorIgnoreLevel = kWarning; // note : To not print the "print plot info."

    temp_event_zvtx_info.clear();
    avg_event_zvtx_vec.clear();
    Z_resolution_vec.clear();
    good_comb_id = 0;
    MC_z_diff_peak = -777.;
    MC_z_diff_width = -777.;

    N_group_info_detail = {-1.,-1.,-1.,-1.};

    N_comb.clear(); N_comb_e.clear(); z_mid.clear(); z_range.clear(); N_comb_phi.clear();
    //eff_N_comb.clear(); eff_z_mid.clear(); eff_N_comb_e.clear(); eff_z_range.clear(); // note : eff_sig

    inner_clu_phi_map.clear();
    outer_clu_phi_map.clear();
    inner_clu_phi_map = vector<vector<pair<bool,clu_info>>>(360);
    outer_clu_phi_map = vector<vector<pair<bool,clu_info>>>(360);

    /////////// 
    // ntuple variables
    out_eID             = 0;
    bco_full_out        = 0;
    N_cluster_inner_out = -1;
    N_cluster_outer_out = -1;
    out_ES_zvtx   = -1;
    out_ES_zvtxE  = -1;
    out_ES_rangeL = -1;
    out_ES_rangeR = -1;
    out_ES_N_good = -1;
    out_ES_width_density = -1;
    
    out_LB_Gaus_Mean_mean  = -1;
    out_LB_Gaus_Mean_meanE = -1;
    out_LB_Gaus_Mean_chi2  = -1;
    out_LB_Gaus_Mean_width = -1;
    
    out_LB_Gaus_Width_width      = -1;
    out_LB_Gaus_Width_size_width = -1;
    out_LB_Gaus_Width_offset     = -1;
    
    out_mid_cut_Ngroup     = -1;
    out_mid_cut_peak_width = -1;
    out_mid_cut_peak_ratio = -1;

    out_LB_cut_Ngroup     = -1;
    out_LB_cut_peak_width = -1;
    out_LB_cut_peak_ratio = -1;
    
    out_LB_geo_mean   = -1;
    out_good_zvtx_tag = 0;

    MC_true_zvtx = -9999.;

    out_centrality_bin = -1;

    out_N_cluster_north = 0;
    out_N_cluster_south = 0;

    ///////////
//    Init();
}

INTTZvtx::~INTTZvtx()
{
    // histos for z-vertex calculation
    if(evt_possible_z     !=nullptr) delete evt_possible_z;
    if(line_breakdown_hist!=nullptr) delete line_breakdown_hist;
    if(gaus_fit           !=nullptr) delete gaus_fit;
    if(zvtx_finder        !=nullptr) delete zvtx_finder;

    if(z_range_gr!=nullptr) delete z_range_gr;
 
    if (draw_event_display) {
      // QA histograms
      // event by event
      delete evt_select_track_phi;
      delete evt_phi_diff_1D;
      delete evt_phi_diff_inner_phi;
      delete evt_inner_outer_phi;

      delete c2;
      // all the pads related to c2 are automatically deleted
      if(temp_event_xy   != nullptr) delete temp_event_xy;
      if(temp_event_rz   != nullptr) delete temp_event_rz;
      if(z_range_gr_draw != nullptr) delete z_range_gr_draw;
    }

    if(m_enable_qa){
      delete c1;

      cout<<"del : "<<std::hex<<(long)avg_event_zvtx<<std::dec<<endl;
      for(auto& itr: m_v_qahist){
        //cout<<"del : "<<itr->GetTitle()<<endl;
        delete itr;
      }
    }

    if(draw_event_display) {
      delete final_fit_range_line;
      delete coord_line;
      delete ladder_line;
      delete bkg;
    }

    if(draw_event_display || m_enable_qa) {
      delete eff_sig_range_line;
      delete draw_text;
    }

}

void INTTZvtx::Characterize_Pad (TPad *pad, float left, float right, float top, float bottom, bool set_logY, int setgrid_bool)
{
  if (setgrid_bool == true) {pad -> SetGrid (1, 1);}
  pad -> SetLeftMargin   (left);
  pad -> SetRightMargin  (right);
  pad -> SetTopMargin    (top);
  pad -> SetBottomMargin (bottom);
  pad -> SetTicks(1,1);
  if (set_logY == true)
  {
     pad -> SetLogy (1);
  }
  
}

void INTTZvtx::Init()
{
    if ( !std::filesystem::exists(out_folder_directory.c_str()) ) {
      system(Form("mkdir %s",out_folder_directory.c_str()));
    }


    InitCanvas();
    InitHist();
    InitTreeOut();
    InitRest();

    if (draw_event_display) {c2 -> Print(Form("%s/temp_event_display.pdf(",out_folder_directory.c_str()));}

    m_initialized=true;
}

void INTTZvtx::InitHist()
{
    // histos for z-vertex calculation
    evt_possible_z = new TH1F("evt_possible_z","evt_possible_z",50, evt_possible_z_range.first, evt_possible_z_range.second);
    evt_possible_z -> SetLineWidth(1);
    evt_possible_z -> GetXaxis() -> SetTitle("Z [mm]");
    evt_possible_z -> GetYaxis() -> SetTitle("Entry");

    int N = 1200;        // note : N bins for each side, regardless the bin at zero
    double width = 0.5;  // note : bin width with the unit [mm]
    line_breakdown_hist = new TH1F("line_breakdown_hist", "line_breakdown_hist", 2*N+1, -1*(width*N + width/2.), width*N + width/2.);
    line_breakdown_hist -> SetLineWidth(1);
    line_breakdown_hist -> GetXaxis() -> SetTitle("Z [mm]");
    line_breakdown_hist -> GetYaxis() -> SetTitle("Entry");
    if (print_message_opt == true) {
      cout<<"class INTTZvtx, Line breakdown hist, range : "
          <<line_breakdown_hist->GetXaxis()->GetXmin()<<" "
          <<line_breakdown_hist->GetXaxis()->GetXmax()<<" "
          <<line_breakdown_hist->GetBinWidth(1)<<endl;
    }

    // QA histograms
    // event by event
    if (draw_event_display) {
      evt_select_track_phi = new TH1F("evt_select_track_phi","evt_select_track_phi",361,0,361);
      evt_select_track_phi -> GetXaxis() -> SetTitle("Track phi [degree]");
      evt_select_track_phi -> GetYaxis() -> SetTitle("Entry");
      evt_select_track_phi -> GetXaxis() -> SetNdivisions(505);
      
      evt_phi_diff_inner_phi = new TH2F("evt_phi_diff_inner_phi","evt_phi_diff_inner_phi",361,0,361,100,-1.5,1.5);
      evt_phi_diff_inner_phi -> GetXaxis() -> SetTitle("Inner phi [degree]");
      evt_phi_diff_inner_phi -> GetYaxis() -> SetTitle("Inner - Outer [degree]");
      evt_phi_diff_inner_phi -> GetXaxis() -> SetNdivisions(505);

      evt_inner_outer_phi = new TH2F("evt_inner_outer_phi","evt_inner_outer_phi",120,0,360,120,0,360);
      evt_inner_outer_phi -> GetXaxis() -> SetTitle("Inner phi [degree]");
      evt_inner_outer_phi -> GetYaxis() -> SetTitle("Outer phi [degree]");
      evt_inner_outer_phi -> GetXaxis() -> SetNdivisions(505);

      evt_phi_diff_1D = new TH1F("evt_phi_diff_1D","evt_phi_diff_1D",100,-10,10);
      evt_phi_diff_1D -> GetXaxis() -> SetTitle("Inner - Outer [degree]");
      evt_phi_diff_1D -> GetYaxis() -> SetTitle("Entry");
      evt_phi_diff_1D -> GetXaxis() -> SetNdivisions(505);

      phi_diff_inner_phi = new TH2F("phi_diff_inner_phi","All evt phi_diff_inner_phi",361,0,361,100,-1.5,1.5);
      phi_diff_inner_phi -> GetXaxis() -> SetTitle("Inner phi [degree]");
      phi_diff_inner_phi -> GetYaxis() -> SetTitle("Inner - Outer [degree]");
      phi_diff_inner_phi -> GetXaxis() -> SetNdivisions(505);
      m_v_qahist.push_back(phi_diff_inner_phi);
    }


    if(m_enable_qa){
      // whole run
      avg_event_zvtx = new TH1F("avg_event_zvtx","avg_event_zvtx",100,zvtx_hist_l,zvtx_hist_r);
      avg_event_zvtx -> SetLineColor(TColor::GetColor("#1A3947"));
      avg_event_zvtx -> SetLineWidth(2);
      avg_event_zvtx -> GetYaxis() -> SetTitle("Entry");
      avg_event_zvtx -> GetXaxis() -> SetTitle("Z vertex position [mm]");
      avg_event_zvtx -> GetYaxis() -> SetRangeUser(0,50);
      avg_event_zvtx -> SetTitleSize(0.06, "X");
      avg_event_zvtx -> SetTitleSize(0.06, "Y");
      avg_event_zvtx -> GetXaxis() -> SetTitleOffset(0.82);
      avg_event_zvtx -> GetYaxis() -> SetTitleOffset(1.1);
      avg_event_zvtx -> GetXaxis() -> CenterTitle(true);
      avg_event_zvtx -> GetYaxis() -> CenterTitle(true);
      avg_event_zvtx -> GetXaxis() -> SetNdivisions(505);
      m_v_qahist.push_back(avg_event_zvtx);

      zvtx_evt_fitError = new TH1F("zvtx_evt_fitError","zvtx_evt_fitError",150,0,50);
      zvtx_evt_fitError -> GetXaxis() -> SetTitle(" mm ");
      zvtx_evt_fitError -> GetYaxis() -> SetTitle("entry");
      zvtx_evt_fitError -> GetXaxis() -> SetNdivisions(505);
      m_v_qahist.push_back(zvtx_evt_fitError);

      zvtx_evt_fitError_corre = new TH2F("zvtx_evt_fitError_corre","zvtx_evt_fitError_corre",200,0,10000,200,0,20);
      zvtx_evt_fitError_corre -> GetXaxis() -> SetTitle(" # of clusters ");
      zvtx_evt_fitError_corre -> GetYaxis() -> SetTitle(" #pm mm ");
      zvtx_evt_fitError_corre -> GetXaxis() -> SetNdivisions(505);
      m_v_qahist.push_back(zvtx_evt_fitError_corre);

      zvtx_evt_width_corre = new TH2F("zvtx_evt_width_corre","zvtx_evt_width_corre",200,0,10000,200,0,300);
      zvtx_evt_width_corre -> GetXaxis() -> SetTitle(" # of clusters ");
      zvtx_evt_width_corre -> GetYaxis() -> SetTitle(" mm ");
      zvtx_evt_width_corre -> GetXaxis() -> SetNdivisions(505);
      m_v_qahist.push_back(zvtx_evt_width_corre);

      zvtx_evt_nclu_corre = new TH2F("zvtx_evt_nclu_corre","zvtx_evt_nclu_corre",200,0,10000,200,-1000,1000);
      zvtx_evt_nclu_corre -> GetXaxis() -> SetTitle(" # of clusters ");
      zvtx_evt_nclu_corre -> GetYaxis() -> SetTitle(" zvtx [mm] ");
      zvtx_evt_nclu_corre -> GetXaxis() -> SetNdivisions(505);
      m_v_qahist.push_back(zvtx_evt_nclu_corre);

      width_density = new TH1F("width_density","width_density",200,0,0.006); // note : N good hits / width
      width_density -> GetXaxis() -> SetTitle(" (N good track / width) / NClus ");
      width_density -> GetYaxis() -> SetTitle(" Entry ");
      width_density -> GetXaxis() -> SetNdivisions(505);
      m_v_qahist.push_back(width_density);

      ES_width = new TH1F("ES_width","ES_width",200,0,150);
      ES_width -> GetXaxis() -> SetTitle(" Width [mm] ");
      ES_width -> GetYaxis() -> SetTitle(" Entry ");
      ES_width -> GetXaxis() -> SetNdivisions(505);
      m_v_qahist.push_back(ES_width);

      ES_width_ratio = new TH1F("ES_width_ratio","ES_width_ratio",200,0,60);
      ES_width_ratio -> GetXaxis() -> SetTitle(" NClus / Width ");
      ES_width_ratio -> GetYaxis() -> SetTitle(" Entry ");
      ES_width_ratio -> GetXaxis() -> SetNdivisions(505);
      m_v_qahist.push_back(ES_width_ratio);

      Z_resolution_Nclu = new TH2F("Z_resolution_Nclu","Z_resolution_Nclu",200,0,10000,200,-100,100);
      Z_resolution_Nclu -> GetXaxis() -> SetTitle(" # of clusters ");
      Z_resolution_Nclu -> GetYaxis() -> SetTitle("#Delta Z (Reco - True) [mm]");
      Z_resolution_Nclu -> GetXaxis() -> SetNdivisions(505);
      m_v_qahist.push_back(Z_resolution_Nclu);

      Z_resolution_pos = new TH2F("Z_resolution_pos","Z_resolution_pos",200,-350,350,200,-50,50);
      Z_resolution_pos -> GetXaxis() -> SetTitle("True Zvtx [mm]");
      Z_resolution_pos -> GetYaxis() -> SetTitle("#Delta Z (Reco - True) [mm]");
      Z_resolution_pos -> GetXaxis() -> SetNdivisions(505);
      m_v_qahist.push_back(Z_resolution_pos);

      Z_resolution_pos_cut = new TH2F("Z_resolution_pos_cut","Z_resolution_pos_cut",200,-350,350,200,-50,50);
      Z_resolution_pos_cut -> GetXaxis() -> SetTitle("True Zvtx [mm]");
      Z_resolution_pos_cut -> GetYaxis() -> SetTitle("#Delta Z (Reco - True) [mm]");
      Z_resolution_pos_cut -> GetXaxis() -> SetNdivisions(505);
      m_v_qahist.push_back(Z_resolution_pos_cut);

      Z_resolution = new TH1F("Z_resolution","Z_resolution",200,-30,30);
      Z_resolution -> GetXaxis() -> SetTitle("#Delta Z (Reco - True) [mm]");
      Z_resolution -> GetYaxis() -> SetTitle(" Entry ");
      Z_resolution -> GetXaxis() -> SetNdivisions(505);
      m_v_qahist.push_back(Z_resolution);

      line_breakdown_gaus_ratio_hist = new TH1F("line_breakdown_gaus_ratio_hist","line_breakdown_gaus_ratio_hist",200,0,0.0005);
      line_breakdown_gaus_ratio_hist -> GetXaxis() -> SetTitle("(Norm. size) / width");
      line_breakdown_gaus_ratio_hist -> GetYaxis() -> SetTitle(" Entry ");
      line_breakdown_gaus_ratio_hist -> GetXaxis() -> SetNdivisions(505);
      m_v_qahist.push_back(line_breakdown_gaus_ratio_hist);

      line_breakdown_gaus_width_hist = new TH1F("line_breakdown_gaus_width_hist","line_breakdown_gaus_width_hist",200,0,100);
      line_breakdown_gaus_width_hist -> GetXaxis() -> SetTitle("Width [mm]");
      line_breakdown_gaus_width_hist -> GetYaxis() -> SetTitle(" Entry ");
      line_breakdown_gaus_width_hist -> GetXaxis() -> SetNdivisions(505);
      m_v_qahist.push_back(line_breakdown_gaus_width_hist);

      gaus_width_Nclu = new TH2F("gaus_width_Nclu","gaus_width_Nclu",200,0,10000,200,0,100);
      gaus_width_Nclu -> GetXaxis() -> SetTitle(" # of clusters ");
      gaus_width_Nclu -> GetYaxis() -> SetTitle("Gaus fit width [mm]");
      gaus_width_Nclu -> GetXaxis() -> SetNdivisions(505);
      m_v_qahist.push_back(gaus_width_Nclu);

      gaus_rchi2_Nclu = new TH2F("gaus_rchi2_Nclu","gaus_rchi2_Nclu",200,0,10000,200,0,1);
      gaus_rchi2_Nclu -> GetXaxis() -> SetTitle(" # of clusters ");
      gaus_rchi2_Nclu -> GetYaxis() -> SetTitle("Gaus fit #chi2^{2}/NDF");
      gaus_rchi2_Nclu -> GetXaxis() -> SetNdivisions(505);
      m_v_qahist.push_back(gaus_rchi2_Nclu);

      final_fit_width = new TH2F("final_fit_width","final_fit_width",200,0,10000,200,0,400);
      final_fit_width -> GetXaxis() -> SetTitle(" # of clusters ");
      final_fit_width -> GetYaxis() -> SetTitle("Fit width [mm]");
      final_fit_width -> GetXaxis() -> SetNdivisions(505);
      m_v_qahist.push_back(final_fit_width);

      N_track_candidate_Nclu = new TH2F("N_track_candidate_Nclu","N_track_candidate_Nclu",200,0,10000,200,0,13000);
      N_track_candidate_Nclu -> GetXaxis() -> SetTitle(" # of clusters ");
      N_track_candidate_Nclu -> GetYaxis() -> SetTitle("N tracklet candidates");
      N_track_candidate_Nclu -> GetXaxis() -> SetNdivisions(505);
      m_v_qahist.push_back(N_track_candidate_Nclu);

      peak_group_width_hist = new TH1F("peak_group_width_hist","peak_group_width_hist",100,0,300);
      peak_group_width_hist -> GetXaxis() -> SetTitle("Width [mm]");
      peak_group_width_hist -> GetYaxis() -> SetTitle("Entry");
      peak_group_width_hist -> GetXaxis() -> SetNdivisions(505);
      m_v_qahist.push_back(peak_group_width_hist);
      
      peak_group_ratio_hist = new TH1F("peak_group_ratio_hist","peak_group_ratio_hist",110,0,1.1);
      peak_group_ratio_hist -> GetXaxis() -> SetTitle("Peak group ratio");
      peak_group_ratio_hist -> GetYaxis() -> SetTitle("Entry");
      peak_group_ratio_hist -> GetXaxis() -> SetNdivisions(505);
      m_v_qahist.push_back(peak_group_ratio_hist);

      N_group_hist  = new TH1F("N_group_hist","N_group_hist",30,0,30);
      N_group_hist -> GetXaxis() -> SetTitle("N group post cut");
      N_group_hist -> GetYaxis() -> SetTitle("Entry");
      N_group_hist -> GetXaxis() -> SetNdivisions(505);
      m_v_qahist.push_back(N_group_hist);

      peak_group_detail_width_hist = new TH1F("peak_group_detail_width_hist","peak_group_detail_width_hist",200,0,300);
      peak_group_detail_width_hist -> GetXaxis() -> SetTitle("Width [mm]");
      peak_group_detail_width_hist -> GetYaxis() -> SetTitle("Entry");
      peak_group_detail_width_hist -> GetXaxis() -> SetNdivisions(505);
      m_v_qahist.push_back(peak_group_detail_width_hist);

      peak_group_detail_ratio_hist  = new TH1F("peak_group_detail_ratio_hist","peak_group_detail_ratio_hist",110,0,1.1);
      peak_group_detail_ratio_hist -> GetXaxis() -> SetTitle("Peak group ratio");
      peak_group_detail_ratio_hist -> GetYaxis() -> SetTitle("Entry");
      peak_group_detail_ratio_hist -> GetXaxis() -> SetNdivisions(505);
      m_v_qahist.push_back(peak_group_detail_ratio_hist);

      N_group_detail_hist = new TH1F("N_group_detail_hist","N_group_detail_hist",30,0,30);
      N_group_detail_hist -> GetXaxis() -> SetTitle("N group post cut");
      N_group_detail_hist -> GetYaxis() -> SetTitle("Entry");
      N_group_detail_hist -> GetXaxis() -> SetNdivisions(505);
      m_v_qahist.push_back(N_group_detail_hist);

      dca_inner_phi = new TH2F("dca_inner_phi","All dca_inner_phi", 90,0,360,100,-10.,10);
      dca_inner_phi -> GetXaxis() -> SetTitle("Inner phi [degree]");
      dca_inner_phi -> GetYaxis() -> SetTitle("dca [mm]");
      //dca_inner_phi -> GetXaxis() -> SetNdivisions(505);
      m_v_qahist.push_back(dca_inner_phi);
    }

}

void INTTZvtx::InitCanvas()
{
  if (draw_event_display)
=======
 public:
  struct clu_info
  {
    int column;
    // int chip_id;
    double avg_chan;
    int sum_adc;
    int sum_adc_conv;
    int size;

    double x;
    double y;
    double z;
    int layer;
    double phi;
    // std::vector<double> bco_diff_vec; // note : for the multi-hit cluster, more than one hit was included. so more than one bco_diff
  };

  struct ZvtxInfo
>>>>>>> b4dd9f56
  {
   public:
    double zvtx{-9999.};         // gaussian fit
    double zvtx_err{-1};         // gaussian fit
    double chi2ndf{-1};          // gaussian fit
    double width{-1};            // gaussian fit
    bool good{false};            // gaussian fit
    long nclus{0};               // Total_nclus
    unsigned int ntracklets{0};  // ngood tracklet N_comb
    unsigned int ngroup{0};      // ngroup in likebreak histogram
    double peakratio{-1};        // peak ratio in likebreak histogram
    double peakwidth{-1};        // peak width in likebreak histogram

    void clear()
    {
<<<<<<< HEAD
        // note : N cluster in this phi cell
        for (unsigned int inner_phi_clu_i = 0; inner_phi_clu_i < inner_clu_phi_map[inner_phi_i].size(); inner_phi_clu_i++)
        {
            if (inner_clu_phi_map[inner_phi_i][inner_phi_clu_i].first == true) {continue;}

            Clus_InnerPhi_Offset = (inner_clu_phi_map[inner_phi_i][inner_phi_clu_i].second.y - beam_origin.second < 0) 
                 ? atan2(inner_clu_phi_map[inner_phi_i][inner_phi_clu_i].second.y - beam_origin.second, 
                         inner_clu_phi_map[inner_phi_i][inner_phi_clu_i].second.x - beam_origin.first) * (180./TMath::Pi()) + 360 
                 : atan2(inner_clu_phi_map[inner_phi_i][inner_phi_clu_i].second.y - beam_origin.second, 
                         inner_clu_phi_map[inner_phi_i][inner_phi_clu_i].second.x - beam_origin.first) * (180./TMath::Pi());

            // todo: change the outer phi scan range
            // note : the outer phi index, -1, 0, 1
            for (int scan_i = -1; scan_i < 2; scan_i++)
            {
                int true_scan_i = ((inner_phi_i + scan_i) < 0) ? 360 + (inner_phi_i + scan_i) 
                                                               : ((inner_phi_i + scan_i) > 359) ? (inner_phi_i + scan_i)-360 
                                                                                                : inner_phi_i + scan_i;

                // note : N clusters in that outer phi cell
                for (unsigned int outer_phi_clu_i = 0; outer_phi_clu_i < outer_clu_phi_map[true_scan_i].size(); outer_phi_clu_i++)
                {
                    if (outer_clu_phi_map[true_scan_i][outer_phi_clu_i].first == true) {continue;}

                    Clus_OuterPhi_Offset = (outer_clu_phi_map[true_scan_i][outer_phi_clu_i].second.y - beam_origin.second < 0) 
                         ? atan2(outer_clu_phi_map[true_scan_i][outer_phi_clu_i].second.y - beam_origin.second, 
                                 outer_clu_phi_map[true_scan_i][outer_phi_clu_i].second.x - beam_origin.first) * (180./TMath::Pi()) + 360 
                         : atan2(outer_clu_phi_map[true_scan_i][outer_phi_clu_i].second.y - beam_origin.second, 
                                 outer_clu_phi_map[true_scan_i][outer_phi_clu_i].second.x - beam_origin.first) * (180./TMath::Pi());

                    double delta_phi = get_delta_phi(Clus_InnerPhi_Offset, Clus_OuterPhi_Offset);

                    if (draw_event_display) {
                      evt_phi_diff_1D       ->Fill(delta_phi); // QA
                      evt_phi_diff_inner_phi->Fill(Clus_InnerPhi_Offset, delta_phi);            // QA
                      evt_inner_outer_phi   ->Fill(Clus_InnerPhi_Offset, Clus_OuterPhi_Offset); // QA

                      phi_diff_inner_phi->Fill(Clus_InnerPhi_Offset, delta_phi);            // QA
                    }
                    
                    if (fabs(delta_phi) < phi_diff_cut)
                    {
                        double DCA_sign = calculateAngleBetweenVectors(
                            outer_clu_phi_map[true_scan_i][outer_phi_clu_i].second.x, outer_clu_phi_map[true_scan_i][outer_phi_clu_i].second.y,
                            inner_clu_phi_map[inner_phi_i][inner_phi_clu_i].second.x, inner_clu_phi_map[inner_phi_i][inner_phi_clu_i].second.y,
                            beam_origin.first, beam_origin.second
                        );   
                        if(m_enable_qa){
                          dca_inner_phi->Fill(Clus_InnerPhi_Offset, DCA_sign);
                        }

                        if (DCA_cut.first < DCA_sign && DCA_sign < DCA_cut.second){
                            good_pair_count += 1;
                            // used_outer_check[outer_i] = 1; //note : this outer cluster was already used!
                            
                            // note : we basically transform the coordinate from cartesian to cylinder 
                            // note : we should set the offset first, otherwise it provides the bias
                            // todo : which point should be used, DCA point or vertex xy ? Has to be studied 
                            pair<double, double> z_range_info = Get_possible_zvtx(
                                0., // get_radius(beam_origin.first,beam_origin.second), 
                                {get_radius(inner_clu_phi_map[inner_phi_i][inner_phi_clu_i].second.x - beam_origin.first, 
                                            inner_clu_phi_map[inner_phi_i][inner_phi_clu_i].second.y - beam_origin.second), 
                                 inner_clu_phi_map[inner_phi_i][inner_phi_clu_i].second.z}, // note : unsign radius
                                {get_radius(outer_clu_phi_map[true_scan_i][outer_phi_clu_i].second.x - beam_origin.first, 
                                            outer_clu_phi_map[true_scan_i][outer_phi_clu_i].second.y - beam_origin.second), 
                                 outer_clu_phi_map[true_scan_i][outer_phi_clu_i].second.z}  // note : unsign radius
                            );

                            // note : try to remove some crazy background candidates. Can be a todo
                            if (evt_possible_z_range.first < z_range_info.first && z_range_info.first < evt_possible_z_range.second) 
                            {
                                N_comb.push_back(good_comb_id);
                                N_comb_e.push_back(0);
                                N_comb_phi.push_back( get_track_phi(Clus_InnerPhi_Offset, delta_phi) );
                                z_mid.push_back(z_range_info.first);
                                z_range.push_back(z_range_info.second);

                                evt_possible_z -> Fill(z_range_info.first); // used for calculation

                                // note : fill the line_breakdwon histogram as well as a vector for the width determination
                                line_breakdown(line_breakdown_hist, // used for calculation
                                               {z_range_info.first - z_range_info.second, 
                                                z_range_info.first + z_range_info.second}
                                              );

                                good_comb_id += 1;    
                            }
                        }
                    }
                }
            } // note : end of outer clu loop
        } 

    } // note : end of inner clu loop
    //--cout<<"--4--"<<endl;


    // if (event_i == 906) {
    //     for (int hist_i = 0; hist_i < line_breakdown_hist->GetNbinsX(); hist_i++){
    //         cout<<line_breakdown_hist->GetBinContent(hist_i+1)<<","<<endl;
    //     }   
    // }
    if(m_enable_qa){
      //--cout<<"--4 0-- "<<total_NClus<<" "<< N_comb.size()<<endl;
      //--cout<<std::hex<<(long)N_track_candidate_Nclu<<std::dec<<endl;
      //--cout<<N_track_candidate_Nclu -> GetName()<<endl;
      N_track_candidate_Nclu -> Fill(total_NClus, N_comb.size()); // QA
    }

    //--cout<<"--4 00--"<<endl;
    //-----------------------
    //
    // Fit histogram to determine Zvertex
    if (N_comb.size() > zvtx_cal_require)
    {
        //--cout<<"--4 1--"<<endl;
        N_group_info        = find_Ngroup(evt_possible_z);
        N_group_info_detail = find_Ngroup(line_breakdown_hist);
        
        // note : first fit is for the width, so apply the constraints on the Gaussian offset
        gaus_fit -> SetParameters(line_breakdown_hist -> GetBinContent(line_breakdown_hist -> GetMaximumBin() ), 
                                  line_breakdown_hist -> GetBinCenter( line_breakdown_hist -> GetMaximumBin() ), 
                                  40, 
                                   0);
        gaus_fit -> SetParLimits(0,0,100000);  // note : size 
        gaus_fit -> SetParLimits(2,5,10000);   // note : Width
        gaus_fit -> SetParLimits(3,0,10000);   // note : offset
        // todo : try to use single gaus to fit the distribution, and try to only fit the peak region (peak - 100 mm + peak + 100 mm)
        line_breakdown_hist -> Fit(gaus_fit, "NQ", "", 
                               line_breakdown_hist -> GetBinCenter( line_breakdown_hist -> GetMaximumBin() ) - 90, 
                               line_breakdown_hist -> GetBinCenter( line_breakdown_hist -> GetMaximumBin() ) + 90);        
        //----------------
        // 1st try z-vertex
        tight_offset_peak  = gaus_fit -> GetParameter(1);
        tight_offset_width = fabs(gaus_fit -> GetParameter(2));

        double final_selection_widthU = (tight_offset_peak + tight_offset_width);
        double final_selection_widthD = (tight_offset_peak - tight_offset_width);

        double gaus_fit_offset = gaus_fit -> GetParameter(3); gaus_fit -> SetParameter(3,0); // note : in order to calculate the integration
        double gaus_ratio      = (fabs(gaus_fit -> GetParameter(0))/gaus_fit->Integral(-600,600)) / fabs(gaus_fit -> GetParameter(2));
        gaus_fit -> SetParameter(3, gaus_fit_offset); // note : put the offset back to the function

        // note : second fit is for the peak position, therefore, loose the constraints on the Gaussian offset
        gaus_fit -> SetParameters(line_breakdown_hist -> GetBinContent(line_breakdown_hist -> GetMaximumBin() ), 
                                  line_breakdown_hist -> GetBinCenter( line_breakdown_hist -> GetMaximumBin() ), 
                                  40, 
                                   0);

        gaus_fit -> SetParLimits(0,   0,100000);  // note : size 
        gaus_fit -> SetParLimits(2,   5,10000);   // note : Width
        gaus_fit -> SetParLimits(3,-200,10000);   // note : offset
        // todo : try to use single gaus to fit the distribution, and try to only fit the peak region (peak - 100 mm + peak + 100 mm)
        line_breakdown_hist -> Fit(gaus_fit, "NQ", "", 
                                   line_breakdown_hist -> GetBinCenter( line_breakdown_hist -> GetMaximumBin() ) - 90, 
                                   line_breakdown_hist -> GetBinCenter( line_breakdown_hist -> GetMaximumBin() ) + 90);

        // line_breakdown_hist -> Fit(gaus_fit, "NQ", "", N_group_info_detail[2]-10, N_group_info_detail[3]+10);

        //--cout<<"--5--"<<endl;
        //----------------
        // final z-vertex
        loose_offset_peak  = gaus_fit -> GetParameter(1);
        loose_offset_peakE = gaus_fit -> GetParError(1);        
        

        // additional QA below
        // note : eff sigma method, relatively sensitive to the background
        // note : use z-mid to do the effi_sig, because that line_breakdown takes too long time
        temp_event_zvtx_info = InttVertexUtil::sigmaEff_avg(z_mid,Integrate_portion);

        vector<double> eff_N_comb;  // QA
        vector<double> eff_N_comb_e;// QA
        vector<double> eff_z_mid;   // QA
        vector<double> eff_z_range; // QA note : eff_sig
        for (unsigned int track_i = 0; track_i < N_comb.size(); track_i++) {

            if ( N_group_info[2] <= z_mid[track_i] && z_mid[track_i] <= N_group_info[3] ){
                eff_N_comb.push_back(N_comb[track_i]);
                eff_N_comb_e.push_back(N_comb_e[track_i]);
                eff_z_mid.push_back(z_mid[track_i]);
                eff_z_range.push_back(z_range[track_i]);
            }

            if (draw_event_display) {
                if (final_selection_widthD <= z_mid[track_i] && z_mid[track_i] <= final_selection_widthU){
                    // note : for monitoring the the phi distribution that is used for the z vertex determination.
                    // note : in principle, I expect it should be something uniform. 
                    evt_select_track_phi -> Fill(N_comb_phi[track_i]); // QA
                }
            }
        }

        //--cout<<"--6--"<<endl;
        if(z_range_gr!=nullptr) delete z_range_gr;
        z_range_gr = new TGraphErrors(eff_N_comb.size(),
                                      &eff_N_comb[0],   &eff_z_mid[0], 
                                      &eff_N_comb_e[0], &eff_z_range[0]);

        z_range_gr -> Fit(zvtx_finder,"NQ","", 0, N_comb[N_comb.size() - 1]);
        double width_density_par = (double(eff_N_comb.size()) / fabs(temp_event_zvtx_info[2] - temp_event_zvtx_info[1]));
        
        

        if ( zvtx_QA_width.first < tight_offset_width && 
                                   tight_offset_width < zvtx_QA_width.second && 
             100 < fabs(N_group_info_detail[3] - N_group_info_detail[2]) && 
                   fabs(N_group_info_detail[3] - N_group_info_detail[2]) < 190)
        {

            if (N_group_info[0] < 4 && 
                N_group_info[1] >= 0.6 && 
                N_group_info_detail[0] < 7 && 
                N_group_info_detail[1] > 0.9) {good_zvtx_tag = true;}
            else {good_zvtx_tag = false;} 
        }
        else {good_zvtx_tag = false;}

        good_zvtx_tag_int = (good_zvtx_tag == true) ? 1 : 0; // note : so stupid way to convert bool to int...

        // note : final
        final_zvtx =  loose_offset_peak; // zvtx_finder -> GetParameter(0);

        ///////////////////////////////////

        //--cout<<"--7--"<<endl;
        if(m_enable_qa){
          //
          // note : for the group information post the background cut
          peak_group_width_hist -> Fill(fabs(N_group_info[3] - N_group_info[2]));
          peak_group_ratio_hist -> Fill(N_group_info[1]);
          N_group_hist -> Fill(N_group_info[0]);
          peak_group_detail_width_hist -> Fill(fabs(N_group_info_detail[3] - N_group_info_detail[2]));
          peak_group_detail_ratio_hist -> Fill(N_group_info_detail[1]);
          N_group_detail_hist -> Fill(N_group_info_detail[0]);

          // note : gaus fit on the linebreak
          gaus_width_Nclu -> Fill(total_NClus, tight_offset_width);
          gaus_rchi2_Nclu -> Fill(total_NClus, gaus_fit -> GetChisquare() / double(gaus_fit -> GetNDF()));
          line_breakdown_gaus_ratio_hist -> Fill(gaus_ratio);
          line_breakdown_gaus_width_hist -> Fill(tight_offset_width);

          // note : the effi sig on the z_mid vector
          zvtx_evt_width_corre -> Fill(total_NClus, fabs(temp_event_zvtx_info[2] - temp_event_zvtx_info[1]));
          width_density -> Fill( width_density_par );
          ES_width -> Fill(fabs(temp_event_zvtx_info[2] - temp_event_zvtx_info[1]));
          ES_width_ratio -> Fill(total_NClus / fabs(temp_event_zvtx_info[2] - temp_event_zvtx_info[1]));

          // note : regarding to the zvtx determination, pol0 fit with error bar considered, fit range given by eff sigma method
          zvtx_evt_fitError -> Fill(fabs(zvtx_finder -> GetParError(0)));
          zvtx_evt_fitError_corre -> Fill(total_NClus, fabs(zvtx_finder -> GetParError(0)));

          if ( good_zvtx_tag ){ 

              zvtx_evt_nclu_corre -> Fill(total_NClus, final_zvtx);
              avg_event_zvtx -> Fill(final_zvtx);
              avg_event_zvtx_vec.push_back(final_zvtx);
              if (run_type == "MC") {
                  Z_resolution_vec.push_back( final_zvtx - (TrigZvtxMC * 10.) );
                  Z_resolution -> Fill( final_zvtx - (TrigZvtxMC * 10.) );
                  Z_resolution_Nclu -> Fill( total_NClus , final_zvtx - (TrigZvtxMC * 10.) );
                  Z_resolution_pos -> Fill(TrigZvtxMC * 10., final_zvtx - (TrigZvtxMC * 10.));
                  if (total_NClus > high_multi_line) {Z_resolution_pos_cut -> Fill(TrigZvtxMC * 10., final_zvtx - (TrigZvtxMC * 10.));}
              }
          }

          final_fit_width -> Fill(total_NClus, fabs(final_selection_widthU - final_selection_widthD)); // note : from LB gaus for the moment
          
          // note : output the root tree
          out_eID = event_i;
          N_cluster_inner_out = temp_sPH_inner_nocolumn_vec.size();
          N_cluster_outer_out = temp_sPH_outer_nocolumn_vec.size();

          out_ES_zvtx          = zvtx_finder -> GetParameter(0);
          out_ES_zvtxE         = zvtx_finder -> GetParError(0);
          out_ES_rangeL        = temp_event_zvtx_info[1];
          out_ES_rangeR        = temp_event_zvtx_info[2];
          out_ES_N_good        = eff_N_comb.size();
          out_ES_width_density = width_density_par;

          out_LB_Gaus_Mean_mean  = loose_offset_peak;
          out_LB_Gaus_Mean_meanE = gaus_fit -> GetParError(1); // note : -> loose one
          out_LB_Gaus_Mean_chi2  = gaus_fit -> GetChisquare() / double(gaus_fit -> GetNDF()); // note : -> loose one
          out_LB_Gaus_Mean_width = fabs(gaus_fit -> GetParameter(2));

          out_LB_Gaus_Width_width      = tight_offset_width;
          out_LB_Gaus_Width_offset     = gaus_fit_offset;
          out_LB_Gaus_Width_size_width = gaus_ratio;
          
          out_mid_cut_Ngroup     = N_group_info[0];   
          out_mid_cut_peak_ratio = N_group_info[1];
          out_mid_cut_peak_width = fabs(N_group_info[3] - N_group_info[2]) / 2.;

          out_LB_cut_Ngroup     = N_group_info_detail[0];   
          out_LB_cut_peak_ratio = N_group_info_detail[1];
          out_LB_cut_peak_width = fabs(N_group_info_detail[3] - N_group_info_detail[2]) / 2.;

          out_centrality_bin = centrality_bin;

          out_LB_geo_mean = LB_geo_mean(line_breakdown_hist, 
                                        { (tight_offset_peak - tight_offset_width), 
                                          (tight_offset_peak + tight_offset_width) }, 
                                        event_i);
          out_good_zvtx_tag = good_zvtx_tag;
          bco_full_out = bco_full;
          MC_true_zvtx = TrigZvtxMC * 10.;

           // note : if N good tracks in xy found > certain value
        }

        //--cout<<"--8--"<<endl;
        // drawing event display & QA histograms
        if (draw_event_display)
        {   
            if(temp_event_xy!=nullptr) delete temp_event_xy;
            temp_event_xy = new TGraph(temp_sPH_nocolumn_vec[0].size(),
                                       &temp_sPH_nocolumn_vec[0][0],&temp_sPH_nocolumn_vec[1][0]);
            temp_event_xy -> SetTitle("INTT event display X-Y plane");
            temp_event_xy -> GetXaxis() -> SetLimits(-150,150);
            temp_event_xy -> GetYaxis() -> SetRangeUser(-150,150);
            temp_event_xy -> GetXaxis() -> SetTitle("X [mm]");
            temp_event_xy -> GetYaxis() -> SetTitle("Y [mm]");
            temp_event_xy -> SetMarkerStyle(20);
            temp_event_xy -> SetMarkerColor(2);
            temp_event_xy -> SetMarkerSize(1);

            if(temp_event_rz!=nullptr) delete temp_event_rz;
            temp_event_rz = new TGraph(temp_sPH_nocolumn_rz_vec[0].size(),
                                      &temp_sPH_nocolumn_rz_vec[0][0],&temp_sPH_nocolumn_rz_vec[1][0]);
            temp_event_rz -> SetTitle("INTT event display r-Z plane");
            temp_event_rz -> GetXaxis() -> SetLimits(-500,500);
            temp_event_rz -> GetYaxis() -> SetRangeUser(-150,150);
            temp_event_rz -> GetXaxis() -> SetTitle("Z [mm]");
            temp_event_rz -> GetYaxis() -> SetTitle("Radius [mm]");
            temp_event_rz -> SetMarkerStyle(20);
            temp_event_rz -> SetMarkerColor(2);
            temp_event_rz -> SetMarkerSize(1);

            // note : --------------------------------------------------------------------------------------------------------------------------

            //cout<<"pad "<<(long)pad_xy<<endl;
            //cout<<"bkg "<<(long)bkg<<endl;
            //cout<<"draw_text "<<(long)draw_text<<endl;
            pad_xy -> cd();
            temp_event_xy -> Draw("ap");
           // temp_event_xy -> Draw("p");
            draw_text -> DrawLatex(0.2, 0.85, 
                                    Form("eID : %i, inner Ncluster : %zu, outer Ncluster : %zu",
                                         event_i,
                                         temp_sPH_inner_nocolumn_vec.size(),
                                         temp_sPH_outer_nocolumn_vec.size()));

        //--cout<<"--9--"<<endl;
            // note : --------------------------------------------------------------------------------------------------------------------------

            pad_rz -> cd();
            temp_event_rz -> Draw("ap");    
            // eff_sig_range_line -> DrawLine(temp_event_zvtx_info[0],-150,temp_event_zvtx_info[0],150);
            coord_line -> DrawLine(0,-150,0,150);
            coord_line -> DrawLine(-500,0,500,0);
            draw_text -> DrawLatex(0.2, 0.85, Form("Negative radius : Clu_{outer} > 180^{0}"));
            // draw_text -> DrawLatex(0.2, 0.81, Form("EffSig avg : %.2f mm",temp_event_zvtx_info[0]));

            // note : --------------------------------------------------------------------------------------------------------------------------
            // cout<<"test tag 2-5"<<endl;    
            pad_z -> cd();
            if(z_range_gr_draw!=nullptr) delete z_range_gr_draw;
            z_range_gr_draw = new TGraphErrors(N_comb.size(),&N_comb[0],&z_mid[0],&N_comb_e[0],&z_range[0]);
            z_range_gr_draw -> GetYaxis() -> SetRangeUser(-650,650);
            z_range_gr_draw -> GetXaxis() -> SetTitle("Index");
            z_range_gr_draw -> GetYaxis() -> SetTitle("Z [mm]");
            z_range_gr_draw -> SetMarkerStyle(20);
            z_range_gr_draw -> Draw("ap");
            
            eff_sig_range_line -> DrawLine(z_range_gr_draw->GetXaxis()->GetXmin(),N_group_info[2],
                                           z_range_gr_draw->GetXaxis()->GetXmax(),N_group_info[2]);
            eff_sig_range_line -> DrawLine(z_range_gr_draw->GetXaxis()->GetXmin(),N_group_info[3],
                                           z_range_gr_draw->GetXaxis()->GetXmax(),N_group_info[3]);
            draw_text -> DrawLatex(0.2, 0.82, Form("#color[2]{Event Zvtx %.2f mm, error : #pm%.2f}", 
                                                   zvtx_finder -> GetParameter(0), zvtx_finder -> GetParError(0)));
            draw_text -> DrawLatex(0.2, 0.78, Form("#color[2]{Width density : %.6f}", ( width_density_par )));
            draw_text -> DrawLatex(0.2, 0.74, Form("#color[2]{Width (%.0f%%) : %.2f to %.2f mm #rightarrow %.2f mm}", 
                                                   Integrate_portion*100., 
                                                   temp_event_zvtx_info[2] , temp_event_zvtx_info[1], 
                                                   fabs(temp_event_zvtx_info[2] - temp_event_zvtx_info[1])/2.));
            
            
            // z_range_gr_draw -> Draw("p same");
            zvtx_finder -> Draw("lsame");

            //--cout<<"--10--"<<endl;
            // note : --------------------------------------------------------------------------------------------------------------------------
            pad_z_hist -> cd();
            evt_possible_z -> SetMaximum(evt_possible_z -> GetBinContent( evt_possible_z->GetMaximumBin() ) * 1.4);
            evt_possible_z -> Draw("hist");
            eff_sig_range_line -> DrawLine(evt_possible_z->GetXaxis()->GetXmin(), 
                                           evt_possible_z->GetBinContent(evt_possible_z->GetMaximumBin())/2., 
                                           evt_possible_z->GetXaxis()->GetXmax(), 
                                           evt_possible_z->GetBinContent(evt_possible_z->GetMaximumBin())/2.);
            draw_text -> DrawLatex(0.2, 0.82, Form("N group : %.0f", N_group_info[0]));
            draw_text -> DrawLatex(0.2, 0.78, Form("Main peak ratio : %.2f", N_group_info[1]));
            draw_text -> DrawLatex(0.2, 0.74, Form("good z tag : %i", good_zvtx_tag));
            
            // note : --------------------------------------------------------------------------------------------------------------------------
            pad_z_line -> cd();
            line_breakdown_hist -> SetMinimum(0);
            line_breakdown_hist -> SetMaximum(line_breakdown_hist -> GetBinContent( line_breakdown_hist->GetMaximumBin() ) * 2);
            line_breakdown_hist -> Draw("hist");
            gaus_fit -> Draw("lsame");
            if (!good_zvtx_tag) {
              final_fit_range_line -> DrawLine(line_breakdown_hist->GetXaxis()->GetXmin(), line_breakdown_hist -> GetMaximum(), 
                                               line_breakdown_hist->GetXaxis()->GetXmax(), line_breakdown_hist -> GetMinimum());
            }
            final_fit_range_line -> DrawLine(final_selection_widthD, line_breakdown_hist -> GetMinimum(),
                                             final_selection_widthD, line_breakdown_hist -> GetMaximum());
            final_fit_range_line -> DrawLine(final_selection_widthU, line_breakdown_hist -> GetMinimum(),
                                             final_selection_widthU, line_breakdown_hist -> GetMaximum());
            draw_text -> DrawLatex(0.2, 0.82, Form("Gaus mean %.2f mm", loose_offset_peak));
            draw_text -> DrawLatex(0.2, 0.78, Form("Width : %.2f mm", tight_offset_width));
            draw_text -> DrawLatex(0.2, 0.74, Form("Reduced #chi2 : %.3f", gaus_fit -> GetChisquare() / double(gaus_fit -> GetNDF())));
            draw_text -> DrawLatex(0.2, 0.70, Form("Norm. entry / Width : %.6f mm",  gaus_ratio  ));
            draw_text -> DrawLatex(0.2, 0.66, Form("LB Geo mean : %.3f mm",  out_LB_geo_mean  ));

            if (N_group_info_detail[0] != -1){
                eff_sig_range_line -> DrawLine(line_breakdown_hist->GetXaxis()->GetXmin(), 
                                               line_breakdown_hist -> GetBinContent(line_breakdown_hist->GetMaximumBin())/2., 
                                               line_breakdown_hist->GetXaxis()->GetXmax(), 
                                               line_breakdown_hist -> GetBinContent(line_breakdown_hist->GetMaximumBin())/2.);
                draw_text -> DrawLatex(0.2, 0.62, Form("N group : %.0f", N_group_info_detail[0]));
                draw_text -> DrawLatex(0.2, 0.58, Form("Main peak ratio : %.2f", N_group_info_detail[1]));
            }

            if (run_type == "MC") {draw_text -> DrawLatex(0.2, 0.54, Form("True MCz : %.3f mm",  TrigZvtxMC * 10.));}
            
            // note : --------------------------------------------------------------------------------------------------------------------------
            pad_phi_diff -> cd();
            evt_phi_diff_inner_phi -> Draw("colz0");
            
            // note : --------------------------------------------------------------------------------------------------------------------------
            pad_track_phi -> cd();
            evt_select_track_phi -> Draw("hist");

            // note : --------------------------------------------------------------------------------------------------------------------------
            pad_inner_outer_phi -> cd();
            evt_inner_outer_phi -> Draw("colz0");

            // note : --------------------------------------------------------------------------------------------------------------------------
            pad_phi_diff_1D -> cd();
            evt_phi_diff_1D -> Draw("hist");
            //cout<<"--11--"<<endl;


            if(draw_event_display && (event_i % print_rate) == 0 /*&& good_zvtx_tag == true*/){
               c2 -> Print(Form("%s/temp_event_display.pdf",out_folder_directory.c_str()));
            }
            else if(draw_event_display && (final_zvtx > 0 || final_zvtx < -450)) {
               cout<<"In INTTZvtx class, event :"<<event_i<<" weird zvtx "<<endl; 
               c2 -> Print(Form("%s/temp_event_display.pdf",out_folder_directory.c_str()));
            }
            else if ( draw_event_display && run_type == "MC" && fabs(final_zvtx - (TrigZvtxMC * 10.)) > 2. && total_NClus > 3000) { 
               cout<<"In INTTZvtx class, event :"<<event_i<<" High NClus, poor Z : " << fabs(final_zvtx - (TrigZvtxMC * 10.)) <<endl; 
               c2 -> Print(Form("%s/temp_event_display.pdf",out_folder_directory.c_str())); 
            }
            else if ( draw_event_display && run_type == "MC" && fabs(final_zvtx - (TrigZvtxMC * 10.)) > 2.) { 
               cout<<"In INTTZvtx class, event :"<<event_i<<" low NClus, poor Z : "<< fabs(final_zvtx - (TrigZvtxMC * 10.)) <<endl; 
               c2 -> Print(Form("%s/temp_event_display.pdf",out_folder_directory.c_str())); 
            }

            //cout<<"--12--"<<endl;
            pad_xy -> Clear();
            pad_rz -> Clear();
            pad_z  -> Clear();
            pad_z_hist -> Clear();
            pad_z_line -> Clear();
            pad_phi_diff -> Clear();
            pad_track_phi -> Clear();
            pad_inner_outer_phi -> Clear();
            pad_phi_diff_1D -> Clear();
            //cout<<"--13--"<<endl;

        } // if (draw_event_display == true)

        m_zvtxinfo.zvtx     = loose_offset_peak;
        m_zvtxinfo.zvtx_err = loose_offset_peakE;
        m_zvtxinfo.width     = gaus_fit -> GetParameter(2);        
        m_zvtxinfo.chi2ndf   = gaus_fit -> GetChisquare() / double(gaus_fit -> GetNDF());
        m_zvtxinfo.good      = good_zvtx_tag;
        m_zvtxinfo.ngroup    = N_group_info_detail[0];   
        m_zvtxinfo.peakratio = N_group_info_detail[1];
        m_zvtxinfo.peakwidth = fabs(N_group_info_detail[3] - N_group_info_detail[2]) / 2.;

        cout<<"chi2 : "<<m_zvtxinfo.chi2ndf<<" "<<m_zvtxinfo.width<<endl;

    } // if (N_comb.size() > zvtx_cal_require)

    m_zvtxinfo.nclus      = total_NClus;
    m_zvtxinfo.ntracklets = N_comb.size();

    ////////////////////////////////////////

    //cout<<"good pair count : "<<good_pair_count<<endl;
    cout<<"evt : "<<event_i<<", good pair count : "<< N_comb.size()<<" "<<good_pair_count<<endl;



    //--cout<<"--14 0--"<<endl;
    if(m_enable_qa) tree_out -> Fill();
    //--cout<<"--14--"<<endl;

    return true;
}

void INTTZvtx::ClearEvt()
{
    if(!m_initialized){
      cout<<"INTTZvtx is not initialized"<<endl;
      exit(1);
    }

    good_comb_id = 0;
    out_N_cluster_north = 0;
    out_N_cluster_south = 0;

    // note : ultra-stupid way to avoid the errors
    //--z_range_gr = new TGraphErrors(); z_range_gr -> Delete();

    // draw_event_display
    //z_range_gr_draw = new TGraphErrors(); z_range_gr_draw -> Delete();
    //temp_event_xy = new TGraph(); temp_event_xy -> Delete();
    //temp_event_rz = new TGraph(); temp_event_rz -> Delete();
    
    N_comb_phi.clear();
    N_comb.clear();
    N_comb_e.clear();
    z_mid.clear(); 
    z_range.clear();

    //--eff_N_comb.clear();
    //--eff_z_mid.clear();
    //--eff_N_comb_e.clear();
    //--eff_z_range.clear();
    temp_event_zvtx_info = {0,-1000,-999.99};

    N_group_info.clear();
    N_group_info_detail = {-1., -1., -1., -1.};

    evt_possible_z -> Reset("ICESM");
    line_breakdown_hist -> Reset("ICESM");

    if (draw_event_display) {
      evt_phi_diff_1D -> Reset("ICESM");
      evt_inner_outer_phi -> Reset("ICESM");
      evt_select_track_phi -> Reset("ICESM");
      evt_phi_diff_inner_phi -> Reset("ICESM");
    }

    inner_clu_phi_map.clear();
    outer_clu_phi_map.clear();
    inner_clu_phi_map = vector<vector<pair<bool,clu_info>>>(360);
    outer_clu_phi_map = vector<vector<pair<bool,clu_info>>>(360);

    // note : this is the distribution for full run
    // line_breakdown_gaus_ratio_hist -> Reset("ICESM");
}

void INTTZvtx::PrintPlots()
{
    if(!m_initialized){
      cout<<"INTTZvtx is not initialized"<<endl;
      exit(1);
    }

    if (draw_event_display) {
      c2 -> Print(Form("%s/temp_event_display.pdf)",out_folder_directory.c_str()));
      c2 -> Clear();
    }

    if(m_enable_qa){
      c1 -> Clear();

      cout<<"avg_event_zvtx_vec size : "<<avg_event_zvtx_vec.size()<<endl;

      TLatex* ltx = new TLatex();
      ltx->SetNDC();
      ltx->SetTextSize(0.045);
      ltx->SetTextAlign(31);

      string plot_text = (run_type == "MC") ? "Simulation" : "Work-in-progress";
      string inttlabel_text = Form("#it{#bf{sPHENIX INTT}} %s", plot_text.c_str());

      // note : ---------------------------------------------------------------------------------------

      c1 -> cd();
      vector<float> avg_event_zvtx_info = {0,0,0};
      if (avg_event_zvtx_vec.size() > 10) 
        {avg_event_zvtx_info = InttVertexUtil::sigmaEff_avg(avg_event_zvtx_vec,Integrate_portion_final);}

      avg_event_zvtx -> SetMinimum( 0 );  
      avg_event_zvtx -> SetMaximum( avg_event_zvtx->GetBinContent(avg_event_zvtx->GetMaximumBin()) * 1.5 );
      avg_event_zvtx -> Draw("hist");

      ltx->DrawLatex(1 - gPad->GetRightMargin(), 1 - gPad->GetTopMargin() + 0.01, inttlabel_text.c_str());

      eff_sig_range_line -> DrawLine(avg_event_zvtx_info[1],0,avg_event_zvtx_info[1],avg_event_zvtx -> GetMaximum());
      eff_sig_range_line -> DrawLine(avg_event_zvtx_info[2],0,avg_event_zvtx_info[2],avg_event_zvtx -> GetMaximum());    
      draw_text -> DrawLatex(0.21, 0.87, Form("EffSig min : %.2f mm",avg_event_zvtx_info[1]));
      draw_text -> DrawLatex(0.21, 0.83, Form("EffSig max : %.2f mm",avg_event_zvtx_info[2]));
      draw_text -> DrawLatex(0.21, 0.79, Form("EffSig avg : %.2f mm",avg_event_zvtx_info[0]));
      c1 -> Print(Form("%s/avg_event_zvtx.pdf",out_folder_directory.c_str()));
      c1 -> Clear();

      // note : ---------------------------------------------------------------------------------------

      width_density -> Draw("hist"); 
      ltx->DrawLatex(1 - gPad->GetRightMargin(), 1 - gPad->GetTopMargin() + 0.01, inttlabel_text.c_str());
      c1 -> Print(Form("%s/width_density.pdf",out_folder_directory.c_str()));
      c1 -> Clear();

      // note : ---------------------------------------------------------------------------------------

      ES_width -> Draw("hist"); 
      ltx->DrawLatex(1 - gPad->GetRightMargin(), 1 - gPad->GetTopMargin() + 0.01, inttlabel_text.c_str());
      c1 -> Print(Form("%s/ES_width.pdf",out_folder_directory.c_str()));
      c1 -> Clear();

      // note : ---------------------------------------------------------------------------------------

      ES_width_ratio -> Draw("hist"); 
      ltx->DrawLatex(1 - gPad->GetRightMargin(), 1 - gPad->GetTopMargin() + 0.01, inttlabel_text.c_str());
      c1 -> Print(Form("%s/ES_width_ratio.pdf",out_folder_directory.c_str()));
      c1 -> Clear();

      // note : ---------------------------------------------------------------------------------------

      zvtx_evt_fitError -> Draw("hist"); 
      ltx->DrawLatex(1 - gPad->GetRightMargin(), 1 - gPad->GetTopMargin() + 0.01, inttlabel_text.c_str());
      c1 -> Print(Form("%s/zvtx_evt_fitError.pdf",out_folder_directory.c_str()));
      c1 -> Clear();

      // note : ---------------------------------------------------------------------------------------
      if (run_type == "MC")
      {
          vector<float> Z_resolution_vec_info = InttVertexUtil::sigmaEff_avg(Z_resolution_vec,Integrate_portion_final);

          TF1* gaus_fit_2 = new TF1("gaus_fit_2",InttVertexUtil::gaus_func,evt_possible_z_range.first,evt_possible_z_range.second,4);
          gaus_fit_2 -> SetLineColor(2);
          gaus_fit_2 -> SetLineWidth(2);
          gaus_fit_2 -> SetNpx(1000);

          gaus_fit_2 -> SetParameters(Z_resolution -> GetBinContent(Z_resolution -> GetMaximumBin()), 
                                      Z_resolution -> GetBinCenter( Z_resolution -> GetMaximumBin()), 
                                      3, 0);
          gaus_fit_2 -> SetParLimits(0,0,100000);  // note : size 
          gaus_fit_2 -> SetParLimits(2,0,10000);   // note : Width
          gaus_fit_2 -> SetParLimits(3,0,10000);   // note : offset
          Z_resolution -> Fit(gaus_fit_2, "NQ", "", 
                              Z_resolution -> GetBinCenter( Z_resolution -> GetMaximumBin() ) - (2 * Z_resolution -> GetStdDev() ), 
                              Z_resolution -> GetBinCenter( Z_resolution -> GetMaximumBin() ) + (2 * Z_resolution -> GetStdDev() ) );
          
          Z_resolution -> Draw("hist"); 
          gaus_fit_2 -> SetRange( gaus_fit_2->GetParameter(1) - gaus_fit_2->GetParameter(2) * 2.5, 
                                  gaus_fit_2->GetParameter(1) + gaus_fit_2->GetParameter(2) * 2.5 ); 
          gaus_fit_2 -> Draw("lsame");
          eff_sig_range_line -> DrawLine(Z_resolution_vec_info[1],0,Z_resolution_vec_info[1],Z_resolution -> GetMaximum());
          eff_sig_range_line -> DrawLine(Z_resolution_vec_info[2],0,Z_resolution_vec_info[2],Z_resolution -> GetMaximum());    
          draw_text -> DrawLatex(0.21, 0.87, Form("EffSig min : %.2f mm",Z_resolution_vec_info[1]));
          draw_text -> DrawLatex(0.21, 0.83, Form("EffSig max : %.2f mm",Z_resolution_vec_info[2]));
          draw_text -> DrawLatex(0.21, 0.79, Form("EffSig avg : %.2f mm",Z_resolution_vec_info[0]));
          draw_text -> DrawLatex(0.21, 0.71, Form("Gaus mean  : %.2f mm",gaus_fit_2 -> GetParameter(1)));
          draw_text -> DrawLatex(0.21, 0.67, Form("Gaus width : %.2f mm",fabs(gaus_fit_2 -> GetParameter(2))));
          ltx->DrawLatex(1 - gPad->GetRightMargin(), 1 - gPad->GetTopMargin() + 0.01, inttlabel_text.c_str());
          c1 -> Print(Form("%s/Z_resolution.pdf",out_folder_directory.c_str()));
          c1 -> Clear();

          MC_z_diff_peak = gaus_fit_2 -> GetParameter(1);
          MC_z_diff_width = fabs(gaus_fit_2 -> GetParameter(2));

          delete gaus_fit_2;
      }


      // note : ---------------------------------------------------------------------------------------

      if (run_type == "MC")
      {    
          Z_resolution_Nclu -> Draw("colz0"); 
          ltx->DrawLatex(1 - gPad->GetRightMargin(), 1 - gPad->GetTopMargin() + 0.01, inttlabel_text.c_str());
          c1 -> Print(Form("%s/Z_resolution_Nclu.pdf",out_folder_directory.c_str()));
          c1 -> Clear();
      }
      // note : ---------------------------------------------------------------------------------------

      if (run_type == "MC")
      {
          Z_resolution_pos -> Draw("colz0"); 
          ltx->DrawLatex(1 - gPad->GetRightMargin(), 1 - gPad->GetTopMargin() + 0.01, inttlabel_text.c_str());
          c1 -> Print(Form("%s/Z_resolution_pos.pdf",out_folder_directory.c_str()));
          c1 -> Clear();
      }
      // note : ---------------------------------------------------------------------------------------

      if (run_type == "MC")
      {
          Z_resolution_pos_cut -> Draw("colz0"); 
          ltx->DrawLatex(1 - gPad->GetRightMargin(), 1 - gPad->GetTopMargin() + 0.01, inttlabel_text.c_str());
          c1 -> Print(Form("%s/Z_resolution_pos_cut.pdf",out_folder_directory.c_str()));
          c1 -> Clear();
      }
      // note : ---------------------------------------------------------------------------------------

      zvtx_evt_fitError_corre -> Draw("colz0"); 
      ltx->DrawLatex(1 - gPad->GetRightMargin(), 1 - gPad->GetTopMargin() + 0.01, inttlabel_text.c_str());
      c1 -> Print(Form("%s/zvtx_evt_fitError_corre.pdf",out_folder_directory.c_str()));
      c1 -> Clear();

      // note : ---------------------------------------------------------------------------------------

      zvtx_evt_nclu_corre -> Draw("colz0"); 
      ltx->DrawLatex(1 - gPad->GetRightMargin(), 1 - gPad->GetTopMargin() + 0.01, inttlabel_text.c_str());
      c1 -> Print(Form("%s/zvtx_evt_nclu_corre.pdf",out_folder_directory.c_str()));
      c1 -> Clear();

      // note : ---------------------------------------------------------------------------------------

      zvtx_evt_width_corre -> Draw("colz0"); 
      ltx->DrawLatex(1 - gPad->GetRightMargin(), 1 - gPad->GetTopMargin() + 0.01, inttlabel_text.c_str());
      c1 -> Print(Form("%s/zvtx_evt_width_corre.pdf",out_folder_directory.c_str()));
      c1 -> Clear();

      // note : ---------------------------------------------------------------------------------------

      gaus_width_Nclu -> Draw("colz0"); 
      ltx->DrawLatex(1 - gPad->GetRightMargin(), 1 - gPad->GetTopMargin() + 0.01, inttlabel_text.c_str());
      c1 -> Print(Form("%s/gaus_width_Nclu.pdf",out_folder_directory.c_str()));
      c1 -> Clear();

      // note : ---------------------------------------------------------------------------------------

      gaus_rchi2_Nclu -> Draw("colz0"); 
      ltx->DrawLatex(1 - gPad->GetRightMargin(), 1 - gPad->GetTopMargin() + 0.01, inttlabel_text.c_str());
      c1 -> Print(Form("%s/gaus_rchi2_Nclu.pdf",out_folder_directory.c_str()));
      c1 -> Clear();

      // note : ---------------------------------------------------------------------------------------

      final_fit_width -> Draw("colz0"); 
      ltx->DrawLatex(1 - gPad->GetRightMargin(), 1 - gPad->GetTopMargin() + 0.01, inttlabel_text.c_str());
      c1 -> Print(Form("%s/final_fit_width.pdf",out_folder_directory.c_str()));
      c1 -> Clear();

      // note : ---------------------------------------------------------------------------------------

      N_track_candidate_Nclu -> Draw("colz0"); 
      ltx->DrawLatex(1 - gPad->GetRightMargin(), 1 - gPad->GetTopMargin() + 0.01, inttlabel_text.c_str());
      c1 -> Print(Form("%s/N_track_candidate_Nclu.pdf",out_folder_directory.c_str()));
      c1 -> Clear();

      // note : ---------------------------------------------------------------------------------------
      peak_group_width_hist -> Draw("hist"); 
      ltx->DrawLatex(1 - gPad->GetRightMargin(), 1 - gPad->GetTopMargin() + 0.01, inttlabel_text.c_str());
      c1 -> Print(Form("%s/peak_group_width_hist.pdf",out_folder_directory.c_str()));
      c1 -> Clear();
      
      // note : ---------------------------------------------------------------------------------------
      peak_group_ratio_hist -> Draw("hist"); 
      ltx->DrawLatex(1 - gPad->GetRightMargin(), 1 - gPad->GetTopMargin() + 0.01, inttlabel_text.c_str());
      c1 -> Print(Form("%s/peak_group_ratio_hist.pdf",out_folder_directory.c_str()));
      c1 -> Clear();
      
      // note : ---------------------------------------------------------------------------------------
      N_group_hist -> Draw("hist"); 
      ltx->DrawLatex(1 - gPad->GetRightMargin(), 1 - gPad->GetTopMargin() + 0.01, inttlabel_text.c_str());
      c1 -> Print(Form("%s/N_group_hist.pdf",out_folder_directory.c_str()));
      c1 -> Clear();
      
      // note : ---------------------------------------------------------------------------------------
      peak_group_detail_width_hist -> Draw("hist"); 
      ltx->DrawLatex(1 - gPad->GetRightMargin(), 1 - gPad->GetTopMargin() + 0.01, inttlabel_text.c_str());
      c1 -> Print(Form("%s/peak_group_detail_width_hist.pdf",out_folder_directory.c_str()));
      c1 -> Clear();
      
      // note : ---------------------------------------------------------------------------------------
      peak_group_detail_ratio_hist -> Draw("hist"); 
      ltx->DrawLatex(1 - gPad->GetRightMargin(), 1 - gPad->GetTopMargin() + 0.01, inttlabel_text.c_str());
      c1 -> Print(Form("%s/peak_group_detail_ratio_hist.pdf",out_folder_directory.c_str()));
      c1 -> Clear();
      
      // note : ---------------------------------------------------------------------------------------
      N_group_detail_hist -> Draw("hist"); 
      ltx->DrawLatex(1 - gPad->GetRightMargin(), 1 - gPad->GetTopMargin() + 0.01, inttlabel_text.c_str());
      c1 -> Print(Form("%s/N_group_detail_hist.pdf",out_folder_directory.c_str()));
      c1 -> Clear();

      // note : ---------------------------------------------------------------------------------------
      line_breakdown_gaus_ratio_hist -> Draw("hist"); 
      ltx->DrawLatex(1 - gPad->GetRightMargin(), 1 - gPad->GetTopMargin() + 0.01, inttlabel_text.c_str());

      c1 -> Print(Form("%s/line_breakdown_gaus_ratio_hist.pdf",out_folder_directory.c_str()));
      c1 -> Clear();

      // note : ---------------------------------------------------------------------------------------
      gaus_fit -> SetParameters(line_breakdown_gaus_width_hist -> GetBinContent( line_breakdown_gaus_width_hist -> GetMaximumBin() ), line_breakdown_gaus_width_hist -> GetBinCenter( line_breakdown_gaus_width_hist -> GetMaximumBin() ), 8, 0);
      gaus_fit -> SetParLimits(0,0,100000);  // note : size 
      gaus_fit -> SetParLimits(2,1,10000);   // note : Width
      gaus_fit -> SetParLimits(3,0,10000);   // note : offset

      // todo : try to use single gaus to fit the distribution, and try to only fit the peak region (peak - 100 mm + peak + 100 mm)
      line_breakdown_gaus_width_hist -> Fit(gaus_fit, "NQ", "", line_breakdown_gaus_width_hist -> GetBinCenter( line_breakdown_gaus_width_hist -> GetMaximumBin() ) - 100, line_breakdown_gaus_width_hist -> GetBinCenter( line_breakdown_gaus_width_hist -> GetMaximumBin() ) + 100);
      line_breakdown_gaus_width_hist -> Draw("hist"); 
      gaus_fit -> Draw("lsame");
      
      draw_text -> DrawLatex(0.2, 0.82, Form("Gaus mean %.2f mm", gaus_fit -> GetParameter(1)));
      draw_text -> DrawLatex(0.2, 0.78, Form("Width : %.2f mm", fabs(gaus_fit -> GetParameter(2))));
      draw_text -> DrawLatex(0.2, 0.74, Form("Reduced #chi2 : %.3f", gaus_fit -> GetChisquare() / double(gaus_fit -> GetNDF())));
      ltx->DrawLatex(1 - gPad->GetRightMargin(), 1 - gPad->GetTopMargin() + 0.01, inttlabel_text.c_str());
      
      c1 -> Print(Form("%s/line_breakdown_gaus_width_hist.pdf",out_folder_directory.c_str()));
      c1 -> Clear();

      delete ltx;
    }
}

void INTTZvtx::EndRun()
{   
    if(!m_initialized){
      cout<<"INTTZvtx is not initialized"<<endl;
      exit(1);
    }

    if(m_enable_qa){
      out_file -> cd();
      tree_out -> SetDirectory(out_file);
      tree_out -> Write("", TObject::kOverwrite);

        for(auto& itr: m_v_qahist){
          itr->Write();
        }

      out_file -> Close();
    }
}

double INTTZvtx::GetZdiffPeakMC()
{
    if (run_type == "MC" && MC_z_diff_peak != -777.)
    {
        return MC_z_diff_peak;
    }
    else 
    {
        cout<<"In INTTZvtx. Are you playing with data? The MC_z_diff_peak wasn't assigned, the value is still -777. Pleak check"<<endl;
        return -777.;
    }
}

double INTTZvtx::GetZdiffWidthMC()
{
    if (run_type == "MC" && MC_z_diff_width != -777.)
    {
        return MC_z_diff_width;
    }
    else 
    {
        cout<<"In INTTZvtx. Are you playing with data? The MC_z_diff_width wasn't assigned, the value is still -777. Pleak check"<<endl;
        return -777.;
    }
}

vector<double> INTTZvtx::GetEvtZPeak()
{
    return{good_zvtx_tag_int, loose_offset_peak, loose_offset_peakE};
}

double INTTZvtx::get_radius(double x, double y)
{
    return sqrt(pow(x,2)+pow(y,2));
}

// note : Function to calculate the angle between two vectors in degrees using the cross product
double INTTZvtx::calculateAngleBetweenVectors(double x1, double y1, double x2, double y2, double targetX, double targetY) {
    // Calculate the vectors vector_1 (point_1 to point_2) and vector_2 (point_1 to target)
    double vector1X = x2 - x1;
    double vector1Y = y2 - y1;

    double vector2X = targetX - x1;
    double vector2Y = targetY - y1;

    // Calculate the cross product of vector_1 and vector_2 (z-component)
    double crossProduct = vector1X * vector2Y - vector1Y * vector2X;
    
    // cout<<" crossProduct : "<<crossProduct<<endl;

    // Calculate the magnitudes of vector_1 and vector_2
    double magnitude1 = std::sqrt(vector1X * vector1X + vector1Y * vector1Y);
    double magnitude2 = std::sqrt(vector2X * vector2X + vector2Y * vector2Y);

    // Calculate the angle in radians using the inverse tangent of the cross product and dot product
    //--double dotProduct = vector1X * vector2X + vector1Y * vector2Y;

    //--double angleInRadians = std::atan2(std::abs(crossProduct), dotProduct);
    // Convert the angle from radians to degrees and return it
    //--double angleInDegrees = angleInRadians * 180.0 / M_PI;
    
    double angleInRadians_new = std::asin( crossProduct/(magnitude1*magnitude2) );
    //--double angleInDegrees_new = angleInRadians_new * 180.0 / M_PI;
    
    // cout<<"angle : "<<angleInDegrees_new<<endl;

    double DCA_distance = sin(angleInRadians_new) * magnitude2;

    return DCA_distance;
}


double INTTZvtx::Get_extrapolation(double given_y, double p0x, double p0y, double p1x, double p1y) // note : x : z, y : r
{
    if ( fabs(p0x - p1x) < 0.00001 ){ // note : the line is vertical (if z is along the x axis)
        return p0x;
    }
    else {
        double slope = (p1y - p0y) / (p1x - p0x);
        double yIntercept = p0y - slope * p0x;
        double xCoordinate = (given_y - yIntercept) / slope;
        return xCoordinate;
    }
}

pair<double,double> INTTZvtx::Get_possible_zvtx(double rvtx, vector<double> p0, vector<double> p1) // note : inner p0, outer p1, vector {r,z}, -> {y,x}
{
    vector<double> p0_z_edge = { ( fabs( p0[1] ) < 130 ) ? p0[1] - 8. : p0[1] - 10., ( fabs( p0[1] ) < 130 ) ? p0[1] + 8. : p0[1] + 10.}; // note : vector {left edge, right edge}
    vector<double> p1_z_edge = { ( fabs( p1[1] ) < 130 ) ? p1[1] - 8. : p1[1] - 10., ( fabs( p1[1] ) < 130 ) ? p1[1] + 8. : p1[1] + 10.}; // note : vector {left edge, right edge}

    double edge_first  = Get_extrapolation(rvtx,p0_z_edge[0],p0[0],p1_z_edge[1],p1[0]);
    double edge_second = Get_extrapolation(rvtx,p0_z_edge[1],p0[0],p1_z_edge[0],p1[0]);

    double mid_point = (edge_first + edge_second) / 2.;
    double possible_width = fabs(edge_first - edge_second) / 2.;

    return {mid_point, possible_width}; // note : first : mid point, second : width

}


void INTTZvtx::line_breakdown(TH1F* hist_in, pair<double,double> line_range)
{ 
    int first_bin = int((line_range.first  - hist_in->GetXaxis()->GetXmin()) /  hist_in->GetBinWidth(1)) + 1;
    int last_bin  = int((line_range.second - hist_in->GetXaxis()->GetXmin()) /  hist_in->GetBinWidth(1)) + 1;
    
    if (first_bin < 1) {first_bin = 0;}
    else if (first_bin > hist_in -> GetNbinsX()) {first_bin = hist_in -> GetNbinsX() + 1;}

    if (last_bin < 1) {last_bin = 0;}
    else if (last_bin > hist_in -> GetNbinsX()) {last_bin = hist_in -> GetNbinsX() + 1;}

    // cout<<"Digitize the bin : "<<first_bin<<" "<<last_bin<<endl;

    // note : if first:last = (0:0) or (N+1:N+1) -> the subtraction of them euqals to zero.
    for (int i = 0; i < (last_bin - first_bin) + 1; i++){
        hist_in -> SetBinContent(first_bin + i,  hist_in -> GetBinContent(first_bin + i) + 1 );
    }

}

// note : search_range : should be the gaus fit range
double INTTZvtx::LB_geo_mean(TH1F * hist_in, pair<double, double> search_range, int /*event_i*/)
{
    int    Highest_bin_index   = hist_in -> GetMaximumBin();
    double Highest_bin_center  = hist_in -> GetBinCenter(Highest_bin_index);
    double Highest_bin_content = hist_in -> GetBinContent(Highest_bin_index);
    if (Highest_bin_center < search_range.first || search_range.second < Highest_bin_center ) 
    {
        // cout<<"In INTTZvtx class, event : "<<event_i<<", interesting event, different group was fit"<<endl;
        return -999.;
    }

    vector<float> same_height_bin; same_height_bin.clear(); same_height_bin.push_back(Highest_bin_center);

    int search_index = 1;
    while( (hist_in -> GetBinCenter(Highest_bin_index + search_index)) < search_range.second ){
        if ( hist_in -> GetBinContent(Highest_bin_index + search_index) == Highest_bin_content ) {
            same_height_bin.push_back( hist_in -> GetBinCenter(Highest_bin_index + search_index) );
        }
        search_index ++;
    }

    // cout<<"test, search_index right : "<<search_index<<endl;

    search_index = 1;
    while( search_range.first < (hist_in -> GetBinCenter(Highest_bin_index - search_index)) ){
        if ( hist_in -> GetBinContent(Highest_bin_index - search_index) == Highest_bin_content ) {
            same_height_bin.push_back( hist_in -> GetBinCenter(Highest_bin_index - search_index) );
        }
        search_index ++;
    }

    // cout<<"test, search_index left : "<<search_index<<endl;
    // cout<<"test, same_height_bin.size(): "<<same_height_bin.size()<<endl;

    return accumulate( same_height_bin.begin(), same_height_bin.end(), 0.0 ) / double(same_height_bin.size());

}

//  note : N group, group size, group tag, group width ?  // note : {group size, group entry, group tag, group widthL, group widthR}
// note : {N_group, ratio (if two), peak widthL, peak widthR}
vector<double> INTTZvtx::find_Ngroup(TH1F * hist_in)
{
    double Highest_bin_Content  = hist_in -> GetBinContent(hist_in -> GetMaximumBin());
    double Highest_bin_Center   = hist_in -> GetBinCenter(hist_in -> GetMaximumBin());

    int group_Nbin = 0;
    int peak_group_ID = 0; // =0 added by TH 20240418
    double group_entry = 0;
    double peak_group_ratio;
    vector<int> group_Nbin_vec; group_Nbin_vec.clear();
    vector<double> group_entry_vec; group_entry_vec.clear();
    vector<double> group_widthL_vec; group_widthL_vec.clear();
    vector<double> group_widthR_vec; group_widthR_vec.clear();

    for (int i = 0; i < hist_in -> GetNbinsX(); i++){
        // todo : the background rejection is here : Highest_bin_Content/2. for the time being
        double bin_content = ( hist_in -> GetBinContent(i+1) <= Highest_bin_Content/2.) ? 0. : ( hist_in -> GetBinContent(i+1) - Highest_bin_Content/2. );

        if (bin_content != 0){
            
            if (group_Nbin == 0) {
                group_widthL_vec.push_back(hist_in -> GetBinCenter(i+1) - (hist_in -> GetBinWidth(i+1)/2.));
            }

            group_Nbin += 1; 
            group_entry += bin_content;
        }
        else if (bin_content == 0 && group_Nbin != 0){
            group_widthR_vec.push_back(hist_in -> GetBinCenter(i+1) - (hist_in -> GetBinWidth(i+1)/2.));
            group_Nbin_vec.push_back(group_Nbin);
            group_entry_vec.push_back(group_entry);
            group_Nbin = 0;
            group_entry = 0;
        }
    }
    if (group_Nbin != 0) {
        group_Nbin_vec.push_back(group_Nbin);
        group_entry_vec.push_back(group_entry);
        group_widthR_vec.push_back(hist_in -> GetXaxis()->GetXmax());
    } // note : the last group at the edge

    // note : find the peak group
    for (unsigned int i = 0; i < group_Nbin_vec.size(); i++){
        if (group_widthL_vec[i] < Highest_bin_Center && Highest_bin_Center < group_widthR_vec[i]){
            peak_group_ID = i;
            break;
        }
    }
    
    
    peak_group_ratio = group_entry_vec[peak_group_ID] / (accumulate( group_entry_vec.begin(), group_entry_vec.end(), 0.0 ));

    // for (int i = 0; i < group_Nbin_vec.size(); i++)
    // {
    //     cout<<" "<<endl;
    //     cout<<"group size : "<<group_Nbin_vec[i]<<endl;
    //     cout<<"group entry : "<<group_entry_vec[i]<<endl;
    //     cout<<group_widthL_vec[i]<<" "<<group_widthR_vec[i]<<endl;
    // }

    // cout<<" "<<endl;
    // cout<<"N group : "<<group_Nbin_vec.size()<<endl;
    // cout<<"Peak group ID : "<<peak_group_ID<<endl;
    // cout<<"peak group width : "<<group_widthL_vec[peak_group_ID]<<" "<<group_widthR_vec[peak_group_ID]<<endl;
    // cout<<"ratio : "<<peak_group_ratio<<endl;
    
    // note : {N_group, ratio (if two), peak widthL, peak widthR}
    return {double(group_Nbin_vec.size()), peak_group_ratio, group_widthL_vec[peak_group_ID], group_widthR_vec[peak_group_ID]};
}

double INTTZvtx::get_delta_phi(double angle_1, double angle_2)
{
    vector<double> vec_abs = {fabs(angle_1 - angle_2), fabs(angle_1 - angle_2 + 360), fabs(angle_1 - angle_2 - 360)};
    vector<double> vec = {(angle_1 - angle_2), (angle_1 - angle_2 + 360), (angle_1 - angle_2 - 360)};
    return vec[std::distance(vec_abs.begin(), std::min_element(vec_abs.begin(),vec_abs.end()))];
}

double INTTZvtx::get_track_phi(double inner_clu_phi_in, double delta_phi_in)
{
    double track_phi = inner_clu_phi_in - (delta_phi_in/2.);
    if (track_phi < 0) {track_phi += 360;}
    else if (track_phi > 360) {track_phi -= 360;}
    else if (track_phi == 360) {track_phi = 0;}
    //else {track_phi = track_phi;}
    return track_phi;
}
#endif
=======
      zvtx = -9999.;   // gaussian fit
      zvtx_err = -1;   // gaussian fit
      chi2ndf = -1;    // gaussian fit
      width = -1;      // gaussian fit
      good = false;    // gaussian fit
      nclus = 0;       // Total_nclus
      ntracklets = 0;  // ngood tracklet N_comb
      ngroup = 0;      // ngroup in likebreak histogram
      peakratio = -1;  // peak ratio in likebreak histogram
      peakwidth = -1;  // peak width in likebreak histogram
    };
  };

 public:
  INTTZvtx(const std::string& runType,
           const std::string& outFolderDirectory,
           std::pair<double, double> beamOrigin,
           double phiDiffCut = 0.11,
           std::pair<double, double> DCACut = {-1, 1},
           int NCluCutl = 20,
           int NCluCut = 10000,
           unsigned int zvtxCal_require = 15,
           std::pair<double, double> zvtxQAWidth = {39.62, 65.36},
           bool drawEventDisplay = true,
           bool enableQA = true,
           bool printMessageOpt = true);

  virtual ~INTTZvtx();

  void Init();  // initialize all histograms and others

  bool ProcessEvt(int event_i,
                  std::vector<clu_info>& temp_sPH_inner_nocolumn_vec,
                  std::vector<clu_info>& temp_sPH_outer_nocolumn_vec,
                  std::vector<std::vector<double>>& temp_sPH_nocolumn_vec,
                  std::vector<std::vector<double>>& temp_sPH_nocolumn_rz_vec,
                  int NvtxMC,
                  double TrigZvtxMC,
                  bool PhiCheckTag,
                  uint64_t bco_full,
                  int centrality_bin);

  void ClearEvt();
  void PrintPlots();
  void EndRun();

  void EnableEventDisplay(const bool enableEvtDisp) { draw_event_display = enableEvtDisp; }
  void EnableQA(const bool enableQA) { m_enable_qa = enableQA; }

  double GetZdiffPeakMC();
  double GetZdiffWidthMC();

  std::vector<double> GetEvtZPeak();
  std::pair<double, double> GetBeamOrigin() { return beam_origin; }
  ZvtxInfo& GetZvtxInfo() { return m_zvtxinfo; }
  void SetBeamOrigin(double beamx, double beamy) { beam_origin = std::make_pair(beamx, beamy); }
  void SetPrintMessageOpt(const bool opt) { print_message_opt = opt; }
  void SetOutDirectory(const std::string& sOutDirectory) { out_folder_directory = sOutDirectory; }

 private:
  bool m_initialized{false};

  std::string run_type;
  std::string out_folder_directory;
  std::pair<double, double> beam_origin;
  double phi_diff_cut;                      // note : if (< phi_diff_cut)      -> pass      unit degree
  std::pair<double, double> DCA_cut;        // note : if (< DCA_cut)           -> pass      unit mm
  int N_clu_cut;                            // note : if (> N_clu_cut)         -> continue  unit number
  int N_clu_cutl;                           // note : if (< N_clu_cutl)        -> continue  unit number
  unsigned int zvtx_cal_require;            // note : if (> zvtx_cal_require)  -> pass
  std::pair<double, double> zvtx_QA_width;  // note : for the zvtx range Quality check, check the width
  bool draw_event_display{false};
  bool m_enable_qa{false};
  bool print_message_opt;

  std::pair<double, double> evt_possible_z_range = {-700, 700};

  std::vector<std::string> conversion_mode_BD = {"ideal", "survey_1_XYAlpha_Peek", "full_survey_3.32"};
  double Integrate_portion_final = 0.68;  // cut in effSig, PrintPlots
  double Integrate_portion = 0.35;        // cut in effSig, processEvt, todo : Width selection per event (the range finder for fitting)
  double high_multi_line = 1000;          // cut in ProcessEvt, todo : the cut to classify the high-low multiplicity, which are fit with different method
  double zvtx_hist_l = -500;              // histogram range for QA
  double zvtx_hist_r = 500;               // histogram range for QA
  int print_rate = 50;                    // if_print in processEvt, todo : the print rate is here

  std::vector<std::vector<std::pair<bool, clu_info>>> inner_clu_phi_map{};  // note: phi
  std::vector<std::vector<std::pair<bool, clu_info>>> outer_clu_phi_map{};  // note: phi

  ZvtxInfo m_zvtxinfo;

  TH1* evt_possible_z{nullptr};
  TH1* line_breakdown_hist{nullptr};  // note : try to fill the line into the histogram
  TF1* gaus_fit{nullptr};
  TF1* zvtx_finder{nullptr};
  TGraphErrors* z_range_gr{nullptr};  // ana // memory leak

  //////////////////////////////////////
  // for event display
  TH1* evt_select_track_phi{nullptr};    // ProcessEvt
  TH1* evt_phi_diff_1D{nullptr};         // ProcessEvt
  TH2* evt_phi_diff_inner_phi{nullptr};  // ProcessEvt
  TH2* evt_inner_outer_phi{nullptr};     // ProcessEvt

  // for QA
  TH1* avg_event_zvtx{nullptr};                  // Fill: ProcessEvt, Draw: PrintPlot
  TH1* zvtx_evt_fitError{nullptr};               // Fill: ProcessEvt, Draw: PrintPlot
  TH2* zvtx_evt_fitError_corre{nullptr};         // Fill: ProcessEvt, Draw: PrintPlot
  TH2* zvtx_evt_width_corre{nullptr};            // Fill: ProcessEvt, Draw: PrintPlot
  TH2* zvtx_evt_nclu_corre{nullptr};             // Fill: ProcessEvt, Draw: PrintPlot
  TH1* width_density{nullptr};                   // note : N good hits / width // Fill: ProcessEvt, Draw: PrintPlot
  TH1* ES_width{nullptr};                        // Fill: ProcessEvt, Draw: PrintPlot
  TH1* ES_width_ratio{nullptr};                  // Fill: ProcessEvt, Draw: PrintPlot
  TH2* Z_resolution_Nclu{nullptr};               // Fill: ProcessEvt, Draw: PrintPlot
  TH2* Z_resolution_pos{nullptr};                // Fill: ProcessEvt, Draw: PrintPlot
  TH2* Z_resolution_pos_cut{nullptr};            // Fill: ProcessEvt, Draw: PrintPlot
  TH1* Z_resolution{nullptr};                    // Fill: ProcessEvt, Draw: PrintPlot
  TH1* line_breakdown_gaus_ratio_hist{nullptr};  // note : the distribution of the entry/width of gaus fit // Fill: ProcessEvt, Draw: PrintPlot
  TH1* line_breakdown_gaus_width_hist{nullptr};  // note : the distribution of the gaus fit width // Fill: ProcessEvt, Draw: PrintPlot
  TH2* gaus_width_Nclu{nullptr};                 // Fill: ProcessEvt, Draw: PrintPlot
  TH2* gaus_rchi2_Nclu{nullptr};                 // Fill: ProcessEvt, Draw: PrintPlot
  TH2* final_fit_width{nullptr};                 // Fill: ProcessEvt, Draw: PrintPlot
  TH2* N_track_candidate_Nclu{nullptr};          // note : Number of tracklet candidate (In xy plane) vs number of clusters// Fill: ProcessEvt, Draw: PrintPlot
  TH1* peak_group_width_hist{nullptr};           // Fill: ProcessEvt, Draw: PrintPlot
  TH1* peak_group_ratio_hist{nullptr};           // Fill: ProcessEvt, Draw: PrintPlot
  TH1* N_group_hist{nullptr};                    // Fill: ProcessEvt, Draw: PrintPlot
  TH1* peak_group_detail_width_hist{nullptr};    // Fill: ProcessEvt, Draw: PrintPlot
  TH1* peak_group_detail_ratio_hist{nullptr};    // Fill: ProcessEvt, Draw: PrintPlot
  TH1* N_group_detail_hist{nullptr};             // Fill: ProcessEvt, Draw: PrintPlot

  TH2* phi_diff_inner_phi{nullptr};  // ProcessEvt
  TH2* dca_inner_phi{nullptr};       // ProcessEvt

  std::vector<TH1*> m_v_qahist{};

  TCanvas* c1{nullptr};  // PrintPlots

  TCanvas* c2{nullptr};                // processEvt
  TPad* pad_xy{nullptr};               // ProcessEvt
  TPad* pad_rz{nullptr};               // ProcessEvt
  TPad* pad_z{nullptr};                // ProcessEvt
  TPad* pad_z_hist{nullptr};           // ProcessEvt
  TPad* pad_z_line{nullptr};           // ProcessEvt
  TPad* pad_phi_diff{nullptr};         // ProcessEvt
  TPad* pad_track_phi{nullptr};        // ProcessEvt
  TPad* pad_inner_outer_phi{nullptr};  // ProcessEvt
  TPad* pad_phi_diff_1D{nullptr};      // ProcessEvt

  TLine* ladder_line{nullptr};           // tempbkg
  TLine* final_fit_range_line{nullptr};  // ProcessEvt
  TLine* coord_line{nullptr};            // ProcessEvt
  TLatex* draw_text{nullptr};            // ProcessEvt, PrintPlots
  TLine* eff_sig_range_line{nullptr};    // ProcessEvt, PrintPlots

  TFile* out_file{nullptr};
  TTree* tree_out{nullptr};

  // note : for tree_out
  double out_ES_zvtx, out_ES_zvtxE, out_ES_rangeL, out_ES_rangeR, out_ES_width_density, MC_true_zvtx;
  double out_LB_Gaus_Mean_mean, out_LB_Gaus_Mean_meanE, out_LB_Gaus_Mean_width, out_LB_Gaus_Mean_chi2;
  double out_LB_Gaus_Width_width, out_LB_Gaus_Width_size_width, out_LB_Gaus_Width_offset, out_LB_geo_mean;
  double out_mid_cut_peak_width, out_mid_cut_peak_ratio, out_LB_cut_peak_width, out_LB_cut_peak_ratio;
  bool out_good_zvtx_tag;
  int out_eID, N_cluster_outer_out, N_cluster_inner_out, out_ES_N_good, out_mid_cut_Ngroup, out_LB_cut_Ngroup, out_centrality_bin;
  int out_N_cluster_north, out_N_cluster_south;
  uint64_t bco_full_out;

  // note : for out parameters
  double MC_z_diff_peak, MC_z_diff_width;  // note : the comparison between Reco - true in MC. Values are from fitting foucsing on the peak region.

  void InitHist();
  void InitCanvas();
  void InitTreeOut();
  void InitRest();

  std::vector<float> temp_event_zvtx_info;  // effSig method
  std::vector<float> avg_event_zvtx_vec;    // for QA
  std::vector<float> Z_resolution_vec;      // for QA for MC, zvtx diff btw reso and MC
  std::vector<double> N_group_info;         // QA,  note : the information of groups remaining in the histogram after the strong background suppression
  std::vector<double> N_group_info_detail;  // good_vtx note : detail

  double final_zvtx{0};
  double tight_offset_width{0};  // tight zvertex QA & draw
  double tight_offset_peak{0};   // tight zvertex QA & draw
  double loose_offset_peak{0};   // z-vertex!
  double loose_offset_peakE{0};  // z-vertex error!
  bool good_zvtx_tag{0};
  double good_zvtx_tag_int{0};
  int good_comb_id{0};  // used for tracklet reco

  TGraphErrors* z_range_gr_draw{nullptr};  // draw processEvt
  TGraph* temp_event_xy{nullptr};          // draw processEvt
  TGraph* temp_event_rz{nullptr};          // draw processEvt
  TGraph* bkg{nullptr};                    // draw in tempbkg

  // note : in the event process
  std::vector<float> N_comb{};       // tracklet
  std::vector<float> N_comb_e{};     // tracklet
  std::vector<double> N_comb_phi{};  // tracklet
  std::vector<float> z_mid{};        // tracklet
  std::vector<float> z_range{};      // tracklet

  // function for analysis
  std::pair<double, double> Get_possible_zvtx(double rvtx, std::vector<double> p0, std::vector<double> p1);
  std::vector<double> find_Ngroup(TH1* hist_in);
  double get_radius(double x, double y);
  double calculateAngleBetweenVectors(double x1, double y1, double x2, double y2, double targetX, double targetY);
  double Get_extrapolation(double given_y, double p0x, double p0y, double p1x, double p1y);
  void line_breakdown(TH1* hist_in, std::pair<double, double> line_range);

  // tracklet reco
  double get_delta_phi(double angle_1, double angle_2);
  double get_track_phi(double inner_clu_phi_in, double delta_phi_in);

  // for Tree
  double LB_geo_mean(TH1* hist_in, std::pair<double, double> search_range, int event_i);

  // InitCanvas
  void Characterize_Pad(TPad* pad, float left = 0.15, float right = 0.1,
                        float top = 0.1, float bottom = 0.12,
                        bool set_logY = false, int setgrid_bool = 0);
};
>>>>>>> b4dd9f56

#endif<|MERGE_RESOLUTION|>--- conflicted
+++ resolved
@@ -20,658 +20,6 @@
 
 class INTTZvtx
 {
-<<<<<<< HEAD
-    public:
-      struct clu_info {
-        int column;
-        // int chip_id;
-        double avg_chan;
-        int sum_adc;
-        int sum_adc_conv;
-        int size;
-        
-        double x;
-        double y;
-        double z;
-        int layer;
-        double phi;
-        //std::vector<double> bco_diff_vec; // note : for the multi-hit cluster, more than one hit was included. so more than one bco_diff
-      };
-    
-      struct ZvtxInfo {
-        public:
-          double       zvtx{-9999.};  // gaussian fit
-          double       zvtx_err{-1};  // gaussian fit
-          double       chi2ndf{-1};   // gaussian fit
-          double       width{-1};     // gaussian fit
-          bool         good{false};   // gaussian fit
-          long         nclus{0};      // Total_nclus
-          unsigned int ntracklets{0}; // ngood tracklet N_comb
-          unsigned int ngroup{0};     // ngroup in likebreak histogram
-          double       peakratio{-1}; // peak ratio in likebreak histogram
-          double       peakwidth{-1}; // peak width in likebreak histogram
-
-          void clear(){
-            zvtx       = -9999.;// gaussian fit
-            zvtx_err   = -1;    // gaussian fit
-            chi2ndf    = -1;    // gaussian fit
-            width      = -1;    // gaussian fit
-            good       = false; // gaussian fit
-            nclus      =  0;    // Total_nclus
-            ntracklets =  0;    // ngood tracklet N_comb
-            ngroup     =  0;    // ngroup in likebreak histogram
-            peakratio  = -1;    // peak ratio in likebreak histogram
-            peakwidth  = -1;    // peak width in likebreak histogram
-          };
-      };
-
-    public : 
-        INTTZvtx(const string&        runType, 
-                 const string&        outFolderDirectory, 
-                 pair<double,double>  beamOrigin, 
-                 double               phiDiffCut       = 0.11, 
-                 pair<double, double> DCACut           = {-1,1}, 
-                 int                  NCluCutl         = 20, 
-                 int                  NCluCut          = 10000, 
-                 unsigned int         zvtxCal_require  = 15, 
-                 pair<double,double>  zvtxQAWidth      = {39.62, 65.36}, 
-                 bool                 drawEventDisplay = true, 
-                 bool                 enableQA         = true, 
-                 bool                 printMessageOpt  = true);
-
-        virtual ~INTTZvtx();
-
-        void Init(); // initialize all histograms and others
-
-        bool ProcessEvt(int                     event_i, 
-                        vector<clu_info>&       temp_sPH_inner_nocolumn_vec, 
-                        vector<clu_info>&       temp_sPH_outer_nocolumn_vec, 
-                        vector<vector<double>>& temp_sPH_nocolumn_vec, 
-                        vector<vector<double>>& temp_sPH_nocolumn_rz_vec, 
-                        int                     NvtxMC, 
-                        double                  TrigZvtxMC, 
-                        bool                    PhiCheckTag, 
-                        Long64_t                bco_full, 
-                        int                     centrality_bin);
-
-        void ClearEvt();
-        void PrintPlots();
-        void EndRun();
-
-        void EnableEventDisplay(const bool enableEvtDisp) { draw_event_display = enableEvtDisp; }
-        void EnableQA(const bool enableQA) { m_enable_qa = enableQA; }
-
-
-        double GetZdiffPeakMC();
-        double GetZdiffWidthMC();
-
-        vector<double>       GetEvtZPeak();
-        pair<double, double> GetBeamOrigin() { return beam_origin; }
-        ZvtxInfo&            GetZvtxInfo()   { return m_zvtxinfo; }
-        void                 SetBeamOrigin(double beamx, double beamy) { beam_origin = std::make_pair(beamx, beamy); }
-        void                 SetPrintMessageOpt(const bool opt)        { print_message_opt = opt; }
-        void                 SetOutDirectory(const string& sOutDirectory){ out_folder_directory = sOutDirectory; }
-
-
-    private : 
-        bool                 m_initialized{false};
-
-        string               run_type;
-        string               out_folder_directory;
-        pair<double, double> beam_origin;
-        double               phi_diff_cut;     // note : if (< phi_diff_cut)      -> pass      unit degree
-        pair<double, double> DCA_cut;          // note : if (< DCA_cut)           -> pass      unit mm
-        int                  N_clu_cut;        // note : if (> N_clu_cut)         -> continue  unit number
-        int                  N_clu_cutl;       // note : if (< N_clu_cutl)        -> continue  unit number
-        unsigned int         zvtx_cal_require; // note : if (> zvtx_cal_require)  -> pass
-        pair<double, double> zvtx_QA_width;    // note : for the zvtx range Quality check, check the width 
-        bool                 draw_event_display{false};
-        bool                 m_enable_qa       {false};
-        bool                 print_message_opt;
-
-        pair<double,double> evt_possible_z_range    = {-700, 700};
-
-        vector<string>      conversion_mode_BD      = {"ideal", "survey_1_XYAlpha_Peek", "full_survey_3.32"};
-        double              Integrate_portion_final = 0.68;  // cut in effSig, PrintPlots
-        double              Integrate_portion       = 0.35;  // cut in effSig, processEvt, todo : Width selection per event (the range finder for fitting)
-        double              high_multi_line         = 1000;  // cut in ProcessEvt, todo : the cut to classify the high-low multiplicity, which are fit with different method
-        double              zvtx_hist_l             = -500; // histogram range for QA
-        double              zvtx_hist_r             = 500; // histogram range for QA
-        int                 print_rate              = 50; // if_print in processEvt, todo : the print rate is here
-
-
-        vector< vector< pair<bool,clu_info>>> inner_clu_phi_map{}; // note: phi
-        vector< vector< pair<bool,clu_info>>> outer_clu_phi_map{}; // note: phi
-
-        ZvtxInfo      m_zvtxinfo;
-        
-        TH1F*         evt_possible_z     {nullptr};
-        TH1F*         line_breakdown_hist{nullptr};       // note : try to fill the line into the histogram
-        TF1*          gaus_fit           {nullptr};
-        TF1*          zvtx_finder        {nullptr};
-        TGraphErrors* z_range_gr         {nullptr}; // ana // memory leak
-
-        //////////////////////////////////////
-        // for event display
-        TH1F* evt_select_track_phi           {nullptr}; // ProcessEvt
-        TH1F* evt_phi_diff_1D                {nullptr}; // ProcessEvt
-        TH2F* evt_phi_diff_inner_phi         {nullptr}; // ProcessEvt
-        TH2F* evt_inner_outer_phi            {nullptr}; // ProcessEvt
-        TH2F* phi_diff_inner_phi             {nullptr}; // ProcessEvt
-
-        // for QA
-        TH1F* avg_event_zvtx                 {nullptr}; // Fill: ProcessEvt, Draw: PrintPlot
-        TH1F* zvtx_evt_fitError              {nullptr}; // Fill: ProcessEvt, Draw: PrintPlot
-        TH2F* zvtx_evt_fitError_corre        {nullptr}; // Fill: ProcessEvt, Draw: PrintPlot
-        TH2F* zvtx_evt_width_corre           {nullptr}; // Fill: ProcessEvt, Draw: PrintPlot
-        TH2F* zvtx_evt_nclu_corre            {nullptr}; // Fill: ProcessEvt, Draw: PrintPlot
-        TH1F* width_density                  {nullptr}; // note : N good hits / width // Fill: ProcessEvt, Draw: PrintPlot
-        TH1F* ES_width                       {nullptr}; // Fill: ProcessEvt, Draw: PrintPlot
-        TH1F* ES_width_ratio                 {nullptr}; // Fill: ProcessEvt, Draw: PrintPlot
-        TH2F* Z_resolution_Nclu              {nullptr}; // Fill: ProcessEvt, Draw: PrintPlot
-        TH2F* Z_resolution_pos               {nullptr}; // Fill: ProcessEvt, Draw: PrintPlot
-        TH2F* Z_resolution_pos_cut           {nullptr}; // Fill: ProcessEvt, Draw: PrintPlot
-        TH1F* Z_resolution                   {nullptr}; // Fill: ProcessEvt, Draw: PrintPlot
-        TH1F* line_breakdown_gaus_ratio_hist {nullptr}; // note : the distribution of the entry/width of gaus fit // Fill: ProcessEvt, Draw: PrintPlot
-        TH1F* line_breakdown_gaus_width_hist {nullptr}; // note : the distribution of the gaus fit width // Fill: ProcessEvt, Draw: PrintPlot
-        TH2F* gaus_width_Nclu                {nullptr}; // Fill: ProcessEvt, Draw: PrintPlot
-        TH2F* gaus_rchi2_Nclu                {nullptr}; // Fill: ProcessEvt, Draw: PrintPlot
-        TH2F* final_fit_width                {nullptr}; // Fill: ProcessEvt, Draw: PrintPlot
-        TH2F* N_track_candidate_Nclu         {nullptr}; // note : Number of tracklet candidate (In xy plane) vs number of clusters// Fill: ProcessEvt, Draw: PrintPlot
-        TH1F* peak_group_width_hist          {nullptr}; // Fill: ProcessEvt, Draw: PrintPlot
-        TH1F* peak_group_ratio_hist          {nullptr}; // Fill: ProcessEvt, Draw: PrintPlot
-        TH1F* N_group_hist                   {nullptr}; // Fill: ProcessEvt, Draw: PrintPlot
-        TH1F* peak_group_detail_width_hist   {nullptr}; // Fill: ProcessEvt, Draw: PrintPlot
-        TH1F* peak_group_detail_ratio_hist   {nullptr}; // Fill: ProcessEvt, Draw: PrintPlot
-        TH1F* N_group_detail_hist            {nullptr}; // Fill: ProcessEvt, Draw: PrintPlot
-
-        TH2F* dca_inner_phi              {nullptr}; // ProcessEvt
-        
-        std::vector<TH1*> m_v_qahist{};
-
-        TCanvas* c1              {nullptr}; // PrintPlots
-
-        TCanvas* c2              {nullptr}; // processEvt
-        TPad* pad_xy             {nullptr}; // ProcessEvt
-        TPad* pad_rz             {nullptr}; // ProcessEvt
-        TPad* pad_z              {nullptr}; // ProcessEvt
-        TPad* pad_z_hist         {nullptr}; // ProcessEvt
-        TPad* pad_z_line         {nullptr}; // ProcessEvt
-        TPad* pad_phi_diff       {nullptr}; // ProcessEvt
-        TPad* pad_track_phi      {nullptr}; // ProcessEvt
-        TPad* pad_inner_outer_phi{nullptr}; // ProcessEvt
-        TPad* pad_phi_diff_1D    {nullptr}; // ProcessEvt
-        
-        TLine*          ladder_line         {nullptr}; // tempbkg
-        TLine*          final_fit_range_line{nullptr}; // ProcessEvt
-        TLine*          coord_line          {nullptr}; // ProcessEvt
-        TLatex*         draw_text           {nullptr}; // ProcessEvt, PrintPlots
-        TLine*          eff_sig_range_line  {nullptr}; // ProcessEvt, PrintPlots
-
-        TFile*  out_file{nullptr};
-        TTree*  tree_out{nullptr};
-
-        // note : for tree_out
-        double out_ES_zvtx, out_ES_zvtxE, out_ES_rangeL, out_ES_rangeR, out_ES_width_density, MC_true_zvtx;
-        double out_LB_Gaus_Mean_mean, out_LB_Gaus_Mean_meanE, out_LB_Gaus_Mean_width, out_LB_Gaus_Mean_chi2;
-        double out_LB_Gaus_Width_width, out_LB_Gaus_Width_size_width, out_LB_Gaus_Width_offset, out_LB_geo_mean;
-        double out_mid_cut_peak_width, out_mid_cut_peak_ratio, out_LB_cut_peak_width, out_LB_cut_peak_ratio;
-        bool   out_good_zvtx_tag;
-        int    out_eID, N_cluster_outer_out, N_cluster_inner_out, out_ES_N_good, out_mid_cut_Ngroup, out_LB_cut_Ngroup, out_centrality_bin;
-        int    out_N_cluster_north, out_N_cluster_south;
-        Long64_t bco_full_out; 
-
-        // note : for out parameters
-        double MC_z_diff_peak, MC_z_diff_width; // note : the comparison between Reco - true in MC. Values are from fitting foucsing on the peak region.
-
-        void InitHist();
-        void InitCanvas();
-        void InitTreeOut();
-        void InitRest();
-
-        vector<float>          temp_event_zvtx_info; // effSig method
-        vector<float>          avg_event_zvtx_vec;   // for QA
-        vector<float>          Z_resolution_vec;     // for QA for MC, zvtx diff btw reso and MC
-        vector<double>         N_group_info; // QA,  note : the information of groups remaining in the histogram after the strong background suppression
-        vector<double>         N_group_info_detail; // good_vtx note : detail
-
-        double                 final_zvtx{0};
-        double                 tight_offset_width{0}; // tight zvertex QA & draw
-        double                 tight_offset_peak{0};  // tight zvertex QA & draw
-        double                 loose_offset_peak{0};  // z-vertex!
-        double                 loose_offset_peakE{0}; // z-vertex error!
-        bool                   good_zvtx_tag{0};
-        double                 good_zvtx_tag_int{0};
-        int                    good_comb_id{0}; // used for tracklet reco
-        
-
-        TGraphErrors* z_range_gr_draw {nullptr}; // draw processEvt
-        TGraph*       temp_event_xy   {nullptr}; // draw processEvt
-        TGraph*       temp_event_rz   {nullptr}; // draw processEvt
-        TGraph*       bkg             {nullptr}; // draw in tempbkg
-        
-
-        // note : in the event process
-        vector<float>  N_comb{};     // tracklet
-        vector<float>  N_comb_e{};   // tracklet
-        vector<double> N_comb_phi{}; // tracklet
-        vector<float>  z_mid{};      // tracklet
-        vector<float>  z_range{};    // tracklet
-
-        // function for analysis
-        pair<double,double> Get_possible_zvtx(double rvtx, vector<double> p0, vector<double> p1);
-        vector<double>      find_Ngroup(TH1F * hist_in);
-        double              get_radius(double x, double y);
-        double              calculateAngleBetweenVectors(double x1, double y1, double x2, double y2, double targetX, double targetY);
-        double              Get_extrapolation(double given_y, double p0x, double p0y, double p1x, double p1y);
-        void                line_breakdown(TH1F* hist_in, pair<double,double> line_range);
-
-        // tracklet reco
-        double              get_delta_phi(double angle_1, double angle_2);
-        double              get_track_phi(double inner_clu_phi_in, double delta_phi_in);
-
-        // for Tree
-        double              LB_geo_mean(TH1F * hist_in, pair<double, double> search_range, int event_i);
-
-        // InitCanvas
-        void                Characterize_Pad(TPad *pad, float left = 0.15, float right = 0.1, 
-                                                        float top  = 0.1,  float bottom = 0.12, 
-                                                        bool  set_logY = false, int setgrid_bool = 0);
-
-};
-
-
-
-INTTZvtx::INTTZvtx(const string&       runType, 
-                   const string&       outFolderDirectory, 
-                   pair<double,double> beamOrigin, 
-                   double              phiDiffCut, 
-                   pair<double,double> DCACut, 
-                   int                 NCluCutl, 
-                   int                 NCluCut, 
-                   unsigned int        zvtxCalRequire, 
-                   pair<double,double> zvtxQAWidth, 
-                   bool                drawEventDisplay, 
-                   bool                enableQA, 
-                   bool                printMessageOpt)
-  : run_type(            runType)
-  , out_folder_directory(outFolderDirectory)
-  , beam_origin(         beamOrigin)
-  , phi_diff_cut(        phiDiffCut)
-  , DCA_cut(             DCACut)
-  , N_clu_cut(           NCluCut)
-  , N_clu_cutl(          NCluCutl)
-  , zvtx_cal_require(    zvtxCalRequire)
-  , zvtx_QA_width(       zvtxQAWidth)
-  , draw_event_display(  drawEventDisplay)
-  , m_enable_qa(         enableQA)
-  , print_message_opt(   printMessageOpt)
-{
-    //SetsPhenixStyle();
-    gErrorIgnoreLevel = kWarning; // note : To not print the "print plot info."
-
-    temp_event_zvtx_info.clear();
-    avg_event_zvtx_vec.clear();
-    Z_resolution_vec.clear();
-    good_comb_id = 0;
-    MC_z_diff_peak = -777.;
-    MC_z_diff_width = -777.;
-
-    N_group_info_detail = {-1.,-1.,-1.,-1.};
-
-    N_comb.clear(); N_comb_e.clear(); z_mid.clear(); z_range.clear(); N_comb_phi.clear();
-    //eff_N_comb.clear(); eff_z_mid.clear(); eff_N_comb_e.clear(); eff_z_range.clear(); // note : eff_sig
-
-    inner_clu_phi_map.clear();
-    outer_clu_phi_map.clear();
-    inner_clu_phi_map = vector<vector<pair<bool,clu_info>>>(360);
-    outer_clu_phi_map = vector<vector<pair<bool,clu_info>>>(360);
-
-    /////////// 
-    // ntuple variables
-    out_eID             = 0;
-    bco_full_out        = 0;
-    N_cluster_inner_out = -1;
-    N_cluster_outer_out = -1;
-    out_ES_zvtx   = -1;
-    out_ES_zvtxE  = -1;
-    out_ES_rangeL = -1;
-    out_ES_rangeR = -1;
-    out_ES_N_good = -1;
-    out_ES_width_density = -1;
-    
-    out_LB_Gaus_Mean_mean  = -1;
-    out_LB_Gaus_Mean_meanE = -1;
-    out_LB_Gaus_Mean_chi2  = -1;
-    out_LB_Gaus_Mean_width = -1;
-    
-    out_LB_Gaus_Width_width      = -1;
-    out_LB_Gaus_Width_size_width = -1;
-    out_LB_Gaus_Width_offset     = -1;
-    
-    out_mid_cut_Ngroup     = -1;
-    out_mid_cut_peak_width = -1;
-    out_mid_cut_peak_ratio = -1;
-
-    out_LB_cut_Ngroup     = -1;
-    out_LB_cut_peak_width = -1;
-    out_LB_cut_peak_ratio = -1;
-    
-    out_LB_geo_mean   = -1;
-    out_good_zvtx_tag = 0;
-
-    MC_true_zvtx = -9999.;
-
-    out_centrality_bin = -1;
-
-    out_N_cluster_north = 0;
-    out_N_cluster_south = 0;
-
-    ///////////
-//    Init();
-}
-
-INTTZvtx::~INTTZvtx()
-{
-    // histos for z-vertex calculation
-    if(evt_possible_z     !=nullptr) delete evt_possible_z;
-    if(line_breakdown_hist!=nullptr) delete line_breakdown_hist;
-    if(gaus_fit           !=nullptr) delete gaus_fit;
-    if(zvtx_finder        !=nullptr) delete zvtx_finder;
-
-    if(z_range_gr!=nullptr) delete z_range_gr;
- 
-    if (draw_event_display) {
-      // QA histograms
-      // event by event
-      delete evt_select_track_phi;
-      delete evt_phi_diff_1D;
-      delete evt_phi_diff_inner_phi;
-      delete evt_inner_outer_phi;
-
-      delete c2;
-      // all the pads related to c2 are automatically deleted
-      if(temp_event_xy   != nullptr) delete temp_event_xy;
-      if(temp_event_rz   != nullptr) delete temp_event_rz;
-      if(z_range_gr_draw != nullptr) delete z_range_gr_draw;
-    }
-
-    if(m_enable_qa){
-      delete c1;
-
-      cout<<"del : "<<std::hex<<(long)avg_event_zvtx<<std::dec<<endl;
-      for(auto& itr: m_v_qahist){
-        //cout<<"del : "<<itr->GetTitle()<<endl;
-        delete itr;
-      }
-    }
-
-    if(draw_event_display) {
-      delete final_fit_range_line;
-      delete coord_line;
-      delete ladder_line;
-      delete bkg;
-    }
-
-    if(draw_event_display || m_enable_qa) {
-      delete eff_sig_range_line;
-      delete draw_text;
-    }
-
-}
-
-void INTTZvtx::Characterize_Pad (TPad *pad, float left, float right, float top, float bottom, bool set_logY, int setgrid_bool)
-{
-  if (setgrid_bool == true) {pad -> SetGrid (1, 1);}
-  pad -> SetLeftMargin   (left);
-  pad -> SetRightMargin  (right);
-  pad -> SetTopMargin    (top);
-  pad -> SetBottomMargin (bottom);
-  pad -> SetTicks(1,1);
-  if (set_logY == true)
-  {
-     pad -> SetLogy (1);
-  }
-  
-}
-
-void INTTZvtx::Init()
-{
-    if ( !std::filesystem::exists(out_folder_directory.c_str()) ) {
-      system(Form("mkdir %s",out_folder_directory.c_str()));
-    }
-
-
-    InitCanvas();
-    InitHist();
-    InitTreeOut();
-    InitRest();
-
-    if (draw_event_display) {c2 -> Print(Form("%s/temp_event_display.pdf(",out_folder_directory.c_str()));}
-
-    m_initialized=true;
-}
-
-void INTTZvtx::InitHist()
-{
-    // histos for z-vertex calculation
-    evt_possible_z = new TH1F("evt_possible_z","evt_possible_z",50, evt_possible_z_range.first, evt_possible_z_range.second);
-    evt_possible_z -> SetLineWidth(1);
-    evt_possible_z -> GetXaxis() -> SetTitle("Z [mm]");
-    evt_possible_z -> GetYaxis() -> SetTitle("Entry");
-
-    int N = 1200;        // note : N bins for each side, regardless the bin at zero
-    double width = 0.5;  // note : bin width with the unit [mm]
-    line_breakdown_hist = new TH1F("line_breakdown_hist", "line_breakdown_hist", 2*N+1, -1*(width*N + width/2.), width*N + width/2.);
-    line_breakdown_hist -> SetLineWidth(1);
-    line_breakdown_hist -> GetXaxis() -> SetTitle("Z [mm]");
-    line_breakdown_hist -> GetYaxis() -> SetTitle("Entry");
-    if (print_message_opt == true) {
-      cout<<"class INTTZvtx, Line breakdown hist, range : "
-          <<line_breakdown_hist->GetXaxis()->GetXmin()<<" "
-          <<line_breakdown_hist->GetXaxis()->GetXmax()<<" "
-          <<line_breakdown_hist->GetBinWidth(1)<<endl;
-    }
-
-    // QA histograms
-    // event by event
-    if (draw_event_display) {
-      evt_select_track_phi = new TH1F("evt_select_track_phi","evt_select_track_phi",361,0,361);
-      evt_select_track_phi -> GetXaxis() -> SetTitle("Track phi [degree]");
-      evt_select_track_phi -> GetYaxis() -> SetTitle("Entry");
-      evt_select_track_phi -> GetXaxis() -> SetNdivisions(505);
-      
-      evt_phi_diff_inner_phi = new TH2F("evt_phi_diff_inner_phi","evt_phi_diff_inner_phi",361,0,361,100,-1.5,1.5);
-      evt_phi_diff_inner_phi -> GetXaxis() -> SetTitle("Inner phi [degree]");
-      evt_phi_diff_inner_phi -> GetYaxis() -> SetTitle("Inner - Outer [degree]");
-      evt_phi_diff_inner_phi -> GetXaxis() -> SetNdivisions(505);
-
-      evt_inner_outer_phi = new TH2F("evt_inner_outer_phi","evt_inner_outer_phi",120,0,360,120,0,360);
-      evt_inner_outer_phi -> GetXaxis() -> SetTitle("Inner phi [degree]");
-      evt_inner_outer_phi -> GetYaxis() -> SetTitle("Outer phi [degree]");
-      evt_inner_outer_phi -> GetXaxis() -> SetNdivisions(505);
-
-      evt_phi_diff_1D = new TH1F("evt_phi_diff_1D","evt_phi_diff_1D",100,-10,10);
-      evt_phi_diff_1D -> GetXaxis() -> SetTitle("Inner - Outer [degree]");
-      evt_phi_diff_1D -> GetYaxis() -> SetTitle("Entry");
-      evt_phi_diff_1D -> GetXaxis() -> SetNdivisions(505);
-
-      phi_diff_inner_phi = new TH2F("phi_diff_inner_phi","All evt phi_diff_inner_phi",361,0,361,100,-1.5,1.5);
-      phi_diff_inner_phi -> GetXaxis() -> SetTitle("Inner phi [degree]");
-      phi_diff_inner_phi -> GetYaxis() -> SetTitle("Inner - Outer [degree]");
-      phi_diff_inner_phi -> GetXaxis() -> SetNdivisions(505);
-      m_v_qahist.push_back(phi_diff_inner_phi);
-    }
-
-
-    if(m_enable_qa){
-      // whole run
-      avg_event_zvtx = new TH1F("avg_event_zvtx","avg_event_zvtx",100,zvtx_hist_l,zvtx_hist_r);
-      avg_event_zvtx -> SetLineColor(TColor::GetColor("#1A3947"));
-      avg_event_zvtx -> SetLineWidth(2);
-      avg_event_zvtx -> GetYaxis() -> SetTitle("Entry");
-      avg_event_zvtx -> GetXaxis() -> SetTitle("Z vertex position [mm]");
-      avg_event_zvtx -> GetYaxis() -> SetRangeUser(0,50);
-      avg_event_zvtx -> SetTitleSize(0.06, "X");
-      avg_event_zvtx -> SetTitleSize(0.06, "Y");
-      avg_event_zvtx -> GetXaxis() -> SetTitleOffset(0.82);
-      avg_event_zvtx -> GetYaxis() -> SetTitleOffset(1.1);
-      avg_event_zvtx -> GetXaxis() -> CenterTitle(true);
-      avg_event_zvtx -> GetYaxis() -> CenterTitle(true);
-      avg_event_zvtx -> GetXaxis() -> SetNdivisions(505);
-      m_v_qahist.push_back(avg_event_zvtx);
-
-      zvtx_evt_fitError = new TH1F("zvtx_evt_fitError","zvtx_evt_fitError",150,0,50);
-      zvtx_evt_fitError -> GetXaxis() -> SetTitle(" mm ");
-      zvtx_evt_fitError -> GetYaxis() -> SetTitle("entry");
-      zvtx_evt_fitError -> GetXaxis() -> SetNdivisions(505);
-      m_v_qahist.push_back(zvtx_evt_fitError);
-
-      zvtx_evt_fitError_corre = new TH2F("zvtx_evt_fitError_corre","zvtx_evt_fitError_corre",200,0,10000,200,0,20);
-      zvtx_evt_fitError_corre -> GetXaxis() -> SetTitle(" # of clusters ");
-      zvtx_evt_fitError_corre -> GetYaxis() -> SetTitle(" #pm mm ");
-      zvtx_evt_fitError_corre -> GetXaxis() -> SetNdivisions(505);
-      m_v_qahist.push_back(zvtx_evt_fitError_corre);
-
-      zvtx_evt_width_corre = new TH2F("zvtx_evt_width_corre","zvtx_evt_width_corre",200,0,10000,200,0,300);
-      zvtx_evt_width_corre -> GetXaxis() -> SetTitle(" # of clusters ");
-      zvtx_evt_width_corre -> GetYaxis() -> SetTitle(" mm ");
-      zvtx_evt_width_corre -> GetXaxis() -> SetNdivisions(505);
-      m_v_qahist.push_back(zvtx_evt_width_corre);
-
-      zvtx_evt_nclu_corre = new TH2F("zvtx_evt_nclu_corre","zvtx_evt_nclu_corre",200,0,10000,200,-1000,1000);
-      zvtx_evt_nclu_corre -> GetXaxis() -> SetTitle(" # of clusters ");
-      zvtx_evt_nclu_corre -> GetYaxis() -> SetTitle(" zvtx [mm] ");
-      zvtx_evt_nclu_corre -> GetXaxis() -> SetNdivisions(505);
-      m_v_qahist.push_back(zvtx_evt_nclu_corre);
-
-      width_density = new TH1F("width_density","width_density",200,0,0.006); // note : N good hits / width
-      width_density -> GetXaxis() -> SetTitle(" (N good track / width) / NClus ");
-      width_density -> GetYaxis() -> SetTitle(" Entry ");
-      width_density -> GetXaxis() -> SetNdivisions(505);
-      m_v_qahist.push_back(width_density);
-
-      ES_width = new TH1F("ES_width","ES_width",200,0,150);
-      ES_width -> GetXaxis() -> SetTitle(" Width [mm] ");
-      ES_width -> GetYaxis() -> SetTitle(" Entry ");
-      ES_width -> GetXaxis() -> SetNdivisions(505);
-      m_v_qahist.push_back(ES_width);
-
-      ES_width_ratio = new TH1F("ES_width_ratio","ES_width_ratio",200,0,60);
-      ES_width_ratio -> GetXaxis() -> SetTitle(" NClus / Width ");
-      ES_width_ratio -> GetYaxis() -> SetTitle(" Entry ");
-      ES_width_ratio -> GetXaxis() -> SetNdivisions(505);
-      m_v_qahist.push_back(ES_width_ratio);
-
-      Z_resolution_Nclu = new TH2F("Z_resolution_Nclu","Z_resolution_Nclu",200,0,10000,200,-100,100);
-      Z_resolution_Nclu -> GetXaxis() -> SetTitle(" # of clusters ");
-      Z_resolution_Nclu -> GetYaxis() -> SetTitle("#Delta Z (Reco - True) [mm]");
-      Z_resolution_Nclu -> GetXaxis() -> SetNdivisions(505);
-      m_v_qahist.push_back(Z_resolution_Nclu);
-
-      Z_resolution_pos = new TH2F("Z_resolution_pos","Z_resolution_pos",200,-350,350,200,-50,50);
-      Z_resolution_pos -> GetXaxis() -> SetTitle("True Zvtx [mm]");
-      Z_resolution_pos -> GetYaxis() -> SetTitle("#Delta Z (Reco - True) [mm]");
-      Z_resolution_pos -> GetXaxis() -> SetNdivisions(505);
-      m_v_qahist.push_back(Z_resolution_pos);
-
-      Z_resolution_pos_cut = new TH2F("Z_resolution_pos_cut","Z_resolution_pos_cut",200,-350,350,200,-50,50);
-      Z_resolution_pos_cut -> GetXaxis() -> SetTitle("True Zvtx [mm]");
-      Z_resolution_pos_cut -> GetYaxis() -> SetTitle("#Delta Z (Reco - True) [mm]");
-      Z_resolution_pos_cut -> GetXaxis() -> SetNdivisions(505);
-      m_v_qahist.push_back(Z_resolution_pos_cut);
-
-      Z_resolution = new TH1F("Z_resolution","Z_resolution",200,-30,30);
-      Z_resolution -> GetXaxis() -> SetTitle("#Delta Z (Reco - True) [mm]");
-      Z_resolution -> GetYaxis() -> SetTitle(" Entry ");
-      Z_resolution -> GetXaxis() -> SetNdivisions(505);
-      m_v_qahist.push_back(Z_resolution);
-
-      line_breakdown_gaus_ratio_hist = new TH1F("line_breakdown_gaus_ratio_hist","line_breakdown_gaus_ratio_hist",200,0,0.0005);
-      line_breakdown_gaus_ratio_hist -> GetXaxis() -> SetTitle("(Norm. size) / width");
-      line_breakdown_gaus_ratio_hist -> GetYaxis() -> SetTitle(" Entry ");
-      line_breakdown_gaus_ratio_hist -> GetXaxis() -> SetNdivisions(505);
-      m_v_qahist.push_back(line_breakdown_gaus_ratio_hist);
-
-      line_breakdown_gaus_width_hist = new TH1F("line_breakdown_gaus_width_hist","line_breakdown_gaus_width_hist",200,0,100);
-      line_breakdown_gaus_width_hist -> GetXaxis() -> SetTitle("Width [mm]");
-      line_breakdown_gaus_width_hist -> GetYaxis() -> SetTitle(" Entry ");
-      line_breakdown_gaus_width_hist -> GetXaxis() -> SetNdivisions(505);
-      m_v_qahist.push_back(line_breakdown_gaus_width_hist);
-
-      gaus_width_Nclu = new TH2F("gaus_width_Nclu","gaus_width_Nclu",200,0,10000,200,0,100);
-      gaus_width_Nclu -> GetXaxis() -> SetTitle(" # of clusters ");
-      gaus_width_Nclu -> GetYaxis() -> SetTitle("Gaus fit width [mm]");
-      gaus_width_Nclu -> GetXaxis() -> SetNdivisions(505);
-      m_v_qahist.push_back(gaus_width_Nclu);
-
-      gaus_rchi2_Nclu = new TH2F("gaus_rchi2_Nclu","gaus_rchi2_Nclu",200,0,10000,200,0,1);
-      gaus_rchi2_Nclu -> GetXaxis() -> SetTitle(" # of clusters ");
-      gaus_rchi2_Nclu -> GetYaxis() -> SetTitle("Gaus fit #chi2^{2}/NDF");
-      gaus_rchi2_Nclu -> GetXaxis() -> SetNdivisions(505);
-      m_v_qahist.push_back(gaus_rchi2_Nclu);
-
-      final_fit_width = new TH2F("final_fit_width","final_fit_width",200,0,10000,200,0,400);
-      final_fit_width -> GetXaxis() -> SetTitle(" # of clusters ");
-      final_fit_width -> GetYaxis() -> SetTitle("Fit width [mm]");
-      final_fit_width -> GetXaxis() -> SetNdivisions(505);
-      m_v_qahist.push_back(final_fit_width);
-
-      N_track_candidate_Nclu = new TH2F("N_track_candidate_Nclu","N_track_candidate_Nclu",200,0,10000,200,0,13000);
-      N_track_candidate_Nclu -> GetXaxis() -> SetTitle(" # of clusters ");
-      N_track_candidate_Nclu -> GetYaxis() -> SetTitle("N tracklet candidates");
-      N_track_candidate_Nclu -> GetXaxis() -> SetNdivisions(505);
-      m_v_qahist.push_back(N_track_candidate_Nclu);
-
-      peak_group_width_hist = new TH1F("peak_group_width_hist","peak_group_width_hist",100,0,300);
-      peak_group_width_hist -> GetXaxis() -> SetTitle("Width [mm]");
-      peak_group_width_hist -> GetYaxis() -> SetTitle("Entry");
-      peak_group_width_hist -> GetXaxis() -> SetNdivisions(505);
-      m_v_qahist.push_back(peak_group_width_hist);
-      
-      peak_group_ratio_hist = new TH1F("peak_group_ratio_hist","peak_group_ratio_hist",110,0,1.1);
-      peak_group_ratio_hist -> GetXaxis() -> SetTitle("Peak group ratio");
-      peak_group_ratio_hist -> GetYaxis() -> SetTitle("Entry");
-      peak_group_ratio_hist -> GetXaxis() -> SetNdivisions(505);
-      m_v_qahist.push_back(peak_group_ratio_hist);
-
-      N_group_hist  = new TH1F("N_group_hist","N_group_hist",30,0,30);
-      N_group_hist -> GetXaxis() -> SetTitle("N group post cut");
-      N_group_hist -> GetYaxis() -> SetTitle("Entry");
-      N_group_hist -> GetXaxis() -> SetNdivisions(505);
-      m_v_qahist.push_back(N_group_hist);
-
-      peak_group_detail_width_hist = new TH1F("peak_group_detail_width_hist","peak_group_detail_width_hist",200,0,300);
-      peak_group_detail_width_hist -> GetXaxis() -> SetTitle("Width [mm]");
-      peak_group_detail_width_hist -> GetYaxis() -> SetTitle("Entry");
-      peak_group_detail_width_hist -> GetXaxis() -> SetNdivisions(505);
-      m_v_qahist.push_back(peak_group_detail_width_hist);
-
-      peak_group_detail_ratio_hist  = new TH1F("peak_group_detail_ratio_hist","peak_group_detail_ratio_hist",110,0,1.1);
-      peak_group_detail_ratio_hist -> GetXaxis() -> SetTitle("Peak group ratio");
-      peak_group_detail_ratio_hist -> GetYaxis() -> SetTitle("Entry");
-      peak_group_detail_ratio_hist -> GetXaxis() -> SetNdivisions(505);
-      m_v_qahist.push_back(peak_group_detail_ratio_hist);
-
-      N_group_detail_hist = new TH1F("N_group_detail_hist","N_group_detail_hist",30,0,30);
-      N_group_detail_hist -> GetXaxis() -> SetTitle("N group post cut");
-      N_group_detail_hist -> GetYaxis() -> SetTitle("Entry");
-      N_group_detail_hist -> GetXaxis() -> SetNdivisions(505);
-      m_v_qahist.push_back(N_group_detail_hist);
-
-      dca_inner_phi = new TH2F("dca_inner_phi","All dca_inner_phi", 90,0,360,100,-10.,10);
-      dca_inner_phi -> GetXaxis() -> SetTitle("Inner phi [degree]");
-      dca_inner_phi -> GetYaxis() -> SetTitle("dca [mm]");
-      //dca_inner_phi -> GetXaxis() -> SetNdivisions(505);
-      m_v_qahist.push_back(dca_inner_phi);
-    }
-
-}
-
-void INTTZvtx::InitCanvas()
-{
-  if (draw_event_display)
-=======
  public:
   struct clu_info
   {
@@ -691,7 +39,6 @@
   };
 
   struct ZvtxInfo
->>>>>>> b4dd9f56
   {
    public:
     double zvtx{-9999.};         // gaussian fit
@@ -707,1100 +54,6 @@
 
     void clear()
     {
-<<<<<<< HEAD
-        // note : N cluster in this phi cell
-        for (unsigned int inner_phi_clu_i = 0; inner_phi_clu_i < inner_clu_phi_map[inner_phi_i].size(); inner_phi_clu_i++)
-        {
-            if (inner_clu_phi_map[inner_phi_i][inner_phi_clu_i].first == true) {continue;}
-
-            Clus_InnerPhi_Offset = (inner_clu_phi_map[inner_phi_i][inner_phi_clu_i].second.y - beam_origin.second < 0) 
-                 ? atan2(inner_clu_phi_map[inner_phi_i][inner_phi_clu_i].second.y - beam_origin.second, 
-                         inner_clu_phi_map[inner_phi_i][inner_phi_clu_i].second.x - beam_origin.first) * (180./TMath::Pi()) + 360 
-                 : atan2(inner_clu_phi_map[inner_phi_i][inner_phi_clu_i].second.y - beam_origin.second, 
-                         inner_clu_phi_map[inner_phi_i][inner_phi_clu_i].second.x - beam_origin.first) * (180./TMath::Pi());
-
-            // todo: change the outer phi scan range
-            // note : the outer phi index, -1, 0, 1
-            for (int scan_i = -1; scan_i < 2; scan_i++)
-            {
-                int true_scan_i = ((inner_phi_i + scan_i) < 0) ? 360 + (inner_phi_i + scan_i) 
-                                                               : ((inner_phi_i + scan_i) > 359) ? (inner_phi_i + scan_i)-360 
-                                                                                                : inner_phi_i + scan_i;
-
-                // note : N clusters in that outer phi cell
-                for (unsigned int outer_phi_clu_i = 0; outer_phi_clu_i < outer_clu_phi_map[true_scan_i].size(); outer_phi_clu_i++)
-                {
-                    if (outer_clu_phi_map[true_scan_i][outer_phi_clu_i].first == true) {continue;}
-
-                    Clus_OuterPhi_Offset = (outer_clu_phi_map[true_scan_i][outer_phi_clu_i].second.y - beam_origin.second < 0) 
-                         ? atan2(outer_clu_phi_map[true_scan_i][outer_phi_clu_i].second.y - beam_origin.second, 
-                                 outer_clu_phi_map[true_scan_i][outer_phi_clu_i].second.x - beam_origin.first) * (180./TMath::Pi()) + 360 
-                         : atan2(outer_clu_phi_map[true_scan_i][outer_phi_clu_i].second.y - beam_origin.second, 
-                                 outer_clu_phi_map[true_scan_i][outer_phi_clu_i].second.x - beam_origin.first) * (180./TMath::Pi());
-
-                    double delta_phi = get_delta_phi(Clus_InnerPhi_Offset, Clus_OuterPhi_Offset);
-
-                    if (draw_event_display) {
-                      evt_phi_diff_1D       ->Fill(delta_phi); // QA
-                      evt_phi_diff_inner_phi->Fill(Clus_InnerPhi_Offset, delta_phi);            // QA
-                      evt_inner_outer_phi   ->Fill(Clus_InnerPhi_Offset, Clus_OuterPhi_Offset); // QA
-
-                      phi_diff_inner_phi->Fill(Clus_InnerPhi_Offset, delta_phi);            // QA
-                    }
-                    
-                    if (fabs(delta_phi) < phi_diff_cut)
-                    {
-                        double DCA_sign = calculateAngleBetweenVectors(
-                            outer_clu_phi_map[true_scan_i][outer_phi_clu_i].second.x, outer_clu_phi_map[true_scan_i][outer_phi_clu_i].second.y,
-                            inner_clu_phi_map[inner_phi_i][inner_phi_clu_i].second.x, inner_clu_phi_map[inner_phi_i][inner_phi_clu_i].second.y,
-                            beam_origin.first, beam_origin.second
-                        );   
-                        if(m_enable_qa){
-                          dca_inner_phi->Fill(Clus_InnerPhi_Offset, DCA_sign);
-                        }
-
-                        if (DCA_cut.first < DCA_sign && DCA_sign < DCA_cut.second){
-                            good_pair_count += 1;
-                            // used_outer_check[outer_i] = 1; //note : this outer cluster was already used!
-                            
-                            // note : we basically transform the coordinate from cartesian to cylinder 
-                            // note : we should set the offset first, otherwise it provides the bias
-                            // todo : which point should be used, DCA point or vertex xy ? Has to be studied 
-                            pair<double, double> z_range_info = Get_possible_zvtx(
-                                0., // get_radius(beam_origin.first,beam_origin.second), 
-                                {get_radius(inner_clu_phi_map[inner_phi_i][inner_phi_clu_i].second.x - beam_origin.first, 
-                                            inner_clu_phi_map[inner_phi_i][inner_phi_clu_i].second.y - beam_origin.second), 
-                                 inner_clu_phi_map[inner_phi_i][inner_phi_clu_i].second.z}, // note : unsign radius
-                                {get_radius(outer_clu_phi_map[true_scan_i][outer_phi_clu_i].second.x - beam_origin.first, 
-                                            outer_clu_phi_map[true_scan_i][outer_phi_clu_i].second.y - beam_origin.second), 
-                                 outer_clu_phi_map[true_scan_i][outer_phi_clu_i].second.z}  // note : unsign radius
-                            );
-
-                            // note : try to remove some crazy background candidates. Can be a todo
-                            if (evt_possible_z_range.first < z_range_info.first && z_range_info.first < evt_possible_z_range.second) 
-                            {
-                                N_comb.push_back(good_comb_id);
-                                N_comb_e.push_back(0);
-                                N_comb_phi.push_back( get_track_phi(Clus_InnerPhi_Offset, delta_phi) );
-                                z_mid.push_back(z_range_info.first);
-                                z_range.push_back(z_range_info.second);
-
-                                evt_possible_z -> Fill(z_range_info.first); // used for calculation
-
-                                // note : fill the line_breakdwon histogram as well as a vector for the width determination
-                                line_breakdown(line_breakdown_hist, // used for calculation
-                                               {z_range_info.first - z_range_info.second, 
-                                                z_range_info.first + z_range_info.second}
-                                              );
-
-                                good_comb_id += 1;    
-                            }
-                        }
-                    }
-                }
-            } // note : end of outer clu loop
-        } 
-
-    } // note : end of inner clu loop
-    //--cout<<"--4--"<<endl;
-
-
-    // if (event_i == 906) {
-    //     for (int hist_i = 0; hist_i < line_breakdown_hist->GetNbinsX(); hist_i++){
-    //         cout<<line_breakdown_hist->GetBinContent(hist_i+1)<<","<<endl;
-    //     }   
-    // }
-    if(m_enable_qa){
-      //--cout<<"--4 0-- "<<total_NClus<<" "<< N_comb.size()<<endl;
-      //--cout<<std::hex<<(long)N_track_candidate_Nclu<<std::dec<<endl;
-      //--cout<<N_track_candidate_Nclu -> GetName()<<endl;
-      N_track_candidate_Nclu -> Fill(total_NClus, N_comb.size()); // QA
-    }
-
-    //--cout<<"--4 00--"<<endl;
-    //-----------------------
-    //
-    // Fit histogram to determine Zvertex
-    if (N_comb.size() > zvtx_cal_require)
-    {
-        //--cout<<"--4 1--"<<endl;
-        N_group_info        = find_Ngroup(evt_possible_z);
-        N_group_info_detail = find_Ngroup(line_breakdown_hist);
-        
-        // note : first fit is for the width, so apply the constraints on the Gaussian offset
-        gaus_fit -> SetParameters(line_breakdown_hist -> GetBinContent(line_breakdown_hist -> GetMaximumBin() ), 
-                                  line_breakdown_hist -> GetBinCenter( line_breakdown_hist -> GetMaximumBin() ), 
-                                  40, 
-                                   0);
-        gaus_fit -> SetParLimits(0,0,100000);  // note : size 
-        gaus_fit -> SetParLimits(2,5,10000);   // note : Width
-        gaus_fit -> SetParLimits(3,0,10000);   // note : offset
-        // todo : try to use single gaus to fit the distribution, and try to only fit the peak region (peak - 100 mm + peak + 100 mm)
-        line_breakdown_hist -> Fit(gaus_fit, "NQ", "", 
-                               line_breakdown_hist -> GetBinCenter( line_breakdown_hist -> GetMaximumBin() ) - 90, 
-                               line_breakdown_hist -> GetBinCenter( line_breakdown_hist -> GetMaximumBin() ) + 90);        
-        //----------------
-        // 1st try z-vertex
-        tight_offset_peak  = gaus_fit -> GetParameter(1);
-        tight_offset_width = fabs(gaus_fit -> GetParameter(2));
-
-        double final_selection_widthU = (tight_offset_peak + tight_offset_width);
-        double final_selection_widthD = (tight_offset_peak - tight_offset_width);
-
-        double gaus_fit_offset = gaus_fit -> GetParameter(3); gaus_fit -> SetParameter(3,0); // note : in order to calculate the integration
-        double gaus_ratio      = (fabs(gaus_fit -> GetParameter(0))/gaus_fit->Integral(-600,600)) / fabs(gaus_fit -> GetParameter(2));
-        gaus_fit -> SetParameter(3, gaus_fit_offset); // note : put the offset back to the function
-
-        // note : second fit is for the peak position, therefore, loose the constraints on the Gaussian offset
-        gaus_fit -> SetParameters(line_breakdown_hist -> GetBinContent(line_breakdown_hist -> GetMaximumBin() ), 
-                                  line_breakdown_hist -> GetBinCenter( line_breakdown_hist -> GetMaximumBin() ), 
-                                  40, 
-                                   0);
-
-        gaus_fit -> SetParLimits(0,   0,100000);  // note : size 
-        gaus_fit -> SetParLimits(2,   5,10000);   // note : Width
-        gaus_fit -> SetParLimits(3,-200,10000);   // note : offset
-        // todo : try to use single gaus to fit the distribution, and try to only fit the peak region (peak - 100 mm + peak + 100 mm)
-        line_breakdown_hist -> Fit(gaus_fit, "NQ", "", 
-                                   line_breakdown_hist -> GetBinCenter( line_breakdown_hist -> GetMaximumBin() ) - 90, 
-                                   line_breakdown_hist -> GetBinCenter( line_breakdown_hist -> GetMaximumBin() ) + 90);
-
-        // line_breakdown_hist -> Fit(gaus_fit, "NQ", "", N_group_info_detail[2]-10, N_group_info_detail[3]+10);
-
-        //--cout<<"--5--"<<endl;
-        //----------------
-        // final z-vertex
-        loose_offset_peak  = gaus_fit -> GetParameter(1);
-        loose_offset_peakE = gaus_fit -> GetParError(1);        
-        
-
-        // additional QA below
-        // note : eff sigma method, relatively sensitive to the background
-        // note : use z-mid to do the effi_sig, because that line_breakdown takes too long time
-        temp_event_zvtx_info = InttVertexUtil::sigmaEff_avg(z_mid,Integrate_portion);
-
-        vector<double> eff_N_comb;  // QA
-        vector<double> eff_N_comb_e;// QA
-        vector<double> eff_z_mid;   // QA
-        vector<double> eff_z_range; // QA note : eff_sig
-        for (unsigned int track_i = 0; track_i < N_comb.size(); track_i++) {
-
-            if ( N_group_info[2] <= z_mid[track_i] && z_mid[track_i] <= N_group_info[3] ){
-                eff_N_comb.push_back(N_comb[track_i]);
-                eff_N_comb_e.push_back(N_comb_e[track_i]);
-                eff_z_mid.push_back(z_mid[track_i]);
-                eff_z_range.push_back(z_range[track_i]);
-            }
-
-            if (draw_event_display) {
-                if (final_selection_widthD <= z_mid[track_i] && z_mid[track_i] <= final_selection_widthU){
-                    // note : for monitoring the the phi distribution that is used for the z vertex determination.
-                    // note : in principle, I expect it should be something uniform. 
-                    evt_select_track_phi -> Fill(N_comb_phi[track_i]); // QA
-                }
-            }
-        }
-
-        //--cout<<"--6--"<<endl;
-        if(z_range_gr!=nullptr) delete z_range_gr;
-        z_range_gr = new TGraphErrors(eff_N_comb.size(),
-                                      &eff_N_comb[0],   &eff_z_mid[0], 
-                                      &eff_N_comb_e[0], &eff_z_range[0]);
-
-        z_range_gr -> Fit(zvtx_finder,"NQ","", 0, N_comb[N_comb.size() - 1]);
-        double width_density_par = (double(eff_N_comb.size()) / fabs(temp_event_zvtx_info[2] - temp_event_zvtx_info[1]));
-        
-        
-
-        if ( zvtx_QA_width.first < tight_offset_width && 
-                                   tight_offset_width < zvtx_QA_width.second && 
-             100 < fabs(N_group_info_detail[3] - N_group_info_detail[2]) && 
-                   fabs(N_group_info_detail[3] - N_group_info_detail[2]) < 190)
-        {
-
-            if (N_group_info[0] < 4 && 
-                N_group_info[1] >= 0.6 && 
-                N_group_info_detail[0] < 7 && 
-                N_group_info_detail[1] > 0.9) {good_zvtx_tag = true;}
-            else {good_zvtx_tag = false;} 
-        }
-        else {good_zvtx_tag = false;}
-
-        good_zvtx_tag_int = (good_zvtx_tag == true) ? 1 : 0; // note : so stupid way to convert bool to int...
-
-        // note : final
-        final_zvtx =  loose_offset_peak; // zvtx_finder -> GetParameter(0);
-
-        ///////////////////////////////////
-
-        //--cout<<"--7--"<<endl;
-        if(m_enable_qa){
-          //
-          // note : for the group information post the background cut
-          peak_group_width_hist -> Fill(fabs(N_group_info[3] - N_group_info[2]));
-          peak_group_ratio_hist -> Fill(N_group_info[1]);
-          N_group_hist -> Fill(N_group_info[0]);
-          peak_group_detail_width_hist -> Fill(fabs(N_group_info_detail[3] - N_group_info_detail[2]));
-          peak_group_detail_ratio_hist -> Fill(N_group_info_detail[1]);
-          N_group_detail_hist -> Fill(N_group_info_detail[0]);
-
-          // note : gaus fit on the linebreak
-          gaus_width_Nclu -> Fill(total_NClus, tight_offset_width);
-          gaus_rchi2_Nclu -> Fill(total_NClus, gaus_fit -> GetChisquare() / double(gaus_fit -> GetNDF()));
-          line_breakdown_gaus_ratio_hist -> Fill(gaus_ratio);
-          line_breakdown_gaus_width_hist -> Fill(tight_offset_width);
-
-          // note : the effi sig on the z_mid vector
-          zvtx_evt_width_corre -> Fill(total_NClus, fabs(temp_event_zvtx_info[2] - temp_event_zvtx_info[1]));
-          width_density -> Fill( width_density_par );
-          ES_width -> Fill(fabs(temp_event_zvtx_info[2] - temp_event_zvtx_info[1]));
-          ES_width_ratio -> Fill(total_NClus / fabs(temp_event_zvtx_info[2] - temp_event_zvtx_info[1]));
-
-          // note : regarding to the zvtx determination, pol0 fit with error bar considered, fit range given by eff sigma method
-          zvtx_evt_fitError -> Fill(fabs(zvtx_finder -> GetParError(0)));
-          zvtx_evt_fitError_corre -> Fill(total_NClus, fabs(zvtx_finder -> GetParError(0)));
-
-          if ( good_zvtx_tag ){ 
-
-              zvtx_evt_nclu_corre -> Fill(total_NClus, final_zvtx);
-              avg_event_zvtx -> Fill(final_zvtx);
-              avg_event_zvtx_vec.push_back(final_zvtx);
-              if (run_type == "MC") {
-                  Z_resolution_vec.push_back( final_zvtx - (TrigZvtxMC * 10.) );
-                  Z_resolution -> Fill( final_zvtx - (TrigZvtxMC * 10.) );
-                  Z_resolution_Nclu -> Fill( total_NClus , final_zvtx - (TrigZvtxMC * 10.) );
-                  Z_resolution_pos -> Fill(TrigZvtxMC * 10., final_zvtx - (TrigZvtxMC * 10.));
-                  if (total_NClus > high_multi_line) {Z_resolution_pos_cut -> Fill(TrigZvtxMC * 10., final_zvtx - (TrigZvtxMC * 10.));}
-              }
-          }
-
-          final_fit_width -> Fill(total_NClus, fabs(final_selection_widthU - final_selection_widthD)); // note : from LB gaus for the moment
-          
-          // note : output the root tree
-          out_eID = event_i;
-          N_cluster_inner_out = temp_sPH_inner_nocolumn_vec.size();
-          N_cluster_outer_out = temp_sPH_outer_nocolumn_vec.size();
-
-          out_ES_zvtx          = zvtx_finder -> GetParameter(0);
-          out_ES_zvtxE         = zvtx_finder -> GetParError(0);
-          out_ES_rangeL        = temp_event_zvtx_info[1];
-          out_ES_rangeR        = temp_event_zvtx_info[2];
-          out_ES_N_good        = eff_N_comb.size();
-          out_ES_width_density = width_density_par;
-
-          out_LB_Gaus_Mean_mean  = loose_offset_peak;
-          out_LB_Gaus_Mean_meanE = gaus_fit -> GetParError(1); // note : -> loose one
-          out_LB_Gaus_Mean_chi2  = gaus_fit -> GetChisquare() / double(gaus_fit -> GetNDF()); // note : -> loose one
-          out_LB_Gaus_Mean_width = fabs(gaus_fit -> GetParameter(2));
-
-          out_LB_Gaus_Width_width      = tight_offset_width;
-          out_LB_Gaus_Width_offset     = gaus_fit_offset;
-          out_LB_Gaus_Width_size_width = gaus_ratio;
-          
-          out_mid_cut_Ngroup     = N_group_info[0];   
-          out_mid_cut_peak_ratio = N_group_info[1];
-          out_mid_cut_peak_width = fabs(N_group_info[3] - N_group_info[2]) / 2.;
-
-          out_LB_cut_Ngroup     = N_group_info_detail[0];   
-          out_LB_cut_peak_ratio = N_group_info_detail[1];
-          out_LB_cut_peak_width = fabs(N_group_info_detail[3] - N_group_info_detail[2]) / 2.;
-
-          out_centrality_bin = centrality_bin;
-
-          out_LB_geo_mean = LB_geo_mean(line_breakdown_hist, 
-                                        { (tight_offset_peak - tight_offset_width), 
-                                          (tight_offset_peak + tight_offset_width) }, 
-                                        event_i);
-          out_good_zvtx_tag = good_zvtx_tag;
-          bco_full_out = bco_full;
-          MC_true_zvtx = TrigZvtxMC * 10.;
-
-           // note : if N good tracks in xy found > certain value
-        }
-
-        //--cout<<"--8--"<<endl;
-        // drawing event display & QA histograms
-        if (draw_event_display)
-        {   
-            if(temp_event_xy!=nullptr) delete temp_event_xy;
-            temp_event_xy = new TGraph(temp_sPH_nocolumn_vec[0].size(),
-                                       &temp_sPH_nocolumn_vec[0][0],&temp_sPH_nocolumn_vec[1][0]);
-            temp_event_xy -> SetTitle("INTT event display X-Y plane");
-            temp_event_xy -> GetXaxis() -> SetLimits(-150,150);
-            temp_event_xy -> GetYaxis() -> SetRangeUser(-150,150);
-            temp_event_xy -> GetXaxis() -> SetTitle("X [mm]");
-            temp_event_xy -> GetYaxis() -> SetTitle("Y [mm]");
-            temp_event_xy -> SetMarkerStyle(20);
-            temp_event_xy -> SetMarkerColor(2);
-            temp_event_xy -> SetMarkerSize(1);
-
-            if(temp_event_rz!=nullptr) delete temp_event_rz;
-            temp_event_rz = new TGraph(temp_sPH_nocolumn_rz_vec[0].size(),
-                                      &temp_sPH_nocolumn_rz_vec[0][0],&temp_sPH_nocolumn_rz_vec[1][0]);
-            temp_event_rz -> SetTitle("INTT event display r-Z plane");
-            temp_event_rz -> GetXaxis() -> SetLimits(-500,500);
-            temp_event_rz -> GetYaxis() -> SetRangeUser(-150,150);
-            temp_event_rz -> GetXaxis() -> SetTitle("Z [mm]");
-            temp_event_rz -> GetYaxis() -> SetTitle("Radius [mm]");
-            temp_event_rz -> SetMarkerStyle(20);
-            temp_event_rz -> SetMarkerColor(2);
-            temp_event_rz -> SetMarkerSize(1);
-
-            // note : --------------------------------------------------------------------------------------------------------------------------
-
-            //cout<<"pad "<<(long)pad_xy<<endl;
-            //cout<<"bkg "<<(long)bkg<<endl;
-            //cout<<"draw_text "<<(long)draw_text<<endl;
-            pad_xy -> cd();
-            temp_event_xy -> Draw("ap");
-           // temp_event_xy -> Draw("p");
-            draw_text -> DrawLatex(0.2, 0.85, 
-                                    Form("eID : %i, inner Ncluster : %zu, outer Ncluster : %zu",
-                                         event_i,
-                                         temp_sPH_inner_nocolumn_vec.size(),
-                                         temp_sPH_outer_nocolumn_vec.size()));
-
-        //--cout<<"--9--"<<endl;
-            // note : --------------------------------------------------------------------------------------------------------------------------
-
-            pad_rz -> cd();
-            temp_event_rz -> Draw("ap");    
-            // eff_sig_range_line -> DrawLine(temp_event_zvtx_info[0],-150,temp_event_zvtx_info[0],150);
-            coord_line -> DrawLine(0,-150,0,150);
-            coord_line -> DrawLine(-500,0,500,0);
-            draw_text -> DrawLatex(0.2, 0.85, Form("Negative radius : Clu_{outer} > 180^{0}"));
-            // draw_text -> DrawLatex(0.2, 0.81, Form("EffSig avg : %.2f mm",temp_event_zvtx_info[0]));
-
-            // note : --------------------------------------------------------------------------------------------------------------------------
-            // cout<<"test tag 2-5"<<endl;    
-            pad_z -> cd();
-            if(z_range_gr_draw!=nullptr) delete z_range_gr_draw;
-            z_range_gr_draw = new TGraphErrors(N_comb.size(),&N_comb[0],&z_mid[0],&N_comb_e[0],&z_range[0]);
-            z_range_gr_draw -> GetYaxis() -> SetRangeUser(-650,650);
-            z_range_gr_draw -> GetXaxis() -> SetTitle("Index");
-            z_range_gr_draw -> GetYaxis() -> SetTitle("Z [mm]");
-            z_range_gr_draw -> SetMarkerStyle(20);
-            z_range_gr_draw -> Draw("ap");
-            
-            eff_sig_range_line -> DrawLine(z_range_gr_draw->GetXaxis()->GetXmin(),N_group_info[2],
-                                           z_range_gr_draw->GetXaxis()->GetXmax(),N_group_info[2]);
-            eff_sig_range_line -> DrawLine(z_range_gr_draw->GetXaxis()->GetXmin(),N_group_info[3],
-                                           z_range_gr_draw->GetXaxis()->GetXmax(),N_group_info[3]);
-            draw_text -> DrawLatex(0.2, 0.82, Form("#color[2]{Event Zvtx %.2f mm, error : #pm%.2f}", 
-                                                   zvtx_finder -> GetParameter(0), zvtx_finder -> GetParError(0)));
-            draw_text -> DrawLatex(0.2, 0.78, Form("#color[2]{Width density : %.6f}", ( width_density_par )));
-            draw_text -> DrawLatex(0.2, 0.74, Form("#color[2]{Width (%.0f%%) : %.2f to %.2f mm #rightarrow %.2f mm}", 
-                                                   Integrate_portion*100., 
-                                                   temp_event_zvtx_info[2] , temp_event_zvtx_info[1], 
-                                                   fabs(temp_event_zvtx_info[2] - temp_event_zvtx_info[1])/2.));
-            
-            
-            // z_range_gr_draw -> Draw("p same");
-            zvtx_finder -> Draw("lsame");
-
-            //--cout<<"--10--"<<endl;
-            // note : --------------------------------------------------------------------------------------------------------------------------
-            pad_z_hist -> cd();
-            evt_possible_z -> SetMaximum(evt_possible_z -> GetBinContent( evt_possible_z->GetMaximumBin() ) * 1.4);
-            evt_possible_z -> Draw("hist");
-            eff_sig_range_line -> DrawLine(evt_possible_z->GetXaxis()->GetXmin(), 
-                                           evt_possible_z->GetBinContent(evt_possible_z->GetMaximumBin())/2., 
-                                           evt_possible_z->GetXaxis()->GetXmax(), 
-                                           evt_possible_z->GetBinContent(evt_possible_z->GetMaximumBin())/2.);
-            draw_text -> DrawLatex(0.2, 0.82, Form("N group : %.0f", N_group_info[0]));
-            draw_text -> DrawLatex(0.2, 0.78, Form("Main peak ratio : %.2f", N_group_info[1]));
-            draw_text -> DrawLatex(0.2, 0.74, Form("good z tag : %i", good_zvtx_tag));
-            
-            // note : --------------------------------------------------------------------------------------------------------------------------
-            pad_z_line -> cd();
-            line_breakdown_hist -> SetMinimum(0);
-            line_breakdown_hist -> SetMaximum(line_breakdown_hist -> GetBinContent( line_breakdown_hist->GetMaximumBin() ) * 2);
-            line_breakdown_hist -> Draw("hist");
-            gaus_fit -> Draw("lsame");
-            if (!good_zvtx_tag) {
-              final_fit_range_line -> DrawLine(line_breakdown_hist->GetXaxis()->GetXmin(), line_breakdown_hist -> GetMaximum(), 
-                                               line_breakdown_hist->GetXaxis()->GetXmax(), line_breakdown_hist -> GetMinimum());
-            }
-            final_fit_range_line -> DrawLine(final_selection_widthD, line_breakdown_hist -> GetMinimum(),
-                                             final_selection_widthD, line_breakdown_hist -> GetMaximum());
-            final_fit_range_line -> DrawLine(final_selection_widthU, line_breakdown_hist -> GetMinimum(),
-                                             final_selection_widthU, line_breakdown_hist -> GetMaximum());
-            draw_text -> DrawLatex(0.2, 0.82, Form("Gaus mean %.2f mm", loose_offset_peak));
-            draw_text -> DrawLatex(0.2, 0.78, Form("Width : %.2f mm", tight_offset_width));
-            draw_text -> DrawLatex(0.2, 0.74, Form("Reduced #chi2 : %.3f", gaus_fit -> GetChisquare() / double(gaus_fit -> GetNDF())));
-            draw_text -> DrawLatex(0.2, 0.70, Form("Norm. entry / Width : %.6f mm",  gaus_ratio  ));
-            draw_text -> DrawLatex(0.2, 0.66, Form("LB Geo mean : %.3f mm",  out_LB_geo_mean  ));
-
-            if (N_group_info_detail[0] != -1){
-                eff_sig_range_line -> DrawLine(line_breakdown_hist->GetXaxis()->GetXmin(), 
-                                               line_breakdown_hist -> GetBinContent(line_breakdown_hist->GetMaximumBin())/2., 
-                                               line_breakdown_hist->GetXaxis()->GetXmax(), 
-                                               line_breakdown_hist -> GetBinContent(line_breakdown_hist->GetMaximumBin())/2.);
-                draw_text -> DrawLatex(0.2, 0.62, Form("N group : %.0f", N_group_info_detail[0]));
-                draw_text -> DrawLatex(0.2, 0.58, Form("Main peak ratio : %.2f", N_group_info_detail[1]));
-            }
-
-            if (run_type == "MC") {draw_text -> DrawLatex(0.2, 0.54, Form("True MCz : %.3f mm",  TrigZvtxMC * 10.));}
-            
-            // note : --------------------------------------------------------------------------------------------------------------------------
-            pad_phi_diff -> cd();
-            evt_phi_diff_inner_phi -> Draw("colz0");
-            
-            // note : --------------------------------------------------------------------------------------------------------------------------
-            pad_track_phi -> cd();
-            evt_select_track_phi -> Draw("hist");
-
-            // note : --------------------------------------------------------------------------------------------------------------------------
-            pad_inner_outer_phi -> cd();
-            evt_inner_outer_phi -> Draw("colz0");
-
-            // note : --------------------------------------------------------------------------------------------------------------------------
-            pad_phi_diff_1D -> cd();
-            evt_phi_diff_1D -> Draw("hist");
-            //cout<<"--11--"<<endl;
-
-
-            if(draw_event_display && (event_i % print_rate) == 0 /*&& good_zvtx_tag == true*/){
-               c2 -> Print(Form("%s/temp_event_display.pdf",out_folder_directory.c_str()));
-            }
-            else if(draw_event_display && (final_zvtx > 0 || final_zvtx < -450)) {
-               cout<<"In INTTZvtx class, event :"<<event_i<<" weird zvtx "<<endl; 
-               c2 -> Print(Form("%s/temp_event_display.pdf",out_folder_directory.c_str()));
-            }
-            else if ( draw_event_display && run_type == "MC" && fabs(final_zvtx - (TrigZvtxMC * 10.)) > 2. && total_NClus > 3000) { 
-               cout<<"In INTTZvtx class, event :"<<event_i<<" High NClus, poor Z : " << fabs(final_zvtx - (TrigZvtxMC * 10.)) <<endl; 
-               c2 -> Print(Form("%s/temp_event_display.pdf",out_folder_directory.c_str())); 
-            }
-            else if ( draw_event_display && run_type == "MC" && fabs(final_zvtx - (TrigZvtxMC * 10.)) > 2.) { 
-               cout<<"In INTTZvtx class, event :"<<event_i<<" low NClus, poor Z : "<< fabs(final_zvtx - (TrigZvtxMC * 10.)) <<endl; 
-               c2 -> Print(Form("%s/temp_event_display.pdf",out_folder_directory.c_str())); 
-            }
-
-            //cout<<"--12--"<<endl;
-            pad_xy -> Clear();
-            pad_rz -> Clear();
-            pad_z  -> Clear();
-            pad_z_hist -> Clear();
-            pad_z_line -> Clear();
-            pad_phi_diff -> Clear();
-            pad_track_phi -> Clear();
-            pad_inner_outer_phi -> Clear();
-            pad_phi_diff_1D -> Clear();
-            //cout<<"--13--"<<endl;
-
-        } // if (draw_event_display == true)
-
-        m_zvtxinfo.zvtx     = loose_offset_peak;
-        m_zvtxinfo.zvtx_err = loose_offset_peakE;
-        m_zvtxinfo.width     = gaus_fit -> GetParameter(2);        
-        m_zvtxinfo.chi2ndf   = gaus_fit -> GetChisquare() / double(gaus_fit -> GetNDF());
-        m_zvtxinfo.good      = good_zvtx_tag;
-        m_zvtxinfo.ngroup    = N_group_info_detail[0];   
-        m_zvtxinfo.peakratio = N_group_info_detail[1];
-        m_zvtxinfo.peakwidth = fabs(N_group_info_detail[3] - N_group_info_detail[2]) / 2.;
-
-        cout<<"chi2 : "<<m_zvtxinfo.chi2ndf<<" "<<m_zvtxinfo.width<<endl;
-
-    } // if (N_comb.size() > zvtx_cal_require)
-
-    m_zvtxinfo.nclus      = total_NClus;
-    m_zvtxinfo.ntracklets = N_comb.size();
-
-    ////////////////////////////////////////
-
-    //cout<<"good pair count : "<<good_pair_count<<endl;
-    cout<<"evt : "<<event_i<<", good pair count : "<< N_comb.size()<<" "<<good_pair_count<<endl;
-
-
-
-    //--cout<<"--14 0--"<<endl;
-    if(m_enable_qa) tree_out -> Fill();
-    //--cout<<"--14--"<<endl;
-
-    return true;
-}
-
-void INTTZvtx::ClearEvt()
-{
-    if(!m_initialized){
-      cout<<"INTTZvtx is not initialized"<<endl;
-      exit(1);
-    }
-
-    good_comb_id = 0;
-    out_N_cluster_north = 0;
-    out_N_cluster_south = 0;
-
-    // note : ultra-stupid way to avoid the errors
-    //--z_range_gr = new TGraphErrors(); z_range_gr -> Delete();
-
-    // draw_event_display
-    //z_range_gr_draw = new TGraphErrors(); z_range_gr_draw -> Delete();
-    //temp_event_xy = new TGraph(); temp_event_xy -> Delete();
-    //temp_event_rz = new TGraph(); temp_event_rz -> Delete();
-    
-    N_comb_phi.clear();
-    N_comb.clear();
-    N_comb_e.clear();
-    z_mid.clear(); 
-    z_range.clear();
-
-    //--eff_N_comb.clear();
-    //--eff_z_mid.clear();
-    //--eff_N_comb_e.clear();
-    //--eff_z_range.clear();
-    temp_event_zvtx_info = {0,-1000,-999.99};
-
-    N_group_info.clear();
-    N_group_info_detail = {-1., -1., -1., -1.};
-
-    evt_possible_z -> Reset("ICESM");
-    line_breakdown_hist -> Reset("ICESM");
-
-    if (draw_event_display) {
-      evt_phi_diff_1D -> Reset("ICESM");
-      evt_inner_outer_phi -> Reset("ICESM");
-      evt_select_track_phi -> Reset("ICESM");
-      evt_phi_diff_inner_phi -> Reset("ICESM");
-    }
-
-    inner_clu_phi_map.clear();
-    outer_clu_phi_map.clear();
-    inner_clu_phi_map = vector<vector<pair<bool,clu_info>>>(360);
-    outer_clu_phi_map = vector<vector<pair<bool,clu_info>>>(360);
-
-    // note : this is the distribution for full run
-    // line_breakdown_gaus_ratio_hist -> Reset("ICESM");
-}
-
-void INTTZvtx::PrintPlots()
-{
-    if(!m_initialized){
-      cout<<"INTTZvtx is not initialized"<<endl;
-      exit(1);
-    }
-
-    if (draw_event_display) {
-      c2 -> Print(Form("%s/temp_event_display.pdf)",out_folder_directory.c_str()));
-      c2 -> Clear();
-    }
-
-    if(m_enable_qa){
-      c1 -> Clear();
-
-      cout<<"avg_event_zvtx_vec size : "<<avg_event_zvtx_vec.size()<<endl;
-
-      TLatex* ltx = new TLatex();
-      ltx->SetNDC();
-      ltx->SetTextSize(0.045);
-      ltx->SetTextAlign(31);
-
-      string plot_text = (run_type == "MC") ? "Simulation" : "Work-in-progress";
-      string inttlabel_text = Form("#it{#bf{sPHENIX INTT}} %s", plot_text.c_str());
-
-      // note : ---------------------------------------------------------------------------------------
-
-      c1 -> cd();
-      vector<float> avg_event_zvtx_info = {0,0,0};
-      if (avg_event_zvtx_vec.size() > 10) 
-        {avg_event_zvtx_info = InttVertexUtil::sigmaEff_avg(avg_event_zvtx_vec,Integrate_portion_final);}
-
-      avg_event_zvtx -> SetMinimum( 0 );  
-      avg_event_zvtx -> SetMaximum( avg_event_zvtx->GetBinContent(avg_event_zvtx->GetMaximumBin()) * 1.5 );
-      avg_event_zvtx -> Draw("hist");
-
-      ltx->DrawLatex(1 - gPad->GetRightMargin(), 1 - gPad->GetTopMargin() + 0.01, inttlabel_text.c_str());
-
-      eff_sig_range_line -> DrawLine(avg_event_zvtx_info[1],0,avg_event_zvtx_info[1],avg_event_zvtx -> GetMaximum());
-      eff_sig_range_line -> DrawLine(avg_event_zvtx_info[2],0,avg_event_zvtx_info[2],avg_event_zvtx -> GetMaximum());    
-      draw_text -> DrawLatex(0.21, 0.87, Form("EffSig min : %.2f mm",avg_event_zvtx_info[1]));
-      draw_text -> DrawLatex(0.21, 0.83, Form("EffSig max : %.2f mm",avg_event_zvtx_info[2]));
-      draw_text -> DrawLatex(0.21, 0.79, Form("EffSig avg : %.2f mm",avg_event_zvtx_info[0]));
-      c1 -> Print(Form("%s/avg_event_zvtx.pdf",out_folder_directory.c_str()));
-      c1 -> Clear();
-
-      // note : ---------------------------------------------------------------------------------------
-
-      width_density -> Draw("hist"); 
-      ltx->DrawLatex(1 - gPad->GetRightMargin(), 1 - gPad->GetTopMargin() + 0.01, inttlabel_text.c_str());
-      c1 -> Print(Form("%s/width_density.pdf",out_folder_directory.c_str()));
-      c1 -> Clear();
-
-      // note : ---------------------------------------------------------------------------------------
-
-      ES_width -> Draw("hist"); 
-      ltx->DrawLatex(1 - gPad->GetRightMargin(), 1 - gPad->GetTopMargin() + 0.01, inttlabel_text.c_str());
-      c1 -> Print(Form("%s/ES_width.pdf",out_folder_directory.c_str()));
-      c1 -> Clear();
-
-      // note : ---------------------------------------------------------------------------------------
-
-      ES_width_ratio -> Draw("hist"); 
-      ltx->DrawLatex(1 - gPad->GetRightMargin(), 1 - gPad->GetTopMargin() + 0.01, inttlabel_text.c_str());
-      c1 -> Print(Form("%s/ES_width_ratio.pdf",out_folder_directory.c_str()));
-      c1 -> Clear();
-
-      // note : ---------------------------------------------------------------------------------------
-
-      zvtx_evt_fitError -> Draw("hist"); 
-      ltx->DrawLatex(1 - gPad->GetRightMargin(), 1 - gPad->GetTopMargin() + 0.01, inttlabel_text.c_str());
-      c1 -> Print(Form("%s/zvtx_evt_fitError.pdf",out_folder_directory.c_str()));
-      c1 -> Clear();
-
-      // note : ---------------------------------------------------------------------------------------
-      if (run_type == "MC")
-      {
-          vector<float> Z_resolution_vec_info = InttVertexUtil::sigmaEff_avg(Z_resolution_vec,Integrate_portion_final);
-
-          TF1* gaus_fit_2 = new TF1("gaus_fit_2",InttVertexUtil::gaus_func,evt_possible_z_range.first,evt_possible_z_range.second,4);
-          gaus_fit_2 -> SetLineColor(2);
-          gaus_fit_2 -> SetLineWidth(2);
-          gaus_fit_2 -> SetNpx(1000);
-
-          gaus_fit_2 -> SetParameters(Z_resolution -> GetBinContent(Z_resolution -> GetMaximumBin()), 
-                                      Z_resolution -> GetBinCenter( Z_resolution -> GetMaximumBin()), 
-                                      3, 0);
-          gaus_fit_2 -> SetParLimits(0,0,100000);  // note : size 
-          gaus_fit_2 -> SetParLimits(2,0,10000);   // note : Width
-          gaus_fit_2 -> SetParLimits(3,0,10000);   // note : offset
-          Z_resolution -> Fit(gaus_fit_2, "NQ", "", 
-                              Z_resolution -> GetBinCenter( Z_resolution -> GetMaximumBin() ) - (2 * Z_resolution -> GetStdDev() ), 
-                              Z_resolution -> GetBinCenter( Z_resolution -> GetMaximumBin() ) + (2 * Z_resolution -> GetStdDev() ) );
-          
-          Z_resolution -> Draw("hist"); 
-          gaus_fit_2 -> SetRange( gaus_fit_2->GetParameter(1) - gaus_fit_2->GetParameter(2) * 2.5, 
-                                  gaus_fit_2->GetParameter(1) + gaus_fit_2->GetParameter(2) * 2.5 ); 
-          gaus_fit_2 -> Draw("lsame");
-          eff_sig_range_line -> DrawLine(Z_resolution_vec_info[1],0,Z_resolution_vec_info[1],Z_resolution -> GetMaximum());
-          eff_sig_range_line -> DrawLine(Z_resolution_vec_info[2],0,Z_resolution_vec_info[2],Z_resolution -> GetMaximum());    
-          draw_text -> DrawLatex(0.21, 0.87, Form("EffSig min : %.2f mm",Z_resolution_vec_info[1]));
-          draw_text -> DrawLatex(0.21, 0.83, Form("EffSig max : %.2f mm",Z_resolution_vec_info[2]));
-          draw_text -> DrawLatex(0.21, 0.79, Form("EffSig avg : %.2f mm",Z_resolution_vec_info[0]));
-          draw_text -> DrawLatex(0.21, 0.71, Form("Gaus mean  : %.2f mm",gaus_fit_2 -> GetParameter(1)));
-          draw_text -> DrawLatex(0.21, 0.67, Form("Gaus width : %.2f mm",fabs(gaus_fit_2 -> GetParameter(2))));
-          ltx->DrawLatex(1 - gPad->GetRightMargin(), 1 - gPad->GetTopMargin() + 0.01, inttlabel_text.c_str());
-          c1 -> Print(Form("%s/Z_resolution.pdf",out_folder_directory.c_str()));
-          c1 -> Clear();
-
-          MC_z_diff_peak = gaus_fit_2 -> GetParameter(1);
-          MC_z_diff_width = fabs(gaus_fit_2 -> GetParameter(2));
-
-          delete gaus_fit_2;
-      }
-
-
-      // note : ---------------------------------------------------------------------------------------
-
-      if (run_type == "MC")
-      {    
-          Z_resolution_Nclu -> Draw("colz0"); 
-          ltx->DrawLatex(1 - gPad->GetRightMargin(), 1 - gPad->GetTopMargin() + 0.01, inttlabel_text.c_str());
-          c1 -> Print(Form("%s/Z_resolution_Nclu.pdf",out_folder_directory.c_str()));
-          c1 -> Clear();
-      }
-      // note : ---------------------------------------------------------------------------------------
-
-      if (run_type == "MC")
-      {
-          Z_resolution_pos -> Draw("colz0"); 
-          ltx->DrawLatex(1 - gPad->GetRightMargin(), 1 - gPad->GetTopMargin() + 0.01, inttlabel_text.c_str());
-          c1 -> Print(Form("%s/Z_resolution_pos.pdf",out_folder_directory.c_str()));
-          c1 -> Clear();
-      }
-      // note : ---------------------------------------------------------------------------------------
-
-      if (run_type == "MC")
-      {
-          Z_resolution_pos_cut -> Draw("colz0"); 
-          ltx->DrawLatex(1 - gPad->GetRightMargin(), 1 - gPad->GetTopMargin() + 0.01, inttlabel_text.c_str());
-          c1 -> Print(Form("%s/Z_resolution_pos_cut.pdf",out_folder_directory.c_str()));
-          c1 -> Clear();
-      }
-      // note : ---------------------------------------------------------------------------------------
-
-      zvtx_evt_fitError_corre -> Draw("colz0"); 
-      ltx->DrawLatex(1 - gPad->GetRightMargin(), 1 - gPad->GetTopMargin() + 0.01, inttlabel_text.c_str());
-      c1 -> Print(Form("%s/zvtx_evt_fitError_corre.pdf",out_folder_directory.c_str()));
-      c1 -> Clear();
-
-      // note : ---------------------------------------------------------------------------------------
-
-      zvtx_evt_nclu_corre -> Draw("colz0"); 
-      ltx->DrawLatex(1 - gPad->GetRightMargin(), 1 - gPad->GetTopMargin() + 0.01, inttlabel_text.c_str());
-      c1 -> Print(Form("%s/zvtx_evt_nclu_corre.pdf",out_folder_directory.c_str()));
-      c1 -> Clear();
-
-      // note : ---------------------------------------------------------------------------------------
-
-      zvtx_evt_width_corre -> Draw("colz0"); 
-      ltx->DrawLatex(1 - gPad->GetRightMargin(), 1 - gPad->GetTopMargin() + 0.01, inttlabel_text.c_str());
-      c1 -> Print(Form("%s/zvtx_evt_width_corre.pdf",out_folder_directory.c_str()));
-      c1 -> Clear();
-
-      // note : ---------------------------------------------------------------------------------------
-
-      gaus_width_Nclu -> Draw("colz0"); 
-      ltx->DrawLatex(1 - gPad->GetRightMargin(), 1 - gPad->GetTopMargin() + 0.01, inttlabel_text.c_str());
-      c1 -> Print(Form("%s/gaus_width_Nclu.pdf",out_folder_directory.c_str()));
-      c1 -> Clear();
-
-      // note : ---------------------------------------------------------------------------------------
-
-      gaus_rchi2_Nclu -> Draw("colz0"); 
-      ltx->DrawLatex(1 - gPad->GetRightMargin(), 1 - gPad->GetTopMargin() + 0.01, inttlabel_text.c_str());
-      c1 -> Print(Form("%s/gaus_rchi2_Nclu.pdf",out_folder_directory.c_str()));
-      c1 -> Clear();
-
-      // note : ---------------------------------------------------------------------------------------
-
-      final_fit_width -> Draw("colz0"); 
-      ltx->DrawLatex(1 - gPad->GetRightMargin(), 1 - gPad->GetTopMargin() + 0.01, inttlabel_text.c_str());
-      c1 -> Print(Form("%s/final_fit_width.pdf",out_folder_directory.c_str()));
-      c1 -> Clear();
-
-      // note : ---------------------------------------------------------------------------------------
-
-      N_track_candidate_Nclu -> Draw("colz0"); 
-      ltx->DrawLatex(1 - gPad->GetRightMargin(), 1 - gPad->GetTopMargin() + 0.01, inttlabel_text.c_str());
-      c1 -> Print(Form("%s/N_track_candidate_Nclu.pdf",out_folder_directory.c_str()));
-      c1 -> Clear();
-
-      // note : ---------------------------------------------------------------------------------------
-      peak_group_width_hist -> Draw("hist"); 
-      ltx->DrawLatex(1 - gPad->GetRightMargin(), 1 - gPad->GetTopMargin() + 0.01, inttlabel_text.c_str());
-      c1 -> Print(Form("%s/peak_group_width_hist.pdf",out_folder_directory.c_str()));
-      c1 -> Clear();
-      
-      // note : ---------------------------------------------------------------------------------------
-      peak_group_ratio_hist -> Draw("hist"); 
-      ltx->DrawLatex(1 - gPad->GetRightMargin(), 1 - gPad->GetTopMargin() + 0.01, inttlabel_text.c_str());
-      c1 -> Print(Form("%s/peak_group_ratio_hist.pdf",out_folder_directory.c_str()));
-      c1 -> Clear();
-      
-      // note : ---------------------------------------------------------------------------------------
-      N_group_hist -> Draw("hist"); 
-      ltx->DrawLatex(1 - gPad->GetRightMargin(), 1 - gPad->GetTopMargin() + 0.01, inttlabel_text.c_str());
-      c1 -> Print(Form("%s/N_group_hist.pdf",out_folder_directory.c_str()));
-      c1 -> Clear();
-      
-      // note : ---------------------------------------------------------------------------------------
-      peak_group_detail_width_hist -> Draw("hist"); 
-      ltx->DrawLatex(1 - gPad->GetRightMargin(), 1 - gPad->GetTopMargin() + 0.01, inttlabel_text.c_str());
-      c1 -> Print(Form("%s/peak_group_detail_width_hist.pdf",out_folder_directory.c_str()));
-      c1 -> Clear();
-      
-      // note : ---------------------------------------------------------------------------------------
-      peak_group_detail_ratio_hist -> Draw("hist"); 
-      ltx->DrawLatex(1 - gPad->GetRightMargin(), 1 - gPad->GetTopMargin() + 0.01, inttlabel_text.c_str());
-      c1 -> Print(Form("%s/peak_group_detail_ratio_hist.pdf",out_folder_directory.c_str()));
-      c1 -> Clear();
-      
-      // note : ---------------------------------------------------------------------------------------
-      N_group_detail_hist -> Draw("hist"); 
-      ltx->DrawLatex(1 - gPad->GetRightMargin(), 1 - gPad->GetTopMargin() + 0.01, inttlabel_text.c_str());
-      c1 -> Print(Form("%s/N_group_detail_hist.pdf",out_folder_directory.c_str()));
-      c1 -> Clear();
-
-      // note : ---------------------------------------------------------------------------------------
-      line_breakdown_gaus_ratio_hist -> Draw("hist"); 
-      ltx->DrawLatex(1 - gPad->GetRightMargin(), 1 - gPad->GetTopMargin() + 0.01, inttlabel_text.c_str());
-
-      c1 -> Print(Form("%s/line_breakdown_gaus_ratio_hist.pdf",out_folder_directory.c_str()));
-      c1 -> Clear();
-
-      // note : ---------------------------------------------------------------------------------------
-      gaus_fit -> SetParameters(line_breakdown_gaus_width_hist -> GetBinContent( line_breakdown_gaus_width_hist -> GetMaximumBin() ), line_breakdown_gaus_width_hist -> GetBinCenter( line_breakdown_gaus_width_hist -> GetMaximumBin() ), 8, 0);
-      gaus_fit -> SetParLimits(0,0,100000);  // note : size 
-      gaus_fit -> SetParLimits(2,1,10000);   // note : Width
-      gaus_fit -> SetParLimits(3,0,10000);   // note : offset
-
-      // todo : try to use single gaus to fit the distribution, and try to only fit the peak region (peak - 100 mm + peak + 100 mm)
-      line_breakdown_gaus_width_hist -> Fit(gaus_fit, "NQ", "", line_breakdown_gaus_width_hist -> GetBinCenter( line_breakdown_gaus_width_hist -> GetMaximumBin() ) - 100, line_breakdown_gaus_width_hist -> GetBinCenter( line_breakdown_gaus_width_hist -> GetMaximumBin() ) + 100);
-      line_breakdown_gaus_width_hist -> Draw("hist"); 
-      gaus_fit -> Draw("lsame");
-      
-      draw_text -> DrawLatex(0.2, 0.82, Form("Gaus mean %.2f mm", gaus_fit -> GetParameter(1)));
-      draw_text -> DrawLatex(0.2, 0.78, Form("Width : %.2f mm", fabs(gaus_fit -> GetParameter(2))));
-      draw_text -> DrawLatex(0.2, 0.74, Form("Reduced #chi2 : %.3f", gaus_fit -> GetChisquare() / double(gaus_fit -> GetNDF())));
-      ltx->DrawLatex(1 - gPad->GetRightMargin(), 1 - gPad->GetTopMargin() + 0.01, inttlabel_text.c_str());
-      
-      c1 -> Print(Form("%s/line_breakdown_gaus_width_hist.pdf",out_folder_directory.c_str()));
-      c1 -> Clear();
-
-      delete ltx;
-    }
-}
-
-void INTTZvtx::EndRun()
-{   
-    if(!m_initialized){
-      cout<<"INTTZvtx is not initialized"<<endl;
-      exit(1);
-    }
-
-    if(m_enable_qa){
-      out_file -> cd();
-      tree_out -> SetDirectory(out_file);
-      tree_out -> Write("", TObject::kOverwrite);
-
-        for(auto& itr: m_v_qahist){
-          itr->Write();
-        }
-
-      out_file -> Close();
-    }
-}
-
-double INTTZvtx::GetZdiffPeakMC()
-{
-    if (run_type == "MC" && MC_z_diff_peak != -777.)
-    {
-        return MC_z_diff_peak;
-    }
-    else 
-    {
-        cout<<"In INTTZvtx. Are you playing with data? The MC_z_diff_peak wasn't assigned, the value is still -777. Pleak check"<<endl;
-        return -777.;
-    }
-}
-
-double INTTZvtx::GetZdiffWidthMC()
-{
-    if (run_type == "MC" && MC_z_diff_width != -777.)
-    {
-        return MC_z_diff_width;
-    }
-    else 
-    {
-        cout<<"In INTTZvtx. Are you playing with data? The MC_z_diff_width wasn't assigned, the value is still -777. Pleak check"<<endl;
-        return -777.;
-    }
-}
-
-vector<double> INTTZvtx::GetEvtZPeak()
-{
-    return{good_zvtx_tag_int, loose_offset_peak, loose_offset_peakE};
-}
-
-double INTTZvtx::get_radius(double x, double y)
-{
-    return sqrt(pow(x,2)+pow(y,2));
-}
-
-// note : Function to calculate the angle between two vectors in degrees using the cross product
-double INTTZvtx::calculateAngleBetweenVectors(double x1, double y1, double x2, double y2, double targetX, double targetY) {
-    // Calculate the vectors vector_1 (point_1 to point_2) and vector_2 (point_1 to target)
-    double vector1X = x2 - x1;
-    double vector1Y = y2 - y1;
-
-    double vector2X = targetX - x1;
-    double vector2Y = targetY - y1;
-
-    // Calculate the cross product of vector_1 and vector_2 (z-component)
-    double crossProduct = vector1X * vector2Y - vector1Y * vector2X;
-    
-    // cout<<" crossProduct : "<<crossProduct<<endl;
-
-    // Calculate the magnitudes of vector_1 and vector_2
-    double magnitude1 = std::sqrt(vector1X * vector1X + vector1Y * vector1Y);
-    double magnitude2 = std::sqrt(vector2X * vector2X + vector2Y * vector2Y);
-
-    // Calculate the angle in radians using the inverse tangent of the cross product and dot product
-    //--double dotProduct = vector1X * vector2X + vector1Y * vector2Y;
-
-    //--double angleInRadians = std::atan2(std::abs(crossProduct), dotProduct);
-    // Convert the angle from radians to degrees and return it
-    //--double angleInDegrees = angleInRadians * 180.0 / M_PI;
-    
-    double angleInRadians_new = std::asin( crossProduct/(magnitude1*magnitude2) );
-    //--double angleInDegrees_new = angleInRadians_new * 180.0 / M_PI;
-    
-    // cout<<"angle : "<<angleInDegrees_new<<endl;
-
-    double DCA_distance = sin(angleInRadians_new) * magnitude2;
-
-    return DCA_distance;
-}
-
-
-double INTTZvtx::Get_extrapolation(double given_y, double p0x, double p0y, double p1x, double p1y) // note : x : z, y : r
-{
-    if ( fabs(p0x - p1x) < 0.00001 ){ // note : the line is vertical (if z is along the x axis)
-        return p0x;
-    }
-    else {
-        double slope = (p1y - p0y) / (p1x - p0x);
-        double yIntercept = p0y - slope * p0x;
-        double xCoordinate = (given_y - yIntercept) / slope;
-        return xCoordinate;
-    }
-}
-
-pair<double,double> INTTZvtx::Get_possible_zvtx(double rvtx, vector<double> p0, vector<double> p1) // note : inner p0, outer p1, vector {r,z}, -> {y,x}
-{
-    vector<double> p0_z_edge = { ( fabs( p0[1] ) < 130 ) ? p0[1] - 8. : p0[1] - 10., ( fabs( p0[1] ) < 130 ) ? p0[1] + 8. : p0[1] + 10.}; // note : vector {left edge, right edge}
-    vector<double> p1_z_edge = { ( fabs( p1[1] ) < 130 ) ? p1[1] - 8. : p1[1] - 10., ( fabs( p1[1] ) < 130 ) ? p1[1] + 8. : p1[1] + 10.}; // note : vector {left edge, right edge}
-
-    double edge_first  = Get_extrapolation(rvtx,p0_z_edge[0],p0[0],p1_z_edge[1],p1[0]);
-    double edge_second = Get_extrapolation(rvtx,p0_z_edge[1],p0[0],p1_z_edge[0],p1[0]);
-
-    double mid_point = (edge_first + edge_second) / 2.;
-    double possible_width = fabs(edge_first - edge_second) / 2.;
-
-    return {mid_point, possible_width}; // note : first : mid point, second : width
-
-}
-
-
-void INTTZvtx::line_breakdown(TH1F* hist_in, pair<double,double> line_range)
-{ 
-    int first_bin = int((line_range.first  - hist_in->GetXaxis()->GetXmin()) /  hist_in->GetBinWidth(1)) + 1;
-    int last_bin  = int((line_range.second - hist_in->GetXaxis()->GetXmin()) /  hist_in->GetBinWidth(1)) + 1;
-    
-    if (first_bin < 1) {first_bin = 0;}
-    else if (first_bin > hist_in -> GetNbinsX()) {first_bin = hist_in -> GetNbinsX() + 1;}
-
-    if (last_bin < 1) {last_bin = 0;}
-    else if (last_bin > hist_in -> GetNbinsX()) {last_bin = hist_in -> GetNbinsX() + 1;}
-
-    // cout<<"Digitize the bin : "<<first_bin<<" "<<last_bin<<endl;
-
-    // note : if first:last = (0:0) or (N+1:N+1) -> the subtraction of them euqals to zero.
-    for (int i = 0; i < (last_bin - first_bin) + 1; i++){
-        hist_in -> SetBinContent(first_bin + i,  hist_in -> GetBinContent(first_bin + i) + 1 );
-    }
-
-}
-
-// note : search_range : should be the gaus fit range
-double INTTZvtx::LB_geo_mean(TH1F * hist_in, pair<double, double> search_range, int /*event_i*/)
-{
-    int    Highest_bin_index   = hist_in -> GetMaximumBin();
-    double Highest_bin_center  = hist_in -> GetBinCenter(Highest_bin_index);
-    double Highest_bin_content = hist_in -> GetBinContent(Highest_bin_index);
-    if (Highest_bin_center < search_range.first || search_range.second < Highest_bin_center ) 
-    {
-        // cout<<"In INTTZvtx class, event : "<<event_i<<", interesting event, different group was fit"<<endl;
-        return -999.;
-    }
-
-    vector<float> same_height_bin; same_height_bin.clear(); same_height_bin.push_back(Highest_bin_center);
-
-    int search_index = 1;
-    while( (hist_in -> GetBinCenter(Highest_bin_index + search_index)) < search_range.second ){
-        if ( hist_in -> GetBinContent(Highest_bin_index + search_index) == Highest_bin_content ) {
-            same_height_bin.push_back( hist_in -> GetBinCenter(Highest_bin_index + search_index) );
-        }
-        search_index ++;
-    }
-
-    // cout<<"test, search_index right : "<<search_index<<endl;
-
-    search_index = 1;
-    while( search_range.first < (hist_in -> GetBinCenter(Highest_bin_index - search_index)) ){
-        if ( hist_in -> GetBinContent(Highest_bin_index - search_index) == Highest_bin_content ) {
-            same_height_bin.push_back( hist_in -> GetBinCenter(Highest_bin_index - search_index) );
-        }
-        search_index ++;
-    }
-
-    // cout<<"test, search_index left : "<<search_index<<endl;
-    // cout<<"test, same_height_bin.size(): "<<same_height_bin.size()<<endl;
-
-    return accumulate( same_height_bin.begin(), same_height_bin.end(), 0.0 ) / double(same_height_bin.size());
-
-}
-
-//  note : N group, group size, group tag, group width ?  // note : {group size, group entry, group tag, group widthL, group widthR}
-// note : {N_group, ratio (if two), peak widthL, peak widthR}
-vector<double> INTTZvtx::find_Ngroup(TH1F * hist_in)
-{
-    double Highest_bin_Content  = hist_in -> GetBinContent(hist_in -> GetMaximumBin());
-    double Highest_bin_Center   = hist_in -> GetBinCenter(hist_in -> GetMaximumBin());
-
-    int group_Nbin = 0;
-    int peak_group_ID = 0; // =0 added by TH 20240418
-    double group_entry = 0;
-    double peak_group_ratio;
-    vector<int> group_Nbin_vec; group_Nbin_vec.clear();
-    vector<double> group_entry_vec; group_entry_vec.clear();
-    vector<double> group_widthL_vec; group_widthL_vec.clear();
-    vector<double> group_widthR_vec; group_widthR_vec.clear();
-
-    for (int i = 0; i < hist_in -> GetNbinsX(); i++){
-        // todo : the background rejection is here : Highest_bin_Content/2. for the time being
-        double bin_content = ( hist_in -> GetBinContent(i+1) <= Highest_bin_Content/2.) ? 0. : ( hist_in -> GetBinContent(i+1) - Highest_bin_Content/2. );
-
-        if (bin_content != 0){
-            
-            if (group_Nbin == 0) {
-                group_widthL_vec.push_back(hist_in -> GetBinCenter(i+1) - (hist_in -> GetBinWidth(i+1)/2.));
-            }
-
-            group_Nbin += 1; 
-            group_entry += bin_content;
-        }
-        else if (bin_content == 0 && group_Nbin != 0){
-            group_widthR_vec.push_back(hist_in -> GetBinCenter(i+1) - (hist_in -> GetBinWidth(i+1)/2.));
-            group_Nbin_vec.push_back(group_Nbin);
-            group_entry_vec.push_back(group_entry);
-            group_Nbin = 0;
-            group_entry = 0;
-        }
-    }
-    if (group_Nbin != 0) {
-        group_Nbin_vec.push_back(group_Nbin);
-        group_entry_vec.push_back(group_entry);
-        group_widthR_vec.push_back(hist_in -> GetXaxis()->GetXmax());
-    } // note : the last group at the edge
-
-    // note : find the peak group
-    for (unsigned int i = 0; i < group_Nbin_vec.size(); i++){
-        if (group_widthL_vec[i] < Highest_bin_Center && Highest_bin_Center < group_widthR_vec[i]){
-            peak_group_ID = i;
-            break;
-        }
-    }
-    
-    
-    peak_group_ratio = group_entry_vec[peak_group_ID] / (accumulate( group_entry_vec.begin(), group_entry_vec.end(), 0.0 ));
-
-    // for (int i = 0; i < group_Nbin_vec.size(); i++)
-    // {
-    //     cout<<" "<<endl;
-    //     cout<<"group size : "<<group_Nbin_vec[i]<<endl;
-    //     cout<<"group entry : "<<group_entry_vec[i]<<endl;
-    //     cout<<group_widthL_vec[i]<<" "<<group_widthR_vec[i]<<endl;
-    // }
-
-    // cout<<" "<<endl;
-    // cout<<"N group : "<<group_Nbin_vec.size()<<endl;
-    // cout<<"Peak group ID : "<<peak_group_ID<<endl;
-    // cout<<"peak group width : "<<group_widthL_vec[peak_group_ID]<<" "<<group_widthR_vec[peak_group_ID]<<endl;
-    // cout<<"ratio : "<<peak_group_ratio<<endl;
-    
-    // note : {N_group, ratio (if two), peak widthL, peak widthR}
-    return {double(group_Nbin_vec.size()), peak_group_ratio, group_widthL_vec[peak_group_ID], group_widthR_vec[peak_group_ID]};
-}
-
-double INTTZvtx::get_delta_phi(double angle_1, double angle_2)
-{
-    vector<double> vec_abs = {fabs(angle_1 - angle_2), fabs(angle_1 - angle_2 + 360), fabs(angle_1 - angle_2 - 360)};
-    vector<double> vec = {(angle_1 - angle_2), (angle_1 - angle_2 + 360), (angle_1 - angle_2 - 360)};
-    return vec[std::distance(vec_abs.begin(), std::min_element(vec_abs.begin(),vec_abs.end()))];
-}
-
-double INTTZvtx::get_track_phi(double inner_clu_phi_in, double delta_phi_in)
-{
-    double track_phi = inner_clu_phi_in - (delta_phi_in/2.);
-    if (track_phi < 0) {track_phi += 360;}
-    else if (track_phi > 360) {track_phi -= 360;}
-    else if (track_phi == 360) {track_phi = 0;}
-    //else {track_phi = track_phi;}
-    return track_phi;
-}
-#endif
-=======
       zvtx = -9999.;   // gaussian fit
       zvtx_err = -1;   // gaussian fit
       chi2ndf = -1;    // gaussian fit
@@ -2022,6 +275,5 @@
                         float top = 0.1, float bottom = 0.12,
                         bool set_logY = false, int setgrid_bool = 0);
 };
->>>>>>> b4dd9f56
 
 #endif