
#include "TrackResiduals.h"

#include <trackbase/ClusterErrorPara.h>
#include <trackbase/InttDefs.h>
#include <trackbase/MvtxDefs.h>
#include <trackbase/TpcDefs.h>
#include <trackbase/TrackFitUtils.h>
#include <trackbase/TrkrCluster.h>
#include <trackbase/TrkrClusterContainer.h>
#include <trackbase/TrkrHit.h>
#include <trackbase/TrkrHitSet.h>
#include <trackbase/TrkrHitSetContainer.h>

#include <g4detectors/PHG4CylinderGeomContainer.h>
#include <g4detectors/PHG4TpcCylinderGeom.h>
#include <g4detectors/PHG4TpcCylinderGeomContainer.h>

#include <intt/CylinderGeomIntt.h>

#include <micromegas/CylinderGeomMicromegas.h>
#include <micromegas/MicromegasDefs.h>

#include <mvtx/CylinderGeom_Mvtx.h>

#include <trackbase_historic/ActsTransformations.h>
#include <trackbase_historic/SvtxAlignmentState.h>
#include <trackbase_historic/SvtxAlignmentStateMap.h>
#include <trackbase_historic/SvtxTrack.h>
#include <trackbase_historic/SvtxTrackMap.h>
#include <trackbase_historic/TrackAnalysisUtils.h>
#include <trackbase_historic/TrackSeed.h>
#include <trackbase_historic/TrackSeedContainer.h>

#include <ffarawobjects/Gl1Packet.h>
#include <ffarawobjects/Gl1RawHit.h>
#include <tpc/TpcDistortionCorrectionContainer.h>
#include <tpc/TpcGlobalPositionWrapper.h>

#include <globalvertex/GlobalVertex.h>
#include <globalvertex/GlobalVertexMap.h>
#include <globalvertex/SvtxVertex.h>
#include <globalvertex/SvtxVertexMap.h>

#include <fun4all/Fun4AllReturnCodes.h>
#include <fun4all/Fun4AllServer.h>

#include <phool/PHCompositeNode.h>
#include <phool/PHNodeIterator.h>
#include <phool/getClass.h>

#include <limits>

namespace
{
  template <class T>
  inline T square(const T& t)
  {
    return t * t;
  }
  template <class T>
  inline T r(const T& x, const T& y)
  {
    return std::sqrt(square(x) + square(y));
  }

  std::vector<TrkrDefs::cluskey> get_cluster_keys(SvtxTrack* track)
  {
    std::vector<TrkrDefs::cluskey> out;
    for (const auto& seed : {track->get_silicon_seed(), track->get_tpc_seed()})
    {
      if (seed)
      {
        std::copy(seed->begin_cluster_keys(), seed->end_cluster_keys(), std::back_inserter(out));
      }
    }

    return out;
  }
}  // namespace

//____________________________________________________________________________..
TrackResiduals::TrackResiduals(const std::string& name)
  : SubsysReco(name)
{
}

//____________________________________________________________________________..
TrackResiduals::~TrackResiduals() = default;

//____________________________________________________________________________..
int TrackResiduals::Init(PHCompositeNode* /*unused*/)
{
  return Fun4AllReturnCodes::EVENT_OK;
}

//____________________________________________________________________________..
int TrackResiduals::InitRun(PHCompositeNode* topNode)
{
  m_outfile = new TFile(m_outfileName.c_str(), "RECREATE");
  createBranches();
  m_dccModuleEdge = findNode::getClass<TpcDistortionCorrectionContainer>(topNode, "TpcDistortionCorrectionContainerModuleEdge");
  if (m_dccModuleEdge)
  {
    std::cout << PHWHERE << "  found module edge TPC distortion correction container" << std::endl;
  }
  m_dccStatic = findNode::getClass<TpcDistortionCorrectionContainer>(topNode, "TpcDistortionCorrectionContainerStatic");
  if (m_dccStatic)
  {
    std::cout << PHWHERE << "  found static TPC distortion correction container" << std::endl;
  }
  m_dccAverage = findNode::getClass<TpcDistortionCorrectionContainer>(topNode, "TpcDistortionCorrectionContainerAverage");
  if (m_dccAverage)
  {
    std::cout << PHWHERE << "  found average TPC distortion correction container" << std::endl;
  }
  m_dccFluctuation = findNode::getClass<TpcDistortionCorrectionContainer>(topNode, "TpcDistortionCorrectionContainerFluctuation");
  if (m_dccFluctuation)
  {
    std::cout << PHWHERE << "  found fluctuation TPC distortion correction container" << std::endl;
  }

  // clusterMover needs the correct radii of the TPC layers
  auto tpccellgeo = findNode::getClass<PHG4TpcCylinderGeomContainer>(topNode, "CYLINDERCELLGEOM_SVTX");
  m_clusterMover.initialize_geometry(tpccellgeo);
  m_clusterMover.set_verbosity(0);
  Fun4AllServer* se = Fun4AllServer::instance();
  m_runnumber = se->RunNumber();

  return Fun4AllReturnCodes::EVENT_OK;
}
void TrackResiduals::clearClusterStateVectors()
{
  m_cluskeys.clear();
  m_clusphisize.clear();
  m_cluszsize.clear();
  m_idealsurfcenterx.clear();
  m_idealsurfcentery.clear();
  m_idealsurfcenterz.clear();
  m_idealsurfnormx.clear();
  m_clsector.clear();
  m_clside.clear();
  m_idealsurfnormy.clear();
  m_idealsurfnormz.clear();
  m_missurfcenterx.clear();
  m_missurfcentery.clear();
  m_missurfcenterz.clear();
  m_missurfnormx.clear();
  m_missurfnormy.clear();
  m_missurfnormz.clear();
  m_clusgxideal.clear();
  m_clusgyideal.clear();
  m_clusgzideal.clear();
  m_missurfalpha.clear();
  m_missurfbeta.clear();
  m_missurfgamma.clear();
  m_idealsurfalpha.clear();
  m_idealsurfbeta.clear();
  m_idealsurfgamma.clear();

  m_statelxglobderivdx.clear();
  m_statelxglobderivdy.clear();
  m_statelxglobderivdz.clear();
  m_statelxglobderivdalpha.clear();
  m_statelxglobderivdbeta.clear();
  m_statelxglobderivdgamma.clear();

  m_statelxlocderivd0.clear();
  m_statelxlocderivz0.clear();
  m_statelxlocderivphi.clear();
  m_statelxlocderivtheta.clear();
  m_statelxlocderivqop.clear();

  m_statelzglobderivdx.clear();
  m_statelzglobderivdy.clear();
  m_statelzglobderivdz.clear();
  m_statelzglobderivdalpha.clear();
  m_statelzglobderivdbeta.clear();
  m_statelzglobderivdgamma.clear();

  m_statelzlocderivd0.clear();
  m_statelzlocderivz0.clear();
  m_statelzlocderivphi.clear();
  m_statelzlocderivtheta.clear();
  m_statelzlocderivqop.clear();

  m_clusedge.clear();
  m_clusoverlap.clear();
  m_cluslx.clear();
  m_cluslz.clear();
  m_cluselx.clear();
  m_cluselz.clear();
  m_clusgr.clear();
  m_clusgx.clear();
  m_clusgy.clear();
  m_clusgz.clear();
  m_clusgxunmoved.clear();
  m_clusgyunmoved.clear();
  m_clusgzunmoved.clear();
  m_clusAdc.clear();
  m_clusMaxAdc.clear();
  m_cluslayer.clear();
  m_clussize.clear();
  m_clushitsetkey.clear();

  m_statelx.clear();
  m_statelz.clear();
  m_stateelx.clear();
  m_stateelz.clear();
  m_stategx.clear();
  m_stategy.clear();
  m_stategz.clear();
  m_statepx.clear();
  m_statepy.clear();
  m_statepz.clear();
}
//____________________________________________________________________________..
int TrackResiduals::process_event(PHCompositeNode* topNode)
{
  auto trackmap = findNode::getClass<SvtxTrackMap>(topNode, m_trackMapName);
  auto clustermap = findNode::getClass<TrkrClusterContainer>(topNode, "TRKR_CLUSTER");
  auto geometry = findNode::getClass<ActsGeometry>(topNode, "ActsGeometry");
  auto hitmap = findNode::getClass<TrkrHitSetContainer>(topNode, "TRKR_HITSET");
  auto tpcGeom =
      findNode::getClass<PHG4TpcCylinderGeomContainer>(topNode, "CYLINDERCELLGEOM_SVTX");
  auto mvtxGeom = findNode::getClass<PHG4CylinderGeomContainer>(topNode, "CYLINDERGEOM_MVTX");
  auto inttGeom = findNode::getClass<PHG4CylinderGeomContainer>(topNode, "CYLINDERGEOM_INTT");
  auto mmGeom = findNode::getClass<PHG4CylinderGeomContainer>(topNode, "CYLINDERGEOM_MICROMEGAS_FULL");

  if (!mmGeom)
  {
    mmGeom = findNode::getClass<PHG4CylinderGeomContainer>(topNode, "CYLINDERGEOM_MICROMEGAS");
  }
  if (!trackmap or !clustermap or !geometry or (!hitmap && m_doHits))
  {
    std::cout << "Missing node, can't continue" << std::endl;
    return Fun4AllReturnCodes::ABORTEVENT;
  }
  auto gl1 = findNode::getClass<Gl1RawHit>(topNode, "GL1RAWHIT");
  if (gl1)
  {
    m_bco = gl1->get_bco();
    auto lbshift = m_bco << 24U;
    m_bcotr = lbshift >> 24U;
  }
  else
  {
    Gl1Packet* gl1PacketInfo = findNode::getClass<Gl1Packet>(topNode, "GL1Packet");
    if (!gl1PacketInfo)
    {
      m_bco = std::numeric_limits<uint64_t>::quiet_NaN();
      m_bcotr = std::numeric_limits<uint64_t>::quiet_NaN();
    }
    m_firedTriggers.clear();

    if (gl1PacketInfo)
    {
      m_gl1BunchCrossing = gl1PacketInfo->getBunchNumber();
      uint64_t triggervec = gl1PacketInfo->getTriggerVector();
      m_bco = gl1PacketInfo->getBCO();
      auto lbshift = m_bco << 24U;
      m_bcotr = lbshift >> 24U;
      for (int i = 0; i < 64; i++)
      {
        bool trig_decision = ((triggervec & 0x1U) == 0x1U);
        if (trig_decision)
        {
          m_firedTriggers.push_back(i);
        }
        triggervec = (triggervec >> 1U) & 0xffffffffU;
      }
    }
  }
  if (Verbosity() > 1)
  {
    std::cout << "Track map size is " << trackmap->size() << std::endl;
  }

  if (m_doHits)
  {
    fillHitTree(hitmap, geometry, tpcGeom, mvtxGeom, inttGeom, mmGeom);
  }

  if (m_doClusters)
  {
    clearClusterStateVectors();
    fillClusterTree(clustermap, geometry);
  }

  if (m_convertSeeds)
  {
    fillResidualTreeSeeds(topNode);
  }
  else
  {
    fillResidualTreeKF(topNode);
  }

  fillVertexTree(topNode);

  m_event++;
  return Fun4AllReturnCodes::EVENT_OK;
}

float TrackResiduals::calc_dedx(TrackSeed* tpcseed, TrkrClusterContainer* clustermap, PHG4TpcCylinderGeomContainer* tpcGeom)
{
  std::vector<TrkrDefs::cluskey> clusterKeys;
  clusterKeys.insert(clusterKeys.end(), tpcseed->begin_cluster_keys(),
                     tpcseed->end_cluster_keys());

  std::vector<float> dedxlist;
  for (unsigned long cluster_key : clusterKeys)
  {
    auto detid = TrkrDefs::getTrkrId(cluster_key);
    if (detid != TrkrDefs::TrkrId::tpcId)
    {
      continue;  // the micromegas clusters are added to the TPC seeds
    }
    unsigned int layer_local = TrkrDefs::getLayer(cluster_key);
    TrkrCluster* cluster = clustermap->findCluster(cluster_key);
    float adc = cluster->getAdc();
    PHG4TpcCylinderGeom* GeoLayer_local = tpcGeom->GetLayerCellGeom(layer_local);
    float thick = GeoLayer_local->get_thickness();
    float r = GeoLayer_local->get_radius();
    float alpha = (r * r) / (2 * r * TMath::Abs(1.0 / tpcseed->get_qOverR()));
    float beta = atan(tpcseed->get_slope());
    float alphacorr = cos(alpha);
    if (alphacorr < 0 || alphacorr > 4)
    {
      alphacorr = 4;
    }
    float betacorr = cos(beta);
    if (betacorr < 0 || betacorr > 4)
    {
      betacorr = 4;
    }
    adc /= thick;
    adc *= alphacorr;
    adc *= betacorr;
    dedxlist.push_back(adc);
    sort(dedxlist.begin(), dedxlist.end());
  }
  int trunc_min = 0;
  if (dedxlist.size() < 1)
  {
    return std::numeric_limits<float>::quiet_NaN();
  }
  int trunc_max = (int) dedxlist.size() * 0.7;
  float sumdedx = 0;
  int ndedx = 0;
  for (int j = trunc_min; j <= trunc_max; j++)
  {
    sumdedx += dedxlist.at(j);
    ndedx++;
  }
  sumdedx /= ndedx;
  return sumdedx;
}

void TrackResiduals::fillFailedSeedTree(PHCompositeNode* topNode, std::set<unsigned int>& tpc_seed_ids)
{
  auto tpcseedmap = findNode::getClass<TrackSeedContainer>(topNode, "TpcTrackSeedContainer");
  auto trackmap = findNode::getClass<SvtxTrackMap>(topNode, m_trackMapName);
  auto clustermap = findNode::getClass<TrkrClusterContainer>(topNode, "TRKR_CLUSTER");
  auto geometry = findNode::getClass<ActsGeometry>(topNode, "ActsGeometry");
  auto silseedmap = findNode::getClass<TrackSeedContainer>(topNode, "SiliconTrackSeedContainer");
  auto svtxseedmap = findNode::getClass<TrackSeedContainer>(topNode, "SvtxTrackSeedContainer");
  auto tpcGeo = findNode::getClass<PHG4TpcCylinderGeomContainer>(topNode, "CYLINDERCELLGEOM_SVTX");

  if (!tpcseedmap or !trackmap or !clustermap or !silseedmap or !svtxseedmap or !geometry)
  {
    std::cout << "Missing node, can't continue" << std::endl;
    return;
  }

  for (const auto& seed : *svtxseedmap)
  {
    if (!seed)
    {
      continue;
    }
    m_trackid = svtxseedmap->find(seed);
    auto tpcseedindex = seed->get_tpc_seed_index();
    if (tpc_seed_ids.find(tpcseedindex) != tpc_seed_ids.end())
    {
      continue;
    }
    auto siliconseedindex = seed->get_silicon_seed_index();
    auto tpcseed = tpcseedmap->get(tpcseedindex);
    auto silseed = silseedmap->get(siliconseedindex);

    int crossing = SHRT_MAX;
    if (silseed)
    {
      m_silseedx = silseed->get_x();
      m_silseedy = silseed->get_y();
      m_silseedz = silseed->get_z();
      crossing = silseed->get_crossing();
    }
    else
    {
      m_tpcseedx = tpcseed->get_x();
      m_tpcseedy = tpcseed->get_y();
      m_tpcseedz = tpcseed->get_z();
    }

    if (m_zeroField)
    {
      float pt = fabs(1. / tpcseed->get_qOverR()) * (0.3 / 100) * 0.01;
      float phi = tpcseed->get_phi();
      m_tpcseedpx = pt * std::cos(phi);
      m_tpcseedpy = pt * std::sin(phi);
      m_tpcseedpz = pt * std::cosh(tpcseed->get_eta()) * std::cos(tpcseed->get_theta());
    }
    else
    {
      m_tpcseedpx = tpcseed->get_px();
      m_tpcseedpy = tpcseed->get_py();
      m_tpcseedpz = tpcseed->get_pz();
    }
    m_tpcseedcharge = tpcseed->get_qOverR() > 0 ? 1 : -1;
    m_dedx = calc_dedx(tpcseed, clustermap, tpcGeo);
    m_nmaps = 0;
    m_nintt = 0;
    m_ntpc = 0;
    m_nmms = 0;
    clearClusterStateVectors();
    for (auto tseed : {silseed, tpcseed})
    {
      if (!tseed)
      {
        continue;
      }
      for (auto it = tseed->begin_cluster_keys(); it != tseed->end_cluster_keys(); ++it)
      {
        auto ckey = *it;
        auto cluster = clustermap->findCluster(ckey);
        Acts::Vector3 global;
        if (TrkrDefs::getTrkrId(ckey) == TrkrDefs::tpcId)
        {
          global = TpcGlobalPositionWrapper::getGlobalPositionDistortionCorrected(ckey, cluster, geometry, crossing, m_dccModuleEdge, m_dccStatic, m_dccAverage, m_dccFluctuation);
        }
        else
        {
          global = geometry->getGlobalPosition(ckey, cluster);
        }
        auto local = geometry->getLocalCoords(ckey, cluster);
        m_cluslx.push_back(local.x());
        m_cluslz.push_back(local.y());
        m_clusgx.push_back(global.x());
        m_clusgy.push_back(global.y());
        m_clusgz.push_back(global.z());
        float cr = r(global.x(), global.y());
        if (global.y() < 0)
        {
          cr = -cr;
        }
        m_clusgr.push_back(cr);
        auto detid = TrkrDefs::getTrkrId(ckey);
        if (detid == TrkrDefs::TrkrId::mvtxId)
        {
          m_nmaps++;
        }
        else if (detid == TrkrDefs::TrkrId::inttId)
        {
          m_nintt++;
        }
        else if (detid == TrkrDefs::TrkrId::tpcId)
        {
          m_ntpc++;
        }
        else if (detid == TrkrDefs::TrkrId::micromegasId)
        {
          m_nmms++;
        }
      }
    }
    m_failedfits->Fill();
  }
}
void TrackResiduals::fillVertexTree(PHCompositeNode* topNode)
{
  auto svtxvertexmap = findNode::getClass<SvtxVertexMap>(topNode, "SvtxVertexMap");
  auto trackmap = findNode::getClass<SvtxTrackMap>(topNode, m_trackMapName);
  auto geometry = findNode::getClass<ActsGeometry>(topNode, "ActsGeometry");
  auto clustermap = findNode::getClass<TrkrClusterContainer>(topNode, "TRKR_CLUSTER");
  if (svtxvertexmap)
  {
    m_nvertices = svtxvertexmap->size();
    clearClusterStateVectors();

    for (const auto& [key, vertex] : *svtxvertexmap)
    {
      m_vertexid = key;
      m_vertex_crossing = vertex->get_beam_crossing();
      m_vx = vertex->get_x();
      m_vy = vertex->get_y();
      m_vz = vertex->get_z();
      m_ntracks = vertex->size_tracks();
      for (auto it = vertex->begin_tracks(); it != vertex->end_tracks(); ++it)
      {
        auto id = *it;
        auto track = trackmap->find(id)->second;
        if (!track)
        {
          continue;
        }
        for (const auto& ckey : get_cluster_keys(track))
        {
          TrkrCluster* cluster = clustermap->findCluster(ckey);

          Acts::Vector3 clusglob;
          if (TrkrDefs::getTrkrId(key) == TrkrDefs::tpcId)
          {
            clusglob = TpcGlobalPositionWrapper::getGlobalPositionDistortionCorrected(key, cluster, geometry, track->get_crossing(), m_dccModuleEdge, m_dccStatic, m_dccAverage, m_dccFluctuation);
          }
          else
          {
            clusglob = geometry->getGlobalPosition(key, cluster);
          }
          m_clusgx.push_back(clusglob.x());
          m_clusgy.push_back(clusglob.y());
          m_clusgz.push_back(clusglob.z());
          float clusr = r(clusglob.x(), clusglob.y());
          if (clusglob.y() < 0)
          {
            clusr = -clusr;
          }
          m_clusgr.push_back(clusr);
        }
      }

      m_vertextree->Fill();
    }
  }
}

float TrackResiduals::convertTimeToZ(ActsGeometry* geometry, TrkrDefs::cluskey cluster_key, TrkrCluster* cluster)
{
  // must convert local Y from cluster average time of arival to local cluster z position
  double drift_velocity = geometry->get_drift_velocity();
  double zdriftlength = cluster->getLocalY() * drift_velocity;
  double surfCenterZ = 52.89;                // 52.89 is where G4 thinks the surface center is
  double zloc = surfCenterZ - zdriftlength;  // converts z drift length to local z position in the TPC in north
  unsigned int side = TpcDefs::getSide(cluster_key);
  if (side == 0)
  {
    zloc = -zloc;
  }
  float z = zloc;  // in cm

  return z;
}
void TrackResiduals::circleFitClusters(std::vector<TrkrDefs::cluskey>& keys,
                                       ActsGeometry* geometry,
                                       TrkrClusterContainer* clusters,
                                       const short int& crossing)
{
  std::vector<Acts::Vector3> clusPos, global_vec;
  for (auto& key : keys)
  {
    auto cluster = clusters->findCluster(key);
    Acts::Vector3 pos;
    if (TrkrDefs::getTrkrId(key) == TrkrDefs::tpcId)
    {
      //  std::cout << "circleFitClusters: call wrapper for ckey " << key << " crossing " << crossing << std::endl;
      pos = TpcGlobalPositionWrapper::getGlobalPositionDistortionCorrected(key, cluster, geometry, crossing,
                                                                           m_dccModuleEdge, m_dccStatic, m_dccAverage, m_dccFluctuation);
    }
    else
    {
      pos = geometry->getGlobalPosition(key, cluster);
    }
    clusPos.push_back(pos);
  }
  TrackFitUtils::position_vector_t yzpoints;

  for (auto& pos : clusPos)
  {
    float clusr = r(pos.x(), pos.y());
    // exclude silicon and tpot clusters for now
    if (fabs(clusr) > 80 || (m_linefitTPCOnly && fabs(clusr) < 20.))
    {
      continue;
    }
    yzpoints.push_back(std::make_pair(pos.z(), pos.y()));
    global_vec.push_back(pos);
  }

  auto yzLineParams = TrackFitUtils::line_fit(yzpoints);
  auto fitpars = TrackFitUtils::fitClusters(global_vec, keys, false);
  // auto fitpars = TrackFitUtils::fitClusters(global_vec, keys, !m_linefitTPCOnly);
  m_xyint = std::numeric_limits<float>::quiet_NaN();
  m_xyslope = std::numeric_limits<float>::quiet_NaN();
  m_yzint = std::get<1>(yzLineParams);
  m_yzslope = std::get<0>(yzLineParams);
  if (fitpars.size() > 0)
  {
    m_R = fitpars[0];
    m_X0 = fitpars[1];
    m_Y0 = fitpars[2];
    m_rzslope = fitpars[3];
    m_rzint = fitpars[4];
  }
  else
  {
    m_R = std::numeric_limits<float>::quiet_NaN();
    m_X0 = std::numeric_limits<float>::quiet_NaN();
    m_Y0 = std::numeric_limits<float>::quiet_NaN();
    m_rzslope = std::numeric_limits<float>::quiet_NaN();
    m_rzint = std::numeric_limits<float>::quiet_NaN();
  }
}

void TrackResiduals::lineFitClusters(std::vector<TrkrDefs::cluskey>& keys,
                                     ActsGeometry* geometry,
                                     TrkrClusterContainer* clusters,
                                     const short int& crossing)
{
  std::vector<Acts::Vector3> clusPos;
  for (auto& key : keys)
  {
    auto cluster = clusters->findCluster(key);
    Acts::Vector3 pos;
    if (TrkrDefs::getTrkrId(key) == TrkrDefs::tpcId)
    {
      // std::cout << "LineFitClusters: call wrapper with crossing " << crossing << std::endl;
      pos = TpcGlobalPositionWrapper::getGlobalPositionDistortionCorrected(key, cluster, geometry, crossing,
                                                                           m_dccModuleEdge, m_dccStatic, m_dccAverage, m_dccFluctuation);
    }
    else
    {
      pos = geometry->getGlobalPosition(key, cluster);
    }
    clusPos.push_back(pos);
  }
  TrackFitUtils::position_vector_t xypoints, rzpoints, yzpoints;
  for (auto& pos : clusPos)
  {
    float clusr = r(pos.x(), pos.y());
    if (pos.y() < 0)
    {
      clusr *= -1;
    }

    // exclude 1d tpot clusters for now

    if (fabs(clusr) > 80 || (m_linefitTPCOnly && fabs(clusr) < 20.))
    {
      continue;
    }

    rzpoints.push_back(std::make_pair(pos.z(), clusr));
    xypoints.push_back(std::make_pair(pos.x(), pos.y()));
    yzpoints.push_back(std::make_pair(pos.z(), pos.y()));
  }

  auto xyparams = TrackFitUtils::line_fit(xypoints);
  auto rzparams = TrackFitUtils::line_fit(rzpoints);
  auto yzparams = TrackFitUtils::line_fit(yzpoints);
  m_xyint = std::get<1>(xyparams);
  m_xyslope = std::get<0>(xyparams);
  m_rzint = std::get<1>(rzparams);
  m_rzslope = std::get<0>(rzparams);
  m_yzint = std::get<1>(yzparams);
  m_yzslope = std::get<0>(yzparams);
}

void TrackResiduals::fillClusterTree(TrkrClusterContainer* clusters,
                                     ActsGeometry* geometry)
{
  for (auto& det : {TrkrDefs::TrkrId::mvtxId, TrkrDefs::TrkrId::inttId,
                    TrkrDefs::TrkrId::tpcId, TrkrDefs::TrkrId::micromegasId})
  {
    for (const auto& hitsetkey : clusters->getHitSetKeys(det))
    {
      m_scluslayer = TrkrDefs::getLayer(hitsetkey);
      auto range = clusters->getClusters(hitsetkey);
      for (auto iter = range.first; iter != range.second; ++iter)
      {
        auto key = iter->first;
        auto cluster = clusters->findCluster(key);
        Acts::Vector3 glob;
        if (TrkrDefs::getTrkrId(key) == TrkrDefs::tpcId)
        {
          glob = geometry->getGlobalPosition(key, cluster);  // corrections make no sense if crossing is not known
        }
        else
        {
          glob = geometry->getGlobalPosition(key, cluster);
        }
        m_sclusgx = glob.x();
        m_sclusgy = glob.y();
        m_sclusgz = glob.z();
        m_sclusgr = r(m_sclusgx, m_sclusgy);
        m_sclusphi = atan2(glob.y(), glob.x());
        m_scluseta = acos(glob.z() / std::sqrt(square(glob.x()) + square(glob.y()) + square(glob.z())));
        m_adc = cluster->getAdc();
        m_clusmaxadc = cluster->getMaxAdc();
        m_scluslx = cluster->getLocalX();
        m_scluslz = cluster->getLocalY();
        auto para_errors = m_clusErrPara.get_clusterv5_modified_error(cluster, m_sclusgr, key);
        m_phisize = cluster->getPhiSize();
        m_zsize = cluster->getZSize();
        m_scluselx = std::sqrt(para_errors.first);
        m_scluselz = std::sqrt(para_errors.second);

        //! Fill relevant geom info that is specific to subsystem
        switch (det)
        {
        case TrkrDefs::TrkrId::mvtxId:
          m_staveid = MvtxDefs::getStaveId(key);
          m_chipid = MvtxDefs::getChipId(key);
          m_strobeid = MvtxDefs::getStrobeId(key);

          m_ladderzid = std::numeric_limits<int>::quiet_NaN();
          m_ladderphiid = std::numeric_limits<int>::quiet_NaN();
          m_timebucket = std::numeric_limits<int>::quiet_NaN();
          m_clussector = std::numeric_limits<int>::quiet_NaN();
          m_side = std::numeric_limits<int>::quiet_NaN();
          m_segtype = std::numeric_limits<int>::quiet_NaN();
          m_tileid = std::numeric_limits<int>::quiet_NaN();
          break;
        case TrkrDefs::TrkrId::inttId:
          m_ladderzid = InttDefs::getLadderZId(key);
          m_ladderphiid = InttDefs::getLadderPhiId(key);
          m_timebucket = InttDefs::getTimeBucketId(key);

          m_staveid = std::numeric_limits<int>::quiet_NaN();
          m_chipid = std::numeric_limits<int>::quiet_NaN();
          m_strobeid = std::numeric_limits<int>::quiet_NaN();
          m_clussector = std::numeric_limits<int>::quiet_NaN();
          m_side = std::numeric_limits<int>::quiet_NaN();
          m_segtype = std::numeric_limits<int>::quiet_NaN();
          m_tileid = std::numeric_limits<int>::quiet_NaN();
          break;
        case TrkrDefs::TrkrId::tpcId:
          m_clussector = TpcDefs::getSectorId(key);
          m_side = TpcDefs::getSide(key);

          m_staveid = std::numeric_limits<int>::quiet_NaN();
          m_chipid = std::numeric_limits<int>::quiet_NaN();
          m_strobeid = std::numeric_limits<int>::quiet_NaN();
          m_ladderzid = std::numeric_limits<int>::quiet_NaN();
          m_ladderphiid = std::numeric_limits<int>::quiet_NaN();
          m_timebucket = std::numeric_limits<int>::quiet_NaN();
          m_segtype = std::numeric_limits<int>::quiet_NaN();
          m_tileid = std::numeric_limits<int>::quiet_NaN();
          break;
        case TrkrDefs::TrkrId::micromegasId:
          m_segtype = (int) MicromegasDefs::getSegmentationType(key);
          m_tileid = MicromegasDefs::getTileId(key);

          m_staveid = std::numeric_limits<int>::quiet_NaN();
          m_chipid = std::numeric_limits<int>::quiet_NaN();
          m_strobeid = std::numeric_limits<int>::quiet_NaN();
          m_ladderzid = std::numeric_limits<int>::quiet_NaN();
          m_ladderphiid = std::numeric_limits<int>::quiet_NaN();
          m_timebucket = std::numeric_limits<int>::quiet_NaN();
          m_clussector = std::numeric_limits<int>::quiet_NaN();
          m_side = std::numeric_limits<int>::quiet_NaN();
          break;
        default:
          break;
        }

        m_clustree->Fill();
      }
    }
  }
}

//____________________________________________________________________________..
int TrackResiduals::End(PHCompositeNode* /*unused*/)
{

  std::cout << "TrackResiduals::End - m_goodtracks: " << m_goodtracks << std::endl;

  m_outfile->cd();
  m_tree->Write();
  if (m_doClusters)
  {
    m_clustree->Write();
  }
  if (m_doHits)
  {
    m_hittree->Write();
  }
  m_vertextree->Write();
  m_failedfits->Write();
  m_outfile->Close();

  return Fun4AllReturnCodes::EVENT_OK;
}
void TrackResiduals::fillHitTree(TrkrHitSetContainer* hitmap,
                                 ActsGeometry* geometry,
                                 PHG4TpcCylinderGeomContainer* tpcGeom,
                                 PHG4CylinderGeomContainer* mvtxGeom,
                                 PHG4CylinderGeomContainer* inttGeom,
                                 PHG4CylinderGeomContainer* mmGeom)
{
  if (!tpcGeom or !mvtxGeom or !inttGeom or !mmGeom)
  {
    std::cout << PHWHERE << "missing hit map, can't continue with hit tree"
              << std::endl;
    return;
  }
  TrkrHitSetContainer::ConstRange all_hitsets = hitmap->getHitSets();
  for (TrkrHitSetContainer::ConstIterator hitsetiter = all_hitsets.first;
       hitsetiter != all_hitsets.second;
       ++hitsetiter)
  {
    m_hitsetkey = hitsetiter->first;
    TrkrHitSet* hitset = hitsetiter->second;

    m_hitlayer = TrkrDefs::getLayer(m_hitsetkey);
    auto det = TrkrDefs::getTrkrId(m_hitsetkey);
    //! Fill relevant geom info that is specific to subsystem
    switch (det)
    {
    case TrkrDefs::TrkrId::mvtxId:
    {
      m_staveid = MvtxDefs::getStaveId(m_hitsetkey);
      m_chipid = MvtxDefs::getChipId(m_hitsetkey);
      m_strobeid = MvtxDefs::getStrobeId(m_hitsetkey);

      m_ladderzid = std::numeric_limits<int>::quiet_NaN();
      m_ladderphiid = std::numeric_limits<int>::quiet_NaN();
      m_timebucket = std::numeric_limits<int>::quiet_NaN();
      m_sector = std::numeric_limits<int>::quiet_NaN();
      m_side = std::numeric_limits<int>::quiet_NaN();
      m_segtype = std::numeric_limits<int>::quiet_NaN();
      m_tileid = std::numeric_limits<int>::quiet_NaN();
      break;
    }
    case TrkrDefs::TrkrId::inttId:
    {
      m_ladderzid = InttDefs::getLadderZId(m_hitsetkey);
      m_ladderphiid = InttDefs::getLadderPhiId(m_hitsetkey);
      m_timebucket = InttDefs::getTimeBucketId(m_hitsetkey);

      m_staveid = std::numeric_limits<int>::quiet_NaN();
      m_chipid = std::numeric_limits<int>::quiet_NaN();
      m_strobeid = std::numeric_limits<int>::quiet_NaN();
      m_sector = std::numeric_limits<int>::quiet_NaN();
      m_side = std::numeric_limits<int>::quiet_NaN();
      m_segtype = std::numeric_limits<int>::quiet_NaN();
      m_tileid = std::numeric_limits<int>::quiet_NaN();
      break;
    }
    case TrkrDefs::TrkrId::tpcId:
    {
      m_sector = TpcDefs::getSectorId(m_hitsetkey);
      m_side = TpcDefs::getSide(m_hitsetkey);

      m_staveid = std::numeric_limits<int>::quiet_NaN();
      m_chipid = std::numeric_limits<int>::quiet_NaN();
      m_strobeid = std::numeric_limits<int>::quiet_NaN();
      m_ladderzid = std::numeric_limits<int>::quiet_NaN();
      m_ladderphiid = std::numeric_limits<int>::quiet_NaN();
      m_timebucket = std::numeric_limits<int>::quiet_NaN();
      m_segtype = std::numeric_limits<int>::quiet_NaN();
      m_tileid = std::numeric_limits<int>::quiet_NaN();

      break;
    }
    case TrkrDefs::TrkrId::micromegasId:
    {
      m_segtype = (int) MicromegasDefs::getSegmentationType(m_hitsetkey);
      m_tileid = MicromegasDefs::getTileId(m_hitsetkey);

      m_staveid = std::numeric_limits<int>::quiet_NaN();
      m_chipid = std::numeric_limits<int>::quiet_NaN();
      m_strobeid = std::numeric_limits<int>::quiet_NaN();
      m_ladderzid = std::numeric_limits<int>::quiet_NaN();
      m_ladderphiid = std::numeric_limits<int>::quiet_NaN();
      m_timebucket = std::numeric_limits<int>::quiet_NaN();
      m_sector = std::numeric_limits<int>::quiet_NaN();
      m_side = std::numeric_limits<int>::quiet_NaN();
      break;
    }
    default:
      break;
    }

    // Got all stave/ladder/sector/tile info, now get the actual hit info
    auto hitrangei = hitset->getHits();
    for (TrkrHitSet::ConstIterator hitr = hitrangei.first;
         hitr != hitrangei.second;
         ++hitr)
    {
      auto hitkey = hitr->first;
      auto hit = hitr->second;
      m_adc = hit->getAdc();

      switch (det)
      {
      case TrkrDefs::TrkrId::mvtxId:
      {
        m_row = MvtxDefs::getRow(hitkey);
        m_col = MvtxDefs::getCol(hitkey);
        auto layergeom = dynamic_cast<CylinderGeom_Mvtx*>(mvtxGeom->GetLayerGeom(m_hitlayer));
        auto local_coords = layergeom->get_local_coords_from_pixel(m_row, m_col);
        TVector2 local;
        local.SetX(local_coords.X());
        local.SetY(local_coords.Z());
        auto surf = geometry->maps().getSiliconSurface(m_hitsetkey);
        auto glob = layergeom->get_world_from_local_coords(surf, geometry, local);
        m_hitgx = glob.X();
        m_hitgy = glob.Y();
        m_hitgz = glob.Z();

        m_segtype = std::numeric_limits<int>::quiet_NaN();
        m_tileid = std::numeric_limits<int>::quiet_NaN();
        m_strip = std::numeric_limits<int>::quiet_NaN();
        m_hitpad = std::numeric_limits<int>::quiet_NaN();
        m_hittbin = std::numeric_limits<int>::quiet_NaN();

        m_zdriftlength = std::numeric_limits<float>::quiet_NaN();
        break;
      }
      case TrkrDefs::TrkrId::inttId:
      {
        m_row = InttDefs::getRow(hitkey);
        m_col = InttDefs::getCol(hitkey);
        auto geom = dynamic_cast<CylinderGeomIntt*>(inttGeom->GetLayerGeom(m_hitlayer));
        double local_hit_loc[3] = {0, 0, 0};
        geom->find_strip_center_localcoords(m_ladderzid, m_row, m_col, local_hit_loc);
        auto surf = geometry->maps().getSiliconSurface(m_hitsetkey);
        TVector2 local;
        local.SetX(local_hit_loc[1]);
        local.SetY(local_hit_loc[2]);
        auto glob = geom->get_world_from_local_coords(surf, geometry, local);

        m_hitgx = glob.X();
        m_hitgy = glob.Y();
        m_hitgz = glob.Z();
        m_segtype = std::numeric_limits<int>::quiet_NaN();
        m_tileid = std::numeric_limits<int>::quiet_NaN();
        m_strip = std::numeric_limits<int>::quiet_NaN();
        m_hitpad = std::numeric_limits<int>::quiet_NaN();
        m_hittbin = std::numeric_limits<int>::quiet_NaN();
        m_zdriftlength = std::numeric_limits<float>::quiet_NaN();
        break;
      }
      case TrkrDefs::TrkrId::tpcId:
      {
        m_row = std::numeric_limits<int>::quiet_NaN();
        m_col = std::numeric_limits<int>::quiet_NaN();
        m_segtype = std::numeric_limits<int>::quiet_NaN();
        m_tileid = std::numeric_limits<int>::quiet_NaN();
        m_strip = std::numeric_limits<int>::quiet_NaN();

        m_hitpad = TpcDefs::getPad(hitkey);
        m_hittbin = TpcDefs::getTBin(hitkey);

        auto geoLayer = tpcGeom->GetLayerCellGeom(m_hitlayer);
        auto phi = geoLayer->get_phicenter(m_hitpad);
        auto radius = geoLayer->get_radius();
        float AdcClockPeriod = geoLayer->get_zstep();
        auto glob = geometry->getGlobalPositionTpc(m_hitsetkey, hitkey, phi, radius, AdcClockPeriod);
        m_hitgx = glob.x();
        m_hitgy = glob.y();
        m_hitgz = glob.z();

        break;
      }
      case TrkrDefs::TrkrId::micromegasId:
      {
        const auto layergeom = dynamic_cast<CylinderGeomMicromegas*>(mmGeom->GetLayerGeom(m_hitlayer));
        m_strip = MicromegasDefs::getStrip(hitkey);
        const auto global_coord = layergeom->get_world_coordinates(m_tileid, geometry, m_strip);
        m_hitgx = global_coord.X();
        m_hitgy = global_coord.Y();
        m_hitgz = global_coord.Z();
        m_row = std::numeric_limits<int>::quiet_NaN();
        m_col = std::numeric_limits<int>::quiet_NaN();
        m_segtype = std::numeric_limits<int>::quiet_NaN();
        m_tileid = std::numeric_limits<int>::quiet_NaN();
        m_hitpad = std::numeric_limits<int>::quiet_NaN();
        m_hittbin = std::numeric_limits<int>::quiet_NaN();

        m_zdriftlength = std::numeric_limits<float>::quiet_NaN();
      }
      default:
        break;
      }

      m_hittree->Fill();
    }
  }
}

void TrackResiduals::fillClusterBranchesKF(TrkrDefs::cluskey ckey, SvtxTrack* track,
                                           const std::vector<std::pair<TrkrDefs::cluskey, Acts::Vector3>>& global,
                                           PHCompositeNode* topNode)
{
  auto clustermap = findNode::getClass<TrkrClusterContainer>(topNode, "TRKR_CLUSTER");
  auto geometry = findNode::getClass<ActsGeometry>(topNode, "ActsGeometry");

  // move the corrected cluster positions back to the original readout surface
  auto global_moved = m_clusterMover.processTrack(global);

  ActsTransformations transformer;
  TrkrCluster* cluster = clustermap->findCluster(ckey);

  // loop over global vectors and get this cluster
  Acts::Vector3 clusglob(0, 0, 0);
  for (const auto& pair : global)
  {
    auto thiskey = pair.first;
    clusglob = pair.second;
    if (thiskey == ckey)
    {
      break;
    }
  }

  Acts::Vector3 clusglob_moved(0, 0, 0);
  for (const auto& pair : global_moved)
  {
    auto thiskey = pair.first;
    clusglob_moved = pair.second;
    if (thiskey == ckey)
    {
      break;
    }
  }


  unsigned int layer = TrkrDefs::getLayer(ckey);

if(Verbosity() > 1)
    {
      std::cout << "Called :fillClusterBranchesKF for ckey " << ckey << " layer " << layer << " trackid " << track->get_id() << " clusglob x " << clusglob(0) << " y " << clusglob(1) << " z " << clusglob(2) <<  std::endl;
    }

  switch (TrkrDefs::getTrkrId(ckey))
  {
  case TrkrDefs::mvtxId:
    m_nmaps++;
    break;
  case TrkrDefs::inttId:
    m_nintt++;
    break;
  case TrkrDefs::tpcId:
    m_ntpc++;
    m_clsector.push_back(TpcDefs::getSectorId(ckey));
    m_clside.push_back(TpcDefs::getSide(ckey));
    break;
  case TrkrDefs::micromegasId:
    m_nmms++;
    m_tileid = MicromegasDefs::getTileId(ckey);
    break;
  }

  SvtxTrackState* state = nullptr;

  // the track states from the Acts fit are fitted to fully corrected clusters, and are on the surface
  for (auto state_iter = track->begin_states();
       state_iter != track->end_states();
       ++state_iter)
  {
    SvtxTrackState* tstate = state_iter->second;
    auto stateckey = tstate->get_cluskey();
    if (stateckey == ckey)
    {
      state = tstate;
      break;
    }
  }

  if(!state)
    {
      if(Verbosity() > 1)  {  std::cout << "   no state for cluster " << ckey << "  in layer " << layer << std::endl; }
    }

  m_cluskeys.push_back(ckey);

  //! have cluster and state, fill vectors
  m_clusedge.push_back(cluster->getEdge());
  m_clusoverlap.push_back(cluster->getOverlap());

  // get new local coords from moved cluster
  Surface surf = geometry->maps().getSurface(ckey, cluster);
  // if this is a TPC cluster, the crossing correction may have moved it across the central membrane, check the surface
  auto trkrid = TrkrDefs::getTrkrId(ckey);
  if (trkrid == TrkrDefs::tpcId)
  {
    TrkrDefs::hitsetkey hitsetkey = TrkrDefs::getHitSetKeyFromClusKey(ckey);
    TrkrDefs::subsurfkey new_subsurfkey = 0;
    surf = geometry->get_tpc_surface_from_coords(hitsetkey, clusglob_moved, new_subsurfkey);
  }
  if (!surf)
  {
    if (Verbosity() > 2)
    {
      std::cout << " Failed to find surface for cluskey " << ckey << std::endl;
    }
    return;
  }

  // get local coordinates
  Acts::Vector2 loc;
  clusglob_moved *= Acts::UnitConstants::cm;  // we want mm for transformations
  Acts::Vector3 normal = surf->normal(geometry->geometry().getGeoContext());
  auto local = surf->globalToLocal(geometry->geometry().getGeoContext(),
                                   clusglob_moved, normal);
  if (local.ok())
  {
    loc = local.value() / Acts::UnitConstants::cm;
  }
  else
  {
    // otherwise take the manual calculation for the TPC
    // doing it this way just avoids the bounds check that occurs in the surface class method
    Acts::Vector3 loct = surf->transform(geometry->geometry().getGeoContext()).inverse() * clusglob_moved;  // global is in mm
    loct /= Acts::UnitConstants::cm;

    loc(0) = loct(0);
    loc(1) = loct(1);
  }

  clusglob_moved /= Acts::UnitConstants::cm;  // we want cm for the tree

  m_cluslx.push_back(loc.x());
  m_cluslz.push_back(loc.y());

  float clusr = r(clusglob_moved.x(), clusglob_moved.y());
  auto para_errors = m_clusErrPara.get_clusterv5_modified_error(cluster,
                                                                clusr, ckey);
  m_cluselx.push_back(sqrt(para_errors.first));
  m_cluselz.push_back(sqrt(para_errors.second));
  m_clusgx.push_back(clusglob_moved.x());
  m_clusgy.push_back(clusglob_moved.y());
  m_clusgr.push_back(clusglob_moved.y() > 0 ? clusr : -1 * clusr);
  m_clusgz.push_back(clusglob_moved.z());
  m_clusgxunmoved.push_back(clusglob.x());
  m_clusgyunmoved.push_back(clusglob.y());
  m_clusgzunmoved.push_back(clusglob.z());
  m_clusAdc.push_back(cluster->getAdc());
  m_clusMaxAdc.push_back(cluster->getMaxAdc());
  m_cluslayer.push_back(TrkrDefs::getLayer(ckey));
  m_clusphisize.push_back(cluster->getPhiSize());
  m_cluszsize.push_back(cluster->getZSize());
  m_clussize.push_back(cluster->getPhiSize() * cluster->getZSize());
  m_clushitsetkey.push_back(TrkrDefs::getHitSetKeyFromClusKey(ckey));

  auto misaligncenter = surf->center(geometry->geometry().getGeoContext());
  auto misalignnorm = -1 * surf->normal(geometry->geometry().getGeoContext());
  auto misrot = surf->transform(geometry->geometry().getGeoContext()).rotation();

  float mgamma = atan2(-misrot(1, 0), misrot(0, 0));
  float mbeta = -asin(misrot(0, 1));
  float malpha = atan2(misrot(1, 1), misrot(2, 1));

  //! Switch to get ideal transforms
  alignmentTransformationContainer::use_alignment = false;
  auto idealcenter = surf->center(geometry->geometry().getGeoContext());
  auto idealnorm = -1 * surf->normal(geometry->geometry().getGeoContext());

  // replace the corrected moved cluster local position with the readout position from ideal geometry for now
  // This allows us to see the distortion corrections by subtracting this uncorrected position
  // revisit this when looking at the alignment case
  //  Acts::Vector3 ideal_local(loc.x(), loc.y(), 0.0);
  auto nominal_loc = geometry->getLocalCoords(ckey, cluster);
  Acts::Vector3 ideal_local(nominal_loc.x(), nominal_loc.y(), 0.0);
  Acts::Vector3 ideal_glob = surf->transform(geometry->geometry().getGeoContext()) * (ideal_local * Acts::UnitConstants::cm);
  auto idealrot = surf->transform(geometry->geometry().getGeoContext()).rotation();

  //! These calculations are taken from the wikipedia page for Euler angles,
  //! under the Tait-Bryan angle explanation. Formulas for the angles
  //! calculated from the rotation matrices depending on what order the
  //! rotation matrix is constructed are given
  //! They need to be modified to conform to the Acts basis of (x,z,y), for
  //! which the wiki page expects (x,y,z). This includes swapping the sign
  //! of some elements to account for the permutation
  //! https://en.wikipedia.org/wiki/Euler_angles#Conversion_to_other_orientation_representations
  float igamma = atan2(-idealrot(1, 0), idealrot(0, 0));
  float ibeta = -asin(idealrot(0, 1));
  float ialpha = atan2(idealrot(1, 1), idealrot(2, 1));

  alignmentTransformationContainer::use_alignment = true;

  idealcenter /= Acts::UnitConstants::cm;
  misaligncenter /= Acts::UnitConstants::cm;
  ideal_glob /= Acts::UnitConstants::cm;

  m_idealsurfalpha.push_back(ialpha);
  m_idealsurfbeta.push_back(ibeta);
  m_idealsurfgamma.push_back(igamma);
  m_missurfalpha.push_back(malpha);
  m_missurfbeta.push_back(mbeta);
  m_missurfgamma.push_back(mgamma);

  m_idealsurfcenterx.push_back(idealcenter.x());
  m_idealsurfcentery.push_back(idealcenter.y());
  m_idealsurfcenterz.push_back(idealcenter.z());
  m_idealsurfnormx.push_back(idealnorm.x());
  m_idealsurfnormy.push_back(idealnorm.y());
  m_idealsurfnormz.push_back(idealnorm.z());
  m_missurfcenterx.push_back(misaligncenter.x());
  m_missurfcentery.push_back(misaligncenter.y());
  m_missurfcenterz.push_back(misaligncenter.z());
  m_missurfnormx.push_back(misalignnorm.x());
  m_missurfnormy.push_back(misalignnorm.y());
  m_missurfnormz.push_back(misalignnorm.z());
  m_clusgxideal.push_back(ideal_glob.x());
  m_clusgyideal.push_back(ideal_glob.y());
  m_clusgzideal.push_back(ideal_glob.z());

  if(state)
    {
      Acts::Vector3 stateglob(state->get_x(), state->get_y(), state->get_z());
      Acts::Vector2 stateloc;
      auto result = surf->globalToLocal(geometry->geometry().getGeoContext(),
					stateglob * Acts::UnitConstants::cm,
					misalignnorm);

      if (result.ok())
	{
	  stateloc = result.value() / Acts::UnitConstants::cm;
	}
      else
	{
	  //! manual transform for tpc
	  Acts::Vector3 loct = surf->transform(geometry->geometry().getGeoContext()).inverse() * (stateglob * Acts::UnitConstants::cm);
	  loct /= Acts::UnitConstants::cm;
	  stateloc(0) = loct(0);
	  stateloc(1) = loct(1);
	}

      const auto actscov =
	transformer.rotateSvtxTrackCovToActs(state);

      m_statelx.push_back(stateloc(0));
      m_statelz.push_back(stateloc(1));
      m_stateelx.push_back(std::sqrt(actscov(Acts::eBoundLoc0, Acts::eBoundLoc0)) / Acts::UnitConstants::cm);
      m_stateelz.push_back(std::sqrt(actscov(Acts::eBoundLoc1, Acts::eBoundLoc1)) / Acts::UnitConstants::cm);
      m_stategx.push_back(state->get_x());
      m_stategy.push_back(state->get_y());
      m_stategz.push_back(state->get_z());
      m_statepx.push_back(state->get_px());
      m_statepy.push_back(state->get_py());
      m_statepz.push_back(state->get_pz());
      m_statepl.push_back(state->get_pathlength());
    }
  else
    {
      // cluster has no corresponding state, set state variables to NaNs
      m_statelx.push_back(std::numeric_limits<float>::quiet_NaN());
      m_statelz.push_back(std::numeric_limits<float>::quiet_NaN());
      m_stategx.push_back(std::numeric_limits<float>::quiet_NaN());
      m_stategy.push_back(std::numeric_limits<float>::quiet_NaN());
      m_stategz.push_back(std::numeric_limits<float>::quiet_NaN());
      m_statepx.push_back(std::numeric_limits<float>::quiet_NaN());
      m_statepy.push_back(std::numeric_limits<float>::quiet_NaN());
      m_statepz.push_back(std::numeric_limits<float>::quiet_NaN());
      m_statepl.push_back(std::numeric_limits<float>::quiet_NaN());
    }

  if (Verbosity() > 2)
  {
    if (ideal_glob(2) > 0)
    {
      double xideal = ideal_glob.x();
      double yideal = ideal_glob.y();
      double zideal = ideal_glob.z();

      double xunmoved = clusglob.x();
      double yunmoved = clusglob.y();
      double zunmoved = clusglob.z();

      double xmoved = clusglob_moved.x();
      double ymoved = clusglob_moved.y();
      double zmoved = clusglob_moved.z();

      double this_radius_ideal = sqrt(xideal * xideal + yideal * yideal);
      double this_radius_unmoved = sqrt(xunmoved * xunmoved + yunmoved * yunmoved);

      double this_phi_unmoved = atan2(yunmoved, xunmoved);
      double this_phi_ideal = atan2(yideal, xideal);
      double this_phi_moved = atan2(ymoved, xmoved);

      std::cout << " global:  unmoved " << xunmoved << "  " << yunmoved << "  " << zunmoved << " this_phi " << this_phi_unmoved << " radius_unmoved " << this_radius_unmoved
                << " r*phi " << this_radius_ideal * this_phi_unmoved << std::endl;
      std::cout << "              global: ideal " << xideal << "  " << yideal << "  " << zideal << " this_phi_ideal " << this_phi_ideal << " radius_ideal " << this_radius_ideal
                << " r*phi " << this_radius_ideal * this_phi_ideal << std::endl;
      std::cout << "              global: moved " << xmoved << "  " << ymoved << "  " << zmoved << " phi_moved " << this_phi_moved
                << " r*phi " << this_radius_ideal * this_phi_moved << std::endl;
      std::cout << "                        d_radius " << this_radius_unmoved - this_radius_ideal << " clusgz " << zideal << " r*dphi " << this_radius_ideal * (this_phi_unmoved - this_phi_ideal) << std::endl;
    }
  }
}

void TrackResiduals::fillClusterBranchesSeeds(TrkrDefs::cluskey ckey,  // SvtxTrack* track,
                                              const std::vector<std::pair<TrkrDefs::cluskey, Acts::Vector3>>& global,
                                              PHCompositeNode* topNode)
{
  // The input map global contains the corrected cluster positions - NOT moved back to the surfacer.
  // When filling the residualtree:
  //    clusgx etc are the corrected - but not moved back to the surface - cluster positions
  //    clugxideal etc are the completely uncorrected cluster positions - they do not even have crossing corrections
  // CircleFitClusters is called in this method. It applies TOF, crossing, and all distortion corrections before fitting
  //    stategx etc are at the intersection point of the helical fit with the cluster surface

  auto clustermap = findNode::getClass<TrkrClusterContainer>(topNode, "TRKR_CLUSTER");
  auto geometry = findNode::getClass<ActsGeometry>(topNode, "ActsGeometry");

  // move the cluster positions back to the original readout surface
  auto global_moved = m_clusterMover.processTrack(global);

  TrkrCluster* cluster = clustermap->findCluster(ckey);

  // loop over global vectors and get this cluster
  Acts::Vector3 clusglob(0, 0, 0);
  for (const auto& pair : global)
  {
    auto thiskey = pair.first;
    clusglob = pair.second;
    if (thiskey == ckey)
    {
      break;
    }
  }
  Acts::Vector3 clusglob_moved(0, 0, 0);
  for (const auto& pair : global_moved)
  {
    auto thiskey = pair.first;
    clusglob_moved = pair.second;
    if (thiskey == ckey)
    {
      break;
    }
  }

  switch (TrkrDefs::getTrkrId(ckey))
  {
  case TrkrDefs::mvtxId:
    m_nmaps++;
    break;
  case TrkrDefs::inttId:
    m_nintt++;
    break;
  case TrkrDefs::tpcId:
    m_ntpc++;
    m_clsector.push_back(TpcDefs::getSectorId(ckey));
    m_clside.push_back(TpcDefs::getSide(ckey));
    break;
  case TrkrDefs::micromegasId:
    m_nmms++;
    m_tileid = MicromegasDefs::getTileId(ckey);
    break;
  }

  m_cluskeys.push_back(ckey);

  if (Verbosity() > 1)
  {
    std::cout << "Called fillClusterBranchesSeeds for ckey " << ckey << " clusglob x " << clusglob(0) << " y " << clusglob(1) << " z " << clusglob(2) << std::endl;
  }

  //! have cluster and state, fill vectors
  m_clusedge.push_back(cluster->getEdge());
  m_clusoverlap.push_back(cluster->getOverlap());

  // This is the nominal position of the cluster in local coords, completely uncorrected - is that what we want?
  auto loc = geometry->getLocalCoords(ckey, cluster);

  m_cluslx.push_back(loc.x());
  m_cluslz.push_back(loc.y());

  float clusr = r(clusglob_moved.x(), clusglob_moved.y());
  auto para_errors = m_clusErrPara.get_clusterv5_modified_error(cluster,
                                                                clusr, ckey);
  m_cluselx.push_back(sqrt(para_errors.first));
  m_cluselz.push_back(sqrt(para_errors.second));
  m_clusgx.push_back(clusglob_moved.x());
  m_clusgy.push_back(clusglob_moved.y());
  m_clusgr.push_back(clusglob_moved.y() > 0 ? clusr : -1 * clusr);
  m_clusgz.push_back(clusglob_moved.z());
  m_clusgxunmoved.push_back(clusglob.x());
  m_clusgyunmoved.push_back(clusglob.y());
  m_clusgzunmoved.push_back(clusglob.z());
  m_clusAdc.push_back(cluster->getAdc());
  m_clusMaxAdc.push_back(cluster->getMaxAdc());
  m_cluslayer.push_back(TrkrDefs::getLayer(ckey));
  m_clusphisize.push_back(cluster->getPhiSize());
  m_cluszsize.push_back(cluster->getZSize());
  m_clussize.push_back(cluster->getPhiSize() * cluster->getZSize());
  m_clushitsetkey.push_back(TrkrDefs::getHitSetKeyFromClusKey(ckey));

  if (Verbosity() > 1)
  {
    std::cout << "Track state/clus in layer "
              << (unsigned int) TrkrDefs::getLayer(ckey) << " with pos "
              << clusglob.transpose() << std::endl;
  }

  auto surf = geometry->maps().getSurface(ckey, cluster);

  auto misaligncenter = surf->center(geometry->geometry().getGeoContext());
  auto misalignnorm = -1 * surf->normal(geometry->geometry().getGeoContext());
  auto misrot = surf->transform(geometry->geometry().getGeoContext()).rotation();

  float mgamma = atan2(-misrot(1, 0), misrot(0, 0));
  float mbeta = -asin(misrot(0, 1));
  float malpha = atan2(misrot(1, 1), misrot(2, 1));

  //! Switch to get ideal transforms
  alignmentTransformationContainer::use_alignment = false;
  auto idealcenter = surf->center(geometry->geometry().getGeoContext());
  auto idealnorm = -1 * surf->normal(geometry->geometry().getGeoContext());
  Acts::Vector3 ideal_local(loc.x(), loc.y(), 0.0);
  Acts::Vector3 ideal_glob = surf->transform(geometry->geometry().getGeoContext()) * (ideal_local * Acts::UnitConstants::cm);
  auto idealrot = surf->transform(geometry->geometry().getGeoContext()).rotation();

  //! These calculations are taken from the wikipedia page for Euler angles,
  //! under the Tait-Bryan angle explanation. Formulas for the angles
  //! calculated from the rotation matrices depending on what order the
  //! rotation matrix is constructed are given
  //! They need to be modified to conform to the Acts basis of (x,z,y), for
  //! which the wiki page expects (x,y,z). This includes swapping the sign
  //! of some elements to account for the permutation
  //! https://en.wikipedia.org/wiki/Euler_angles#Conversion_to_other_orientation_representations
  float igamma = atan2(-idealrot(1, 0), idealrot(0, 0));
  float ibeta = -asin(idealrot(0, 1));
  float ialpha = atan2(idealrot(1, 1), idealrot(2, 1));

  alignmentTransformationContainer::use_alignment = true;

  idealcenter /= Acts::UnitConstants::cm;
  misaligncenter /= Acts::UnitConstants::cm;
  ideal_glob /= Acts::UnitConstants::cm;

  m_idealsurfalpha.push_back(ialpha);
  m_idealsurfbeta.push_back(ibeta);
  m_idealsurfgamma.push_back(igamma);
  m_missurfalpha.push_back(malpha);
  m_missurfbeta.push_back(mbeta);
  m_missurfgamma.push_back(mgamma);

  m_idealsurfcenterx.push_back(idealcenter.x());
  m_idealsurfcentery.push_back(idealcenter.y());
  m_idealsurfcenterz.push_back(idealcenter.z());
  m_idealsurfnormx.push_back(idealnorm.x());
  m_idealsurfnormy.push_back(idealnorm.y());
  m_idealsurfnormz.push_back(idealnorm.z());
  m_missurfcenterx.push_back(misaligncenter.x());
  m_missurfcentery.push_back(misaligncenter.y());
  m_missurfcenterz.push_back(misaligncenter.z());
  m_missurfnormx.push_back(misalignnorm.x());
  m_missurfnormy.push_back(misalignnorm.y());
  m_missurfnormz.push_back(misalignnorm.z());
  m_clusgxideal.push_back(ideal_glob.x());
  m_clusgyideal.push_back(ideal_glob.y());
  m_clusgzideal.push_back(ideal_glob.z());

  if (m_zeroField)
  {
    fillStatesWithLineFit(ckey, cluster, geometry);
  }
  else
  {
    fillStatesWithCircleFit(ckey, cluster, clusglob, geometry);
  }

  //! skip filling the state information if a state is not there
  //! or we just ran the seeding. Fill with Nans to maintain the
  //! 1-to-1 mapping between cluster/state vectors
  m_statepx.push_back(std::numeric_limits<float>::quiet_NaN());
  m_statepy.push_back(std::numeric_limits<float>::quiet_NaN());
  m_statepz.push_back(std::numeric_limits<float>::quiet_NaN());
  m_statepl.push_back(std::numeric_limits<float>::quiet_NaN());
  return;
}

void TrackResiduals::fillStatesWithCircleFit(const TrkrDefs::cluskey& key,
                                             TrkrCluster* cluster, Acts::Vector3& glob, ActsGeometry* geometry)
{
  auto surf = geometry->maps().getSurface(key, cluster);
  std::vector<float> fitpars;
  fitpars.push_back(m_R);
  fitpars.push_back(m_X0);
  fitpars.push_back(m_Y0);
  fitpars.push_back(m_rzslope);
  fitpars.push_back(m_rzint);

  auto intersection = TrackFitUtils::get_helix_surface_intersection(surf, fitpars, glob, geometry);
  m_stategx.push_back(intersection.x());
  m_stategy.push_back(intersection.y());
  m_stategz.push_back(intersection.z());

  auto result = surf->globalToLocal(geometry->geometry().getGeoContext(), intersection, Acts::Vector3(1, 1, 1));
  if (result.ok())
  {
    auto loc = result.value() / Acts::UnitConstants::cm;
    m_statelx.push_back(loc.x());
    m_statelz.push_back(loc.y());
  }
  else
  {
    auto local = (surf->transform(geometry->geometry().getGeoContext())).inverse() * (intersection * Acts::UnitConstants::cm);
    local /= Acts::UnitConstants::cm;
    m_statelx.push_back(local.x());
    m_statelz.push_back(local.y());
  }
}
void TrackResiduals::fillStatesWithLineFit(const TrkrDefs::cluskey& key,
                                           TrkrCluster* cluster, ActsGeometry* geometry)
{
  auto intersection = TrackFitUtils::surface_3Dline_intersection(key, cluster, geometry, m_xyslope,
                                                                 m_xyint, m_yzslope, m_yzint);

  auto surf = geometry->maps().getSurface(key, cluster);
  Acts::Vector3 surfnorm = surf->normal(geometry->geometry().getGeoContext());
  if (!std::isnan(intersection.x()))
  {
    auto locstateres = surf->globalToLocal(geometry->geometry().getGeoContext(),
                                           intersection * Acts::UnitConstants::cm,
                                           surfnorm);
    if (locstateres.ok())
    {
      Acts::Vector2 loc = locstateres.value() / Acts::UnitConstants::cm;
      m_statelx.push_back(loc(0));
      m_statelz.push_back(loc(1));
    }
    else
    {
      Acts::Vector3 loct = surf->transform(geometry->geometry().getGeoContext()).inverse() * (intersection * Acts::UnitConstants::cm);
      loct /= Acts::UnitConstants::cm;
      m_statelx.push_back(loct(0));
      m_statelz.push_back(loct(1));
    }
    m_stategx.push_back(intersection.x());
    m_stategy.push_back(intersection.y());
    m_stategz.push_back(intersection.z());
  }
  else
  {
    //! otherwise the line is parallel to the surface, should not happen if
    //! we have a cluster on the surface but just fill the state vecs with nan
    m_statelx.push_back(std::numeric_limits<float>::quiet_NaN());
    m_statelz.push_back(std::numeric_limits<float>::quiet_NaN());
    m_stategx.push_back(std::numeric_limits<float>::quiet_NaN());
    m_stategy.push_back(std::numeric_limits<float>::quiet_NaN());
    m_stategz.push_back(std::numeric_limits<float>::quiet_NaN());
  }
}
void TrackResiduals::createBranches()
{
  m_failedfits = new TTree("failedfits", "tree with seeds from failed Acts fits");
  m_failedfits->Branch("run", &m_runnumber, "m_runnumber/I");
  m_failedfits->Branch("segment", &m_segment, "m_segment/I");
  m_failedfits->Branch("trackid", &m_trackid, "m_trackid/I");
  m_failedfits->Branch("event", &m_event, "m_event/I");
  m_failedfits->Branch("silseedx", &m_silseedx, "m_silseedx/F");
  m_failedfits->Branch("silseedy", &m_silseedy, "m_silseedy/F");
  m_failedfits->Branch("silseedz", &m_silseedz, "m_silseedz/F");
  m_failedfits->Branch("tpcseedx", &m_tpcseedx, "m_tpcseedx/F");
  m_failedfits->Branch("tpcseedy", &m_tpcseedy, "m_tpcseedy/F");
  m_failedfits->Branch("tpcseedz", &m_tpcseedz, "m_tpcseedz/F");
  m_failedfits->Branch("tpcseedpx", &m_tpcseedpx, "m_tpcseedpx/F");
  m_failedfits->Branch("tpcseedpy", &m_tpcseedpy, "m_tpcseedpy/F");
  m_failedfits->Branch("tpcseedpz", &m_tpcseedpz, "m_tpcseedpz/F");
  m_failedfits->Branch("tpcseedcharge", &m_tpcseedcharge, "m_tpcseedcharge/I");
  m_failedfits->Branch("dedx", &m_dedx, "m_dedx/F");
  m_failedfits->Branch("nmaps", &m_nmaps, "m_nmaps/I");
  m_failedfits->Branch("nintt", &m_nintt, "m_nintt/I");
  m_failedfits->Branch("ntpc", &m_ntpc, "m_ntpc/I");
  m_failedfits->Branch("nmms", &m_nmms, "m_nmms/I");
  m_failedfits->Branch("gx", &m_clusgx);
  m_failedfits->Branch("gy", &m_clusgy);
  m_failedfits->Branch("gz", &m_clusgz);
  m_failedfits->Branch("gr", &m_clusgr);
  m_failedfits->Branch("lx", &m_cluslx);
  m_failedfits->Branch("lz", &m_cluslz);

  m_vertextree = new TTree("vertextree", "tree with vertices");
  m_vertextree->Branch("run", &m_runnumber, "m_runnumber/I");
  m_vertextree->Branch("segment", &m_segment, "m_segment/I");
  m_vertextree->Branch("event", &m_event, "m_event/I");
  m_vertextree->Branch("firedTriggers", &m_firedTriggers);
  m_vertextree->Branch("gl1BunchCrossing", &m_gl1BunchCrossing, "m_gl1BunchCrossing/l");
  m_vertextree->Branch("gl1bco", &m_bco, "m_bco/l");
  m_vertextree->Branch("trbco", &m_bcotr, "m_bcotr/l");
  m_vertextree->Branch("vertexid", &m_vertexid, "m_vertexid/I");
  m_vertextree->Branch("vertex_crossing", &m_vertex_crossing, "m_vertex_crossing/I");
  m_vertextree->Branch("vx", &m_vx, "m_vx/F");
  m_vertextree->Branch("vy", &m_vy, "m_vy/F");
  m_vertextree->Branch("vz", &m_vz, "m_vz/F");
  m_vertextree->Branch("ntracks", &m_ntracks, "m_ntracks/I");
  m_vertextree->Branch("nvertices", &m_nvertices, "m_nvertices/I");
  m_vertextree->Branch("gx", &m_clusgx);
  m_vertextree->Branch("gy", &m_clusgy);
  m_vertextree->Branch("gz", &m_clusgz);
  m_vertextree->Branch("gr", &m_clusgr);

  m_hittree = new TTree("hittree", "A tree with all hits");
  m_hittree->Branch("run", &m_runnumber, "m_runnumber/I");
  m_hittree->Branch("segment", &m_segment, "m_segment/I");
  m_hittree->Branch("event", &m_event, "m_event/I");
  m_hittree->Branch("gl1bco", &m_bco, "m_bco/l");
  m_hittree->Branch("trbco", &m_bcotr, "m_bcotr/l");
  m_hittree->Branch("hitsetkey", &m_hitsetkey, "m_hitsetkey/i");
  m_hittree->Branch("gx", &m_hitgx, "m_hitgx/F");
  m_hittree->Branch("gy", &m_hitgy, "m_hitgy/F");
  m_hittree->Branch("gz", &m_hitgz, "m_hitgz/F");
  m_hittree->Branch("layer", &m_hitlayer, "m_hitlayer/I");
  m_hittree->Branch("sector", &m_sector, "m_sector/I");
  m_hittree->Branch("side", &m_side, "m_side/I");
  m_hittree->Branch("stave", &m_staveid, "m_staveid/I");
  m_hittree->Branch("chip", &m_chipid, "m_chipid/I");
  m_hittree->Branch("strobe", &m_strobeid, "m_strobeid/I");
  m_hittree->Branch("ladderz", &m_ladderzid, "m_ladderzid/I");
  m_hittree->Branch("ladderphi", &m_ladderphiid, "m_ladderphiid/I");
  m_hittree->Branch("timebucket", &m_timebucket, "m_timebucket/I");
  m_hittree->Branch("pad", &m_hitpad, "m_hitpad/I");
  m_hittree->Branch("tbin", &m_hittbin, "m_hittbin/I");
  m_hittree->Branch("col", &m_col, "m_col/I");
  m_hittree->Branch("row", &m_row, "m_row/I");
  m_hittree->Branch("segtype", &m_segtype, "m_segtype/I");
  m_hittree->Branch("tile", &m_tileid, "m_tileid/I");
  m_hittree->Branch("strip", &m_strip, "m_strip/I");
  m_hittree->Branch("adc", &m_adc, "m_adc/F");
  m_hittree->Branch("zdriftlength", &m_zdriftlength, "m_zdriftlength/F");

  m_clustree = new TTree("clustertree", "A tree with all clusters");
  m_clustree->Branch("run", &m_runnumber, "m_runnumber/I");
  m_clustree->Branch("segment", &m_segment, "m_segment/I");
  m_clustree->Branch("event", &m_event, "m_event/I");
  m_clustree->Branch("gl1bco", &m_bco, "m_bco/l");
  m_clustree->Branch("trbco", &m_bcotr, "m_bcotr/l");
  m_clustree->Branch("lx", &m_scluslx, "m_scluslx/F");
  m_clustree->Branch("lz", &m_scluslz, "m_scluslz/F");
  m_clustree->Branch("gx", &m_sclusgx, "m_sclusgx/F");
  m_clustree->Branch("gy", &m_sclusgy, "m_sclusgy/F");
  m_clustree->Branch("gz", &m_sclusgz, "m_sclusgz/F");
  m_clustree->Branch("r", &m_sclusgr, "m_sclusgr/F");
  m_clustree->Branch("phi", &m_sclusphi, "m_sclusphi/F");
  m_clustree->Branch("eta", &m_scluseta, "m_scluseta/F");
  m_clustree->Branch("adc", &m_adc, "m_adc/F");
  m_clustree->Branch("phisize", &m_phisize, "m_phisize/I");
  m_clustree->Branch("zsize", &m_zsize, "m_zsize/I");
  m_clustree->Branch("layer", &m_scluslayer, "m_scluslayer/I");
  m_clustree->Branch("erphi", &m_scluselx, "m_scluselx/F");
  m_clustree->Branch("ez", &m_scluselz, "m_scluselz/F");
  m_clustree->Branch("maxadc", &m_clusmaxadc, "m_clusmaxadc/F");
  m_clustree->Branch("sector", &m_clussector, "m_clussector/I");
  m_clustree->Branch("side", &m_side, "m_side/I");
  m_clustree->Branch("stave", &m_staveid, "m_staveid/I");
  m_clustree->Branch("chip", &m_chipid, "m_chipid/I");
  m_clustree->Branch("strobe", &m_strobeid, "m_strobeid/I");
  m_clustree->Branch("ladderz", &m_ladderzid, "m_ladderzid/I");
  m_clustree->Branch("ladderphi", &m_ladderphiid, "m_ladderphiid/I");
  m_clustree->Branch("timebucket", &m_timebucket, "m_timebucket/I");
  m_clustree->Branch("segtype", &m_segtype, "m_segtype/I");
  m_clustree->Branch("tile", &m_tileid, "m_tileid/I");

  m_tree = new TTree("residualtree", "A tree with track, cluster, and state info");
  m_tree->Branch("run", &m_runnumber, "m_runnumber/I");
  m_tree->Branch("segment", &m_segment, "m_segment/I");
  m_tree->Branch("event", &m_event, "m_event/I");
  m_tree->Branch("firedTriggers", &m_firedTriggers);
  m_tree->Branch("gl1BunchCrossing", &m_gl1BunchCrossing, "m_gl1BunchCrossing/l");
  m_tree->Branch("trackid", &m_trackid, "m_trackid/I");
  m_tree->Branch("tpcid", &m_tpcid, "m_tpcid/I");
  m_tree->Branch("silid", &m_silid, "m_silid/I");
  m_tree->Branch("gl1bco", &m_bco, "m_bco/l");
  m_tree->Branch("trbco", &m_bcotr, "m_bcotr/l");
  m_tree->Branch("crossing", &m_crossing, "m_crossing/I");
  m_tree->Branch("crossing_estimate", &m_crossing_estimate, "m_crossing_estimate/I");
  m_tree->Branch("silseedx", &m_silseedx, "m_silseedx/F");
  m_tree->Branch("silseedy", &m_silseedy, "m_silseedy/F");
  m_tree->Branch("silseedz", &m_silseedz, "m_silseedz/F");
  m_tree->Branch("silseedpx", &m_silseedpx, "m_silseedpx/F");
  m_tree->Branch("silseedpy", &m_silseedpy, "m_silseedpy/F");
  m_tree->Branch("silseedpz", &m_silseedpz, "m_silseedpz/F");
  m_tree->Branch("silseedphi", &m_silseedphi, "m_silseedphi/F");
  m_tree->Branch("silseedeta", &m_silseedeta, "m_silseedeta/F");
  m_tree->Branch("silseedcharge", &m_silseedcharge, "m_silseedcharge/I");
  m_tree->Branch("tpcseedx", &m_tpcseedx, "m_tpcseedx/F");
  m_tree->Branch("tpcseedy", &m_tpcseedy, "m_tpcseedy/F");
  m_tree->Branch("tpcseedz", &m_tpcseedz, "m_tpcseedz/F");
  m_tree->Branch("tpcseedpx", &m_tpcseedpx, "m_tpcseedpx/F");
  m_tree->Branch("tpcseedpy", &m_tpcseedpy, "m_tpcseedpy/F");
  m_tree->Branch("tpcseedpz", &m_tpcseedpz, "m_tpcseedpz/F");
  m_tree->Branch("tpcseedphi", &m_tpcseedphi, "m_tpcseedphi/F");
  m_tree->Branch("tpcseedeta", &m_tpcseedeta, "m_tpcseedeta/F");
  m_tree->Branch("tpcseedcharge", &m_tpcseedcharge, "m_tpcseedcharge/I");
  m_tree->Branch("dedx", &m_dedx, "m_dedx/F");
  m_tree->Branch("tracklength", &m_tracklength, "m_tracklength/F");
  m_tree->Branch("px", &m_px, "m_px/F");
  m_tree->Branch("py", &m_py, "m_py/F");
  m_tree->Branch("pz", &m_pz, "m_pz/F");
  m_tree->Branch("pt", &m_pt, "m_pt/F");
  m_tree->Branch("eta", &m_eta, "m_eta/F");
  m_tree->Branch("phi", &m_phi, "m_phi/F");
  m_tree->Branch("deltapt", &m_deltapt, "m_deltapt/F");
  m_tree->Branch("charge", &m_charge, "m_charge/I");
  m_tree->Branch("quality", &m_quality, "m_quality/F");
  m_tree->Branch("ndf", &m_ndf, "m_ndf/F");
  m_tree->Branch("nhits", &m_nhits, "m_nhits/I");
  m_tree->Branch("nmaps", &m_nmaps, "m_nmaps/I");
  m_tree->Branch("nintt", &m_nintt, "m_nintt/I");
  m_tree->Branch("ntpc", &m_ntpc, "m_ntpc/I");
  m_tree->Branch("nmms", &m_nmms, "m_nmms/I");
  m_tree->Branch("tile", &m_tileid, "m_tileid/I");
  m_tree->Branch("vertexid", &m_vertexid, "m_vertexid/I");
  m_tree->Branch("vertex_crossing", &m_vertex_crossing, "m_vertex_crossing/I");
  m_tree->Branch("vx", &m_vx, "m_vx/F");
  m_tree->Branch("vy", &m_vy, "m_vy/F");
  m_tree->Branch("vz", &m_vz, "m_vz/F");
  m_tree->Branch("pcax", &m_pcax, "m_pcax/F");
  m_tree->Branch("pcay", &m_pcay, "m_pcay/F");
  m_tree->Branch("pcaz", &m_pcaz, "m_pcaz/F");
  m_tree->Branch("rzslope", &m_rzslope, "m_rzslope/F");
  m_tree->Branch("xyslope", &m_xyslope, "m_xyslope/F");
  m_tree->Branch("yzslope", &m_yzslope, "m_yzslope/F");
  m_tree->Branch("rzint", &m_rzint, "m_rzint/F");
  m_tree->Branch("xyint", &m_xyint, "m_xyint/F");
  m_tree->Branch("yzint", &m_yzint, "m_yzint/F");
  m_tree->Branch("R", &m_R, "m_R/F");
  m_tree->Branch("X0", &m_X0, "m_X0/F");
  m_tree->Branch("Y0", &m_Y0, "m_Y0/F");
  m_tree->Branch("dcaxy", &m_dcaxy, "m_dcaxy/F");
  m_tree->Branch("dcaz", &m_dcaz, "m_dcaz/F");

  m_tree->Branch("cluskeys", &m_cluskeys);
  m_tree->Branch("clusedge", &m_clusedge);
  m_tree->Branch("clusoverlap", &m_clusoverlap);
  m_tree->Branch("cluslx", &m_cluslx);
  m_tree->Branch("cluslz", &m_cluslz);
  m_tree->Branch("cluselx", &m_cluselx);
  m_tree->Branch("cluselz", &m_cluselz);
  m_tree->Branch("clusgx", &m_clusgx);
  m_tree->Branch("clusgy", &m_clusgy);
  m_tree->Branch("clusgz", &m_clusgz);
  m_tree->Branch("clusgr", &m_clusgr);
  m_tree->Branch("clusgxunmoved", &m_clusgxunmoved);
  m_tree->Branch("clusgyunmoved", &m_clusgyunmoved);
  m_tree->Branch("clusgzunmoved", &m_clusgzunmoved);
  m_tree->Branch("clussector", &m_clsector);
  m_tree->Branch("clusside", &m_clside);
  m_tree->Branch("clusAdc", &m_clusAdc);
  m_tree->Branch("clusMaxAdc", &m_clusMaxAdc);
  m_tree->Branch("cluslayer", &m_cluslayer);
  m_tree->Branch("clussize", &m_clussize);
  m_tree->Branch("clusphisize", &m_clusphisize);
  m_tree->Branch("cluszsize", &m_cluszsize);
  m_tree->Branch("clushitsetkey", &m_clushitsetkey);
  m_tree->Branch("idealsurfcenterx", &m_idealsurfcenterx);
  m_tree->Branch("idealsurfcentery", &m_idealsurfcentery);
  m_tree->Branch("idealsurfcenterz", &m_idealsurfcenterz);
  m_tree->Branch("idealsurfnormx", &m_idealsurfnormx);
  m_tree->Branch("idealsurfnormy", &m_idealsurfnormy);
  m_tree->Branch("idealsurfnormz", &m_idealsurfnormz);
  m_tree->Branch("missurfcenterx", &m_missurfcenterx);
  m_tree->Branch("missurfcentery", &m_missurfcentery);
  m_tree->Branch("missurfcenterz", &m_missurfcenterz);
  m_tree->Branch("missurfnormx", &m_missurfnormx);
  m_tree->Branch("missurfnormy", &m_missurfnormy);
  m_tree->Branch("missurfnormz", &m_missurfnormz);
  m_tree->Branch("clusgxideal", &m_clusgxideal);
  m_tree->Branch("clusgyideal", &m_clusgyideal);
  m_tree->Branch("clusgzideal", &m_clusgzideal);
  m_tree->Branch("missurfalpha", &m_missurfalpha);
  m_tree->Branch("missurfbeta", &m_missurfbeta);
  m_tree->Branch("missurfgamma", &m_missurfgamma);
  m_tree->Branch("idealsurfalpha", &m_idealsurfalpha);
  m_tree->Branch("idealsurfbeta", &m_idealsurfbeta);
  m_tree->Branch("idealsurfgamma", &m_idealsurfgamma);

  m_tree->Branch("statelx", &m_statelx);
  m_tree->Branch("statelz", &m_statelz);
  m_tree->Branch("stateelx", &m_stateelx);
  m_tree->Branch("stateelz", &m_stateelz);
  m_tree->Branch("stategx", &m_stategx);
  m_tree->Branch("stategy", &m_stategy);
  m_tree->Branch("stategz", &m_stategz);
  m_tree->Branch("statepx", &m_statepx);
  m_tree->Branch("statepy", &m_statepy);
  m_tree->Branch("statepz", &m_statepz);
  m_tree->Branch("statepl", &m_statepl);

  m_tree->Branch("statelxglobderivdx", &m_statelxglobderivdx);
  m_tree->Branch("statelxglobderivdy", &m_statelxglobderivdy);
  m_tree->Branch("statelxglobderivdz", &m_statelxglobderivdz);
  m_tree->Branch("statelxglobderivdalpha", &m_statelxglobderivdalpha);
  m_tree->Branch("statelxglobderivdbeta", &m_statelxglobderivdbeta);
  m_tree->Branch("statelxglobderivdgamma", &m_statelxglobderivdgamma);

  m_tree->Branch("statelxlocderivd0", &m_statelxlocderivd0);
  m_tree->Branch("statelxlocderivz0", &m_statelxlocderivz0);
  m_tree->Branch("statelxlocderivphi", &m_statelxlocderivphi);
  m_tree->Branch("statelxlocderivtheta", &m_statelxlocderivtheta);
  m_tree->Branch("statelxlocderivqop", &m_statelxlocderivqop);

  m_tree->Branch("statelzglobderivdx", &m_statelzglobderivdx);
  m_tree->Branch("statelzglobderivdy", &m_statelzglobderivdy);
  m_tree->Branch("statelzglobderivdz", &m_statelzglobderivdz);
  m_tree->Branch("statelzglobderivdalpha", &m_statelzglobderivdalpha);
  m_tree->Branch("statelzglobderivdbeta", &m_statelzglobderivdbeta);
  m_tree->Branch("statelzglobderivdgamma", &m_statelzglobderivdgamma);

  m_tree->Branch("statelzlocderivd0", &m_statelzlocderivd0);
  m_tree->Branch("statelzlocderivz0", &m_statelzlocderivz0);
  m_tree->Branch("statelzlocderivphi", &m_statelzlocderivphi);
  m_tree->Branch("statelzlocderivtheta", &m_statelzlocderivtheta);
  m_tree->Branch("statelzlocderivqop", &m_statelzlocderivqop);
}

void TrackResiduals::fillResidualTreeKF(PHCompositeNode* topNode)
{

  auto silseedmap = findNode::getClass<TrackSeedContainer>(topNode, "SiliconTrackSeedContainer");
  auto tpcseedmap = findNode::getClass<TrackSeedContainer>(topNode, "TpcTrackSeedContainer");
  auto tpcGeom =
      findNode::getClass<PHG4TpcCylinderGeomContainer>(topNode, "CYLINDERCELLGEOM_SVTX");
  auto trackmap = findNode::getClass<SvtxTrackMap>(topNode, m_trackMapName);
  auto clustermap = findNode::getClass<TrkrClusterContainer>(topNode, "TRKR_CLUSTER");
  auto geometry = findNode::getClass<ActsGeometry>(topNode, "ActsGeometry");
  auto vertexmap = findNode::getClass<GlobalVertexMap>(topNode, "GlobalVertexMap");
  auto alignmentmap = findNode::getClass<SvtxAlignmentStateMap>(topNode, m_alignmentMapName);

  std::set<unsigned int> tpc_seed_ids;
  for (const auto& [key, track] : *trackmap)
  {
    if (!track)
    {
      continue;
    }
    m_trackid = track->get_id();

    m_crossing = track->get_crossing();
    m_crossing_estimate = SHRT_MAX;
    m_px = track->get_px();
    m_py = track->get_py();
    m_pz = track->get_pz();

    m_pt = std::sqrt(square(m_px) + square(m_py));
    m_eta = atanh(m_pz / std::sqrt(square(m_pt) + square(m_pz)));
    m_phi = atan2(m_py, m_px);
    float CVxx = track->get_error(3, 3);
    float CVxy = track->get_error(3, 4);
    float CVyy = track->get_error(4, 4);
    m_deltapt = std::sqrt((CVxx * square(m_px) + 2 * CVxy * m_px * m_py + CVyy * square(m_py)) / (square(m_px) + square(m_py)));

    m_charge = track->get_charge();
    m_quality = track->get_quality();
    m_chisq = track->get_chisq();
    m_ndf = track->get_ndf();

    m_nmaps = 0;
    m_nintt = 0;
    m_ntpc = 0;
    m_nmms = 0;
    m_silid = std::numeric_limits<unsigned int>::quiet_NaN();
    m_tpcid = std::numeric_limits<unsigned int>::quiet_NaN();
    m_silseedx = std::numeric_limits<float>::quiet_NaN();
    m_silseedy = std::numeric_limits<float>::quiet_NaN();
    m_silseedz = std::numeric_limits<float>::quiet_NaN();
    m_silseedpx = std::numeric_limits<float>::quiet_NaN();
    m_silseedpy = std::numeric_limits<float>::quiet_NaN();
    m_silseedpz = std::numeric_limits<float>::quiet_NaN();
    m_silseedphi = std::numeric_limits<float>::quiet_NaN();
    m_silseedeta = std::numeric_limits<float>::quiet_NaN();
    m_silseedcharge = std::numeric_limits<int>::quiet_NaN();
    m_tpcseedx = std::numeric_limits<float>::quiet_NaN();
    m_tpcseedy = std::numeric_limits<float>::quiet_NaN();
    m_tpcseedz = std::numeric_limits<float>::quiet_NaN();
    m_tpcseedpx = std::numeric_limits<float>::quiet_NaN();
    m_tpcseedpy = std::numeric_limits<float>::quiet_NaN();
    m_tpcseedpz = std::numeric_limits<float>::quiet_NaN();
    m_tpcseedphi = std::numeric_limits<float>::quiet_NaN();
    m_tpcseedeta = std::numeric_limits<float>::quiet_NaN();
    m_tpcseedcharge = std::numeric_limits<int>::quiet_NaN();

    m_vertexid = track->get_vertex_id();
    if (vertexmap)
    {
      auto vertexit = vertexmap->find(m_vertexid);
      if (vertexit != vertexmap->end())
      {
        auto vertex = vertexit->second;
        m_vx = vertex->get_x();
        m_vy = vertex->get_y();
        m_vz = vertex->get_z();
      }
    }
    m_pcax = track->get_x();
    m_pcay = track->get_y();
    m_pcaz = track->get_z();
    Acts::Vector3 zero = Acts::Vector3::Zero();
    auto dcapair = TrackAnalysisUtils::get_dca(track, zero);
    m_dcaxy = dcapair.first.first;
    m_dcaz = dcapair.second.first;

    auto tpcseed = track->get_tpc_seed();
    if (tpcseed)
    {
      m_tpcid = tpcseedmap->find(tpcseed);
      tpc_seed_ids.insert(tpcseedmap->find(tpcseed));
    }
    auto silseed = track->get_silicon_seed();
    if (silseed)
    {
      m_silid = silseedmap->find(silseed);
      m_silseedx = silseed->get_x();
      m_silseedy = silseed->get_y();
      m_silseedz = silseed->get_z();
      m_silseedpx = silseed->get_px();
      m_silseedpy = silseed->get_py();
      m_silseedpz = silseed->get_pz();
      m_silseedphi = silseed->get_phi();
      m_silseedeta = silseed->get_eta();
      m_silseedcharge = silseed->get_qOverR() > 0 ? 1 : -1;
    }
    if (tpcseed)
    {
      m_tpcseedx = tpcseed->get_x();
      m_tpcseedy = tpcseed->get_y();
      m_tpcseedz = tpcseed->get_z();
      m_tpcseedpx = tpcseed->get_px();
      m_tpcseedpy = tpcseed->get_py();
      m_tpcseedpz = tpcseed->get_pz();
      m_tpcseedphi = tpcseed->get_phi();
      m_tpcseedeta = tpcseed->get_eta();
      m_tpcseedcharge = tpcseed->get_qOverR() > 0 ? 1 : -1;
    }
    if (tpcseed)
    {
      m_dedx = calc_dedx(tpcseed, clustermap, tpcGeom);
    }

    if (tpcseed)
    {
      m_tpcseedpx = tpcseed->get_px();
      m_tpcseedpy = tpcseed->get_py();
      m_tpcseedpz = tpcseed->get_pz();
    }
    else if (silseed)
    {
      m_silseedpx = silseed->get_px();
      m_silseedpy = silseed->get_py();
      m_silseedpz = silseed->get_pz();
    }

    clearClusterStateVectors();
    if (Verbosity() > 1)
    {
      std::cout << "Track " << key << " has cluster/states"
                << std::endl;
    }

    // get the fully corrected cluster global positions
    std::vector<std::pair<TrkrDefs::cluskey, Acts::Vector3>> global_raw;
    for (const auto& ckey : get_cluster_keys(track))
    {
      auto cluster = clustermap->findCluster(ckey);

      // Fully correct the cluster positions for the crossing and all distortions
      Acts::Vector3 global = geometry->getGlobalPosition(ckey, cluster);  // works for the silicon and TPOT(?)

      if (TrkrDefs::getTrkrId(ckey) == TrkrDefs::tpcId)
      {
        global = TpcGlobalPositionWrapper::getGlobalPositionDistortionCorrected(ckey, cluster, geometry, m_crossing, m_dccModuleEdge, m_dccStatic, m_dccAverage, m_dccFluctuation);
      }

      // add the global positions to a vector to give to the cluster mover
      global_raw.emplace_back(std::make_pair(ckey, global));

      std::cout << "TrackResiduals::fillResidualTreeKF -"
        << " track id: " << m_trackid
        << " layer: " << (int) TrkrDefs::getLayer(ckey)
        << " position: " << global.x() << "," << global.y() << "," << global.z()
        << std::endl;
    }

    // move the cluster positions back to the original readout surface in the fillClusterBranchesKF method

    if (!m_doAlignment)
    {
      for (const auto& ckey : get_cluster_keys(track))
      {
        fillClusterBranchesKF(ckey, track, global_raw, topNode);
      }
    }

    m_nhits = m_nmaps + m_nintt + m_ntpc + m_nmms;

    if (m_doAlignment)
    {
      /// repopulate with info that is going into alignment
      clearClusterStateVectors();

      if (alignmentmap and alignmentmap->find(key) != alignmentmap->end())
      {
        auto& statevec = alignmentmap->find(key)->second;

        for (auto& state : statevec)
        {
          auto ckey = state->get_cluster_key();

          fillClusterBranchesKF(ckey, track, global_raw, topNode);

          auto& globderivs = state->get_global_derivative_matrix();
          auto& locderivs = state->get_local_derivative_matrix();

          m_statelxglobderivdalpha.push_back(globderivs(0, 0));
          m_statelxglobderivdbeta.push_back(globderivs(0, 1));
          m_statelxglobderivdgamma.push_back(globderivs(0, 2));
          m_statelxglobderivdx.push_back(globderivs(0, 3));
          m_statelxglobderivdy.push_back(globderivs(0, 4));
          m_statelxglobderivdz.push_back(globderivs(0, 5));

          m_statelzglobderivdalpha.push_back(globderivs(1, 0));
          m_statelzglobderivdbeta.push_back(globderivs(1, 1));
          m_statelzglobderivdgamma.push_back(globderivs(1, 2));
          m_statelzglobderivdx.push_back(globderivs(1, 3));
          m_statelzglobderivdy.push_back(globderivs(1, 4));
          m_statelzglobderivdz.push_back(globderivs(1, 5));

          m_statelxlocderivd0.push_back(locderivs(0, 0));
          m_statelxlocderivz0.push_back(locderivs(0, 1));
          m_statelxlocderivphi.push_back(locderivs(0, 2));
          m_statelxlocderivtheta.push_back(locderivs(0, 3));
          m_statelxlocderivqop.push_back(locderivs(0, 4));

          m_statelzlocderivd0.push_back(locderivs(1, 0));
          m_statelzlocderivz0.push_back(locderivs(1, 1));
          m_statelzlocderivphi.push_back(locderivs(1, 2));
          m_statelzlocderivtheta.push_back(locderivs(1, 3));
          m_statelzlocderivqop.push_back(locderivs(1, 4));
        }
      }
    }

    if( m_nmms>0 || !m_doMicromegasOnly )
    { m_tree->Fill(); }

<<<<<<< HEAD

    // count good tracks
    if( m_pt>0.2 && m_quality<100 && m_ntpc>20 && m_nmaps>2 && m_nintt>1 && m_nmms>0 )
    { ++m_goodtracks; }

=======
>>>>>>> 0c71906f
  }  // end loop over tracks

  if (m_doFailedSeeds)
  {
    fillFailedSeedTree(topNode, tpc_seed_ids);
  }
}

void TrackResiduals::fillResidualTreeSeeds(PHCompositeNode* topNode)
{
  auto silseedmap = findNode::getClass<TrackSeedContainer>(topNode, "SiliconTrackSeedContainer");
  auto tpcseedmap = findNode::getClass<TrackSeedContainer>(topNode, "TpcTrackSeedContainer");
  auto tpcGeom =
      findNode::getClass<PHG4TpcCylinderGeomContainer>(topNode, "CYLINDERCELLGEOM_SVTX");
  auto trackmap = findNode::getClass<SvtxTrackMap>(topNode, m_trackMapName);
  auto clustermap = findNode::getClass<TrkrClusterContainer>(topNode, "TRKR_CLUSTER");
  auto geometry = findNode::getClass<ActsGeometry>(topNode, "ActsGeometry");
  auto vertexmap = findNode::getClass<GlobalVertexMap>(topNode, "GlobalVertexMap");
  auto alignmentmap = findNode::getClass<SvtxAlignmentStateMap>(topNode, m_alignmentMapName);

  std::set<unsigned int> tpc_seed_ids;

  for (const auto& [key, track] : *trackmap)
  {
    if (!track)
    {
      continue;
    }
    m_trackid = track->get_id();

    m_crossing = track->get_crossing();
    m_crossing_estimate = SHRT_MAX;
    m_px = track->get_px();
    m_py = track->get_py();
    m_pz = track->get_pz();

    m_pt = std::sqrt(square(m_px) + square(m_py));
    m_eta = atanh(m_pz / std::sqrt(square(m_pt) + square(m_pz)));
    m_phi = atan2(m_py, m_px);
    float CVxx = track->get_error(3, 3);
    float CVxy = track->get_error(3, 4);
    float CVyy = track->get_error(4, 4);
    m_deltapt = std::sqrt((CVxx * square(m_px) + 2 * CVxy * m_px * m_py + CVyy * square(m_py)) / (square(m_px) + square(m_py)));

    m_charge = track->get_charge();
    m_quality = track->get_quality();
    m_chisq = track->get_chisq();
    m_ndf = track->get_ndf();

    if (Verbosity() > 1)
    {
      std::cout << "fillResidualTreeSeeds:  track " << m_trackid << " m_crossing " << m_crossing << " m_crossing_estimate " << m_crossing_estimate << " m_pt " << m_pt << std::endl;
    }

    m_nmaps = 0;
    m_nintt = 0;
    m_ntpc = 0;
    m_nmms = 0;
    m_silid = std::numeric_limits<unsigned int>::quiet_NaN();
    m_tpcid = std::numeric_limits<unsigned int>::quiet_NaN();
    m_silseedx = std::numeric_limits<float>::quiet_NaN();
    m_silseedy = std::numeric_limits<float>::quiet_NaN();
    m_silseedz = std::numeric_limits<float>::quiet_NaN();
    m_silseedpx = std::numeric_limits<float>::quiet_NaN();
    m_silseedpy = std::numeric_limits<float>::quiet_NaN();
    m_silseedpz = std::numeric_limits<float>::quiet_NaN();
    m_silseedphi = std::numeric_limits<float>::quiet_NaN();
    m_silseedeta = std::numeric_limits<float>::quiet_NaN();
    m_silseedcharge = std::numeric_limits<int>::quiet_NaN();
    m_tpcseedx = std::numeric_limits<float>::quiet_NaN();
    m_tpcseedy = std::numeric_limits<float>::quiet_NaN();
    m_tpcseedz = std::numeric_limits<float>::quiet_NaN();
    m_tpcseedpx = std::numeric_limits<float>::quiet_NaN();
    m_tpcseedpy = std::numeric_limits<float>::quiet_NaN();
    m_tpcseedpz = std::numeric_limits<float>::quiet_NaN();
    m_tpcseedphi = std::numeric_limits<float>::quiet_NaN();
    m_tpcseedeta = std::numeric_limits<float>::quiet_NaN();
    m_tpcseedcharge = std::numeric_limits<int>::quiet_NaN();

    m_vertexid = track->get_vertex_id();
    if (vertexmap)
    {
      auto vertexit = vertexmap->find(m_vertexid);
      if (vertexit != vertexmap->end())
      {
        auto vertex = vertexit->second;
        m_vx = vertex->get_x();
        m_vy = vertex->get_y();
        m_vz = vertex->get_z();
      }
    }
    m_pcax = track->get_x();
    m_pcay = track->get_y();
    m_pcaz = track->get_z();
    Acts::Vector3 zero = Acts::Vector3::Zero();
    auto dcapair = TrackAnalysisUtils::get_dca(track, zero);
    m_dcaxy = dcapair.first.first;
    m_dcaz = dcapair.second.first;

    auto tpcseed = track->get_tpc_seed();
    if (tpcseed)
    {
      m_tpcid = tpcseedmap->find(tpcseed);
      tpc_seed_ids.insert(tpcseedmap->find(tpcseed));
    }
    auto silseed = track->get_silicon_seed();
    if (silseed)
    {
      m_silid = silseedmap->find(silseed);
      m_silseedx = silseed->get_x();
      m_silseedy = silseed->get_y();
      m_silseedz = silseed->get_z();
      m_silseedpx = silseed->get_px();
      m_silseedpy = silseed->get_py();
      m_silseedpz = silseed->get_pz();
      m_silseedphi = silseed->get_phi();
      m_silseedeta = silseed->get_eta();
      m_silseedcharge = silseed->get_qOverR() > 0 ? 1 : -1;
    }
    if (tpcseed)
    {
      m_tpcseedx = tpcseed->get_x();
      m_tpcseedy = tpcseed->get_y();
      m_tpcseedz = tpcseed->get_z();
      m_tpcseedpx = tpcseed->get_px();
      m_tpcseedpy = tpcseed->get_py();
      m_tpcseedpz = tpcseed->get_pz();
      m_tpcseedphi = tpcseed->get_phi();
      m_tpcseedeta = tpcseed->get_eta();
      m_tpcseedcharge = tpcseed->get_qOverR() > 0 ? 1 : -1;
    }
    if (tpcseed)
    {
      m_dedx = calc_dedx(tpcseed, clustermap, tpcGeom);
    }
    if (m_zeroField)
    {
      float qor = std::numeric_limits<float>::quiet_NaN();
      float phi = std::numeric_limits<float>::quiet_NaN();
      float theta = std::numeric_limits<float>::quiet_NaN();
      float eta = std::numeric_limits<float>::quiet_NaN();
      if (tpcseed)
      {
        qor = tpcseed->get_qOverR();
        phi = tpcseed->get_phi();
        eta = tpcseed->get_eta();
        theta = tpcseed->get_theta();
      }
      else if (silseed)
      {
        qor = silseed->get_qOverR();
        phi = silseed->get_phi();
        eta = silseed->get_eta();
        theta = silseed->get_theta();
      }
      float pt = fabs(1. / qor) * (0.3 / 100) * 0.01;
      m_tpcseedpx = pt * std::cos(phi);
      m_tpcseedpy = pt * std::sin(phi);
      m_tpcseedpz = pt * std::cosh(eta) * std::cos(theta);
    }
    else
    {
      if (tpcseed)
      {
        m_tpcseedpx = tpcseed->get_px();
        m_tpcseedpy = tpcseed->get_py();
        m_tpcseedpz = tpcseed->get_pz();
      }
      else if (silseed)
      {
        m_silseedpx = silseed->get_px();
        m_silseedpy = silseed->get_py();
        m_silseedpz = silseed->get_pz();
      }
    }
    clearClusterStateVectors();
    if (Verbosity() > 1)
    {
      std::cout << "Track " << key << " has cluster/states"
                << std::endl;
    }

    // get the fully corrected cluster global positions
    std::vector<std::pair<TrkrDefs::cluskey, Acts::Vector3>> global_raw;
    float minR = std::numeric_limits<float>::max();
    float maxR = 0;
    for (const auto& ckey : get_cluster_keys(track))
    {
      auto cluster = clustermap->findCluster(ckey);

      // Fully correct the cluster positions for the crossing and all distortions
      Acts::Vector3 global = geometry->getGlobalPosition(ckey, cluster);  // works for the silicon and TPOT(?)
      if (TrkrDefs::getTrkrId(ckey) == TrkrDefs::tpcId)
      {
        global = TpcGlobalPositionWrapper::getGlobalPositionDistortionCorrected(ckey, cluster, geometry, m_crossing, m_dccModuleEdge, m_dccStatic, m_dccAverage, m_dccFluctuation);
      }
      // add the global positions to a vector to give to the cluster mover
      global_raw.emplace_back(std::make_pair(ckey, global));
      if(r(global.x(), global.y()) < minR)
      {
        minR = r(global.x(), global.y());
      }
      if(r(global.x(), global.y()) > maxR)
      {
        maxR = r(global.x(), global.y());
      }
    }
    m_tracklength = maxR - minR;
    // ---- we move the global positions back to the surface in fillClusterBranchesSeeds

    if (!m_doAlignment)
    {
      std::vector<TrkrDefs::cluskey> keys;
      for (const auto& ckey : get_cluster_keys(track))
      {
        keys.push_back(ckey);
      }
      if (m_zeroField)
      {
        lineFitClusters(keys, geometry, clustermap, m_crossing);
      }
      else
      {
        // this corrects the cluster positions and fits them, to fill the helical fit parameters
        //  that are used to calculate the "state" positions
        circleFitClusters(keys, geometry, clustermap, m_crossing);
      }

      for (const auto& ckey : get_cluster_keys(track))
      {
        fillClusterBranchesSeeds(ckey, global_raw, topNode);
      }
    }

    m_nhits = m_nmaps + m_nintt + m_ntpc + m_nmms;

    if (m_doAlignment)
    {
      /// repopulate with info that is going into alignment
      clearClusterStateVectors();

      if (alignmentmap and alignmentmap->find(key) != alignmentmap->end())
      {
        auto& statevec = alignmentmap->find(key)->second;

        for (auto& state : statevec)
        {
          auto ckey = state->get_cluster_key();

          fillClusterBranchesSeeds(ckey, global_raw, topNode);

          auto& globderivs = state->get_global_derivative_matrix();
          auto& locderivs = state->get_local_derivative_matrix();

          m_statelxglobderivdalpha.push_back(globderivs(0, 0));
          m_statelxglobderivdbeta.push_back(globderivs(0, 1));
          m_statelxglobderivdgamma.push_back(globderivs(0, 2));
          m_statelxglobderivdx.push_back(globderivs(0, 3));
          m_statelxglobderivdy.push_back(globderivs(0, 4));
          m_statelxglobderivdz.push_back(globderivs(0, 5));

          m_statelzglobderivdalpha.push_back(globderivs(1, 0));
          m_statelzglobderivdbeta.push_back(globderivs(1, 1));
          m_statelzglobderivdgamma.push_back(globderivs(1, 2));
          m_statelzglobderivdx.push_back(globderivs(1, 3));
          m_statelzglobderivdy.push_back(globderivs(1, 4));
          m_statelzglobderivdz.push_back(globderivs(1, 5));

          m_statelxlocderivd0.push_back(locderivs(0, 0));
          m_statelxlocderivz0.push_back(locderivs(0, 1));
          m_statelxlocderivphi.push_back(locderivs(0, 2));
          m_statelxlocderivtheta.push_back(locderivs(0, 3));
          m_statelxlocderivqop.push_back(locderivs(0, 4));

          m_statelzlocderivd0.push_back(locderivs(1, 0));
          m_statelzlocderivz0.push_back(locderivs(1, 1));
          m_statelzlocderivphi.push_back(locderivs(1, 2));
          m_statelzlocderivtheta.push_back(locderivs(1, 3));
          m_statelzlocderivqop.push_back(locderivs(1, 4));
        }
      }
    }
    m_tree->Fill();
  }
}<|MERGE_RESOLUTION|>--- conflicted
+++ resolved
@@ -2039,14 +2039,6 @@
     if( m_nmms>0 || !m_doMicromegasOnly )
     { m_tree->Fill(); }
 
-<<<<<<< HEAD
-
-    // count good tracks
-    if( m_pt>0.2 && m_quality<100 && m_ntpc>20 && m_nmaps>2 && m_nintt>1 && m_nmms>0 )
-    { ++m_goodtracks; }
-
-=======
->>>>>>> 0c71906f
   }  // end loop over tracks
 
   if (m_doFailedSeeds)
