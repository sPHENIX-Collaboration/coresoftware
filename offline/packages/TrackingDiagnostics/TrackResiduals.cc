
#include "TrackResiduals.h"

#include <trackbase/ClusterErrorPara.h>
#include <trackbase/InttDefs.h>
#include <trackbase/MvtxDefs.h>
#include <trackbase/TpcDefs.h>
#include <trackbase/TrackFitUtils.h>
#include <trackbase/TrkrCluster.h>
#include <trackbase/TrkrClusterContainer.h>
#include <trackbase/TrkrHit.h>
#include <trackbase/TrkrHitSet.h>
#include <trackbase/TrkrHitSetContainer.h>

#include <g4detectors/PHG4CylinderGeomContainer.h>
#include <g4detectors/PHG4TpcCylinderGeom.h>
#include <g4detectors/PHG4TpcCylinderGeomContainer.h>

#include <intt/CylinderGeomIntt.h>

#include <micromegas/CylinderGeomMicromegas.h>
#include <micromegas/MicromegasDefs.h>

#include <mvtx/CylinderGeom_Mvtx.h>

#include <trackbase_historic/ActsTransformations.h>
#include <trackbase_historic/SvtxAlignmentState.h>
#include <trackbase_historic/SvtxAlignmentStateMap.h>
#include <trackbase_historic/SvtxTrack.h>
#include <trackbase_historic/SvtxTrackMap.h>
#include <trackbase_historic/TrackAnalysisUtils.h>
#include <trackbase_historic/TrackSeed.h>
#include <trackbase_historic/TrackSeedContainer.h>

#include <ffarawobjects/Gl1RawHit.h>
#include <tpc/TpcDistortionCorrectionContainer.h>
#include <tpc/TpcGlobalPositionWrapper.h>

#include <globalvertex/GlobalVertex.h>
#include <globalvertex/GlobalVertexMap.h>
#include <globalvertex/SvtxVertex.h>
#include <globalvertex/SvtxVertexMap.h>

#include <fun4all/Fun4AllReturnCodes.h>

#include <phool/PHCompositeNode.h>
#include <phool/PHNodeIterator.h>
#include <phool/getClass.h>

#include <limits>

namespace
{
  template <class T>
  inline T square(const T& t)
  {
    return t * t;
  }
  template <class T>
  inline T r(const T& x, const T& y)
  {
    return std::sqrt(square(x) + square(y));
  }

  std::vector<TrkrDefs::cluskey> get_cluster_keys(SvtxTrack* track)
  {
    std::vector<TrkrDefs::cluskey> out;
    for (const auto& seed : {track->get_silicon_seed(), track->get_tpc_seed()})
    {
      if (seed)
      {
        std::copy(seed->begin_cluster_keys(), seed->end_cluster_keys(), std::back_inserter(out));
      }
    }

    return out;
  }
}  // namespace

//____________________________________________________________________________..
TrackResiduals::TrackResiduals(const std::string& name)
  : SubsysReco(name)
{
}

//____________________________________________________________________________..
TrackResiduals::~TrackResiduals() = default;

//____________________________________________________________________________..
int TrackResiduals::Init(PHCompositeNode* /*unused*/)
{
  return Fun4AllReturnCodes::EVENT_OK;
}

//____________________________________________________________________________..
int TrackResiduals::InitRun(PHCompositeNode* topNode)
{
  m_outfile = new TFile(m_outfileName.c_str(), "RECREATE");
  createBranches();
  m_dccStatic = findNode::getClass<TpcDistortionCorrectionContainer>(topNode, "TpcDistortionCorrectionContainerStatic");
  if (m_dccStatic)
  {
    std::cout << PHWHERE << "  found static TPC distortion correction container" << std::endl;
  }
  m_dccAverage = findNode::getClass<TpcDistortionCorrectionContainer>(topNode, "TpcDistortionCorrectionContainerAverage");
  if (m_dccAverage)
  {
    std::cout << PHWHERE << "  found average TPC distortion correction container" << std::endl;
  }
  m_dccFluctuation = findNode::getClass<TpcDistortionCorrectionContainer>(topNode, "TpcDistortionCorrectionContainerFluctuation");
  if (m_dccFluctuation)
  {
    std::cout << PHWHERE << "  found fluctuation TPC distortion correction container" << std::endl;
  }
  return Fun4AllReturnCodes::EVENT_OK;
}
void TrackResiduals::clearClusterStateVectors()
{
  m_cluskeys.clear();
  m_clusphisize.clear();
  m_cluszsize.clear();
  m_idealsurfcenterx.clear();
  m_idealsurfcentery.clear();
  m_idealsurfcenterz.clear();
  m_idealsurfnormx.clear();
  m_idealsurfnormy.clear();
  m_idealsurfnormz.clear();
  m_missurfcenterx.clear();
  m_missurfcentery.clear();
  m_missurfcenterz.clear();
  m_missurfnormx.clear();
  m_missurfnormy.clear();
  m_missurfnormz.clear();
  m_clusgxideal.clear();
  m_clusgyideal.clear();
  m_clusgzideal.clear();
  m_missurfalpha.clear();
  m_missurfbeta.clear();
  m_missurfgamma.clear();
  m_idealsurfalpha.clear();
  m_idealsurfbeta.clear();
  m_idealsurfgamma.clear();

  m_statelxglobderivdx.clear();
  m_statelxglobderivdy.clear();
  m_statelxglobderivdz.clear();
  m_statelxglobderivdalpha.clear();
  m_statelxglobderivdbeta.clear();
  m_statelxglobderivdgamma.clear();

  m_statelxlocderivd0.clear();
  m_statelxlocderivz0.clear();
  m_statelxlocderivphi.clear();
  m_statelxlocderivtheta.clear();
  m_statelxlocderivqop.clear();

  m_statelzglobderivdx.clear();
  m_statelzglobderivdy.clear();
  m_statelzglobderivdz.clear();
  m_statelzglobderivdalpha.clear();
  m_statelzglobderivdbeta.clear();
  m_statelzglobderivdgamma.clear();

  m_statelzlocderivd0.clear();
  m_statelzlocderivz0.clear();
  m_statelzlocderivphi.clear();
  m_statelzlocderivtheta.clear();
  m_statelzlocderivqop.clear();

  m_clusedge.clear();
  m_clusoverlap.clear();
  m_cluslx.clear();
  m_cluslz.clear();
  m_cluselx.clear();
  m_cluselz.clear();
  m_clusgr.clear();
  m_clusgx.clear();
  m_clusgy.clear();
  m_clusgz.clear();
  m_clusAdc.clear();
  m_clusMaxAdc.clear();
  m_cluslayer.clear();
  m_clussize.clear();
  m_clushitsetkey.clear();

  m_statelx.clear();
  m_statelz.clear();
  m_stateelx.clear();
  m_stateelz.clear();
  m_stategx.clear();
  m_stategy.clear();
  m_stategz.clear();
  m_statepx.clear();
  m_statepy.clear();
  m_statepz.clear();
}
//____________________________________________________________________________..
int TrackResiduals::process_event(PHCompositeNode* topNode)
{
  auto silseedmap = findNode::getClass<TrackSeedContainer>(topNode, "SiliconTrackSeedContainer");
  auto tpcseedmap = findNode::getClass<TrackSeedContainer>(topNode, "TpcTrackSeedContainer");
  auto trackmap = findNode::getClass<SvtxTrackMap>(topNode, m_trackMapName);
  auto clustermap = findNode::getClass<TrkrClusterContainer>(topNode, "TRKR_CLUSTER");
  auto geometry = findNode::getClass<ActsGeometry>(topNode, "ActsGeometry");
  auto vertexmap = findNode::getClass<GlobalVertexMap>(topNode, "GlobalVertexMap");
  auto alignmentmap = findNode::getClass<SvtxAlignmentStateMap>(topNode, m_alignmentMapName);
  auto hitmap = findNode::getClass<TrkrHitSetContainer>(topNode, "TRKR_HITSET");
  auto tpcGeom =
      findNode::getClass<PHG4TpcCylinderGeomContainer>(topNode, "CYLINDERCELLGEOM_SVTX");
  auto mvtxGeom = findNode::getClass<PHG4CylinderGeomContainer>(topNode, "CYLINDERGEOM_MVTX");
  auto inttGeom = findNode::getClass<PHG4CylinderGeomContainer>(topNode, "CYLINDERGEOM_INTT");
  auto mmGeom = findNode::getClass<PHG4CylinderGeomContainer>(topNode, "CYLINDERGEOM_MICROMEGAS_FULL");

  if (!mmGeom)
  {
    mmGeom = findNode::getClass<PHG4CylinderGeomContainer>(topNode, "CYLINDERGEOM_MICROMEGAS");
  }
  if (!trackmap or !clustermap or !geometry or (!hitmap && m_doHits))
  {
    std::cout << "Missing node, can't continue" << std::endl;
    return Fun4AllReturnCodes::ABORTEVENT;
  }
  auto gl1 = findNode::getClass<Gl1RawHit>(topNode, "GL1RAWHIT");
  if (gl1)
  {
    m_bco = gl1->get_bco();
    auto lbshift = m_bco << 24U;
    m_bcotr = lbshift >> 24U;
  }
  else
  {
    m_bco = std::numeric_limits<uint64_t>::quiet_NaN();
    m_bcotr = std::numeric_limits<uint64_t>::quiet_NaN();
  }
  if (Verbosity() > 1)
  {
    std::cout << "Track map size is " << trackmap->size() << std::endl;
  }

  if (m_doHits)
  {
    fillHitTree(hitmap, geometry, tpcGeom, mvtxGeom, inttGeom, mmGeom);
  }

  if (m_doClusters)
  {
    clearClusterStateVectors();
    fillClusterTree(clustermap, geometry);
  }

  std::set<unsigned int> tpc_seed_ids;

  for (const auto& [key, track] : *trackmap)
  {
    if (!track)
    {
      continue;
    }
    m_trackid = track->get_id();

    m_crossing = track->get_crossing();
    m_crossing_estimate = SHRT_MAX;
    m_px = track->get_px();
    m_py = track->get_py();
    m_pz = track->get_pz();

    m_pt = std::sqrt(square(m_px) + square(m_py));
    m_eta = atanh(m_pz / std::sqrt(square(m_pt) + square(m_pz)));
    m_phi = atan2(m_py, m_px);
    float CVxx = track->get_error(3, 3);
    float CVxy = track->get_error(3, 4);
    float CVyy = track->get_error(4, 4);
    m_deltapt = std::sqrt((CVxx * square(m_px) + 2 * CVxy * m_px * m_py + CVyy * square(m_py)) / (square(m_px) + square(m_py)));

    m_charge = track->get_charge();
    m_quality = track->get_quality();
    m_chisq = track->get_chisq();
    m_ndf = track->get_ndf();
    m_nmaps = 0;
    m_nintt = 0;
    m_ntpc = 0;
    m_nmms = 0;
    m_silid = std::numeric_limits<unsigned int>::quiet_NaN();
    m_tpcid = std::numeric_limits<unsigned int>::quiet_NaN();
    m_silseedx = std::numeric_limits<float>::quiet_NaN();
    m_silseedy = std::numeric_limits<float>::quiet_NaN();
    m_silseedz = std::numeric_limits<float>::quiet_NaN();
    m_silseedpx = std::numeric_limits<float>::quiet_NaN();
    m_silseedpy = std::numeric_limits<float>::quiet_NaN();
    m_silseedpz = std::numeric_limits<float>::quiet_NaN();
    m_silseedphi = std::numeric_limits<float>::quiet_NaN();
    m_silseedeta = std::numeric_limits<float>::quiet_NaN();
    m_silseedcharge = std::numeric_limits<int>::quiet_NaN();
    m_tpcseedx = std::numeric_limits<float>::quiet_NaN();
    m_tpcseedy = std::numeric_limits<float>::quiet_NaN();
    m_tpcseedz = std::numeric_limits<float>::quiet_NaN();
    m_tpcseedpx = std::numeric_limits<float>::quiet_NaN();
    m_tpcseedpy = std::numeric_limits<float>::quiet_NaN();
    m_tpcseedpz = std::numeric_limits<float>::quiet_NaN();
    m_tpcseedphi = std::numeric_limits<float>::quiet_NaN();
    m_tpcseedeta = std::numeric_limits<float>::quiet_NaN();
    m_tpcseedcharge = std::numeric_limits<int>::quiet_NaN();
    m_vertexid = track->get_vertex_id();
    if (vertexmap)
    {
      auto vertexit = vertexmap->find(m_vertexid);
      if (vertexit != vertexmap->end())
      {
        auto vertex = vertexit->second;
        m_vx = vertex->get_x();
        m_vy = vertex->get_y();
        m_vz = vertex->get_z();
      }
    }
    m_pcax = track->get_x();
    m_pcay = track->get_y();
    m_pcaz = track->get_z();
    Acts::Vector3 zero = Acts::Vector3::Zero();
    auto dcapair = TrackAnalysisUtils::get_dca(track, zero);
    m_dcaxy = dcapair.first.first;
    m_dcaz = dcapair.second.first;

    auto tpcseed = track->get_tpc_seed();
    if (tpcseed)
    {
      m_tpcid = tpcseedmap->find(tpcseed);
      tpc_seed_ids.insert(tpcseedmap->find(tpcseed));
    }
    auto silseed = track->get_silicon_seed();
    if (silseed)
    {
      m_silid = silseedmap->find(silseed);
      m_silseedx = silseed->get_x();
      m_silseedy = silseed->get_y();
      m_silseedz = silseed->get_z();
      m_silseedpx = silseed->get_px();
      m_silseedpy = silseed->get_py();
      m_silseedpz = silseed->get_pz();
      m_silseedphi = silseed->get_phi();
      m_silseedeta = silseed->get_eta();
      m_silseedcharge = silseed->get_qOverR() > 1 ? 1 : -1;
    }
    if (tpcseed)
    {
      m_tpcseedx = tpcseed->get_x();
      m_tpcseedy = tpcseed->get_y();
      m_tpcseedz = tpcseed->get_z();
      m_tpcseedpx = tpcseed->get_px();
      m_tpcseedpy = tpcseed->get_py();
      m_tpcseedpz = tpcseed->get_pz();
      m_tpcseedphi = tpcseed->get_phi();
      m_tpcseedeta = tpcseed->get_eta();
      m_tpcseedcharge = tpcseed->get_qOverR() > 1 ? 1 : -1;
    }
    if (tpcseed)
    {
      m_dedx = calc_dedx(tpcseed, clustermap, tpcGeom);
    }
    if (m_zeroField)
    {
      float qor = std::numeric_limits<float>::quiet_NaN();
      float phi = std::numeric_limits<float>::quiet_NaN();
      float theta = std::numeric_limits<float>::quiet_NaN();
      float eta = std::numeric_limits<float>::quiet_NaN();
      if (tpcseed)
      {
        qor = tpcseed->get_qOverR();
        phi = tpcseed->get_phi();
        eta = tpcseed->get_eta();
        theta = tpcseed->get_theta();
      }
      else if (silseed)
      {
        qor = silseed->get_qOverR();
        phi = silseed->get_phi();
        eta = silseed->get_eta();
        theta = silseed->get_theta();
      }
      float pt = fabs(1. / qor) * (0.3 / 100) * 0.01;
      m_tpcseedpx = pt * std::cos(phi);
      m_tpcseedpy = pt * std::sin(phi);
      m_tpcseedpz = pt * std::cosh(eta) * std::cos(theta);
    }
    else
    {
      if (tpcseed)
      {
        m_tpcseedpx = tpcseed->get_px();
        m_tpcseedpy = tpcseed->get_py();
        m_tpcseedpz = tpcseed->get_pz();
      }
      else if (silseed)
      {
        m_silseedpx = silseed->get_px();
        m_silseedpy = silseed->get_py();
        m_silseedpz = silseed->get_pz();
      }
    }
    clearClusterStateVectors();
    if (Verbosity() > 1)
    {
      std::cout << "Track " << key << " has cluster/states"
                << std::endl;
    }

    if (!m_doAlignment)
    {
      std::vector<TrkrDefs::cluskey> keys;
      for (const auto& ckey : get_cluster_keys(track))
      {
        keys.push_back(ckey);
      }
      if (m_zeroField)
      {
        lineFitClusters(keys, geometry, clustermap);
      }
      else
      {
        circleFitClusters(keys, geometry, clustermap);
      }
      for (const auto& ckey : get_cluster_keys(track))
      {
        fillClusterBranches(ckey, track, topNode);
      }
    }
    m_nhits = m_nmaps + m_nintt + m_ntpc + m_nmms;

    if (m_doAlignment)
    {
      /// repopulate with info that is going into alignment
      clearClusterStateVectors();

      if (alignmentmap and alignmentmap->find(key) != alignmentmap->end())
      {
        auto& statevec = alignmentmap->find(key)->second;

        for (auto& state : statevec)
        {
          auto ckey = state->get_cluster_key();

          fillClusterBranches(ckey, track, topNode);

          auto& globderivs = state->get_global_derivative_matrix();
          auto& locderivs = state->get_local_derivative_matrix();

          m_statelxglobderivdalpha.push_back(globderivs(0, 0));
          m_statelxglobderivdbeta.push_back(globderivs(0, 1));
          m_statelxglobderivdgamma.push_back(globderivs(0, 2));
          m_statelxglobderivdx.push_back(globderivs(0, 3));
          m_statelxglobderivdy.push_back(globderivs(0, 4));
          m_statelxglobderivdz.push_back(globderivs(0, 5));

          m_statelzglobderivdalpha.push_back(globderivs(1, 0));
          m_statelzglobderivdbeta.push_back(globderivs(1, 1));
          m_statelzglobderivdgamma.push_back(globderivs(1, 2));
          m_statelzglobderivdx.push_back(globderivs(1, 3));
          m_statelzglobderivdy.push_back(globderivs(1, 4));
          m_statelzglobderivdz.push_back(globderivs(1, 5));

          m_statelxlocderivd0.push_back(locderivs(0, 0));
          m_statelxlocderivz0.push_back(locderivs(0, 1));
          m_statelxlocderivphi.push_back(locderivs(0, 2));
          m_statelxlocderivtheta.push_back(locderivs(0, 3));
          m_statelxlocderivqop.push_back(locderivs(0, 4));

          m_statelzlocderivd0.push_back(locderivs(1, 0));
          m_statelzlocderivz0.push_back(locderivs(1, 1));
          m_statelzlocderivphi.push_back(locderivs(1, 2));
          m_statelzlocderivtheta.push_back(locderivs(1, 3));
          m_statelzlocderivqop.push_back(locderivs(1, 4));
        }
      }
    }
    m_tree->Fill();
  }

  fillVertexTree(topNode);
  if (m_doFailedSeeds)
  {
    fillFailedSeedTree(topNode, tpc_seed_ids);
  }
  m_event++;
  return Fun4AllReturnCodes::EVENT_OK;
}
float TrackResiduals::calc_dedx(TrackSeed* tpcseed, TrkrClusterContainer* clustermap, PHG4TpcCylinderGeomContainer* tpcGeom)
{
  std::vector<TrkrDefs::cluskey> clusterKeys;
  clusterKeys.insert(clusterKeys.end(), tpcseed->begin_cluster_keys(),
                     tpcseed->end_cluster_keys());

  std::vector<float> dedxlist;
  for (unsigned long cluster_key : clusterKeys)
  {
    auto detid = TrkrDefs::getTrkrId(cluster_key);
    if (detid != TrkrDefs::TrkrId::tpcId)
    {
      continue;  // the micromegas clusters are added to the TPC seeds
    }
    unsigned int layer_local = TrkrDefs::getLayer(cluster_key);
    TrkrCluster* cluster = clustermap->findCluster(cluster_key);
    float adc = cluster->getAdc();
    PHG4TpcCylinderGeom* GeoLayer_local = tpcGeom->GetLayerCellGeom(layer_local);
    float thick = GeoLayer_local->get_thickness();

    dedxlist.push_back(adc / thick);
    sort(dedxlist.begin(), dedxlist.end());
  }
  int trunc_min = 0;
  int trunc_max = (int) dedxlist.size() * 0.7;
  float sumdedx = 0;
  int ndedx = 0;
  for (int j = trunc_min; j <= trunc_max; j++)
  {
    sumdedx += dedxlist.at(j);
    ndedx++;
  }
  sumdedx /= ndedx;
  return sumdedx;
}

void TrackResiduals::fillFailedSeedTree(PHCompositeNode* topNode, std::set<unsigned int>& tpc_seed_ids)
{
  auto tpcseedmap = findNode::getClass<TrackSeedContainer>(topNode, "TpcTrackSeedContainer");
  auto trackmap = findNode::getClass<SvtxTrackMap>(topNode, m_trackMapName);
  auto clustermap = findNode::getClass<TrkrClusterContainer>(topNode, "TRKR_CLUSTER");
  auto geometry = findNode::getClass<ActsGeometry>(topNode, "ActsGeometry");
  auto silseedmap = findNode::getClass<TrackSeedContainer>(topNode, "SiliconTrackSeedContainer");
  auto svtxseedmap = findNode::getClass<TrackSeedContainer>(topNode, "SvtxTrackSeedContainer");
  auto tpcGeo = findNode::getClass<PHG4TpcCylinderGeomContainer>(topNode, "CYLINDERCELLGEOM_SVTX");

  if (!tpcseedmap or !trackmap or !clustermap or !silseedmap or !svtxseedmap or !geometry)
  {
    std::cout << "Missing node, can't continue" << std::endl;
    return;
  }

  for (const auto& seed : *svtxseedmap)
  {
    if (!seed)
    {
      continue;
    }
    m_trackid = svtxseedmap->find(seed);
    auto tpcseedindex = seed->get_tpc_seed_index();
    if (tpc_seed_ids.find(tpcseedindex) != tpc_seed_ids.end())
    {
      continue;
    }
    auto siliconseedindex = seed->get_silicon_seed_index();
    auto tpcseed = tpcseedmap->get(tpcseedindex);
    auto silseed = silseedmap->get(siliconseedindex);

    int crossing = SHRT_MAX;
    if (silseed)
    {
      m_silseedx = silseed->get_x();
      m_silseedy = silseed->get_y();
      m_silseedz = silseed->get_z();
      crossing = silseed->get_crossing();
    }
    else
    {
      m_tpcseedx = tpcseed->get_x();
      m_tpcseedy = tpcseed->get_y();
      m_tpcseedz = tpcseed->get_z();
    }

    if (m_zeroField)
    {
      float pt = fabs(1. / tpcseed->get_qOverR()) * (0.3 / 100) * 0.01;
      float phi = tpcseed->get_phi();
      m_tpcseedpx = pt * std::cos(phi);
      m_tpcseedpy = pt * std::sin(phi);
      m_tpcseedpz = pt * std::cosh(tpcseed->get_eta()) * std::cos(tpcseed->get_theta());
    }
    else
    {
      m_tpcseedpx = tpcseed->get_px();
      m_tpcseedpy = tpcseed->get_py();
      m_tpcseedpz = tpcseed->get_pz();
    }
    m_tpcseedcharge = tpcseed->get_qOverR() > 1 ? 1 : -1;
    m_dedx = calc_dedx(tpcseed, clustermap, tpcGeo);
    m_nmaps = 0;
    m_nintt = 0;
    m_ntpc = 0;
    m_nmms = 0;
    clearClusterStateVectors();
    for (auto tseed : {silseed, tpcseed})
    {
      if (!tseed)
      {
        continue;
      }
      for (auto it = tseed->begin_cluster_keys(); it != tseed->end_cluster_keys(); ++it)
      {
        auto ckey = *it;
        auto cluster = clustermap->findCluster(ckey);
        Acts::Vector3 global;
        if (TrkrDefs::getTrkrId(ckey) == TrkrDefs::tpcId)
        {
          global = TpcGlobalPositionWrapper::getGlobalPositionDistortionCorrected(ckey, cluster, geometry, crossing, m_dccStatic, m_dccAverage, m_dccFluctuation);
        }
        else
        {
          global = geometry->getGlobalPosition(ckey, cluster);
        }
        auto local = geometry->getLocalCoords(ckey, cluster);
        m_cluslx.push_back(local.x());
        m_cluslz.push_back(local.y());
        m_clusgx.push_back(global.x());
        m_clusgy.push_back(global.y());
        m_clusgz.push_back(global.z());
        float cr = r(global.x(), global.y());
        if (global.y() < 0)
        {
          cr = -cr;
        }
        m_clusgr.push_back(cr);
        auto detid = TrkrDefs::getTrkrId(ckey);
        if (detid == TrkrDefs::TrkrId::mvtxId)
        {
          m_nmaps++;
        }
        else if (detid == TrkrDefs::TrkrId::inttId)
        {
          m_nintt++;
        }
        else if (detid == TrkrDefs::TrkrId::tpcId)
        {
          m_ntpc++;
        }
        else if (detid == TrkrDefs::TrkrId::micromegasId)
        {
          m_nmms++;
        }
      }
    }
    m_failedfits->Fill();
  }
}
void TrackResiduals::fillVertexTree(PHCompositeNode* topNode)
{
  auto svtxvertexmap = findNode::getClass<SvtxVertexMap>(topNode, "SvtxVertexMap");
  auto trackmap = findNode::getClass<SvtxTrackMap>(topNode, m_trackMapName);
  auto geometry = findNode::getClass<ActsGeometry>(topNode, "ActsGeometry");
  auto clustermap = findNode::getClass<TrkrClusterContainer>(topNode, "TRKR_CLUSTER");
  if (svtxvertexmap)
  {
    m_nvertices = svtxvertexmap->size();
    clearClusterStateVectors();

    for (const auto& [key, vertex] : *svtxvertexmap)
    {
      m_vertexid = key;
      m_vertex_crossing = vertex->get_beam_crossing();
      m_vx = vertex->get_x();
      m_vy = vertex->get_y();
      m_vz = vertex->get_z();
      m_ntracks = vertex->size_tracks();
      for (auto it = vertex->begin_tracks(); it != vertex->end_tracks(); ++it)
      {
        auto id = *it;
        auto track = trackmap->find(id)->second;
        if (!track)
        {
          continue;
        }
        for (const auto& ckey : get_cluster_keys(track))
        {
          TrkrCluster* cluster = clustermap->findCluster(ckey);

          Acts::Vector3 clusglob;
          if (TrkrDefs::getTrkrId(key) == TrkrDefs::tpcId)
          {
            clusglob = TpcGlobalPositionWrapper::getGlobalPositionDistortionCorrected(key, cluster, geometry, track->get_crossing(), m_dccStatic, m_dccAverage, m_dccFluctuation);
          }
          else
          {
            clusglob = geometry->getGlobalPosition(key, cluster);
          }
          m_clusgx.push_back(clusglob.x());
          m_clusgy.push_back(clusglob.y());
          m_clusgz.push_back(clusglob.z());
          float clusr = r(clusglob.x(), clusglob.y());
          if (clusglob.y() < 0)
          {
            clusr = -clusr;
          }
          m_clusgr.push_back(clusr);
        }
      }

      m_vertextree->Fill();
    }
  }
}

float TrackResiduals::convertTimeToZ(ActsGeometry* geometry, TrkrDefs::cluskey cluster_key, TrkrCluster* cluster)
{
  // must convert local Y from cluster average time of arival to local cluster z position
  double drift_velocity = geometry->get_drift_velocity();
  double zdriftlength = cluster->getLocalY() * drift_velocity;
  double surfCenterZ = 52.89;                // 52.89 is where G4 thinks the surface center is
  double zloc = surfCenterZ - zdriftlength;  // converts z drift length to local z position in the TPC in north
  unsigned int side = TpcDefs::getSide(cluster_key);
  if (side == 0)
  {
    zloc = -zloc;
  }
  float z = zloc;  // in cm

  return z;
}
void TrackResiduals::circleFitClusters(std::vector<TrkrDefs::cluskey>& keys,
                                       ActsGeometry* geometry,
                                       TrkrClusterContainer* clusters)
{
  std::vector<Acts::Vector3> clusPos, global_vec;
  TrackFitUtils::getTrackletClusters(geometry, clusters,
                                     clusPos, keys);

  for (auto& pos : clusPos)
  {
    float clusr = r(pos.x(), pos.y());
    // exclude silicon and tpot clusters for now
    if (fabs(clusr) > 80 || (m_linefitTPCOnly && fabs(clusr) < 20.))
    {
      continue;
    }
    global_vec.push_back(pos);
  }

  auto fitpars = TrackFitUtils::fitClusters(global_vec, keys, !m_linefitTPCOnly);
  m_xyint = std::numeric_limits<float>::quiet_NaN();
  m_xyslope = std::numeric_limits<float>::quiet_NaN();
  if (fitpars.size() > 0)
  {
    m_R = fitpars[0];
    m_X0 = fitpars[1];
    m_Y0 = fitpars[2];
    m_rzslope = fitpars[3];
    m_rzint = fitpars[4];
  }
  else
  {
    m_R = std::numeric_limits<float>::quiet_NaN();
    m_X0 = std::numeric_limits<float>::quiet_NaN();
    m_Y0 = std::numeric_limits<float>::quiet_NaN();
    m_rzslope = std::numeric_limits<float>::quiet_NaN();
    m_rzint = std::numeric_limits<float>::quiet_NaN();
  }
}

void TrackResiduals::lineFitClusters(std::vector<TrkrDefs::cluskey>& keys,
                                     ActsGeometry* geometry,
                                     TrkrClusterContainer* clusters)
{
  std::vector<Acts::Vector3> clusPos;
  TrackFitUtils::getTrackletClusters(geometry, clusters,
                                     clusPos, keys);
  TrackFitUtils::position_vector_t xypoints, rzpoints, yzpoints;
  for (auto& pos : clusPos)
  {
    float clusr = r(pos.x(), pos.y());
    if (pos.y() < 0)
    {
      clusr *= -1;
    }

    // exclude 1d tpot clusters for now

    if (fabs(clusr) > 80 || (m_linefitTPCOnly && fabs(clusr) < 20.))
    {
      continue;
    }

    rzpoints.push_back(std::make_pair(pos.z(), clusr));
    xypoints.push_back(std::make_pair(pos.x(), pos.y()));
    yzpoints.push_back(std::make_pair(pos.z(), pos.y()));
  }

  auto xyparams = TrackFitUtils::line_fit(xypoints);
  auto rzparams = TrackFitUtils::line_fit(rzpoints);
  auto yzparams = TrackFitUtils::line_fit(yzpoints);
  m_xyint = std::get<1>(xyparams);
  m_xyslope = std::get<0>(xyparams);
  m_rzint = std::get<1>(rzparams);
  m_rzslope = std::get<0>(rzparams);
  m_yzint = std::get<1>(yzparams);
  m_yzslope = std::get<0>(yzparams);
}

void TrackResiduals::fillClusterTree(TrkrClusterContainer* clusters,
                                     ActsGeometry* geometry)
{
  for (auto& det : {TrkrDefs::TrkrId::mvtxId, TrkrDefs::TrkrId::inttId,
                    TrkrDefs::TrkrId::tpcId, TrkrDefs::TrkrId::micromegasId})
  {
    for (const auto& hitsetkey : clusters->getHitSetKeys(det))
    {
      m_scluslayer = TrkrDefs::getLayer(hitsetkey);
      auto range = clusters->getClusters(hitsetkey);
      for (auto iter = range.first; iter != range.second; ++iter)
      {
        auto key = iter->first;
        auto cluster = clusters->findCluster(key);
        Acts::Vector3 glob;
        if (TrkrDefs::getTrkrId(key) == TrkrDefs::tpcId)
        {
          glob = TpcGlobalPositionWrapper::getGlobalPositionDistortionCorrected(key, cluster, geometry, SHRT_MAX, m_dccStatic, m_dccAverage, m_dccFluctuation);
        }
        else
        {
          glob = geometry->getGlobalPosition(key, cluster);
        }
        m_sclusgx = glob.x();
        m_sclusgy = glob.y();
        m_sclusgz = glob.z();
        m_sclusgr = r(m_sclusgx, m_sclusgy);
        m_sclusphi = atan2(glob.y(), glob.x());
        m_scluseta = acos(glob.z() / std::sqrt(square(glob.x()) + square(glob.y()) + square(glob.z())));
        m_adc = cluster->getAdc();
        m_clusmaxadc = cluster->getMaxAdc();
        m_scluslx = cluster->getLocalX();
        m_scluslz = cluster->getLocalY();
        auto para_errors = m_clusErrPara.get_clusterv5_modified_error(cluster, m_sclusgr, key);
        m_phisize = cluster->getPhiSize();
        m_zsize = cluster->getZSize();
        m_scluselx = std::sqrt(para_errors.first);
        m_scluselz = std::sqrt(para_errors.second);

        //! Fill relevant geom info that is specific to subsystem
        switch (det)
        {
        case TrkrDefs::TrkrId::mvtxId:
          m_staveid = MvtxDefs::getStaveId(key);
          m_chipid = MvtxDefs::getChipId(key);
          m_strobeid = MvtxDefs::getStrobeId(key);

          m_ladderzid = std::numeric_limits<int>::quiet_NaN();
          m_ladderphiid = std::numeric_limits<int>::quiet_NaN();
          m_timebucket = std::numeric_limits<int>::quiet_NaN();
          m_clussector = std::numeric_limits<int>::quiet_NaN();
          m_side = std::numeric_limits<int>::quiet_NaN();
          m_segtype = std::numeric_limits<int>::quiet_NaN();
          m_tileid = std::numeric_limits<int>::quiet_NaN();
          break;
        case TrkrDefs::TrkrId::inttId:
          m_ladderzid = InttDefs::getLadderZId(key);
          m_ladderphiid = InttDefs::getLadderPhiId(key);
          m_timebucket = InttDefs::getTimeBucketId(key);

          m_staveid = std::numeric_limits<int>::quiet_NaN();
          m_chipid = std::numeric_limits<int>::quiet_NaN();
          m_strobeid = std::numeric_limits<int>::quiet_NaN();
          m_clussector = std::numeric_limits<int>::quiet_NaN();
          m_side = std::numeric_limits<int>::quiet_NaN();
          m_segtype = std::numeric_limits<int>::quiet_NaN();
          m_tileid = std::numeric_limits<int>::quiet_NaN();
          break;
        case TrkrDefs::TrkrId::tpcId:
          m_clussector = TpcDefs::getSectorId(key);
          m_side = TpcDefs::getSide(key);

          m_staveid = std::numeric_limits<int>::quiet_NaN();
          m_chipid = std::numeric_limits<int>::quiet_NaN();
          m_strobeid = std::numeric_limits<int>::quiet_NaN();
          m_ladderzid = std::numeric_limits<int>::quiet_NaN();
          m_ladderphiid = std::numeric_limits<int>::quiet_NaN();
          m_timebucket = std::numeric_limits<int>::quiet_NaN();
          m_segtype = std::numeric_limits<int>::quiet_NaN();
          m_tileid = std::numeric_limits<int>::quiet_NaN();
          break;
        case TrkrDefs::TrkrId::micromegasId:
          m_segtype = (int) MicromegasDefs::getSegmentationType(key);
          m_tileid = MicromegasDefs::getTileId(key);

          m_staveid = std::numeric_limits<int>::quiet_NaN();
          m_chipid = std::numeric_limits<int>::quiet_NaN();
          m_strobeid = std::numeric_limits<int>::quiet_NaN();
          m_ladderzid = std::numeric_limits<int>::quiet_NaN();
          m_ladderphiid = std::numeric_limits<int>::quiet_NaN();
          m_timebucket = std::numeric_limits<int>::quiet_NaN();
          m_clussector = std::numeric_limits<int>::quiet_NaN();
          m_side = std::numeric_limits<int>::quiet_NaN();
          break;
        default:
          break;
        }

        m_clustree->Fill();
      }
    }
  }
}

//____________________________________________________________________________..
int TrackResiduals::End(PHCompositeNode* /*unused*/)
{
  m_outfile->cd();
  m_tree->Write();
  if (m_doClusters)
  {
    m_clustree->Write();
  }
  if (m_doHits)
  {
    m_hittree->Write();
  }
  m_vertextree->Write();
  m_failedfits->Write();
  m_outfile->Close();

  return Fun4AllReturnCodes::EVENT_OK;
}
void TrackResiduals::fillHitTree(TrkrHitSetContainer* hitmap,
                                 ActsGeometry* geometry,
                                 PHG4TpcCylinderGeomContainer* tpcGeom,
                                 PHG4CylinderGeomContainer* mvtxGeom,
                                 PHG4CylinderGeomContainer* inttGeom,
                                 PHG4CylinderGeomContainer* mmGeom)
{
  if (!tpcGeom or !mvtxGeom or !inttGeom or !mmGeom)
  {
    std::cout << PHWHERE << "missing hit map, can't continue with hit tree"
              << std::endl;
    return;
  }
  TrkrHitSetContainer::ConstRange all_hitsets = hitmap->getHitSets();
  for (TrkrHitSetContainer::ConstIterator hitsetiter = all_hitsets.first;
       hitsetiter != all_hitsets.second;
       ++hitsetiter)
  {
    m_hitsetkey = hitsetiter->first;
    TrkrHitSet* hitset = hitsetiter->second;

    m_hitlayer = TrkrDefs::getLayer(m_hitsetkey);
    auto det = TrkrDefs::getTrkrId(m_hitsetkey);
    //! Fill relevant geom info that is specific to subsystem
    switch (det)
    {
    case TrkrDefs::TrkrId::mvtxId:
    {
      m_staveid = MvtxDefs::getStaveId(m_hitsetkey);
      m_chipid = MvtxDefs::getChipId(m_hitsetkey);
      m_strobeid = MvtxDefs::getStrobeId(m_hitsetkey);

      m_ladderzid = std::numeric_limits<int>::quiet_NaN();
      m_ladderphiid = std::numeric_limits<int>::quiet_NaN();
      m_timebucket = std::numeric_limits<int>::quiet_NaN();
      m_sector = std::numeric_limits<int>::quiet_NaN();
      m_side = std::numeric_limits<int>::quiet_NaN();
      m_segtype = std::numeric_limits<int>::quiet_NaN();
      m_tileid = std::numeric_limits<int>::quiet_NaN();
      break;
    }
    case TrkrDefs::TrkrId::inttId:
    {
      m_ladderzid = InttDefs::getLadderZId(m_hitsetkey);
      m_ladderphiid = InttDefs::getLadderPhiId(m_hitsetkey);
      m_timebucket = InttDefs::getTimeBucketId(m_hitsetkey);

      m_staveid = std::numeric_limits<int>::quiet_NaN();
      m_chipid = std::numeric_limits<int>::quiet_NaN();
      m_strobeid = std::numeric_limits<int>::quiet_NaN();
      m_sector = std::numeric_limits<int>::quiet_NaN();
      m_side = std::numeric_limits<int>::quiet_NaN();
      m_segtype = std::numeric_limits<int>::quiet_NaN();
      m_tileid = std::numeric_limits<int>::quiet_NaN();
      break;
    }
    case TrkrDefs::TrkrId::tpcId:
    {
      m_sector = TpcDefs::getSectorId(m_hitsetkey);
      m_side = TpcDefs::getSide(m_hitsetkey);

      m_staveid = std::numeric_limits<int>::quiet_NaN();
      m_chipid = std::numeric_limits<int>::quiet_NaN();
      m_strobeid = std::numeric_limits<int>::quiet_NaN();
      m_ladderzid = std::numeric_limits<int>::quiet_NaN();
      m_ladderphiid = std::numeric_limits<int>::quiet_NaN();
      m_timebucket = std::numeric_limits<int>::quiet_NaN();
      m_segtype = std::numeric_limits<int>::quiet_NaN();
      m_tileid = std::numeric_limits<int>::quiet_NaN();

      break;
    }
    case TrkrDefs::TrkrId::micromegasId:
    {
      m_segtype = (int) MicromegasDefs::getSegmentationType(m_hitsetkey);
      m_tileid = MicromegasDefs::getTileId(m_hitsetkey);

      m_staveid = std::numeric_limits<int>::quiet_NaN();
      m_chipid = std::numeric_limits<int>::quiet_NaN();
      m_strobeid = std::numeric_limits<int>::quiet_NaN();
      m_ladderzid = std::numeric_limits<int>::quiet_NaN();
      m_ladderphiid = std::numeric_limits<int>::quiet_NaN();
      m_timebucket = std::numeric_limits<int>::quiet_NaN();
      m_sector = std::numeric_limits<int>::quiet_NaN();
      m_side = std::numeric_limits<int>::quiet_NaN();
      break;
    }
    default:
      break;
    }

    // Got all stave/ladder/sector/tile info, now get the actual hit info
    auto hitrangei = hitset->getHits();
    for (TrkrHitSet::ConstIterator hitr = hitrangei.first;
         hitr != hitrangei.second;
         ++hitr)
    {
      auto hitkey = hitr->first;
      auto hit = hitr->second;
      m_adc = hit->getAdc();

      switch (det)
      {
      case TrkrDefs::TrkrId::mvtxId:
      {
        m_row = MvtxDefs::getRow(hitkey);
        m_col = MvtxDefs::getCol(hitkey);
        auto layergeom = dynamic_cast<CylinderGeom_Mvtx*>(mvtxGeom->GetLayerGeom(m_hitlayer));
        auto local_coords = layergeom->get_local_coords_from_pixel(m_row, m_col);
        TVector2 local;
        local.SetX(local_coords.X());
        local.SetY(local_coords.Z());
        auto surf = geometry->maps().getSiliconSurface(m_hitsetkey);
        auto glob = layergeom->get_world_from_local_coords(surf, geometry, local);
        m_hitgx = glob.X();
        m_hitgy = glob.Y();
        m_hitgz = glob.Z();

        m_segtype = std::numeric_limits<int>::quiet_NaN();
        m_tileid = std::numeric_limits<int>::quiet_NaN();
        m_strip = std::numeric_limits<int>::quiet_NaN();
        m_hitpad = std::numeric_limits<int>::quiet_NaN();
        m_hittbin = std::numeric_limits<int>::quiet_NaN();

        m_zdriftlength = std::numeric_limits<float>::quiet_NaN();
        break;
      }
      case TrkrDefs::TrkrId::inttId:
      {
        m_row = InttDefs::getRow(hitkey);
        m_col = InttDefs::getCol(hitkey);
        auto geom = dynamic_cast<CylinderGeomIntt*>(inttGeom->GetLayerGeom(m_hitlayer));
        double local_hit_loc[3] = {0, 0, 0};
        geom->find_strip_center_localcoords(m_ladderzid, m_row, m_col, local_hit_loc);
        auto surf = geometry->maps().getSiliconSurface(m_hitsetkey);
        TVector2 local;
        local.SetX(local_hit_loc[1]);
        local.SetY(local_hit_loc[2]);
        auto glob = geom->get_world_from_local_coords(surf, geometry, local);

        m_hitgx = glob.X();
        m_hitgy = glob.Y();
        m_hitgz = glob.Z();
        m_segtype = std::numeric_limits<int>::quiet_NaN();
        m_tileid = std::numeric_limits<int>::quiet_NaN();
        m_strip = std::numeric_limits<int>::quiet_NaN();
        m_hitpad = std::numeric_limits<int>::quiet_NaN();
        m_hittbin = std::numeric_limits<int>::quiet_NaN();
        m_zdriftlength = std::numeric_limits<float>::quiet_NaN();
        break;
      }
      case TrkrDefs::TrkrId::tpcId:
      {
        m_row = std::numeric_limits<int>::quiet_NaN();
        m_col = std::numeric_limits<int>::quiet_NaN();
        m_segtype = std::numeric_limits<int>::quiet_NaN();
        m_tileid = std::numeric_limits<int>::quiet_NaN();
        m_strip = std::numeric_limits<int>::quiet_NaN();

        m_hitpad = TpcDefs::getPad(hitkey);
        m_hittbin = TpcDefs::getTBin(hitkey);

        auto geoLayer = tpcGeom->GetLayerCellGeom(m_hitlayer);
        auto phi = geoLayer->get_phicenter(m_hitpad);
        auto radius = geoLayer->get_radius();

        float AdcClockPeriod = geoLayer->get_zstep();
        m_zdriftlength = m_hittbin * geometry->get_drift_velocity() * AdcClockPeriod;
        double NZBinsSide = 249;  // physical z bins per TPC side
        double tdriftmax = AdcClockPeriod * NZBinsSide;
        m_hitgz = (tdriftmax * geometry->get_drift_velocity()) - m_zdriftlength;
        if (m_side == 0)
        {
          m_hitgz *= -1;
        }
        m_hitgx = radius * std::cos(phi);
        m_hitgy = radius * std::sin(phi);
        break;
      }
      case TrkrDefs::TrkrId::micromegasId:
      {
        const auto layergeom = dynamic_cast<CylinderGeomMicromegas*>(mmGeom->GetLayerGeom(m_hitlayer));
        m_strip = MicromegasDefs::getStrip(hitkey);
        const auto global_coord = layergeom->get_world_coordinates(m_tileid, geometry, m_strip);
        m_hitgx = global_coord.X();
        m_hitgy = global_coord.Y();
        m_hitgz = global_coord.Z();
        m_row = std::numeric_limits<int>::quiet_NaN();
        m_col = std::numeric_limits<int>::quiet_NaN();
        m_segtype = std::numeric_limits<int>::quiet_NaN();
        m_tileid = std::numeric_limits<int>::quiet_NaN();
        m_hitpad = std::numeric_limits<int>::quiet_NaN();
        m_hittbin = std::numeric_limits<int>::quiet_NaN();

        m_zdriftlength = std::numeric_limits<float>::quiet_NaN();
      }
      default:
        break;
      }

      m_hittree->Fill();
    }
  }
}

void TrackResiduals::fillClusterBranches(TrkrDefs::cluskey ckey, SvtxTrack* track,
                                         PHCompositeNode* topNode)
{
  auto clustermap = findNode::getClass<TrkrClusterContainer>(topNode, "TRKR_CLUSTER");
  auto geometry = findNode::getClass<ActsGeometry>(topNode, "ActsGeometry");

  ActsTransformations transformer;
  TrkrCluster* cluster = clustermap->findCluster(ckey);
  Acts::Vector3 clusglob;
  if (TrkrDefs::getTrkrId(ckey) == TrkrDefs::tpcId)
  {
    clusglob = TpcGlobalPositionWrapper::getGlobalPositionDistortionCorrected(ckey, cluster, geometry, track->get_crossing(), m_dccStatic, m_dccAverage, m_dccFluctuation);
  }
  else
  {
    clusglob = geometry->getGlobalPosition(ckey, cluster);
  }
  switch (TrkrDefs::getTrkrId(ckey))
  {
  case TrkrDefs::mvtxId:
    m_nmaps++;
    break;
  case TrkrDefs::inttId:
    m_nintt++;
    break;
  case TrkrDefs::tpcId:
    m_ntpc++;
    break;
  case TrkrDefs::micromegasId:
    m_nmms++;
    break;
  }

  SvtxTrackState* state = nullptr;

  for (auto state_iter = track->begin_states();
       state_iter != track->end_states();
       ++state_iter)
    {
      SvtxTrackState* tstate = state_iter->second;
      auto stateckey = tstate->get_cluskey();
      if (stateckey == ckey)
	{
	  state = tstate;
	  break;
	}
    }

  if(!state && m_dropClustersNoState)
    {
      // drop clusters for which there is no state
      return;
    }

  m_cluskeys.push_back(ckey);

  //! have cluster and state, fill vectors
  m_clusedge.push_back(cluster->getEdge());
  m_clusoverlap.push_back(cluster->getOverlap());

  auto loc = geometry->getLocalCoords(ckey, cluster);

  m_cluslx.push_back(loc.x());
  m_cluslz.push_back(loc.y());

  float clusr = r(clusglob.x(), clusglob.y());
  auto para_errors = m_clusErrPara.get_clusterv5_modified_error(cluster,
                                                                clusr, ckey);
  m_cluselx.push_back(sqrt(para_errors.first));
  m_cluselz.push_back(sqrt(para_errors.second));
  m_clusgx.push_back(clusglob.x());
  m_clusgy.push_back(clusglob.y());
  m_clusgr.push_back(clusglob.y() > 0 ? clusr : -1 * clusr);
  m_clusgz.push_back(clusglob.z());
  m_clusAdc.push_back(cluster->getAdc());
  m_clusMaxAdc.push_back(cluster->getMaxAdc());
  m_cluslayer.push_back(TrkrDefs::getLayer(ckey));
  m_clusphisize.push_back(cluster->getPhiSize());
  m_cluszsize.push_back(cluster->getZSize());
  m_clussize.push_back(cluster->getPhiSize() * cluster->getZSize());
  m_clushitsetkey.push_back(TrkrDefs::getHitSetKeyFromClusKey(ckey));

  if (Verbosity() > 1)
  {
    std::cout << "Track state/clus in layer "
              << (unsigned int) TrkrDefs::getLayer(ckey) << " with pos "
              << clusglob.transpose() << std::endl;
  }
<<<<<<< HEAD
  if (!state)
  {
    if (m_zeroField)
    {
      fillStatesWithLineFit(ckey, cluster, geometry);
    }
    else
    {
      fillStatesWithCircleFit(ckey, cluster, clusglob, geometry);
    }

    if (Verbosity() > 2)
      {
	if (TrkrDefs::getTrkrId(ckey) == TrkrDefs::micromegasId)
	  {
	    unsigned int ssize = m_stategx.size();
        std::cout << "   ckey " << ckey << " after circle fit: stategx  " << m_stategx[ssize - 1]
                  << " stategy " << m_stategy[ssize - 1]
                  << " stategz " << m_stategy[ssize - 1]
                  << std::endl;
      }
    }

    //! skip filling the state information if a state is not there
    //! or we just ran the seeding. Fill with Nans to maintain the
    //! 1-to-1 mapping between cluster/state vectors
    m_idealsurfalpha.push_back(std::numeric_limits<float>::quiet_NaN());
    m_idealsurfbeta.push_back(std::numeric_limits<float>::quiet_NaN());
    m_idealsurfgamma.push_back(std::numeric_limits<float>::quiet_NaN());
    m_missurfalpha.push_back(std::numeric_limits<float>::quiet_NaN());
    m_missurfbeta.push_back(std::numeric_limits<float>::quiet_NaN());
    m_missurfgamma.push_back(std::numeric_limits<float>::quiet_NaN());
    m_idealsurfcenterx.push_back(std::numeric_limits<float>::quiet_NaN());
    m_idealsurfcentery.push_back(std::numeric_limits<float>::quiet_NaN());
    m_idealsurfcenterz.push_back(std::numeric_limits<float>::quiet_NaN());
    m_idealsurfnormx.push_back(std::numeric_limits<float>::quiet_NaN());
    m_idealsurfnormy.push_back(std::numeric_limits<float>::quiet_NaN());
    m_idealsurfnormz.push_back(std::numeric_limits<float>::quiet_NaN());
    m_missurfcenterx.push_back(std::numeric_limits<float>::quiet_NaN());
    m_missurfcentery.push_back(std::numeric_limits<float>::quiet_NaN());
    m_missurfcenterz.push_back(std::numeric_limits<float>::quiet_NaN());
    m_missurfnormx.push_back(std::numeric_limits<float>::quiet_NaN());
    m_missurfnormy.push_back(std::numeric_limits<float>::quiet_NaN());
    m_missurfnormz.push_back(std::numeric_limits<float>::quiet_NaN());
    m_clusgxideal.push_back(std::numeric_limits<float>::quiet_NaN());
    m_clusgyideal.push_back(std::numeric_limits<float>::quiet_NaN());
    m_clusgzideal.push_back(std::numeric_limits<float>::quiet_NaN());
    m_statepx.push_back(std::numeric_limits<float>::quiet_NaN());
    m_statepy.push_back(std::numeric_limits<float>::quiet_NaN());
    m_statepz.push_back(std::numeric_limits<float>::quiet_NaN());
    m_statepl.push_back(std::numeric_limits<float>::quiet_NaN());
    return;
  }
=======
>>>>>>> e8172356

  auto surf = geometry->maps().getSurface(ckey, cluster);

  auto misaligncenter = surf->center(geometry->geometry().getGeoContext());
  auto misalignnorm = -1 * surf->normal(geometry->geometry().getGeoContext());
  auto misrot = surf->transform(geometry->geometry().getGeoContext()).rotation();


  float mgamma = atan2(-misrot(1, 0), misrot(0, 0));
  float mbeta = -asin(misrot(0, 1));
  float malpha = atan2(misrot(1, 1), misrot(2, 1));

  //! Switch to get ideal transforms
  alignmentTransformationContainer::use_alignment = false;
  auto idealcenter = surf->center(geometry->geometry().getGeoContext());
  auto idealnorm = -1 * surf->normal(geometry->geometry().getGeoContext());
  Acts::Vector3 ideal_local(loc.x(), loc.y(), 0.0);
  Acts::Vector3 ideal_glob = surf->transform(geometry->geometry().getGeoContext()) * (ideal_local * Acts::UnitConstants::cm);
  auto idealrot = surf->transform(geometry->geometry().getGeoContext()).rotation();

  //! These calculations are taken from the wikipedia page for Euler angles,
  //! under the Tait-Bryan angle explanation. Formulas for the angles
  //! calculated from the rotation matrices depending on what order the
  //! rotation matrix is constructed are given
  //! They need to be modified to conform to the Acts basis of (x,z,y), for
  //! which the wiki page expects (x,y,z). This includes swapping the sign
  //! of some elements to account for the permutation
  //! https://en.wikipedia.org/wiki/Euler_angles#Conversion_to_other_orientation_representations
  float igamma = atan2(-idealrot(1, 0), idealrot(0, 0));
  float ibeta = -asin(idealrot(0, 1));
  float ialpha = atan2(idealrot(1, 1), idealrot(2, 1));

  alignmentTransformationContainer::use_alignment = true;

  idealcenter /= Acts::UnitConstants::cm;
  misaligncenter /= Acts::UnitConstants::cm;
  ideal_glob /= Acts::UnitConstants::cm;

  m_idealsurfalpha.push_back(ialpha);
  m_idealsurfbeta.push_back(ibeta);
  m_idealsurfgamma.push_back(igamma);
  m_missurfalpha.push_back(malpha);
  m_missurfbeta.push_back(mbeta);
  m_missurfgamma.push_back(mgamma);

  m_idealsurfcenterx.push_back(idealcenter.x());
  m_idealsurfcentery.push_back(idealcenter.y());
  m_idealsurfcenterz.push_back(idealcenter.z());
  m_idealsurfnormx.push_back(idealnorm.x());
  m_idealsurfnormy.push_back(idealnorm.y());
  m_idealsurfnormz.push_back(idealnorm.z());
  m_missurfcenterx.push_back(misaligncenter.x());
  m_missurfcentery.push_back(misaligncenter.y());
  m_missurfcenterz.push_back(misaligncenter.z());
  m_missurfnormx.push_back(misalignnorm.x());
  m_missurfnormy.push_back(misalignnorm.y());
  m_missurfnormz.push_back(misalignnorm.z());
  m_clusgxideal.push_back(ideal_glob.x());
  m_clusgyideal.push_back(ideal_glob.y());
  m_clusgzideal.push_back(ideal_glob.z());

  if (!state)
  {
    if (m_zeroField)
    {
      fillStatesWithLineFit(ckey, cluster, geometry);
    }
    else
    {
      fillStatesWithCircleFit(ckey, cluster, clusglob, geometry);
    }

    if (Verbosity() > 2)
    {
      if (TrkrDefs::getTrkrId(ckey) == TrkrDefs::micromegasId)
      {
        unsigned int ssize = m_stategx.size();
        std::cout << "   ckey " << ckey << " after circle fit: stategx  " << m_stategx[ssize - 1]
                  << " stategy " << m_stategy[ssize - 1]
                  << " stategz " << m_stategy[ssize - 1]
                  << std::endl;
      }
    }

    //! skip filling the state information if a state is not there
    //! or we just ran the seeding. Fill with Nans to maintain the
    //! 1-to-1 mapping between cluster/state vectors
    m_statepx.push_back(std::numeric_limits<float>::quiet_NaN());
    m_statepy.push_back(std::numeric_limits<float>::quiet_NaN());
    m_statepz.push_back(std::numeric_limits<float>::quiet_NaN());
    m_statepl.push_back(std::numeric_limits<float>::quiet_NaN());
    return;
  }

  Acts::Vector3 stateglob(state->get_x(), state->get_y(), state->get_z());
  Acts::Vector2 stateloc;
  auto result = surf->globalToLocal(geometry->geometry().getGeoContext(),
                                    stateglob * Acts::UnitConstants::cm,
                                    misalignnorm);

  if (result.ok())
  {
    stateloc = result.value() / Acts::UnitConstants::cm;
  }
  else
  {
    //! manual transform for tpc
    Acts::Vector3 loct = surf->transform(geometry->geometry().getGeoContext()).inverse() * (stateglob * Acts::UnitConstants::cm);
    loct /= Acts::UnitConstants::cm;
    stateloc(0) = loct(0);
    stateloc(1) = loct(1);
  }

  const auto actscov =
      transformer.rotateSvtxTrackCovToActs(state);

  m_statelx.push_back(stateloc(0));
  m_statelz.push_back(stateloc(1));
  m_stateelx.push_back(std::sqrt(actscov(Acts::eBoundLoc0, Acts::eBoundLoc0)) / Acts::UnitConstants::cm);
  m_stateelz.push_back(std::sqrt(actscov(Acts::eBoundLoc1, Acts::eBoundLoc1)) / Acts::UnitConstants::cm);
  m_stategx.push_back(state->get_x());
  m_stategy.push_back(state->get_y());
  m_stategz.push_back(state->get_z());
  m_statepx.push_back(state->get_px());
  m_statepy.push_back(state->get_py());
  m_statepz.push_back(state->get_pz());
  m_statepl.push_back(state->get_pathlength());
}
void TrackResiduals::fillStatesWithCircleFit(const TrkrDefs::cluskey& key,
                                             TrkrCluster* cluster, Acts::Vector3& glob, ActsGeometry* geometry)
{
  auto surf = geometry->maps().getSurface(key, cluster);
  std::vector<float> fitpars;
  fitpars.push_back(m_R);
  fitpars.push_back(m_X0);
  fitpars.push_back(m_Y0);
  fitpars.push_back(m_rzslope);
  fitpars.push_back(m_rzint);

  auto intersection = TrackFitUtils::get_helix_surface_intersection(surf, fitpars, glob, geometry);
  m_stategx.push_back(intersection.x());
  m_stategy.push_back(intersection.y());
  m_stategz.push_back(intersection.z());

  auto result = surf->globalToLocal(geometry->geometry().getGeoContext(), intersection, Acts::Vector3(1, 1, 1));
  if (result.ok())
  {
    auto loc = result.value() / Acts::UnitConstants::cm;
    m_statelx.push_back(loc.x());
    m_statelz.push_back(loc.y());
  }
  else
  {
    auto local = (surf->transform(geometry->geometry().getGeoContext())).inverse() * (intersection * Acts::UnitConstants::cm);
    local /= Acts::UnitConstants::cm;
    m_statelx.push_back(local.x());
    m_statelz.push_back(local.y());
  }
}
void TrackResiduals::fillStatesWithLineFit(const TrkrDefs::cluskey& key,
                                           TrkrCluster* cluster, ActsGeometry* geometry)
{
  auto intersection = TrackFitUtils::surface_3Dline_intersection(key, cluster, geometry, m_xyslope,
                                                                 m_xyint, m_yzslope, m_yzint);

  auto surf = geometry->maps().getSurface(key, cluster);
  Acts::Vector3 surfnorm = surf->normal(geometry->geometry().getGeoContext());
  if (!std::isnan(intersection.x()))
  {
    auto locstateres = surf->globalToLocal(geometry->geometry().getGeoContext(),
                                           intersection * Acts::UnitConstants::cm,
                                           surfnorm);
    if (locstateres.ok())
    {
      Acts::Vector2 loc = locstateres.value() / Acts::UnitConstants::cm;
      m_statelx.push_back(loc(0));
      m_statelz.push_back(loc(1));
    }
    else
    {
      Acts::Vector3 loct = surf->transform(geometry->geometry().getGeoContext()).inverse() * (intersection * Acts::UnitConstants::cm);
      loct /= Acts::UnitConstants::cm;
      m_statelx.push_back(loct(0));
      m_statelz.push_back(loct(1));
    }
    m_stategx.push_back(intersection.x());
    m_stategy.push_back(intersection.y());
    m_stategz.push_back(intersection.z());
  }
  else
  {
    //! otherwise the line is parallel to the surface, should not happen if
    //! we have a cluster on the surface but just fill the state vecs with nan
    m_statelx.push_back(std::numeric_limits<float>::quiet_NaN());
    m_statelz.push_back(std::numeric_limits<float>::quiet_NaN());
    m_stategx.push_back(std::numeric_limits<float>::quiet_NaN());
    m_stategy.push_back(std::numeric_limits<float>::quiet_NaN());
    m_stategz.push_back(std::numeric_limits<float>::quiet_NaN());
  }
}
void TrackResiduals::createBranches()
{
  m_failedfits = new TTree("failedfits", "tree with seeds from failed Acts fits");
  m_failedfits->Branch("run", &m_runnumber, "m_runnumber/I");
  m_failedfits->Branch("segment", &m_segment, "m_segment/I");
  m_failedfits->Branch("trackid", &m_trackid, "m_trackid/I");
  m_failedfits->Branch("event", &m_event, "m_event/I");
  m_failedfits->Branch("silseedx", &m_silseedx, "m_silseedx/F");
  m_failedfits->Branch("silseedy", &m_silseedy, "m_silseedy/F");
  m_failedfits->Branch("silseedz", &m_silseedz, "m_silseedz/F");
  m_failedfits->Branch("tpcseedx", &m_tpcseedx, "m_tpcseedx/F");
  m_failedfits->Branch("tpcseedy", &m_tpcseedy, "m_tpcseedy/F");
  m_failedfits->Branch("tpcseedz", &m_tpcseedz, "m_tpcseedz/F");
  m_failedfits->Branch("tpcseedpx", &m_tpcseedpx, "m_tpcseedpx/F");
  m_failedfits->Branch("tpcseedpy", &m_tpcseedpy, "m_tpcseedpy/F");
  m_failedfits->Branch("tpcseedpz", &m_tpcseedpz, "m_tpcseedpz/F");
  m_failedfits->Branch("tpcseedcharge", &m_tpcseedcharge, "m_tpcseedcharge/I");
  m_failedfits->Branch("dedx", &m_dedx, "m_dedx/F");
  m_failedfits->Branch("nmaps", &m_nmaps, "m_nmaps/I");
  m_failedfits->Branch("nintt", &m_nintt, "m_nintt/I");
  m_failedfits->Branch("ntpc", &m_ntpc, "m_ntpc/I");
  m_failedfits->Branch("nmms", &m_nmms, "m_nmms/I");
  m_failedfits->Branch("gx", &m_clusgx);
  m_failedfits->Branch("gy", &m_clusgy);
  m_failedfits->Branch("gz", &m_clusgz);
  m_failedfits->Branch("gr", &m_clusgr);
  m_failedfits->Branch("lx", &m_cluslx);
  m_failedfits->Branch("lz", &m_cluslz);

  m_vertextree = new TTree("vertextree", "tree with vertices");
  m_vertextree->Branch("run", &m_runnumber, "m_runnumber/I");
  m_vertextree->Branch("segment", &m_segment, "m_segment/I");
  m_vertextree->Branch("event", &m_event, "m_event/I");
  m_vertextree->Branch("gl1bco", &m_bco, "m_bco/l");
  m_vertextree->Branch("trbco", &m_bcotr, "m_bcotr/l");
  m_vertextree->Branch("vertexid", &m_vertexid, "m_vertexid/I");
  m_vertextree->Branch("vertex_crossing", &m_vertex_crossing, "m_vertex_crossing/I");
  m_vertextree->Branch("vx", &m_vx, "m_vx/F");
  m_vertextree->Branch("vy", &m_vy, "m_vy/F");
  m_vertextree->Branch("vz", &m_vz, "m_vz/F");
  m_vertextree->Branch("ntracks", &m_ntracks, "m_ntracks/I");
  m_vertextree->Branch("nvertices", &m_nvertices, "m_nvertices/I");
  m_vertextree->Branch("gx", &m_clusgx);
  m_vertextree->Branch("gy", &m_clusgy);
  m_vertextree->Branch("gz", &m_clusgz);
  m_vertextree->Branch("gr", &m_clusgr);

  m_hittree = new TTree("hittree", "A tree with all hits");
  m_hittree->Branch("run", &m_runnumber, "m_runnumber/I");
  m_hittree->Branch("segment", &m_segment, "m_segment/I");
  m_hittree->Branch("event", &m_event, "m_event/I");
  m_hittree->Branch("gl1bco", &m_bco, "m_bco/l");
  m_hittree->Branch("trbco", &m_bcotr, "m_bcotr/l");
  m_hittree->Branch("hitsetkey", &m_hitsetkey, "m_hitsetkey/i");
  m_hittree->Branch("gx", &m_hitgx, "m_hitgx/F");
  m_hittree->Branch("gy", &m_hitgy, "m_hitgy/F");
  m_hittree->Branch("gz", &m_hitgz, "m_hitgz/F");
  m_hittree->Branch("layer", &m_hitlayer, "m_hitlayer/I");
  m_hittree->Branch("sector", &m_sector, "m_sector/I");
  m_hittree->Branch("side", &m_side, "m_side/I");
  m_hittree->Branch("stave", &m_staveid, "m_staveid/I");
  m_hittree->Branch("chip", &m_chipid, "m_chipid/I");
  m_hittree->Branch("strobe", &m_strobeid, "m_strobeid/I");
  m_hittree->Branch("ladderz", &m_ladderzid, "m_ladderzid/I");
  m_hittree->Branch("ladderphi", &m_ladderphiid, "m_ladderphiid/I");
  m_hittree->Branch("timebucket", &m_timebucket, "m_timebucket/I");
  m_hittree->Branch("pad", &m_hitpad, "m_hitpad/I");
  m_hittree->Branch("tbin", &m_hittbin, "m_hittbin/I");
  m_hittree->Branch("col", &m_col, "m_col/I");
  m_hittree->Branch("row", &m_row, "m_row/I");
  m_hittree->Branch("segtype", &m_segtype, "m_segtype/I");
  m_hittree->Branch("tile", &m_tileid, "m_tileid/I");
  m_hittree->Branch("strip", &m_strip, "m_strip/I");
  m_hittree->Branch("adc", &m_adc, "m_adc/F");
  m_hittree->Branch("zdriftlength", &m_zdriftlength, "m_zdriftlength/F");

  m_clustree = new TTree("clustertree", "A tree with all clusters");
  m_clustree->Branch("run", &m_runnumber, "m_runnumber/I");
  m_clustree->Branch("segment", &m_segment, "m_segment/I");
  m_clustree->Branch("event", &m_event, "m_event/I");
  m_clustree->Branch("gl1bco", &m_bco, "m_bco/l");
  m_clustree->Branch("trbco", &m_bcotr, "m_bcotr/l");
  m_clustree->Branch("lx", &m_scluslx, "m_scluslx/F");
  m_clustree->Branch("lz", &m_scluslz, "m_scluslz/F");
  m_clustree->Branch("gx", &m_sclusgx, "m_sclusgx/F");
  m_clustree->Branch("gy", &m_sclusgy, "m_sclusgy/F");
  m_clustree->Branch("gz", &m_sclusgz, "m_sclusgz/F");
  m_clustree->Branch("r", &m_sclusgr, "m_sclusgr/F");
  m_clustree->Branch("phi", &m_sclusphi, "m_sclusphi/F");
  m_clustree->Branch("eta", &m_scluseta, "m_scluseta/F");
  m_clustree->Branch("adc", &m_adc, "m_adc/F");
  m_clustree->Branch("phisize", &m_phisize, "m_phisize/I");
  m_clustree->Branch("zsize", &m_zsize, "m_zsize/I");
  m_clustree->Branch("layer", &m_scluslayer, "m_scluslayer/I");
  m_clustree->Branch("erphi", &m_scluselx, "m_scluselx/F");
  m_clustree->Branch("ez", &m_scluselz, "m_scluselz/F");
  m_clustree->Branch("maxadc", &m_clusmaxadc, "m_clusmaxadc/F");
  m_clustree->Branch("sector", &m_clussector, "m_clussector/I");
  m_clustree->Branch("side", &m_side, "m_side/I");
  m_clustree->Branch("stave", &m_staveid, "m_staveid/I");
  m_clustree->Branch("chip", &m_chipid, "m_chipid/I");
  m_clustree->Branch("strobe", &m_strobeid, "m_strobeid/I");
  m_clustree->Branch("ladderz", &m_ladderzid, "m_ladderzid/I");
  m_clustree->Branch("ladderphi", &m_ladderphiid, "m_ladderphiid/I");
  m_clustree->Branch("timebucket", &m_timebucket, "m_timebucket/I");
  m_clustree->Branch("segtype", &m_segtype, "m_segtype/I");
  m_clustree->Branch("tile", &m_tileid, "m_tileid/I");

  m_tree = new TTree("residualtree", "A tree with track, cluster, and state info");
  m_tree->Branch("run", &m_runnumber, "m_runnumber/I");
  m_tree->Branch("segment", &m_segment, "m_segment/I");
  m_tree->Branch("event", &m_event, "m_event/I");
  m_tree->Branch("trackid", &m_trackid, "m_trackid/I");
  m_tree->Branch("tpcid", &m_tpcid, "m_tpcid/I");
  m_tree->Branch("silid", &m_silid, "m_silid/I");
  m_tree->Branch("gl1bco", &m_bco, "m_bco/l");
  m_tree->Branch("trbco", &m_bcotr, "m_bcotr/l");
  m_tree->Branch("crossing", &m_crossing, "m_crossing/I");
  m_tree->Branch("crossing_estimate", &m_crossing_estimate, "m_crossing_estimate/I");
  m_tree->Branch("silseedx", &m_silseedx, "m_silseedx/F");
  m_tree->Branch("silseedy", &m_silseedy, "m_silseedy/F");
  m_tree->Branch("silseedz", &m_silseedz, "m_silseedz/F");
  m_tree->Branch("silseedpx", &m_silseedpx, "m_silseedpx/F");
  m_tree->Branch("silseedpy", &m_silseedpy, "m_silseedpy/F");
  m_tree->Branch("silseedpz", &m_silseedpz, "m_silseedpz/F");
  m_tree->Branch("silseedphi", &m_silseedphi, "m_silseedphi/F");
  m_tree->Branch("silseedeta", &m_silseedeta, "m_silseedeta/F");
  m_tree->Branch("silseedcharge", &m_silseedcharge, "m_silseedcharge/I");
  m_tree->Branch("tpcseedx", &m_tpcseedx, "m_tpcseedx/F");
  m_tree->Branch("tpcseedy", &m_tpcseedy, "m_tpcseedy/F");
  m_tree->Branch("tpcseedz", &m_tpcseedz, "m_tpcseedz/F");
  m_tree->Branch("tpcseedpx", &m_tpcseedpx, "m_tpcseedpx/F");
  m_tree->Branch("tpcseedpy", &m_tpcseedpy, "m_tpcseedpy/F");
  m_tree->Branch("tpcseedpz", &m_tpcseedpz, "m_tpcseedpz/F");
  m_tree->Branch("tpcseedphi", &m_tpcseedphi, "m_tpcseedphi/F");
  m_tree->Branch("tpcseedeta", &m_tpcseedeta, "m_tpcseedeta/F");
  m_tree->Branch("tpcseedcharge", &m_tpcseedcharge, "m_tpcseedcharge/I");
  m_tree->Branch("dedx", &m_dedx, "m_dedx/F");
  m_tree->Branch("px", &m_px, "m_px/F");
  m_tree->Branch("py", &m_py, "m_py/F");
  m_tree->Branch("pz", &m_pz, "m_pz/F");
  m_tree->Branch("pt", &m_pt, "m_pt/F");
  m_tree->Branch("eta", &m_eta, "m_eta/F");
  m_tree->Branch("phi", &m_phi, "m_phi/F");
  m_tree->Branch("deltapt", &m_deltapt, "m_deltapt/F");
  m_tree->Branch("charge", &m_charge, "m_charge/I");
  m_tree->Branch("quality", &m_quality, "m_quality/F");
  m_tree->Branch("ndf", &m_ndf, "m_ndf/F");
  m_tree->Branch("nhits", &m_nhits, "m_nhits/I");
  m_tree->Branch("nmaps", &m_nmaps, "m_nmaps/I");
  m_tree->Branch("nintt", &m_nintt, "m_nintt/I");
  m_tree->Branch("ntpc", &m_ntpc, "m_ntpc/I");
  m_tree->Branch("nmms", &m_nmms, "m_nmms/I");
  m_tree->Branch("vertexid", &m_vertexid, "m_vertexid/I");
  m_tree->Branch("vertex_crossing", &m_vertex_crossing, "m_vertex_crossing/I");
  m_tree->Branch("vx", &m_vx, "m_vx/F");
  m_tree->Branch("vy", &m_vy, "m_vy/F");
  m_tree->Branch("vz", &m_vz, "m_vz/F");
  m_tree->Branch("pcax", &m_pcax, "m_pcax/F");
  m_tree->Branch("pcay", &m_pcay, "m_pcay/F");
  m_tree->Branch("pcaz", &m_pcaz, "m_pcaz/F");
  m_tree->Branch("rzslope", &m_rzslope, "m_rzslope/F");
  m_tree->Branch("xyslope", &m_xyslope, "m_xyslope/F");
  m_tree->Branch("yzslope", &m_yzslope, "m_yzslope/F");
  m_tree->Branch("rzint", &m_rzint, "m_rzint/F");
  m_tree->Branch("xyint", &m_xyint, "m_xyint/F");
  m_tree->Branch("yzint", &m_yzint, "m_yzint/F");
  m_tree->Branch("R", &m_R, "m_R/F");
  m_tree->Branch("X0", &m_X0, "m_X0/F");
  m_tree->Branch("Y0", &m_Y0, "m_Y0/F");
  m_tree->Branch("dcaxy", &m_dcaxy, "m_dcaxy/F");
  m_tree->Branch("dcaz", &m_dcaz, "m_dcaz/F");

  m_tree->Branch("cluskeys", &m_cluskeys);
  m_tree->Branch("clusedge", &m_clusedge);
  m_tree->Branch("clusoverlap", &m_clusoverlap);
  m_tree->Branch("cluslx", &m_cluslx);
  m_tree->Branch("cluslz", &m_cluslz);
  m_tree->Branch("cluselx", &m_cluselx);
  m_tree->Branch("cluselz", &m_cluselz);
  m_tree->Branch("clusgx", &m_clusgx);
  m_tree->Branch("clusgy", &m_clusgy);
  m_tree->Branch("clusgz", &m_clusgz);
  m_tree->Branch("clusgr", &m_clusgr);
  m_tree->Branch("clusAdc", &m_clusAdc);
  m_tree->Branch("clusMaxAdc", &m_clusMaxAdc);
  m_tree->Branch("cluslayer", &m_cluslayer);
  m_tree->Branch("clussize", &m_clussize);
  m_tree->Branch("clusphisize", &m_clusphisize);
  m_tree->Branch("cluszsize", &m_cluszsize);
  m_tree->Branch("clushitsetkey", &m_clushitsetkey);
  m_tree->Branch("idealsurfcenterx", &m_idealsurfcenterx);
  m_tree->Branch("idealsurfcentery", &m_idealsurfcentery);
  m_tree->Branch("idealsurfcenterz", &m_idealsurfcenterz);
  m_tree->Branch("idealsurfnormx", &m_idealsurfnormx);
  m_tree->Branch("idealsurfnormy", &m_idealsurfnormy);
  m_tree->Branch("idealsurfnormz", &m_idealsurfnormz);
  m_tree->Branch("missurfcenterx", &m_missurfcenterx);
  m_tree->Branch("missurfcentery", &m_missurfcentery);
  m_tree->Branch("missurfcenterz", &m_missurfcenterz);
  m_tree->Branch("missurfnormx", &m_missurfnormx);
  m_tree->Branch("missurfnormy", &m_missurfnormy);
  m_tree->Branch("missurfnormz", &m_missurfnormz);
  m_tree->Branch("clusgxideal", &m_clusgxideal);
  m_tree->Branch("clusgyideal", &m_clusgyideal);
  m_tree->Branch("clusgzideal", &m_clusgzideal);
  m_tree->Branch("missurfalpha", &m_missurfalpha);
  m_tree->Branch("missurfbeta", &m_missurfbeta);
  m_tree->Branch("missurfgamma", &m_missurfgamma);
  m_tree->Branch("idealsurfalpha", &m_idealsurfalpha);
  m_tree->Branch("idealsurfbeta", &m_idealsurfbeta);
  m_tree->Branch("idealsurfgamma", &m_idealsurfgamma);

  m_tree->Branch("statelx", &m_statelx);
  m_tree->Branch("statelz", &m_statelz);
  m_tree->Branch("stateelx", &m_stateelx);
  m_tree->Branch("stateelz", &m_stateelz);
  m_tree->Branch("stategx", &m_stategx);
  m_tree->Branch("stategy", &m_stategy);
  m_tree->Branch("stategz", &m_stategz);
  m_tree->Branch("statepx", &m_statepx);
  m_tree->Branch("statepy", &m_statepy);
  m_tree->Branch("statepz", &m_statepz);
  m_tree->Branch("statepl", &m_statepl);

  m_tree->Branch("statelxglobderivdx", &m_statelxglobderivdx);
  m_tree->Branch("statelxglobderivdy", &m_statelxglobderivdy);
  m_tree->Branch("statelxglobderivdz", &m_statelxglobderivdz);
  m_tree->Branch("statelxglobderivdalpha", &m_statelxglobderivdalpha);
  m_tree->Branch("statelxglobderivdbeta", &m_statelxglobderivdbeta);
  m_tree->Branch("statelxglobderivdgamma", &m_statelxglobderivdgamma);

  m_tree->Branch("statelxlocderivd0", &m_statelxlocderivd0);
  m_tree->Branch("statelxlocderivz0", &m_statelxlocderivz0);
  m_tree->Branch("statelxlocderivphi", &m_statelxlocderivphi);
  m_tree->Branch("statelxlocderivtheta", &m_statelxlocderivtheta);
  m_tree->Branch("statelxlocderivqop", &m_statelxlocderivqop);

  m_tree->Branch("statelzglobderivdx", &m_statelzglobderivdx);
  m_tree->Branch("statelzglobderivdy", &m_statelzglobderivdy);
  m_tree->Branch("statelzglobderivdz", &m_statelzglobderivdz);
  m_tree->Branch("statelzglobderivdalpha", &m_statelzglobderivdalpha);
  m_tree->Branch("statelzglobderivdbeta", &m_statelzglobderivdbeta);
  m_tree->Branch("statelzglobderivdgamma", &m_statelzglobderivdgamma);

  m_tree->Branch("statelzlocderivd0", &m_statelzlocderivd0);
  m_tree->Branch("statelzlocderivz0", &m_statelzlocderivz0);
  m_tree->Branch("statelzlocderivphi", &m_statelzlocderivphi);
  m_tree->Branch("statelzlocderivtheta", &m_statelzlocderivtheta);
  m_tree->Branch("statelzlocderivqop", &m_statelzlocderivqop);
}<|MERGE_RESOLUTION|>--- conflicted
+++ resolved
@@ -1207,62 +1207,6 @@
               << (unsigned int) TrkrDefs::getLayer(ckey) << " with pos "
               << clusglob.transpose() << std::endl;
   }
-<<<<<<< HEAD
-  if (!state)
-  {
-    if (m_zeroField)
-    {
-      fillStatesWithLineFit(ckey, cluster, geometry);
-    }
-    else
-    {
-      fillStatesWithCircleFit(ckey, cluster, clusglob, geometry);
-    }
-
-    if (Verbosity() > 2)
-      {
-	if (TrkrDefs::getTrkrId(ckey) == TrkrDefs::micromegasId)
-	  {
-	    unsigned int ssize = m_stategx.size();
-        std::cout << "   ckey " << ckey << " after circle fit: stategx  " << m_stategx[ssize - 1]
-                  << " stategy " << m_stategy[ssize - 1]
-                  << " stategz " << m_stategy[ssize - 1]
-                  << std::endl;
-      }
-    }
-
-    //! skip filling the state information if a state is not there
-    //! or we just ran the seeding. Fill with Nans to maintain the
-    //! 1-to-1 mapping between cluster/state vectors
-    m_idealsurfalpha.push_back(std::numeric_limits<float>::quiet_NaN());
-    m_idealsurfbeta.push_back(std::numeric_limits<float>::quiet_NaN());
-    m_idealsurfgamma.push_back(std::numeric_limits<float>::quiet_NaN());
-    m_missurfalpha.push_back(std::numeric_limits<float>::quiet_NaN());
-    m_missurfbeta.push_back(std::numeric_limits<float>::quiet_NaN());
-    m_missurfgamma.push_back(std::numeric_limits<float>::quiet_NaN());
-    m_idealsurfcenterx.push_back(std::numeric_limits<float>::quiet_NaN());
-    m_idealsurfcentery.push_back(std::numeric_limits<float>::quiet_NaN());
-    m_idealsurfcenterz.push_back(std::numeric_limits<float>::quiet_NaN());
-    m_idealsurfnormx.push_back(std::numeric_limits<float>::quiet_NaN());
-    m_idealsurfnormy.push_back(std::numeric_limits<float>::quiet_NaN());
-    m_idealsurfnormz.push_back(std::numeric_limits<float>::quiet_NaN());
-    m_missurfcenterx.push_back(std::numeric_limits<float>::quiet_NaN());
-    m_missurfcentery.push_back(std::numeric_limits<float>::quiet_NaN());
-    m_missurfcenterz.push_back(std::numeric_limits<float>::quiet_NaN());
-    m_missurfnormx.push_back(std::numeric_limits<float>::quiet_NaN());
-    m_missurfnormy.push_back(std::numeric_limits<float>::quiet_NaN());
-    m_missurfnormz.push_back(std::numeric_limits<float>::quiet_NaN());
-    m_clusgxideal.push_back(std::numeric_limits<float>::quiet_NaN());
-    m_clusgyideal.push_back(std::numeric_limits<float>::quiet_NaN());
-    m_clusgzideal.push_back(std::numeric_limits<float>::quiet_NaN());
-    m_statepx.push_back(std::numeric_limits<float>::quiet_NaN());
-    m_statepy.push_back(std::numeric_limits<float>::quiet_NaN());
-    m_statepz.push_back(std::numeric_limits<float>::quiet_NaN());
-    m_statepl.push_back(std::numeric_limits<float>::quiet_NaN());
-    return;
-  }
-=======
->>>>>>> e8172356
 
   auto surf = geometry->maps().getSurface(ckey, cluster);
 
