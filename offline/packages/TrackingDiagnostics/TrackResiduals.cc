--- conflicted
+++ resolved
@@ -298,12 +298,9 @@
       m_seedy = tpcseed->get_y();
       m_seedz = tpcseed->get_z();
     }
-<<<<<<< HEAD
     if (tpcseed){
       m_dedx = calc_dedx(tpcseed, clustermap,tpcGeom);
     }
-=======
->>>>>>> b8ce127d
     if (m_zeroField)
     {
       float qor = NAN;
