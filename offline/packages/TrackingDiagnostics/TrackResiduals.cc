
#include "TrackResiduals.h"

#include <trackbase/ActsGeometry.h>
#include <trackbase/ClusterErrorPara.h>
#include <trackbase/TpcDefs.h>
#include <trackbase/TrkrCluster.h>
#include <trackbase/TrkrClusterContainer.h>

#include <trackbase_historic/ActsTransformations.h>
#include <trackbase_historic/SvtxAlignmentState.h>
#include <trackbase_historic/SvtxAlignmentStateMap.h>
#include <trackbase_historic/SvtxTrack.h>
#include <trackbase_historic/SvtxTrackMap.h>
#include <trackbase_historic/SvtxVertex.h>
#include <trackbase_historic/SvtxVertexMap.h>
#include <trackbase_historic/TrackSeed.h>

#include <globalvertex/GlobalVertex.h>
#include <globalvertex/GlobalVertexMap.h>

#include <fun4all/Fun4AllReturnCodes.h>

#include <phool/PHCompositeNode.h>
#include <phool/PHNodeIterator.h>
#include <phool/getClass.h>

namespace
{
  template <class T>
  inline T square(const T& t)
  {
    return t * t;
  }
  template <class T>
  inline T r(const T& x, const T& y)
  {
    return std::sqrt(square(x) + square(y));
  }

  std::vector<TrkrDefs::cluskey> get_cluster_keys(SvtxTrack* track)
  {
    std::vector<TrkrDefs::cluskey> out;
    for (const auto& seed : {track->get_silicon_seed(), track->get_tpc_seed()})
    {
      if (seed)
      {
        std::copy(seed->begin_cluster_keys(), seed->end_cluster_keys(), std::back_inserter(out));
      }
    }

    return out;
  }
}  // namespace

//____________________________________________________________________________..
TrackResiduals::TrackResiduals(const std::string& name)
  : SubsysReco(name)
{
}

//____________________________________________________________________________..
TrackResiduals::~TrackResiduals()
{
}

//____________________________________________________________________________..
int TrackResiduals::Init(PHCompositeNode*)
{
  return Fun4AllReturnCodes::EVENT_OK;
}

//____________________________________________________________________________..
int TrackResiduals::InitRun(PHCompositeNode*)
{
  m_outfile = new TFile(m_outfileName.c_str(), "RECREATE");
  createBranches();

  return Fun4AllReturnCodes::EVENT_OK;
}
void TrackResiduals::clearClusterStateVectors()
{

  m_idealsurfcenterx.clear();
  m_idealsurfcentery.clear();
  m_idealsurfcenterz.clear();
  m_idealsurfnormx.clear();
  m_idealsurfnormy.clear();
  m_idealsurfnormz.clear();
  m_missurfcenterx.clear();
  m_missurfcentery.clear();
  m_missurfcenterz.clear();
  m_missurfnormx.clear();
  m_missurfnormy.clear();
  m_missurfnormz.clear();
  m_clusgxideal.clear();
  m_clusgyideal.clear();
  m_clusgzideal.clear();
<<<<<<< HEAD
=======
  m_missurfalpha.clear();
  m_missurfbeta.clear();
  m_missurfgamma.clear();
  m_idealsurfalpha.clear();
  m_idealsurfbeta.clear();
  m_idealsurfgamma.clear();
>>>>>>> f1d1e830

  m_statelxglobderivdx.clear();
  m_statelxglobderivdy.clear();
  m_statelxglobderivdz.clear();
  m_statelxglobderivdalpha.clear();
  m_statelxglobderivdbeta.clear();
  m_statelxglobderivdgamma.clear();

  m_statelxlocderivd0.clear();
  m_statelxlocderivz0.clear();
  m_statelxlocderivphi.clear();
  m_statelxlocderivtheta.clear();
  m_statelxlocderivqop.clear();

  m_statelzglobderivdx.clear();
  m_statelzglobderivdy.clear();
  m_statelzglobderivdz.clear();
  m_statelzglobderivdalpha.clear();
  m_statelzglobderivdbeta.clear();
  m_statelzglobderivdgamma.clear();

  m_statelzlocderivd0.clear();
  m_statelzlocderivz0.clear();
  m_statelzlocderivphi.clear();
  m_statelzlocderivtheta.clear();
  m_statelzlocderivqop.clear();

  m_cluslx.clear();
  m_cluslz.clear();
  m_cluselx.clear();
  m_cluselz.clear();
  m_clusgx.clear();
  m_clusgy.clear();
  m_clusgz.clear();
  m_cluslayer.clear();
  m_clussize.clear();
  m_clushitsetkey.clear();

  m_statelx.clear();
  m_statelz.clear();
  m_stateelx.clear();
  m_stateelz.clear();
  m_stategx.clear();
  m_stategy.clear();
  m_stategz.clear();
  m_statepx.clear();
  m_statepy.clear();
  m_statepz.clear();
}
//____________________________________________________________________________..
int TrackResiduals::process_event(PHCompositeNode* topNode)
{
  auto trackmap = findNode::getClass<SvtxTrackMap>(topNode, m_trackMapName);
  auto clustermap = findNode::getClass<TrkrClusterContainer>(topNode, "TRKR_CLUSTER");
  auto geometry = findNode::getClass<ActsGeometry>(topNode, "ActsGeometry");
  auto vertexmap = findNode::getClass<GlobalVertexMap>(topNode, "GlobalVertexMap");
  auto alignmentmap = findNode::getClass<SvtxAlignmentStateMap>(topNode, m_alignmentMapName);

  if (!trackmap or !clustermap or !geometry or !vertexmap)
  {
    std::cout << "Missing node, can't continue" << std::endl;
    return Fun4AllReturnCodes::ABORTEVENT;
  }

  if (Verbosity() > 1)
  {
    std::cout << "Track map size is " << trackmap->size() << std::endl;
  }

  for (const auto& [key, track] : *trackmap)
  {
    if (!track)
    {
      continue;
    }

    m_trackid = key;
    m_crossing = track->get_crossing();
    m_px = track->get_px();
    m_py = track->get_py();
    m_pz = track->get_pz();
    m_pt = std::sqrt(square(m_px) + square(m_py));
    m_eta = atanh(m_pz / std::sqrt(square(m_pt) + square(m_pz)));
    m_phi = atan2(m_py, m_px);
    float CVxx = track->get_error(3, 3);
    float CVxy = track->get_error(3, 4);
    float CVyy = track->get_error(4, 4);
    m_deltapt = std::sqrt((CVxx * square(m_px) + 2 * CVxy * m_px * m_py + CVyy * square(m_py)) / (square(m_px) + square(m_py)));

    m_charge = track->get_charge();
    m_quality = track->get_quality();
    m_chisq = track->get_chisq();
    m_ndf = track->get_ndf();
    m_nmaps = 0;
    m_nintt = 0;
    m_ntpc = 0;
    m_nmms = 0;
    m_vertexid = track->get_vertex_id();

    auto vertexit = vertexmap->find(m_vertexid);
    if (vertexit != vertexmap->end())
    {
      auto vertex = vertexit->second;
      m_vx = vertex->get_x();
      m_vy = vertex->get_y();
      m_vz = vertex->get_z();
    }

    m_pcax = track->get_x();
    m_pcay = track->get_y();
    m_pcaz = track->get_z();

    clearClusterStateVectors();
    if (Verbosity() > 1)
    {
      std::cout << "Track " << key << " has cluster/states"
                << std::endl;
    }
 
    if (!m_doAlignment)
    {
      for (const auto& ckey : get_cluster_keys(track))
      {
        fillClusterBranches(ckey, track, topNode);
      }
    }
    m_nhits = m_nmaps + m_nintt + m_ntpc + m_nmms;

    if (m_doAlignment)
    {
      /// repopulate with info that is going into alignment
      clearClusterStateVectors();

      if (alignmentmap and alignmentmap->find(key) != alignmentmap->end())
      {
        auto& statevec = alignmentmap->find(key)->second;

        for (auto& state : statevec)
        {
          auto ckey = state->get_cluster_key();

          fillClusterBranches(ckey, track, topNode);

          auto& globderivs = state->get_global_derivative_matrix();
          auto& locderivs = state->get_local_derivative_matrix();

          m_statelxglobderivdalpha.push_back(globderivs(0, 0));
          m_statelxglobderivdbeta.push_back(globderivs(0, 1));
          m_statelxglobderivdgamma.push_back(globderivs(0, 2));
          m_statelxglobderivdx.push_back(globderivs(0, 3));
          m_statelxglobderivdy.push_back(globderivs(0, 4));
          m_statelxglobderivdz.push_back(globderivs(0, 5));

          m_statelzglobderivdalpha.push_back(globderivs(1, 0));
          m_statelzglobderivdbeta.push_back(globderivs(1, 1));
          m_statelzglobderivdgamma.push_back(globderivs(1, 2));
          m_statelzglobderivdx.push_back(globderivs(1, 3));
          m_statelzglobderivdy.push_back(globderivs(1, 4));
          m_statelzglobderivdz.push_back(globderivs(1, 5));

          m_statelxlocderivd0.push_back(locderivs(0, 0));
          m_statelxlocderivz0.push_back(locderivs(0, 1));
          m_statelxlocderivphi.push_back(locderivs(0, 2));
          m_statelxlocderivtheta.push_back(locderivs(0, 3));
          m_statelxlocderivqop.push_back(locderivs(0, 4));

          m_statelzlocderivd0.push_back(locderivs(1, 0));
          m_statelzlocderivz0.push_back(locderivs(1, 1));
          m_statelzlocderivphi.push_back(locderivs(1, 2));
          m_statelzlocderivtheta.push_back(locderivs(1, 3));
          m_statelzlocderivqop.push_back(locderivs(1, 4));
        }
      }
    }
    m_tree->Fill();
  }

  m_event++;
  return Fun4AllReturnCodes::EVENT_OK;
}

float TrackResiduals::convertTimeToZ(ActsGeometry* geometry, TrkrDefs::cluskey cluster_key, TrkrCluster* cluster)
{
  // must convert local Y from cluster average time of arival to local cluster z position
  double drift_velocity = geometry->get_drift_velocity();
  double zdriftlength = cluster->getLocalY() * drift_velocity;
  double surfCenterZ = 52.89;                // 52.89 is where G4 thinks the surface center is
  double zloc = surfCenterZ - zdriftlength;  // converts z drift length to local z position in the TPC in north
  unsigned int side = TpcDefs::getSide(cluster_key);
  if (side == 0) zloc = -zloc;
  float z = zloc;  // in cm

  return z;
}

//____________________________________________________________________________..
int TrackResiduals::End(PHCompositeNode*)
{
  m_outfile->cd();
  m_tree->Write();
  m_outfile->Close();

  return Fun4AllReturnCodes::EVENT_OK;
}

void TrackResiduals::fillClusterBranches(TrkrDefs::cluskey ckey, SvtxTrack* track,
                                         PHCompositeNode* topNode)
{
  auto clustermap = findNode::getClass<TrkrClusterContainer>(topNode, "TRKR_CLUSTER");
  auto geometry = findNode::getClass<ActsGeometry>(topNode, "ActsGeometry");

  ActsTransformations transformer;
  TrkrCluster* cluster = clustermap->findCluster(ckey);
  switch (TrkrDefs::getTrkrId(ckey))
  {
  case TrkrDefs::mvtxId:
    m_nmaps++;
    break;
  case TrkrDefs::inttId:
    m_nintt++;
    break;
  case TrkrDefs::tpcId:
    m_ntpc++;
    break;
  case TrkrDefs::micromegasId:
    m_nmms++;
    break;
  }

  Acts::Vector3 clusglob = geometry->getGlobalPosition(ckey, cluster);

  auto matched_state = track->begin_states();
  float drmin = -1;
  float clusr = r(clusglob.x(), clusglob.y());

  for (auto state_iter = track->begin_states();
       state_iter != track->end_states();
       ++state_iter)
  {
    SvtxTrackState* state = state_iter->second;
    float stater = r(state->get_x(), state->get_y());
    float thisdr = std::abs(clusr - stater);
    if (drmin < 0 or thisdr < drmin)
    {
      matched_state = state_iter;
      drmin = thisdr;
    }
    else
    {
      break;
    }
  }

  SvtxTrackState* state = matched_state->second;

  //! have cluster and state, fill vectors
  m_cluslx.push_back(cluster->getLocalX());
  float clusz = cluster->getLocalY();

  if (TrkrDefs::getTrkrId(ckey) == TrkrDefs::TrkrId::tpcId)
  {
    clusz = convertTimeToZ(geometry, ckey, cluster);
  }
  m_cluslz.push_back(clusz);
  m_cluselx.push_back(cluster->getRPhiError());
  m_cluselz.push_back(cluster->getZError());
  m_clusgx.push_back(clusglob.x());
  m_clusgy.push_back(clusglob.y());
  m_clusgz.push_back(clusglob.z());
  m_cluslayer.push_back(TrkrDefs::getLayer(ckey));
  m_clussize.push_back(cluster->getPhiSize() + cluster->getZSize());
  m_clushitsetkey.push_back(TrkrDefs::getHitSetKeyFromClusKey(ckey));

  if (Verbosity() > 1)
  {
    std::cout << "Track state/clus in layer "
              << TrkrDefs::getLayer(ckey) << std::endl;
  }

  auto surf = geometry->maps().getSurface(ckey, cluster);
  Acts::Vector3 stateglob(state->get_x(), state->get_y(), state->get_z());
  Acts::Vector2 stateloc;
  auto misaligncenter = surf->center(geometry->geometry().getGeoContext());
  auto misalignnorm = -1*surf->normal(geometry->geometry().getGeoContext());
<<<<<<< HEAD
  auto result = surf->globalToLocal(geometry->geometry().getGeoContext(),
                                    stateglob * Acts::UnitConstants::cm,
                                    misalignnorm);
=======
  auto misrot = surf->transform(geometry->geometry().getGeoContext()).rotation();
  auto result = surf->globalToLocal(geometry->geometry().getGeoContext(),
                                    stateglob * Acts::UnitConstants::cm,
                                    misalignnorm);

  float mgamma = atan2(-misrot(1,0),misrot(0,0));
  float mbeta = -asin(misrot(0,1));
  float malpha = atan2(misrot(1,1), misrot(2,1));
  
  //! Switch to get ideal transforms
>>>>>>> f1d1e830
  alignmentTransformationContainer::use_alignment = false;
  auto idealcenter = surf->center(geometry->geometry().getGeoContext());
  auto idealnorm = -1*surf->normal(geometry->geometry().getGeoContext());
  Acts::Vector3 ideal_local(cluster->getLocalX(), clusz, 0.0);
  Acts::Vector3 ideal_glob =  surf->transform(geometry->geometry().getGeoContext())* (ideal_local * Acts::UnitConstants::cm);
<<<<<<< HEAD
    
=======
  auto idealrot = surf->transform(geometry->geometry().getGeoContext()).rotation();
  
  //! These calculations are taken from the wikipedia page for Euler angles,
  //! under the Tait-Bryan angle explanation. Formulas for the angles 
  //! calculated from the rotation matrices depending on what order the 
  //! rotation matrix is constructed are given
  //! They need to be modified to conform to the Acts basis of (x,z,y), for
  //! which the wiki page expects (x,y,z). This includes swapping the sign
  //! of some elements to account for the permutation
  //! https://en.wikipedia.org/wiki/Euler_angles#Conversion_to_other_orientation_representations
  float igamma =  atan2(-idealrot(1,0), idealrot(0,0));
  float ibeta = -asin(idealrot(0,1));
  float ialpha = atan2(idealrot(1,1),idealrot(2,1));

>>>>>>> f1d1e830
  alignmentTransformationContainer::use_alignment = true;

  idealcenter /= Acts::UnitConstants::cm;
  misaligncenter /= Acts::UnitConstants::cm;
  ideal_glob /= Acts::UnitConstants::cm;

<<<<<<< HEAD
=======
  m_idealsurfalpha.push_back(ialpha);
  m_idealsurfbeta.push_back(ibeta);
  m_idealsurfgamma.push_back(igamma);
  m_missurfalpha.push_back(malpha);
  m_missurfbeta.push_back(mbeta);
  m_missurfgamma.push_back(mgamma);

>>>>>>> f1d1e830
  m_idealsurfcenterx.push_back(idealcenter.x());
  m_idealsurfcentery.push_back(idealcenter.y());
  m_idealsurfcenterz.push_back(idealcenter.z());
  m_idealsurfnormx.push_back(idealnorm.x());
  m_idealsurfnormy.push_back(idealnorm.y());
  m_idealsurfnormz.push_back(idealnorm.z());
  m_missurfcenterx.push_back(misaligncenter.x());
  m_missurfcentery.push_back(misaligncenter.y());
  m_missurfcenterz.push_back(misaligncenter.z());
  m_missurfnormx.push_back(misalignnorm.x());
  m_missurfnormy.push_back(misalignnorm.y());
  m_missurfnormz.push_back(misalignnorm.z());
  m_clusgxideal.push_back(ideal_glob.x());
  m_clusgyideal.push_back(ideal_glob.y());
  m_clusgzideal.push_back(ideal_glob.z());

  if (result.ok())
  {
    stateloc = result.value() / Acts::UnitConstants::cm;
  }
  else
  {
    //! manual transform for tpc
    Acts::Vector3 loct = surf->transform(geometry->geometry().getGeoContext()).inverse() * (stateglob * Acts::UnitConstants::cm);
    loct /= Acts::UnitConstants::cm;
    stateloc(0) = loct(0);
    stateloc(1) = loct(1);
  }

  const Acts::BoundSymMatrix actscov =
      transformer.rotateSvtxTrackCovToActs(state);

  m_statelx.push_back(stateloc(0));
  m_statelz.push_back(stateloc(1));
  m_stateelx.push_back(std::sqrt(actscov(Acts::eBoundLoc0, Acts::eBoundLoc0)) / Acts::UnitConstants::cm);
  m_stateelz.push_back(std::sqrt(actscov(Acts::eBoundLoc1, Acts::eBoundLoc1)) / Acts::UnitConstants::cm);
  m_stategx.push_back(state->get_x());
  m_stategy.push_back(state->get_y());
  m_stategz.push_back(state->get_z());
  m_statepx.push_back(state->get_px());
  m_statepy.push_back(state->get_py());
  m_statepz.push_back(state->get_pz());
  m_statepl.push_back(state->get_pathlength());
}
void TrackResiduals::createBranches()
{
  m_tree = new TTree("residualtree", "A tree with track, cluster, and state info");
  m_tree->Branch("trackid", &m_trackid, "m_trackid/I");
  m_tree->Branch("crossing", &m_crossing, "m_crossing/I");
  m_tree->Branch("px", &m_px, "m_px/F");
  m_tree->Branch("py", &m_py, "m_py/F");
  m_tree->Branch("pz", &m_pz, "m_pz/F");
  m_tree->Branch("pt", &m_pt, "m_pt/F");
  m_tree->Branch("eta", &m_eta, "m_eta/F");
  m_tree->Branch("phi", &m_phi, "m_phi/F");
  m_tree->Branch("deltapt", &m_deltapt, "m_deltapt/F");
  m_tree->Branch("charge", &m_charge, "m_charge/I");
  m_tree->Branch("quality", &m_quality, "m_quality/F");
  m_tree->Branch("ndf", &m_ndf, "m_ndf/F");
  m_tree->Branch("nhits", &m_nhits, "m_nhits/I");
  m_tree->Branch("nmaps", &m_nmaps, "m_nmaps/I");
  m_tree->Branch("nintt", &m_nintt, "m_nintt/I");
  m_tree->Branch("ntpc", &m_ntpc, "m_ntpc/I");
  m_tree->Branch("nmms", &m_nmms, "m_nmms/I");
  m_tree->Branch("vertexid", &m_vertexid, "m_vertexid/I");
  m_tree->Branch("vx", &m_vx, "m_vx/F");
  m_tree->Branch("vy", &m_vy, "m_vy/F");
  m_tree->Branch("vz", &m_vz, "m_vz/F");
  m_tree->Branch("pcax", &m_pcax, "m_pcax/F");
  m_tree->Branch("pcay", &m_pcay, "m_pcay/F");
  m_tree->Branch("pcaz", &m_pcaz, "m_pcaz/F");

  m_tree->Branch("cluslx", &m_cluslx);
  m_tree->Branch("cluslz", &m_cluslz);
  m_tree->Branch("cluselx", &m_cluselx);
  m_tree->Branch("cluselz", &m_cluselz);
  m_tree->Branch("clusgx", &m_clusgx);
  m_tree->Branch("clusgy", &m_clusgy);
  m_tree->Branch("clusgz", &m_clusgz);
  m_tree->Branch("cluslayer", &m_cluslayer);
  m_tree->Branch("clussize", &m_clussize);
  m_tree->Branch("clushitsetkey", &m_clushitsetkey);
  m_tree->Branch("idealsurfcenterx",&m_idealsurfcenterx);
  m_tree->Branch("idealsurfcentery",&m_idealsurfcentery);
  m_tree->Branch("idealsurfcenterz",&m_idealsurfcenterz);
  m_tree->Branch("idealsurfnormx",&m_idealsurfnormx);
  m_tree->Branch("idealsurfnormy",&m_idealsurfnormy);
  m_tree->Branch("idealsurfnormz",&m_idealsurfnormz);
    m_tree->Branch("missurfcenterx",&m_missurfcenterx);
  m_tree->Branch("missurfcentery",&m_missurfcentery);
  m_tree->Branch("missurfcenterz",&m_missurfcenterz);
  m_tree->Branch("missurfnormx",&m_missurfnormx);
  m_tree->Branch("missurfnormy",&m_missurfnormy);
  m_tree->Branch("missurfnormz",&m_missurfnormz);
  m_tree->Branch("clusgxideal",&m_clusgxideal);
  m_tree->Branch("clusgyideal",&m_clusgyideal);
  m_tree->Branch("clusgzideal",&m_clusgzideal);
<<<<<<< HEAD
=======
  m_tree->Branch("missurfalpha",&m_missurfalpha);
  m_tree->Branch("missurfbeta",&m_missurfbeta);
  m_tree->Branch("missurfgamma",&m_missurfgamma);
  m_tree->Branch("idealsurfalpha",&m_idealsurfalpha);
  m_tree->Branch("idealsurfbeta",&m_idealsurfbeta);
  m_tree->Branch("idealsurfgamma",&m_idealsurfgamma);
  
>>>>>>> f1d1e830

  m_tree->Branch("statelx", &m_statelx);
  m_tree->Branch("statelz", &m_statelz);
  m_tree->Branch("stateelx", &m_stateelx);
  m_tree->Branch("stateelz", &m_stateelz);
  m_tree->Branch("stategx", &m_stategx);
  m_tree->Branch("stategy", &m_stategy);
  m_tree->Branch("stategz", &m_stategz);
  m_tree->Branch("statepx", &m_statepx);
  m_tree->Branch("statepy", &m_statepy);
  m_tree->Branch("statepz", &m_statepz);
  m_tree->Branch("statepl", &m_statepl);

  m_tree->Branch("statelxglobderivdx", &m_statelxglobderivdx);
  m_tree->Branch("statelxglobderivdy", &m_statelxglobderivdy);
  m_tree->Branch("statelxglobderivdz", &m_statelxglobderivdz);
  m_tree->Branch("statelxglobderivdalpha", &m_statelxglobderivdalpha);
  m_tree->Branch("statelxglobderivdbeta", &m_statelxglobderivdbeta);
  m_tree->Branch("statelxglobderivdgamma", &m_statelxglobderivdgamma);

  m_tree->Branch("statelxlocderivd0", &m_statelxlocderivd0);
  m_tree->Branch("statelxlocderivz0", &m_statelxlocderivz0);
  m_tree->Branch("statelxlocderivphi", &m_statelxlocderivphi);
  m_tree->Branch("statelxlocderivtheta", &m_statelxlocderivtheta);
  m_tree->Branch("statelxlocderivqop", &m_statelxlocderivqop);

  m_tree->Branch("statelzglobderivdx", &m_statelzglobderivdx);
  m_tree->Branch("statelzglobderivdy", &m_statelzglobderivdy);
  m_tree->Branch("statelzglobderivdz", &m_statelzglobderivdz);
  m_tree->Branch("statelzglobderivdalpha", &m_statelzglobderivdalpha);
  m_tree->Branch("statelzglobderivdbeta", &m_statelzglobderivdbeta);
  m_tree->Branch("statelzglobderivdgamma", &m_statelzglobderivdgamma);

  m_tree->Branch("statelzlocderivd0", &m_statelzlocderivd0);
  m_tree->Branch("statelzlocderivz0", &m_statelzlocderivz0);
  m_tree->Branch("statelzlocderivphi", &m_statelzlocderivphi);
  m_tree->Branch("statelzlocderivtheta", &m_statelzlocderivtheta);
  m_tree->Branch("statelzlocderivqop", &m_statelzlocderivqop);
}<|MERGE_RESOLUTION|>--- conflicted
+++ resolved
@@ -96,15 +96,12 @@
   m_clusgxideal.clear();
   m_clusgyideal.clear();
   m_clusgzideal.clear();
-<<<<<<< HEAD
-=======
   m_missurfalpha.clear();
   m_missurfbeta.clear();
   m_missurfgamma.clear();
   m_idealsurfalpha.clear();
   m_idealsurfbeta.clear();
   m_idealsurfgamma.clear();
->>>>>>> f1d1e830
 
   m_statelxglobderivdx.clear();
   m_statelxglobderivdy.clear();
@@ -389,11 +386,6 @@
   Acts::Vector2 stateloc;
   auto misaligncenter = surf->center(geometry->geometry().getGeoContext());
   auto misalignnorm = -1*surf->normal(geometry->geometry().getGeoContext());
-<<<<<<< HEAD
-  auto result = surf->globalToLocal(geometry->geometry().getGeoContext(),
-                                    stateglob * Acts::UnitConstants::cm,
-                                    misalignnorm);
-=======
   auto misrot = surf->transform(geometry->geometry().getGeoContext()).rotation();
   auto result = surf->globalToLocal(geometry->geometry().getGeoContext(),
                                     stateglob * Acts::UnitConstants::cm,
@@ -404,15 +396,11 @@
   float malpha = atan2(misrot(1,1), misrot(2,1));
   
   //! Switch to get ideal transforms
->>>>>>> f1d1e830
   alignmentTransformationContainer::use_alignment = false;
   auto idealcenter = surf->center(geometry->geometry().getGeoContext());
   auto idealnorm = -1*surf->normal(geometry->geometry().getGeoContext());
   Acts::Vector3 ideal_local(cluster->getLocalX(), clusz, 0.0);
   Acts::Vector3 ideal_glob =  surf->transform(geometry->geometry().getGeoContext())* (ideal_local * Acts::UnitConstants::cm);
-<<<<<<< HEAD
-    
-=======
   auto idealrot = surf->transform(geometry->geometry().getGeoContext()).rotation();
   
   //! These calculations are taken from the wikipedia page for Euler angles,
@@ -427,15 +415,12 @@
   float ibeta = -asin(idealrot(0,1));
   float ialpha = atan2(idealrot(1,1),idealrot(2,1));
 
->>>>>>> f1d1e830
   alignmentTransformationContainer::use_alignment = true;
 
   idealcenter /= Acts::UnitConstants::cm;
   misaligncenter /= Acts::UnitConstants::cm;
   ideal_glob /= Acts::UnitConstants::cm;
 
-<<<<<<< HEAD
-=======
   m_idealsurfalpha.push_back(ialpha);
   m_idealsurfbeta.push_back(ibeta);
   m_idealsurfgamma.push_back(igamma);
@@ -443,7 +428,6 @@
   m_missurfbeta.push_back(mbeta);
   m_missurfgamma.push_back(mgamma);
 
->>>>>>> f1d1e830
   m_idealsurfcenterx.push_back(idealcenter.x());
   m_idealsurfcentery.push_back(idealcenter.y());
   m_idealsurfcenterz.push_back(idealcenter.z());
@@ -541,8 +525,6 @@
   m_tree->Branch("clusgxideal",&m_clusgxideal);
   m_tree->Branch("clusgyideal",&m_clusgyideal);
   m_tree->Branch("clusgzideal",&m_clusgzideal);
-<<<<<<< HEAD
-=======
   m_tree->Branch("missurfalpha",&m_missurfalpha);
   m_tree->Branch("missurfbeta",&m_missurfbeta);
   m_tree->Branch("missurfgamma",&m_missurfgamma);
@@ -550,7 +532,6 @@
   m_tree->Branch("idealsurfbeta",&m_idealsurfbeta);
   m_tree->Branch("idealsurfgamma",&m_idealsurfgamma);
   
->>>>>>> f1d1e830
 
   m_tree->Branch("statelx", &m_statelx);
   m_tree->Branch("statelz", &m_statelz);
