--- conflicted
+++ resolved
@@ -437,20 +437,13 @@
                      tpcseed->end_cluster_keys());
 
   std::vector<float> dedxlist;
-<<<<<<< HEAD
-  for (unsigned int i = 0; i < clusterKeys.size(); i++){
-    TrkrDefs::cluskey cluster_key = clusterKeys.at(i);
- 
+  for (unsigned long cluster_key : clusterKeys)
+  {
     auto detid = TrkrDefs::getTrkrId(cluster_key);
     if (detid != TrkrDefs::TrkrId::tpcId) 
       {
 	continue;   // the micromegas clusters are added to the TPC seeds
       }
-
-=======
-  for (unsigned long cluster_key : clusterKeys)
-  {
->>>>>>> 13ed0706
     unsigned int layer_local = TrkrDefs::getLayer(cluster_key);
     TrkrCluster* cluster = clustermap->findCluster(cluster_key);
     float adc = cluster->getAdc();
