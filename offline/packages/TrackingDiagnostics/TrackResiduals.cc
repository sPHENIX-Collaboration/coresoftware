--- conflicted
+++ resolved
@@ -702,19 +702,12 @@
         auto geoLayer = tpcGeom->GetLayerCellGeom(m_hitlayer);
         auto phi = geoLayer->get_phicenter(m_hitpad);
         auto radius = geoLayer->get_radius();
-<<<<<<< HEAD
-        float AdcClockPeriod = 53.0;  // ns (?)
-        double zdriftlength = m_hittbin * geometry->get_drift_velocity() * AdcClockPeriod;
+
+        float AdcClockPeriod = geoLayer->get_zstep();
+        m_zdriftlength = m_hittbin * geometry->get_drift_velocity() * AdcClockPeriod;
 	double NZBinsSide = 249;  // physical z bins per TPC side
 	double tdriftmax = AdcClockPeriod * NZBinsSide;
-        m_hitgz = (tdriftmax * geometry->get_drift_velocity()) - zdriftlength;
-=======
-        float AdcClockPeriod = geoLayer->get_zstep();
-        m_zdriftlength = m_hittbin * geometry->get_drift_velocity() * AdcClockPeriod;
-        unsigned short NTBins = (unsigned short) geoLayer->get_zbins();
-        double tdriftmax = AdcClockPeriod * NTBins / 2.0;
         m_hitgz = (tdriftmax * geometry->get_drift_velocity()) - m_zdriftlength;
->>>>>>> 7e3b1281
         if (m_side == 0)
         {
           m_hitgz *= -1;
