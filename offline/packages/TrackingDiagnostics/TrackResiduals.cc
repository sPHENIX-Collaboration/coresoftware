
#include "TrackResiduals.h"

#include <trackbase/ClusterErrorPara.h>
#include <trackbase/InttDefs.h>
#include <trackbase/MvtxDefs.h>
#include <trackbase/TpcDefs.h>
#include <trackbase/TrackFitUtils.h>
#include <trackbase/TrkrCluster.h>
#include <trackbase/TrkrClusterContainer.h>
#include <trackbase/TrkrHit.h>
#include <trackbase/TrkrHitSet.h>
#include <trackbase/TrkrHitSetContainer.h>

#include <g4detectors/PHG4CylinderGeomContainer.h>
#include <g4detectors/PHG4TpcCylinderGeom.h>
#include <g4detectors/PHG4TpcCylinderGeomContainer.h>

#include <intt/CylinderGeomIntt.h>

#include <micromegas/CylinderGeomMicromegas.h>
#include <micromegas/MicromegasDefs.h>

#include <mvtx/CylinderGeom_Mvtx.h>

#include <trackbase_historic/ActsTransformations.h>
#include <trackbase_historic/SvtxAlignmentState.h>
#include <trackbase_historic/SvtxAlignmentStateMap.h>
#include <trackbase_historic/SvtxTrack.h>
#include <trackbase_historic/SvtxTrackMap.h>
#include <trackbase_historic/TrackAnalysisUtils.h>
#include <trackbase_historic/TrackSeed.h>
#include <trackbase_historic/TrackSeedContainer.h>

#include <ffarawobjects/Gl1Packet.h>
#include <ffarawobjects/Gl1RawHit.h>
#include <tpc/TpcDistortionCorrectionContainer.h>
#include <tpc/TpcGlobalPositionWrapper.h>

#include <globalvertex/GlobalVertex.h>
#include <globalvertex/GlobalVertexMap.h>
#include <globalvertex/SvtxVertex.h>
#include <globalvertex/SvtxVertexMap.h>

#include <fun4all/Fun4AllReturnCodes.h>
#include <fun4all/Fun4AllServer.h>

#include <phool/PHCompositeNode.h>
#include <phool/PHNodeIterator.h>
#include <phool/getClass.h>

#include <limits>

namespace
{
  template <class T>
  inline T square(const T& t)
  {
    return t * t;
  }
  template <class T>
  inline T r(const T& x, const T& y)
  {
    return std::sqrt(square(x) + square(y));
  }

  std::vector<TrkrDefs::cluskey> get_cluster_keys(SvtxTrack* track)
  {
    std::vector<TrkrDefs::cluskey> out;
    for (const auto& seed : {track->get_silicon_seed(), track->get_tpc_seed()})
    {
      if (seed)
      {
        std::copy(seed->begin_cluster_keys(), seed->end_cluster_keys(), std::back_inserter(out));
      }
    }

    return out;
  }
}  // namespace

//____________________________________________________________________________..
TrackResiduals::TrackResiduals(const std::string& name)
  : SubsysReco(name)
{
}

//____________________________________________________________________________..
TrackResiduals::~TrackResiduals() = default;

//____________________________________________________________________________..
int TrackResiduals::Init(PHCompositeNode* /*unused*/)
{
  return Fun4AllReturnCodes::EVENT_OK;
}

//____________________________________________________________________________..
int TrackResiduals::InitRun(PHCompositeNode* topNode)
{
  m_outfile = new TFile(m_outfileName.c_str(), "RECREATE");
  createBranches();
  m_dccModuleEdge = findNode::getClass<TpcDistortionCorrectionContainer>(topNode, "TpcDistortionCorrectionContainerModuleEdge");
  if (m_dccModuleEdge)
  {
    std::cout << PHWHERE << "  found module edge TPC distortion correction container" << std::endl;
  }
  m_dccStatic = findNode::getClass<TpcDistortionCorrectionContainer>(topNode, "TpcDistortionCorrectionContainerStatic");
  if (m_dccStatic)
  {
    std::cout << PHWHERE << "  found static TPC distortion correction container" << std::endl;
  }
  m_dccAverage = findNode::getClass<TpcDistortionCorrectionContainer>(topNode, "TpcDistortionCorrectionContainerAverage");
  if (m_dccAverage)
  {
    std::cout << PHWHERE << "  found average TPC distortion correction container" << std::endl;
  }
  m_dccFluctuation = findNode::getClass<TpcDistortionCorrectionContainer>(topNode, "TpcDistortionCorrectionContainerFluctuation");
  if (m_dccFluctuation)
  {
    std::cout << PHWHERE << "  found fluctuation TPC distortion correction container" << std::endl;
  }

  // clusterMover needs the correct radii of the TPC layers
  auto tpccellgeo = findNode::getClass<PHG4TpcCylinderGeomContainer>(topNode, "CYLINDERCELLGEOM_SVTX");
  m_clusterMover.initialize_geometry(tpccellgeo);
  m_clusterMover.set_verbosity(0);
  Fun4AllServer* se = Fun4AllServer::instance();
  m_runnumber = se->RunNumber();

  return Fun4AllReturnCodes::EVENT_OK;
}
void TrackResiduals::clearClusterStateVectors()
{
  m_cluskeys.clear();
  m_clusphisize.clear();
  m_cluszsize.clear();
  m_idealsurfcenterx.clear();
  m_idealsurfcentery.clear();
  m_idealsurfcenterz.clear();
  m_idealsurfnormx.clear();
  m_clsector.clear();
  m_clside.clear();
  m_idealsurfnormy.clear();
  m_idealsurfnormz.clear();
  m_missurfcenterx.clear();
  m_missurfcentery.clear();
  m_missurfcenterz.clear();
  m_missurfnormx.clear();
  m_missurfnormy.clear();
  m_missurfnormz.clear();
  m_clusgxideal.clear();
  m_clusgyideal.clear();
  m_clusgzideal.clear();
  m_missurfalpha.clear();
  m_missurfbeta.clear();
  m_missurfgamma.clear();
  m_idealsurfalpha.clear();
  m_idealsurfbeta.clear();
  m_idealsurfgamma.clear();

  m_statelxglobderivdx.clear();
  m_statelxglobderivdy.clear();
  m_statelxglobderivdz.clear();
  m_statelxglobderivdalpha.clear();
  m_statelxglobderivdbeta.clear();
  m_statelxglobderivdgamma.clear();

  m_statelxlocderivd0.clear();
  m_statelxlocderivz0.clear();
  m_statelxlocderivphi.clear();
  m_statelxlocderivtheta.clear();
  m_statelxlocderivqop.clear();

  m_statelzglobderivdx.clear();
  m_statelzglobderivdy.clear();
  m_statelzglobderivdz.clear();
  m_statelzglobderivdalpha.clear();
  m_statelzglobderivdbeta.clear();
  m_statelzglobderivdgamma.clear();

  m_statelzlocderivd0.clear();
  m_statelzlocderivz0.clear();
  m_statelzlocderivphi.clear();
  m_statelzlocderivtheta.clear();
  m_statelzlocderivqop.clear();

  m_clusedge.clear();
  m_clusoverlap.clear();
  m_cluslx.clear();
  m_cluslz.clear();
  m_cluselx.clear();
  m_cluselz.clear();
  m_clusgr.clear();
  m_clusgx.clear();
  m_clusgy.clear();
  m_clusgz.clear();
  m_clusgxunmoved.clear();
  m_clusgyunmoved.clear();
  m_clusgzunmoved.clear();
  m_clusAdc.clear();
  m_clusMaxAdc.clear();
  m_cluslayer.clear();
  m_clussize.clear();
  m_clushitsetkey.clear();

  m_statelx.clear();
  m_statelz.clear();
  m_stateelx.clear();
  m_stateelz.clear();
  m_stategx.clear();
  m_stategy.clear();
  m_stategz.clear();
  m_statepx.clear();
  m_statepy.clear();
  m_statepz.clear();
}
//____________________________________________________________________________..
int TrackResiduals::process_event(PHCompositeNode* topNode)
{
  auto trackmap = findNode::getClass<SvtxTrackMap>(topNode, m_trackMapName);
  auto clustermap = findNode::getClass<TrkrClusterContainer>(topNode, "TRKR_CLUSTER");
  auto geometry = findNode::getClass<ActsGeometry>(topNode, "ActsGeometry");
  auto hitmap = findNode::getClass<TrkrHitSetContainer>(topNode, "TRKR_HITSET");
  auto tpcGeom =
      findNode::getClass<PHG4TpcCylinderGeomContainer>(topNode, "CYLINDERCELLGEOM_SVTX");
  auto mvtxGeom = findNode::getClass<PHG4CylinderGeomContainer>(topNode, "CYLINDERGEOM_MVTX");
  auto inttGeom = findNode::getClass<PHG4CylinderGeomContainer>(topNode, "CYLINDERGEOM_INTT");
  auto mmGeom = findNode::getClass<PHG4CylinderGeomContainer>(topNode, "CYLINDERGEOM_MICROMEGAS_FULL");

  if (!mmGeom)
  {
    mmGeom = findNode::getClass<PHG4CylinderGeomContainer>(topNode, "CYLINDERGEOM_MICROMEGAS");
  }
  if (!trackmap or !clustermap or !geometry or (!hitmap && m_doHits))
  {
    std::cout << "Missing node, can't continue" << std::endl;
    return Fun4AllReturnCodes::ABORTEVENT;
  }
  auto gl1 = findNode::getClass<Gl1RawHit>(topNode, "GL1RAWHIT");
  if (gl1)
  {
    m_bco = gl1->get_bco();
    auto lbshift = m_bco << 24U;
    m_bcotr = lbshift >> 24U;
  }
  else
  {
    Gl1Packet* gl1PacketInfo = findNode::getClass<Gl1Packet>(topNode, "GL1Packet");
    if (!gl1PacketInfo)
    {
      m_bco = std::numeric_limits<uint64_t>::quiet_NaN();
      m_bcotr = std::numeric_limits<uint64_t>::quiet_NaN();
    }
    m_firedTriggers.clear();

    if (gl1PacketInfo)
    {
      m_gl1BunchCrossing = gl1PacketInfo->getBunchNumber();
      uint64_t triggervec = gl1PacketInfo->getTriggerVector();
      m_bco = gl1PacketInfo->getBCO();
      auto lbshift = m_bco << 24U;
      m_bcotr = lbshift >> 24U;
      for (int i = 0; i < 64; i++)
      {
        bool trig_decision = ((triggervec & 0x1U) == 0x1U);
        if (trig_decision)
        {
          m_firedTriggers.push_back(i);
        }
        triggervec = (triggervec >> 1U) & 0xffffffffU;
      }
    }
  }
  if (Verbosity() > 1)
  {
    std::cout << "Track map size is " << trackmap->size() << std::endl;
  }

  if (m_doHits)
  {
    fillHitTree(hitmap, geometry, tpcGeom, mvtxGeom, inttGeom, mmGeom);
  }

  if (m_doClusters)
  {
    clearClusterStateVectors();
    fillClusterTree(clustermap, geometry);
  }

  if (m_convertSeeds)
  {
    fillResidualTreeSeeds(topNode);
  }
  else
  {
    fillResidualTreeKF(topNode);
  }

  fillVertexTree(topNode);

  m_event++;
  return Fun4AllReturnCodes::EVENT_OK;
}

float TrackResiduals::calc_dedx(TrackSeed* tpcseed, TrkrClusterContainer* clustermap, PHG4TpcCylinderGeomContainer* tpcGeom)
{
  std::vector<TrkrDefs::cluskey> clusterKeys;
  clusterKeys.insert(clusterKeys.end(), tpcseed->begin_cluster_keys(),
                     tpcseed->end_cluster_keys());

  std::vector<float> dedxlist;
  for (unsigned long cluster_key : clusterKeys)
  {
    auto detid = TrkrDefs::getTrkrId(cluster_key);
    if (detid != TrkrDefs::TrkrId::tpcId)
    {
      continue;  // the micromegas clusters are added to the TPC seeds
    }
    unsigned int layer_local = TrkrDefs::getLayer(cluster_key);
    TrkrCluster* cluster = clustermap->findCluster(cluster_key);
    float adc = cluster->getAdc();
    PHG4TpcCylinderGeom* GeoLayer_local = tpcGeom->GetLayerCellGeom(layer_local);
    float thick = GeoLayer_local->get_thickness();
    float r = GeoLayer_local->get_radius();
    float alpha = (r * r) / (2 * r * TMath::Abs(1.0 / tpcseed->get_qOverR()));
    float beta = atan(tpcseed->get_slope());
    float alphacorr = cos(alpha);
    if (alphacorr < 0 || alphacorr > 4)
    {
      alphacorr = 4;
    }
    float betacorr = cos(beta);
    if (betacorr < 0 || betacorr > 4)
    {
      betacorr = 4;
    }
    adc /= thick;
    adc *= alphacorr;
    adc *= betacorr;
    dedxlist.push_back(adc);
    sort(dedxlist.begin(), dedxlist.end());
  }
  int trunc_min = 0;
  if (dedxlist.size() < 1)
  {
    return std::numeric_limits<float>::quiet_NaN();
  }
  int trunc_max = (int) dedxlist.size() * 0.7;
  float sumdedx = 0;
  int ndedx = 0;
  for (int j = trunc_min; j <= trunc_max; j++)
  {
    sumdedx += dedxlist.at(j);
    ndedx++;
  }
  sumdedx /= ndedx;
  return sumdedx;
}

void TrackResiduals::fillFailedSeedTree(PHCompositeNode* topNode, std::set<unsigned int>& tpc_seed_ids)
{
  auto tpcseedmap = findNode::getClass<TrackSeedContainer>(topNode, "TpcTrackSeedContainer");
  auto trackmap = findNode::getClass<SvtxTrackMap>(topNode, m_trackMapName);
  auto clustermap = findNode::getClass<TrkrClusterContainer>(topNode, "TRKR_CLUSTER");
  auto geometry = findNode::getClass<ActsGeometry>(topNode, "ActsGeometry");
  auto silseedmap = findNode::getClass<TrackSeedContainer>(topNode, "SiliconTrackSeedContainer");
  auto svtxseedmap = findNode::getClass<TrackSeedContainer>(topNode, "SvtxTrackSeedContainer");
  auto tpcGeo = findNode::getClass<PHG4TpcCylinderGeomContainer>(topNode, "CYLINDERCELLGEOM_SVTX");

  if (!tpcseedmap or !trackmap or !clustermap or !silseedmap or !svtxseedmap or !geometry)
  {
    std::cout << "Missing node, can't continue" << std::endl;
    return;
  }

  for (const auto& seed : *svtxseedmap)
  {
    if (!seed)
    {
      continue;
    }
    m_trackid = svtxseedmap->find(seed);
    auto tpcseedindex = seed->get_tpc_seed_index();
    if (tpc_seed_ids.find(tpcseedindex) != tpc_seed_ids.end())
    {
      continue;
    }
    auto siliconseedindex = seed->get_silicon_seed_index();
    auto tpcseed = tpcseedmap->get(tpcseedindex);
    auto silseed = silseedmap->get(siliconseedindex);

    int crossing = SHRT_MAX;
    if (silseed)
    {
      m_silseedx = silseed->get_x();
      m_silseedy = silseed->get_y();
      m_silseedz = silseed->get_z();
      crossing = silseed->get_crossing();
    }
    else
    {
      m_tpcseedx = tpcseed->get_x();
      m_tpcseedy = tpcseed->get_y();
      m_tpcseedz = tpcseed->get_z();
    }

    if (m_zeroField)
    {
      float pt = fabs(1. / tpcseed->get_qOverR()) * (0.3 / 100) * 0.01;
      float phi = tpcseed->get_phi();
      m_tpcseedpx = pt * std::cos(phi);
      m_tpcseedpy = pt * std::sin(phi);
      m_tpcseedpz = pt * std::cosh(tpcseed->get_eta()) * std::cos(tpcseed->get_theta());
    }
    else
    {
      m_tpcseedpx = tpcseed->get_px();
      m_tpcseedpy = tpcseed->get_py();
      m_tpcseedpz = tpcseed->get_pz();
    }
    m_tpcseedcharge = tpcseed->get_qOverR() > 0 ? 1 : -1;
    m_dedx = calc_dedx(tpcseed, clustermap, tpcGeo);
    m_nmaps = 0;
    m_nmapsstate = 0;
    m_nintt = 0;
    m_ninttstate = 0;
    m_ntpc = 0;
    m_ntpcstate = 0;
    m_nmms = 0;
    m_nmmsstate = 0;
    clearClusterStateVectors();
    for (auto tseed : {silseed, tpcseed})
    {
      if (!tseed)
      {
        continue;
      }
      for (auto it = tseed->begin_cluster_keys(); it != tseed->end_cluster_keys(); ++it)
      {
        auto ckey = *it;
        auto cluster = clustermap->findCluster(ckey);
        Acts::Vector3 global;
        if (TrkrDefs::getTrkrId(ckey) == TrkrDefs::tpcId)
        {
          global = TpcGlobalPositionWrapper::getGlobalPositionDistortionCorrected(ckey, cluster, geometry, crossing, m_dccModuleEdge, m_dccStatic, m_dccAverage, m_dccFluctuation);
        }
        else
        {
          global = geometry->getGlobalPosition(ckey, cluster);
        }
        auto local = geometry->getLocalCoords(ckey, cluster);
        m_cluslx.push_back(local.x());
        m_cluslz.push_back(local.y());
        m_clusgx.push_back(global.x());
        m_clusgy.push_back(global.y());
        m_clusgz.push_back(global.z());
        float cr = r(global.x(), global.y());
        if (global.y() < 0)
        {
          cr = -cr;
        }
        m_clusgr.push_back(cr);
        auto detid = TrkrDefs::getTrkrId(ckey);
        if (detid == TrkrDefs::TrkrId::mvtxId)
        {
          m_nmaps++;
        }
        else if (detid == TrkrDefs::TrkrId::inttId)
        {
          m_nintt++;
        }
        else if (detid == TrkrDefs::TrkrId::tpcId)
        {
          m_ntpc++;
        }
        else if (detid == TrkrDefs::TrkrId::micromegasId)
        {
          m_nmms++;
        }
      }
    }
    m_failedfits->Fill();
  }
}
void TrackResiduals::fillVertexTree(PHCompositeNode* topNode)
{
  auto svtxvertexmap = findNode::getClass<SvtxVertexMap>(topNode, "SvtxVertexMap");
  auto trackmap = findNode::getClass<SvtxTrackMap>(topNode, m_trackMapName);
  auto geometry = findNode::getClass<ActsGeometry>(topNode, "ActsGeometry");
  auto clustermap = findNode::getClass<TrkrClusterContainer>(topNode, "TRKR_CLUSTER");
  if (svtxvertexmap)
  {
    m_nvertices = svtxvertexmap->size();
    clearClusterStateVectors();

    for (const auto& [key, vertex] : *svtxvertexmap)
    {
      m_vertexid = key;
      m_vertex_crossing = vertex->get_beam_crossing();
      m_vx = vertex->get_x();
      m_vy = vertex->get_y();
      m_vz = vertex->get_z();
      m_ntracks = vertex->size_tracks();
      for (auto it = vertex->begin_tracks(); it != vertex->end_tracks(); ++it)
      {
        auto id = *it;
        auto track = trackmap->find(id)->second;
        if (!track)
        {
          continue;
        }
        for (const auto& ckey : get_cluster_keys(track))
        {
          TrkrCluster* cluster = clustermap->findCluster(ckey);

          Acts::Vector3 clusglob;
          if (TrkrDefs::getTrkrId(key) == TrkrDefs::tpcId)
          {
            clusglob = TpcGlobalPositionWrapper::getGlobalPositionDistortionCorrected(key, cluster, geometry, track->get_crossing(), m_dccModuleEdge, m_dccStatic, m_dccAverage, m_dccFluctuation);
          }
          else
          {
            clusglob = geometry->getGlobalPosition(key, cluster);
          }
          m_clusgx.push_back(clusglob.x());
          m_clusgy.push_back(clusglob.y());
          m_clusgz.push_back(clusglob.z());
          float clusr = r(clusglob.x(), clusglob.y());
          if (clusglob.y() < 0)
          {
            clusr = -clusr;
          }
          m_clusgr.push_back(clusr);
        }
      }

      m_vertextree->Fill();
    }
  }
}

float TrackResiduals::convertTimeToZ(ActsGeometry* geometry, TrkrDefs::cluskey cluster_key, TrkrCluster* cluster)
{
  // must convert local Y from cluster average time of arival to local cluster z position
  double drift_velocity = geometry->get_drift_velocity();
  double zdriftlength = cluster->getLocalY() * drift_velocity;
  double surfCenterZ = 52.89;                // 52.89 is where G4 thinks the surface center is
  double zloc = surfCenterZ - zdriftlength;  // converts z drift length to local z position in the TPC in north
  unsigned int side = TpcDefs::getSide(cluster_key);
  if (side == 0)
  {
    zloc = -zloc;
  }
  float z = zloc;  // in cm

  return z;
}
void TrackResiduals::circleFitClusters(std::vector<TrkrDefs::cluskey>& keys,
                                       ActsGeometry* geometry,
                                       TrkrClusterContainer* clusters,
                                       const short int& crossing)
{
  std::vector<Acts::Vector3> clusPos, global_vec;
  for (auto& key : keys)
  {
    auto cluster = clusters->findCluster(key);
    Acts::Vector3 pos;
    if (TrkrDefs::getTrkrId(key) == TrkrDefs::tpcId)
    {
      //  std::cout << "circleFitClusters: call wrapper for ckey " << key << " crossing " << crossing << std::endl;
      pos = TpcGlobalPositionWrapper::getGlobalPositionDistortionCorrected(key, cluster, geometry, crossing,
                                                                           m_dccModuleEdge, m_dccStatic, m_dccAverage, m_dccFluctuation);
    }
    else
    {
      pos = geometry->getGlobalPosition(key, cluster);
    }
    clusPos.push_back(pos);
  }
  TrackFitUtils::position_vector_t yzpoints;

  for (auto& pos : clusPos)
  {
    float clusr = r(pos.x(), pos.y());
    // exclude silicon and tpot clusters for now
    if (fabs(clusr) > 80 || (m_linefitTPCOnly && fabs(clusr) < 20.))
    {
      continue;
    }
    yzpoints.push_back(std::make_pair(pos.z(), pos.y()));
    global_vec.push_back(pos);
  }

  auto yzLineParams = TrackFitUtils::line_fit(yzpoints);
  auto fitpars = TrackFitUtils::fitClusters(global_vec, keys, false);
  // auto fitpars = TrackFitUtils::fitClusters(global_vec, keys, !m_linefitTPCOnly);
  m_xyint = std::numeric_limits<float>::quiet_NaN();
  m_xyslope = std::numeric_limits<float>::quiet_NaN();
  m_yzint = std::get<1>(yzLineParams);
  m_yzslope = std::get<0>(yzLineParams);
  if (fitpars.size() > 0)
  {
    m_R = fitpars[0];
    m_X0 = fitpars[1];
    m_Y0 = fitpars[2];
    m_rzslope = fitpars[3];
    m_rzint = fitpars[4];
  }
  else
  {
    m_R = std::numeric_limits<float>::quiet_NaN();
    m_X0 = std::numeric_limits<float>::quiet_NaN();
    m_Y0 = std::numeric_limits<float>::quiet_NaN();
    m_rzslope = std::numeric_limits<float>::quiet_NaN();
    m_rzint = std::numeric_limits<float>::quiet_NaN();
  }
}

void TrackResiduals::lineFitClusters(std::vector<TrkrDefs::cluskey>& keys,
                                     ActsGeometry* geometry,
                                     TrkrClusterContainer* clusters,
                                     const short int& crossing)
{
  std::vector<Acts::Vector3> clusPos;
  for (auto& key : keys)
  {
    auto cluster = clusters->findCluster(key);
    Acts::Vector3 pos;
    if (TrkrDefs::getTrkrId(key) == TrkrDefs::tpcId)
    {
      // std::cout << "LineFitClusters: call wrapper with crossing " << crossing << std::endl;
      pos = TpcGlobalPositionWrapper::getGlobalPositionDistortionCorrected(key, cluster, geometry, crossing,
                                                                           m_dccModuleEdge, m_dccStatic, m_dccAverage, m_dccFluctuation);
    }
    else
    {
      pos = geometry->getGlobalPosition(key, cluster);
    }
    clusPos.push_back(pos);
  }
  TrackFitUtils::position_vector_t xypoints, rzpoints, yzpoints;
  for (auto& pos : clusPos)
  {
    float clusr = r(pos.x(), pos.y());
    if (pos.y() < 0)
    {
      clusr *= -1;
    }

    // exclude 1d tpot clusters for now

    if (fabs(clusr) > 80 || (m_linefitTPCOnly && fabs(clusr) < 20.))
    {
      continue;
    }

    rzpoints.push_back(std::make_pair(pos.z(), clusr));
    xypoints.push_back(std::make_pair(pos.x(), pos.y()));
    yzpoints.push_back(std::make_pair(pos.z(), pos.y()));
  }

  auto xyparams = TrackFitUtils::line_fit(xypoints);
  auto rzparams = TrackFitUtils::line_fit(rzpoints);
  auto yzparams = TrackFitUtils::line_fit(yzpoints);
  m_xyint = std::get<1>(xyparams);
  m_xyslope = std::get<0>(xyparams);
  m_rzint = std::get<1>(rzparams);
  m_rzslope = std::get<0>(rzparams);
  m_yzint = std::get<1>(yzparams);
  m_yzslope = std::get<0>(yzparams);
}

void TrackResiduals::fillClusterTree(TrkrClusterContainer* clusters,
                                     ActsGeometry* geometry)
{
  for (auto& det : {TrkrDefs::TrkrId::mvtxId, TrkrDefs::TrkrId::inttId,
                    TrkrDefs::TrkrId::tpcId, TrkrDefs::TrkrId::micromegasId})
  {
    for (const auto& hitsetkey : clusters->getHitSetKeys(det))
    {
      m_scluslayer = TrkrDefs::getLayer(hitsetkey);
      auto range = clusters->getClusters(hitsetkey);
      for (auto iter = range.first; iter != range.second; ++iter)
      {
        auto key = iter->first;
        auto cluster = clusters->findCluster(key);
        Acts::Vector3 glob;
        if (TrkrDefs::getTrkrId(key) == TrkrDefs::tpcId)
        {
          glob = geometry->getGlobalPosition(key, cluster);  // corrections make no sense if crossing is not known
        }
        else
        {
          glob = geometry->getGlobalPosition(key, cluster);
        }
        m_sclusgx = glob.x();
        m_sclusgy = glob.y();
        m_sclusgz = glob.z();
        m_sclusgr = r(m_sclusgx, m_sclusgy);
        m_sclusphi = atan2(glob.y(), glob.x());
        m_scluseta = acos(glob.z() / std::sqrt(square(glob.x()) + square(glob.y()) + square(glob.z())));
        m_adc = cluster->getAdc();
        m_clusmaxadc = cluster->getMaxAdc();
        m_scluslx = cluster->getLocalX();
        m_scluslz = cluster->getLocalY();
        auto para_errors = m_clusErrPara.get_clusterv5_modified_error(cluster, m_sclusgr, key);
        m_phisize = cluster->getPhiSize();
        m_zsize = cluster->getZSize();
        m_scluselx = std::sqrt(para_errors.first);
        m_scluselz = std::sqrt(para_errors.second);

        //! Fill relevant geom info that is specific to subsystem
        switch (det)
        {
        case TrkrDefs::TrkrId::mvtxId:
          m_staveid = MvtxDefs::getStaveId(key);
          m_chipid = MvtxDefs::getChipId(key);
          m_strobeid = MvtxDefs::getStrobeId(key);

          m_ladderzid = std::numeric_limits<int>::quiet_NaN();
          m_ladderphiid = std::numeric_limits<int>::quiet_NaN();
          m_timebucket = std::numeric_limits<int>::quiet_NaN();
          m_clussector = std::numeric_limits<int>::quiet_NaN();
          m_side = std::numeric_limits<int>::quiet_NaN();
          m_segtype = std::numeric_limits<int>::quiet_NaN();
          m_tileid = std::numeric_limits<int>::quiet_NaN();
          break;
        case TrkrDefs::TrkrId::inttId:
          m_ladderzid = InttDefs::getLadderZId(key);
          m_ladderphiid = InttDefs::getLadderPhiId(key);
          m_timebucket = InttDefs::getTimeBucketId(key);

          m_staveid = std::numeric_limits<int>::quiet_NaN();
          m_chipid = std::numeric_limits<int>::quiet_NaN();
          m_strobeid = std::numeric_limits<int>::quiet_NaN();
          m_clussector = std::numeric_limits<int>::quiet_NaN();
          m_side = std::numeric_limits<int>::quiet_NaN();
          m_segtype = std::numeric_limits<int>::quiet_NaN();
          m_tileid = std::numeric_limits<int>::quiet_NaN();
          break;
        case TrkrDefs::TrkrId::tpcId:
          m_clussector = TpcDefs::getSectorId(key);
          m_side = TpcDefs::getSide(key);

          m_staveid = std::numeric_limits<int>::quiet_NaN();
          m_chipid = std::numeric_limits<int>::quiet_NaN();
          m_strobeid = std::numeric_limits<int>::quiet_NaN();
          m_ladderzid = std::numeric_limits<int>::quiet_NaN();
          m_ladderphiid = std::numeric_limits<int>::quiet_NaN();
          m_timebucket = std::numeric_limits<int>::quiet_NaN();
          m_segtype = std::numeric_limits<int>::quiet_NaN();
          m_tileid = std::numeric_limits<int>::quiet_NaN();
          break;
        case TrkrDefs::TrkrId::micromegasId:
          m_segtype = (int) MicromegasDefs::getSegmentationType(key);
          m_tileid = MicromegasDefs::getTileId(key);

          m_staveid = std::numeric_limits<int>::quiet_NaN();
          m_chipid = std::numeric_limits<int>::quiet_NaN();
          m_strobeid = std::numeric_limits<int>::quiet_NaN();
          m_ladderzid = std::numeric_limits<int>::quiet_NaN();
          m_ladderphiid = std::numeric_limits<int>::quiet_NaN();
          m_timebucket = std::numeric_limits<int>::quiet_NaN();
          m_clussector = std::numeric_limits<int>::quiet_NaN();
          m_side = std::numeric_limits<int>::quiet_NaN();
          break;
        default:
          break;
        }

        m_clustree->Fill();
      }
    }
  }
}

//____________________________________________________________________________..
int TrackResiduals::End(PHCompositeNode* /*unused*/)
{
  m_outfile->cd();
  m_tree->Write();
  if (m_doClusters)
  {
    m_clustree->Write();
  }
  if (m_doHits)
  {
    m_hittree->Write();
  }
  m_vertextree->Write();
  m_failedfits->Write();
  m_outfile->Close();

  return Fun4AllReturnCodes::EVENT_OK;
}
void TrackResiduals::fillHitTree(TrkrHitSetContainer* hitmap,
                                 ActsGeometry* geometry,
                                 PHG4TpcCylinderGeomContainer* tpcGeom,
                                 PHG4CylinderGeomContainer* mvtxGeom,
                                 PHG4CylinderGeomContainer* inttGeom,
                                 PHG4CylinderGeomContainer* mmGeom)
{
  if (!tpcGeom or !mvtxGeom or !inttGeom or !mmGeom)
  {
    std::cout << PHWHERE << "missing hit map, can't continue with hit tree"
              << std::endl;
    return;
  }
  TrkrHitSetContainer::ConstRange all_hitsets = hitmap->getHitSets();
  for (TrkrHitSetContainer::ConstIterator hitsetiter = all_hitsets.first;
       hitsetiter != all_hitsets.second;
       ++hitsetiter)
  {
    m_hitsetkey = hitsetiter->first;
    TrkrHitSet* hitset = hitsetiter->second;

    m_hitlayer = TrkrDefs::getLayer(m_hitsetkey);
    auto det = TrkrDefs::getTrkrId(m_hitsetkey);
    //! Fill relevant geom info that is specific to subsystem
    switch (det)
    {
    case TrkrDefs::TrkrId::mvtxId:
    {
      m_staveid = MvtxDefs::getStaveId(m_hitsetkey);
      m_chipid = MvtxDefs::getChipId(m_hitsetkey);
      m_strobeid = MvtxDefs::getStrobeId(m_hitsetkey);

      m_ladderzid = std::numeric_limits<int>::quiet_NaN();
      m_ladderphiid = std::numeric_limits<int>::quiet_NaN();
      m_timebucket = std::numeric_limits<int>::quiet_NaN();
      m_sector = std::numeric_limits<int>::quiet_NaN();
      m_side = std::numeric_limits<int>::quiet_NaN();
      m_segtype = std::numeric_limits<int>::quiet_NaN();
      m_tileid = std::numeric_limits<int>::quiet_NaN();
      break;
    }
    case TrkrDefs::TrkrId::inttId:
    {
      m_ladderzid = InttDefs::getLadderZId(m_hitsetkey);
      m_ladderphiid = InttDefs::getLadderPhiId(m_hitsetkey);
      m_timebucket = InttDefs::getTimeBucketId(m_hitsetkey);

      m_staveid = std::numeric_limits<int>::quiet_NaN();
      m_chipid = std::numeric_limits<int>::quiet_NaN();
      m_strobeid = std::numeric_limits<int>::quiet_NaN();
      m_sector = std::numeric_limits<int>::quiet_NaN();
      m_side = std::numeric_limits<int>::quiet_NaN();
      m_segtype = std::numeric_limits<int>::quiet_NaN();
      m_tileid = std::numeric_limits<int>::quiet_NaN();
      break;
    }
    case TrkrDefs::TrkrId::tpcId:
    {
      m_sector = TpcDefs::getSectorId(m_hitsetkey);
      m_side = TpcDefs::getSide(m_hitsetkey);

      m_staveid = std::numeric_limits<int>::quiet_NaN();
      m_chipid = std::numeric_limits<int>::quiet_NaN();
      m_strobeid = std::numeric_limits<int>::quiet_NaN();
      m_ladderzid = std::numeric_limits<int>::quiet_NaN();
      m_ladderphiid = std::numeric_limits<int>::quiet_NaN();
      m_timebucket = std::numeric_limits<int>::quiet_NaN();
      m_segtype = std::numeric_limits<int>::quiet_NaN();
      m_tileid = std::numeric_limits<int>::quiet_NaN();

      break;
    }
    case TrkrDefs::TrkrId::micromegasId:
    {
      m_segtype = (int) MicromegasDefs::getSegmentationType(m_hitsetkey);
      m_tileid = MicromegasDefs::getTileId(m_hitsetkey);

      m_staveid = std::numeric_limits<int>::quiet_NaN();
      m_chipid = std::numeric_limits<int>::quiet_NaN();
      m_strobeid = std::numeric_limits<int>::quiet_NaN();
      m_ladderzid = std::numeric_limits<int>::quiet_NaN();
      m_ladderphiid = std::numeric_limits<int>::quiet_NaN();
      m_timebucket = std::numeric_limits<int>::quiet_NaN();
      m_sector = std::numeric_limits<int>::quiet_NaN();
      m_side = std::numeric_limits<int>::quiet_NaN();
      break;
    }
    default:
      break;
    }

    // Got all stave/ladder/sector/tile info, now get the actual hit info
    auto hitrangei = hitset->getHits();
    for (TrkrHitSet::ConstIterator hitr = hitrangei.first;
         hitr != hitrangei.second;
         ++hitr)
    {
      auto hitkey = hitr->first;
      auto hit = hitr->second;
      m_adc = hit->getAdc();

      switch (det)
      {
      case TrkrDefs::TrkrId::mvtxId:
      {
        m_row = MvtxDefs::getRow(hitkey);
        m_col = MvtxDefs::getCol(hitkey);
        auto layergeom = dynamic_cast<CylinderGeom_Mvtx*>(mvtxGeom->GetLayerGeom(m_hitlayer));
        auto local_coords = layergeom->get_local_coords_from_pixel(m_row, m_col);
        TVector2 local;
        local.SetX(local_coords.X());
        local.SetY(local_coords.Z());
        auto surf = geometry->maps().getSiliconSurface(m_hitsetkey);
        auto glob = layergeom->get_world_from_local_coords(surf, geometry, local);
        m_hitgx = glob.X();
        m_hitgy = glob.Y();
        m_hitgz = glob.Z();

        m_segtype = std::numeric_limits<int>::quiet_NaN();
        m_tileid = std::numeric_limits<int>::quiet_NaN();
        m_strip = std::numeric_limits<int>::quiet_NaN();
        m_hitpad = std::numeric_limits<int>::quiet_NaN();
        m_hittbin = std::numeric_limits<int>::quiet_NaN();

        m_zdriftlength = std::numeric_limits<float>::quiet_NaN();
        break;
      }
      case TrkrDefs::TrkrId::inttId:
      {
        m_row = InttDefs::getRow(hitkey);
        m_col = InttDefs::getCol(hitkey);
        auto geom = dynamic_cast<CylinderGeomIntt*>(inttGeom->GetLayerGeom(m_hitlayer));
        double local_hit_loc[3] = {0, 0, 0};
        geom->find_strip_center_localcoords(m_ladderzid, m_row, m_col, local_hit_loc);
        auto surf = geometry->maps().getSiliconSurface(m_hitsetkey);
        TVector2 local;
        local.SetX(local_hit_loc[1]);
        local.SetY(local_hit_loc[2]);
        auto glob = geom->get_world_from_local_coords(surf, geometry, local);

        m_hitgx = glob.X();
        m_hitgy = glob.Y();
        m_hitgz = glob.Z();
        m_segtype = std::numeric_limits<int>::quiet_NaN();
        m_tileid = std::numeric_limits<int>::quiet_NaN();
        m_strip = std::numeric_limits<int>::quiet_NaN();
        m_hitpad = std::numeric_limits<int>::quiet_NaN();
        m_hittbin = std::numeric_limits<int>::quiet_NaN();
        m_zdriftlength = std::numeric_limits<float>::quiet_NaN();
        break;
      }
      case TrkrDefs::TrkrId::tpcId:
      {
        m_row = std::numeric_limits<int>::quiet_NaN();
        m_col = std::numeric_limits<int>::quiet_NaN();
        m_segtype = std::numeric_limits<int>::quiet_NaN();
        m_tileid = std::numeric_limits<int>::quiet_NaN();
        m_strip = std::numeric_limits<int>::quiet_NaN();

        m_hitpad = TpcDefs::getPad(hitkey);
        m_hittbin = TpcDefs::getTBin(hitkey);

        auto geoLayer = tpcGeom->GetLayerCellGeom(m_hitlayer);
        auto phi = geoLayer->get_phicenter(m_hitpad);
        auto radius = geoLayer->get_radius();
        float AdcClockPeriod = geoLayer->get_zstep();
        auto glob = geometry->getGlobalPositionTpc(m_hitsetkey, hitkey, phi, radius, AdcClockPeriod);
        m_hitgx = glob.x();
        m_hitgy = glob.y();
        m_hitgz = glob.z();

        break;
      }
      case TrkrDefs::TrkrId::micromegasId:
      {
        const auto layergeom = dynamic_cast<CylinderGeomMicromegas*>(mmGeom->GetLayerGeom(m_hitlayer));
        m_strip = MicromegasDefs::getStrip(hitkey);
        const auto global_coord = layergeom->get_world_coordinates(m_tileid, geometry, m_strip);
        m_hitgx = global_coord.X();
        m_hitgy = global_coord.Y();
        m_hitgz = global_coord.Z();
        m_row = std::numeric_limits<int>::quiet_NaN();
        m_col = std::numeric_limits<int>::quiet_NaN();
        m_segtype = std::numeric_limits<int>::quiet_NaN();
        m_tileid = std::numeric_limits<int>::quiet_NaN();
        m_hitpad = std::numeric_limits<int>::quiet_NaN();
        m_hittbin = std::numeric_limits<int>::quiet_NaN();

        m_zdriftlength = std::numeric_limits<float>::quiet_NaN();
      }
      default:
        break;
      }

      m_hittree->Fill();
    }
  }
}

void TrackResiduals::fillClusterBranchesKF(TrkrDefs::cluskey ckey, SvtxTrack* track,
                                           const std::vector<std::pair<TrkrDefs::cluskey, Acts::Vector3>>& global,
                                           PHCompositeNode* topNode)
{
  auto clustermap = findNode::getClass<TrkrClusterContainer>(topNode, "TRKR_CLUSTER");
  auto geometry = findNode::getClass<ActsGeometry>(topNode, "ActsGeometry");

  // move the corrected cluster positions back to the original readout surface
  auto global_moved = m_clusterMover.processTrack(global);

  ActsTransformations transformer;
  TrkrCluster* cluster = clustermap->findCluster(ckey);

  // loop over global vectors and get this cluster
  Acts::Vector3 clusglob(0, 0, 0);
  for (const auto& pair : global)
  {
    auto thiskey = pair.first;
    clusglob = pair.second;
    if (thiskey == ckey)
    {
      break;
    }
  }

  Acts::Vector3 clusglob_moved(0, 0, 0);
  for (const auto& pair : global_moved)
  {
    auto thiskey = pair.first;
    clusglob_moved = pair.second;
    if (thiskey == ckey)
    {
      break;
    }
  }


  unsigned int layer = TrkrDefs::getLayer(ckey);

if(Verbosity() > 1)
    {
      std::cout << "Called :fillClusterBranchesKF for ckey " << ckey << " layer " << layer << " trackid " << track->get_id() << " clusglob x " << clusglob(0) << " y " << clusglob(1) << " z " << clusglob(2) <<  std::endl;
    }

  switch (TrkrDefs::getTrkrId(ckey))
  {
  case TrkrDefs::mvtxId:
    m_nmaps++;
    break;
  case TrkrDefs::inttId:
    m_nintt++;
    break;
  case TrkrDefs::tpcId:
    m_ntpc++;
    m_clsector.push_back(TpcDefs::getSectorId(ckey));
    m_clside.push_back(TpcDefs::getSide(ckey));
    break;
  case TrkrDefs::micromegasId:
    m_nmms++;
    m_tileid = MicromegasDefs::getTileId(ckey);
    break;
  }

  SvtxTrackState* state = nullptr;

  // the track states from the Acts fit are fitted to fully corrected clusters, and are on the surface
  for (auto state_iter = track->begin_states();
       state_iter != track->end_states();
       ++state_iter)
  {
    SvtxTrackState* tstate = state_iter->second;
    auto stateckey = tstate->get_cluskey();
    if (stateckey == ckey)
    {
      state = tstate;
      break;
    }
  }

  if(!state)
    {
      if(Verbosity() > 1)  {  std::cout << "   no state for cluster " << ckey << "  in layer " << layer << std::endl; }
    }
<<<<<<< HEAD
  else
    {
      switch (TrkrDefs::getTrkrId(ckey))
	{
	case TrkrDefs::mvtxId:
	  m_nmapsstate++;
	  break;
	case TrkrDefs::inttId:
	  m_ninttstate++;
	  break;
	case TrkrDefs::tpcId:
	  m_ntpcstate++;
	  break;
	case TrkrDefs::micromegasId:
	  m_nmmsstate++;
	  break;
	}
    }
  
=======

>>>>>>> 0c71906f
  m_cluskeys.push_back(ckey);

  //! have cluster and state, fill vectors
  m_clusedge.push_back(cluster->getEdge());
  m_clusoverlap.push_back(cluster->getOverlap());

  // get new local coords from moved cluster
  Surface surf = geometry->maps().getSurface(ckey, cluster);
  // if this is a TPC cluster, the crossing correction may have moved it across the central membrane, check the surface
  auto trkrid = TrkrDefs::getTrkrId(ckey);
  if (trkrid == TrkrDefs::tpcId)
  {
    TrkrDefs::hitsetkey hitsetkey = TrkrDefs::getHitSetKeyFromClusKey(ckey);
    TrkrDefs::subsurfkey new_subsurfkey = 0;
    surf = geometry->get_tpc_surface_from_coords(hitsetkey, clusglob_moved, new_subsurfkey);
  }
  if (!surf)
  {
    if (Verbosity() > 2)
    {
      std::cout << " Failed to find surface for cluskey " << ckey << std::endl;
    }
    return;
  }

  // get local coordinates
  Acts::Vector2 loc;
  clusglob_moved *= Acts::UnitConstants::cm;  // we want mm for transformations
  Acts::Vector3 normal = surf->normal(geometry->geometry().getGeoContext());
  auto local = surf->globalToLocal(geometry->geometry().getGeoContext(),
                                   clusglob_moved, normal);
  if (local.ok())
  {
    loc = local.value() / Acts::UnitConstants::cm;
  }
  else
  {
    // otherwise take the manual calculation for the TPC
    // doing it this way just avoids the bounds check that occurs in the surface class method
    Acts::Vector3 loct = surf->transform(geometry->geometry().getGeoContext()).inverse() * clusglob_moved;  // global is in mm
    loct /= Acts::UnitConstants::cm;

    loc(0) = loct(0);
    loc(1) = loct(1);
  }

  clusglob_moved /= Acts::UnitConstants::cm;  // we want cm for the tree

  m_cluslx.push_back(loc.x());
  m_cluslz.push_back(loc.y());

  float clusr = r(clusglob_moved.x(), clusglob_moved.y());
  auto para_errors = m_clusErrPara.get_clusterv5_modified_error(cluster,
                                                                clusr, ckey);
  m_cluselx.push_back(sqrt(para_errors.first));
  m_cluselz.push_back(sqrt(para_errors.second));
  m_clusgx.push_back(clusglob_moved.x());
  m_clusgy.push_back(clusglob_moved.y());
  m_clusgr.push_back(clusglob_moved.y() > 0 ? clusr : -1 * clusr);
  m_clusgz.push_back(clusglob_moved.z());
  m_clusgxunmoved.push_back(clusglob.x());
  m_clusgyunmoved.push_back(clusglob.y());
  m_clusgzunmoved.push_back(clusglob.z());
  m_clusAdc.push_back(cluster->getAdc());
  m_clusMaxAdc.push_back(cluster->getMaxAdc());
  m_cluslayer.push_back(TrkrDefs::getLayer(ckey));
  m_clusphisize.push_back(cluster->getPhiSize());
  m_cluszsize.push_back(cluster->getZSize());
  m_clussize.push_back(cluster->getPhiSize() * cluster->getZSize());
  m_clushitsetkey.push_back(TrkrDefs::getHitSetKeyFromClusKey(ckey));

  auto misaligncenter = surf->center(geometry->geometry().getGeoContext());
  auto misalignnorm = -1 * surf->normal(geometry->geometry().getGeoContext());
  auto misrot = surf->transform(geometry->geometry().getGeoContext()).rotation();

  float mgamma = atan2(-misrot(1, 0), misrot(0, 0));
  float mbeta = -asin(misrot(0, 1));
  float malpha = atan2(misrot(1, 1), misrot(2, 1));

  //! Switch to get ideal transforms
  alignmentTransformationContainer::use_alignment = false;
  auto idealcenter = surf->center(geometry->geometry().getGeoContext());
  auto idealnorm = -1 * surf->normal(geometry->geometry().getGeoContext());

  // replace the corrected moved cluster local position with the readout position from ideal geometry for now
  // This allows us to see the distortion corrections by subtracting this uncorrected position
  // revisit this when looking at the alignment case
  //  Acts::Vector3 ideal_local(loc.x(), loc.y(), 0.0);
  auto nominal_loc = geometry->getLocalCoords(ckey, cluster);
  Acts::Vector3 ideal_local(nominal_loc.x(), nominal_loc.y(), 0.0);
  Acts::Vector3 ideal_glob = surf->transform(geometry->geometry().getGeoContext()) * (ideal_local * Acts::UnitConstants::cm);
  auto idealrot = surf->transform(geometry->geometry().getGeoContext()).rotation();

  //! These calculations are taken from the wikipedia page for Euler angles,
  //! under the Tait-Bryan angle explanation. Formulas for the angles
  //! calculated from the rotation matrices depending on what order the
  //! rotation matrix is constructed are given
  //! They need to be modified to conform to the Acts basis of (x,z,y), for
  //! which the wiki page expects (x,y,z). This includes swapping the sign
  //! of some elements to account for the permutation
  //! https://en.wikipedia.org/wiki/Euler_angles#Conversion_to_other_orientation_representations
  float igamma = atan2(-idealrot(1, 0), idealrot(0, 0));
  float ibeta = -asin(idealrot(0, 1));
  float ialpha = atan2(idealrot(1, 1), idealrot(2, 1));

  alignmentTransformationContainer::use_alignment = true;

  idealcenter /= Acts::UnitConstants::cm;
  misaligncenter /= Acts::UnitConstants::cm;
  ideal_glob /= Acts::UnitConstants::cm;

  m_idealsurfalpha.push_back(ialpha);
  m_idealsurfbeta.push_back(ibeta);
  m_idealsurfgamma.push_back(igamma);
  m_missurfalpha.push_back(malpha);
  m_missurfbeta.push_back(mbeta);
  m_missurfgamma.push_back(mgamma);

  m_idealsurfcenterx.push_back(idealcenter.x());
  m_idealsurfcentery.push_back(idealcenter.y());
  m_idealsurfcenterz.push_back(idealcenter.z());
  m_idealsurfnormx.push_back(idealnorm.x());
  m_idealsurfnormy.push_back(idealnorm.y());
  m_idealsurfnormz.push_back(idealnorm.z());
  m_missurfcenterx.push_back(misaligncenter.x());
  m_missurfcentery.push_back(misaligncenter.y());
  m_missurfcenterz.push_back(misaligncenter.z());
  m_missurfnormx.push_back(misalignnorm.x());
  m_missurfnormy.push_back(misalignnorm.y());
  m_missurfnormz.push_back(misalignnorm.z());
  m_clusgxideal.push_back(ideal_glob.x());
  m_clusgyideal.push_back(ideal_glob.y());
  m_clusgzideal.push_back(ideal_glob.z());

  if(state)
    {
      Acts::Vector3 stateglob(state->get_x(), state->get_y(), state->get_z());
      Acts::Vector2 stateloc;
      auto result = surf->globalToLocal(geometry->geometry().getGeoContext(),
					stateglob * Acts::UnitConstants::cm,
					misalignnorm);

      if (result.ok())
	{
	  stateloc = result.value() / Acts::UnitConstants::cm;
	}
      else
	{
	  //! manual transform for tpc
	  Acts::Vector3 loct = surf->transform(geometry->geometry().getGeoContext()).inverse() * (stateglob * Acts::UnitConstants::cm);
	  loct /= Acts::UnitConstants::cm;
	  stateloc(0) = loct(0);
	  stateloc(1) = loct(1);
	}

      const auto actscov =
	transformer.rotateSvtxTrackCovToActs(state);

      m_statelx.push_back(stateloc(0));
      m_statelz.push_back(stateloc(1));
      m_stateelx.push_back(std::sqrt(actscov(Acts::eBoundLoc0, Acts::eBoundLoc0)) / Acts::UnitConstants::cm);
      m_stateelz.push_back(std::sqrt(actscov(Acts::eBoundLoc1, Acts::eBoundLoc1)) / Acts::UnitConstants::cm);
      m_stategx.push_back(state->get_x());
      m_stategy.push_back(state->get_y());
      m_stategz.push_back(state->get_z());
      m_statepx.push_back(state->get_px());
      m_statepy.push_back(state->get_py());
      m_statepz.push_back(state->get_pz());
      m_statepl.push_back(state->get_pathlength());
    }
  else
    {
      // cluster has no corresponding state, set state variables to NaNs
      m_statelx.push_back(std::numeric_limits<float>::quiet_NaN());
      m_statelz.push_back(std::numeric_limits<float>::quiet_NaN());
      m_stategx.push_back(std::numeric_limits<float>::quiet_NaN());
      m_stategy.push_back(std::numeric_limits<float>::quiet_NaN());
      m_stategz.push_back(std::numeric_limits<float>::quiet_NaN());
      m_statepx.push_back(std::numeric_limits<float>::quiet_NaN());
      m_statepy.push_back(std::numeric_limits<float>::quiet_NaN());
      m_statepz.push_back(std::numeric_limits<float>::quiet_NaN());
      m_statepl.push_back(std::numeric_limits<float>::quiet_NaN());
    }

  if (Verbosity() > 2)
  {
    if (ideal_glob(2) > 0)
    {
      double xideal = ideal_glob.x();
      double yideal = ideal_glob.y();
      double zideal = ideal_glob.z();

      double xunmoved = clusglob.x();
      double yunmoved = clusglob.y();
      double zunmoved = clusglob.z();

      double xmoved = clusglob_moved.x();
      double ymoved = clusglob_moved.y();
      double zmoved = clusglob_moved.z();

      double this_radius_ideal = sqrt(xideal * xideal + yideal * yideal);
      double this_radius_unmoved = sqrt(xunmoved * xunmoved + yunmoved * yunmoved);

      double this_phi_unmoved = atan2(yunmoved, xunmoved);
      double this_phi_ideal = atan2(yideal, xideal);
      double this_phi_moved = atan2(ymoved, xmoved);

      std::cout << " global:  unmoved " << xunmoved << "  " << yunmoved << "  " << zunmoved << " this_phi " << this_phi_unmoved << " radius_unmoved " << this_radius_unmoved
                << " r*phi " << this_radius_ideal * this_phi_unmoved << std::endl;
      std::cout << "              global: ideal " << xideal << "  " << yideal << "  " << zideal << " this_phi_ideal " << this_phi_ideal << " radius_ideal " << this_radius_ideal
                << " r*phi " << this_radius_ideal * this_phi_ideal << std::endl;
      std::cout << "              global: moved " << xmoved << "  " << ymoved << "  " << zmoved << " phi_moved " << this_phi_moved
                << " r*phi " << this_radius_ideal * this_phi_moved << std::endl;
      std::cout << "                        d_radius " << this_radius_unmoved - this_radius_ideal << " clusgz " << zideal << " r*dphi " << this_radius_ideal * (this_phi_unmoved - this_phi_ideal) << std::endl;
    }
  }
}

void TrackResiduals::fillClusterBranchesSeeds(TrkrDefs::cluskey ckey,  // SvtxTrack* track,
                                              const std::vector<std::pair<TrkrDefs::cluskey, Acts::Vector3>>& global,
                                              PHCompositeNode* topNode)
{
  // The input map global contains the corrected cluster positions - NOT moved back to the surfacer.
  // When filling the residualtree:
  //    clusgx etc are the corrected - but not moved back to the surface - cluster positions
  //    clugxideal etc are the completely uncorrected cluster positions - they do not even have crossing corrections
  // CircleFitClusters is called in this method. It applies TOF, crossing, and all distortion corrections before fitting
  //    stategx etc are at the intersection point of the helical fit with the cluster surface

  auto clustermap = findNode::getClass<TrkrClusterContainer>(topNode, "TRKR_CLUSTER");
  auto geometry = findNode::getClass<ActsGeometry>(topNode, "ActsGeometry");

  // move the cluster positions back to the original readout surface
  auto global_moved = m_clusterMover.processTrack(global);

  TrkrCluster* cluster = clustermap->findCluster(ckey);

  // loop over global vectors and get this cluster
  Acts::Vector3 clusglob(0, 0, 0);
  for (const auto& pair : global)
  {
    auto thiskey = pair.first;
    clusglob = pair.second;
    if (thiskey == ckey)
    {
      break;
    }
  }
  Acts::Vector3 clusglob_moved(0, 0, 0);
  for (const auto& pair : global_moved)
  {
    auto thiskey = pair.first;
    clusglob_moved = pair.second;
    if (thiskey == ckey)
    {
      break;
    }
  }

  switch (TrkrDefs::getTrkrId(ckey))
  {
  case TrkrDefs::mvtxId:
    m_nmaps++;
    break;
  case TrkrDefs::inttId:
    m_nintt++;
    break;
  case TrkrDefs::tpcId:
    m_ntpc++;
    m_clsector.push_back(TpcDefs::getSectorId(ckey));
    m_clside.push_back(TpcDefs::getSide(ckey));
    break;
  case TrkrDefs::micromegasId:
    m_nmms++;
    m_tileid = MicromegasDefs::getTileId(ckey);
    break;
  }

  m_cluskeys.push_back(ckey);

  if (Verbosity() > 1)
  {
    std::cout << "Called fillClusterBranchesSeeds for ckey " << ckey << " clusglob x " << clusglob(0) << " y " << clusglob(1) << " z " << clusglob(2) << std::endl;
  }

  //! have cluster and state, fill vectors
  m_clusedge.push_back(cluster->getEdge());
  m_clusoverlap.push_back(cluster->getOverlap());

  // This is the nominal position of the cluster in local coords, completely uncorrected - is that what we want?
  auto loc = geometry->getLocalCoords(ckey, cluster);

  m_cluslx.push_back(loc.x());
  m_cluslz.push_back(loc.y());

  float clusr = r(clusglob_moved.x(), clusglob_moved.y());
  auto para_errors = m_clusErrPara.get_clusterv5_modified_error(cluster,
                                                                clusr, ckey);
  m_cluselx.push_back(sqrt(para_errors.first));
  m_cluselz.push_back(sqrt(para_errors.second));
  m_clusgx.push_back(clusglob_moved.x());
  m_clusgy.push_back(clusglob_moved.y());
  m_clusgr.push_back(clusglob_moved.y() > 0 ? clusr : -1 * clusr);
  m_clusgz.push_back(clusglob_moved.z());
  m_clusgxunmoved.push_back(clusglob.x());
  m_clusgyunmoved.push_back(clusglob.y());
  m_clusgzunmoved.push_back(clusglob.z());
  m_clusAdc.push_back(cluster->getAdc());
  m_clusMaxAdc.push_back(cluster->getMaxAdc());
  m_cluslayer.push_back(TrkrDefs::getLayer(ckey));
  m_clusphisize.push_back(cluster->getPhiSize());
  m_cluszsize.push_back(cluster->getZSize());
  m_clussize.push_back(cluster->getPhiSize() * cluster->getZSize());
  m_clushitsetkey.push_back(TrkrDefs::getHitSetKeyFromClusKey(ckey));

  if (Verbosity() > 1)
  {
    std::cout << "Track state/clus in layer "
              << (unsigned int) TrkrDefs::getLayer(ckey) << " with pos "
              << clusglob.transpose() << std::endl;
  }

  auto surf = geometry->maps().getSurface(ckey, cluster);

  auto misaligncenter = surf->center(geometry->geometry().getGeoContext());
  auto misalignnorm = -1 * surf->normal(geometry->geometry().getGeoContext());
  auto misrot = surf->transform(geometry->geometry().getGeoContext()).rotation();

  float mgamma = atan2(-misrot(1, 0), misrot(0, 0));
  float mbeta = -asin(misrot(0, 1));
  float malpha = atan2(misrot(1, 1), misrot(2, 1));

  //! Switch to get ideal transforms
  alignmentTransformationContainer::use_alignment = false;
  auto idealcenter = surf->center(geometry->geometry().getGeoContext());
  auto idealnorm = -1 * surf->normal(geometry->geometry().getGeoContext());
  Acts::Vector3 ideal_local(loc.x(), loc.y(), 0.0);
  Acts::Vector3 ideal_glob = surf->transform(geometry->geometry().getGeoContext()) * (ideal_local * Acts::UnitConstants::cm);
  auto idealrot = surf->transform(geometry->geometry().getGeoContext()).rotation();

  //! These calculations are taken from the wikipedia page for Euler angles,
  //! under the Tait-Bryan angle explanation. Formulas for the angles
  //! calculated from the rotation matrices depending on what order the
  //! rotation matrix is constructed are given
  //! They need to be modified to conform to the Acts basis of (x,z,y), for
  //! which the wiki page expects (x,y,z). This includes swapping the sign
  //! of some elements to account for the permutation
  //! https://en.wikipedia.org/wiki/Euler_angles#Conversion_to_other_orientation_representations
  float igamma = atan2(-idealrot(1, 0), idealrot(0, 0));
  float ibeta = -asin(idealrot(0, 1));
  float ialpha = atan2(idealrot(1, 1), idealrot(2, 1));

  alignmentTransformationContainer::use_alignment = true;

  idealcenter /= Acts::UnitConstants::cm;
  misaligncenter /= Acts::UnitConstants::cm;
  ideal_glob /= Acts::UnitConstants::cm;

  m_idealsurfalpha.push_back(ialpha);
  m_idealsurfbeta.push_back(ibeta);
  m_idealsurfgamma.push_back(igamma);
  m_missurfalpha.push_back(malpha);
  m_missurfbeta.push_back(mbeta);
  m_missurfgamma.push_back(mgamma);

  m_idealsurfcenterx.push_back(idealcenter.x());
  m_idealsurfcentery.push_back(idealcenter.y());
  m_idealsurfcenterz.push_back(idealcenter.z());
  m_idealsurfnormx.push_back(idealnorm.x());
  m_idealsurfnormy.push_back(idealnorm.y());
  m_idealsurfnormz.push_back(idealnorm.z());
  m_missurfcenterx.push_back(misaligncenter.x());
  m_missurfcentery.push_back(misaligncenter.y());
  m_missurfcenterz.push_back(misaligncenter.z());
  m_missurfnormx.push_back(misalignnorm.x());
  m_missurfnormy.push_back(misalignnorm.y());
  m_missurfnormz.push_back(misalignnorm.z());
  m_clusgxideal.push_back(ideal_glob.x());
  m_clusgyideal.push_back(ideal_glob.y());
  m_clusgzideal.push_back(ideal_glob.z());

  if (m_zeroField)
  {
    fillStatesWithLineFit(ckey, cluster, geometry);
  }
  else
  {
    fillStatesWithCircleFit(ckey, cluster, clusglob, geometry);
  }

  //! skip filling the state information if a state is not there
  //! or we just ran the seeding. Fill with Nans to maintain the
  //! 1-to-1 mapping between cluster/state vectors
  m_statepx.push_back(std::numeric_limits<float>::quiet_NaN());
  m_statepy.push_back(std::numeric_limits<float>::quiet_NaN());
  m_statepz.push_back(std::numeric_limits<float>::quiet_NaN());
  m_statepl.push_back(std::numeric_limits<float>::quiet_NaN());
  return;
}

void TrackResiduals::fillStatesWithCircleFit(const TrkrDefs::cluskey& key,
                                             TrkrCluster* cluster, Acts::Vector3& glob, ActsGeometry* geometry)
{
  auto surf = geometry->maps().getSurface(key, cluster);
  std::vector<float> fitpars;
  fitpars.push_back(m_R);
  fitpars.push_back(m_X0);
  fitpars.push_back(m_Y0);
  fitpars.push_back(m_rzslope);
  fitpars.push_back(m_rzint);

  auto intersection = TrackFitUtils::get_helix_surface_intersection(surf, fitpars, glob, geometry);
  m_stategx.push_back(intersection.x());
  m_stategy.push_back(intersection.y());
  m_stategz.push_back(intersection.z());

  auto result = surf->globalToLocal(geometry->geometry().getGeoContext(), intersection, Acts::Vector3(1, 1, 1));
  if (result.ok())
  {
    auto loc = result.value() / Acts::UnitConstants::cm;
    m_statelx.push_back(loc.x());
    m_statelz.push_back(loc.y());
  }
  else
  {
    auto local = (surf->transform(geometry->geometry().getGeoContext())).inverse() * (intersection * Acts::UnitConstants::cm);
    local /= Acts::UnitConstants::cm;
    m_statelx.push_back(local.x());
    m_statelz.push_back(local.y());
  }
}
void TrackResiduals::fillStatesWithLineFit(const TrkrDefs::cluskey& key,
                                           TrkrCluster* cluster, ActsGeometry* geometry)
{
  auto intersection = TrackFitUtils::surface_3Dline_intersection(key, cluster, geometry, m_xyslope,
                                                                 m_xyint, m_yzslope, m_yzint);

  auto surf = geometry->maps().getSurface(key, cluster);
  Acts::Vector3 surfnorm = surf->normal(geometry->geometry().getGeoContext());
  if (!std::isnan(intersection.x()))
  {
    auto locstateres = surf->globalToLocal(geometry->geometry().getGeoContext(),
                                           intersection * Acts::UnitConstants::cm,
                                           surfnorm);
    if (locstateres.ok())
    {
      Acts::Vector2 loc = locstateres.value() / Acts::UnitConstants::cm;
      m_statelx.push_back(loc(0));
      m_statelz.push_back(loc(1));
    }
    else
    {
      Acts::Vector3 loct = surf->transform(geometry->geometry().getGeoContext()).inverse() * (intersection * Acts::UnitConstants::cm);
      loct /= Acts::UnitConstants::cm;
      m_statelx.push_back(loct(0));
      m_statelz.push_back(loct(1));
    }
    m_stategx.push_back(intersection.x());
    m_stategy.push_back(intersection.y());
    m_stategz.push_back(intersection.z());
  }
  else
  {
    //! otherwise the line is parallel to the surface, should not happen if
    //! we have a cluster on the surface but just fill the state vecs with nan
    m_statelx.push_back(std::numeric_limits<float>::quiet_NaN());
    m_statelz.push_back(std::numeric_limits<float>::quiet_NaN());
    m_stategx.push_back(std::numeric_limits<float>::quiet_NaN());
    m_stategy.push_back(std::numeric_limits<float>::quiet_NaN());
    m_stategz.push_back(std::numeric_limits<float>::quiet_NaN());
  }
}
void TrackResiduals::createBranches()
{
  m_failedfits = new TTree("failedfits", "tree with seeds from failed Acts fits");
  m_failedfits->Branch("run", &m_runnumber, "m_runnumber/I");
  m_failedfits->Branch("segment", &m_segment, "m_segment/I");
  m_failedfits->Branch("trackid", &m_trackid, "m_trackid/I");
  m_failedfits->Branch("event", &m_event, "m_event/I");
  m_failedfits->Branch("silseedx", &m_silseedx, "m_silseedx/F");
  m_failedfits->Branch("silseedy", &m_silseedy, "m_silseedy/F");
  m_failedfits->Branch("silseedz", &m_silseedz, "m_silseedz/F");
  m_failedfits->Branch("tpcseedx", &m_tpcseedx, "m_tpcseedx/F");
  m_failedfits->Branch("tpcseedy", &m_tpcseedy, "m_tpcseedy/F");
  m_failedfits->Branch("tpcseedz", &m_tpcseedz, "m_tpcseedz/F");
  m_failedfits->Branch("tpcseedpx", &m_tpcseedpx, "m_tpcseedpx/F");
  m_failedfits->Branch("tpcseedpy", &m_tpcseedpy, "m_tpcseedpy/F");
  m_failedfits->Branch("tpcseedpz", &m_tpcseedpz, "m_tpcseedpz/F");
  m_failedfits->Branch("tpcseedcharge", &m_tpcseedcharge, "m_tpcseedcharge/I");
  m_failedfits->Branch("dedx", &m_dedx, "m_dedx/F");
  m_failedfits->Branch("nmaps", &m_nmaps, "m_nmaps/I");
  m_failedfits->Branch("nintt", &m_nintt, "m_nintt/I");
  m_failedfits->Branch("ntpc", &m_ntpc, "m_ntpc/I");
  m_failedfits->Branch("nmms", &m_nmms, "m_nmms/I");
  m_failedfits->Branch("gx", &m_clusgx);
  m_failedfits->Branch("gy", &m_clusgy);
  m_failedfits->Branch("gz", &m_clusgz);
  m_failedfits->Branch("gr", &m_clusgr);
  m_failedfits->Branch("lx", &m_cluslx);
  m_failedfits->Branch("lz", &m_cluslz);

  m_vertextree = new TTree("vertextree", "tree with vertices");
  m_vertextree->Branch("run", &m_runnumber, "m_runnumber/I");
  m_vertextree->Branch("segment", &m_segment, "m_segment/I");
  m_vertextree->Branch("event", &m_event, "m_event/I");
  m_vertextree->Branch("firedTriggers", &m_firedTriggers);
  m_vertextree->Branch("gl1BunchCrossing", &m_gl1BunchCrossing, "m_gl1BunchCrossing/l");
  m_vertextree->Branch("gl1bco", &m_bco, "m_bco/l");
  m_vertextree->Branch("trbco", &m_bcotr, "m_bcotr/l");
  m_vertextree->Branch("vertexid", &m_vertexid, "m_vertexid/I");
  m_vertextree->Branch("vertex_crossing", &m_vertex_crossing, "m_vertex_crossing/I");
  m_vertextree->Branch("vx", &m_vx, "m_vx/F");
  m_vertextree->Branch("vy", &m_vy, "m_vy/F");
  m_vertextree->Branch("vz", &m_vz, "m_vz/F");
  m_vertextree->Branch("ntracks", &m_ntracks, "m_ntracks/I");
  m_vertextree->Branch("nvertices", &m_nvertices, "m_nvertices/I");
  m_vertextree->Branch("gx", &m_clusgx);
  m_vertextree->Branch("gy", &m_clusgy);
  m_vertextree->Branch("gz", &m_clusgz);
  m_vertextree->Branch("gr", &m_clusgr);

  m_hittree = new TTree("hittree", "A tree with all hits");
  m_hittree->Branch("run", &m_runnumber, "m_runnumber/I");
  m_hittree->Branch("segment", &m_segment, "m_segment/I");
  m_hittree->Branch("event", &m_event, "m_event/I");
  m_hittree->Branch("gl1bco", &m_bco, "m_bco/l");
  m_hittree->Branch("trbco", &m_bcotr, "m_bcotr/l");
  m_hittree->Branch("hitsetkey", &m_hitsetkey, "m_hitsetkey/i");
  m_hittree->Branch("gx", &m_hitgx, "m_hitgx/F");
  m_hittree->Branch("gy", &m_hitgy, "m_hitgy/F");
  m_hittree->Branch("gz", &m_hitgz, "m_hitgz/F");
  m_hittree->Branch("layer", &m_hitlayer, "m_hitlayer/I");
  m_hittree->Branch("sector", &m_sector, "m_sector/I");
  m_hittree->Branch("side", &m_side, "m_side/I");
  m_hittree->Branch("stave", &m_staveid, "m_staveid/I");
  m_hittree->Branch("chip", &m_chipid, "m_chipid/I");
  m_hittree->Branch("strobe", &m_strobeid, "m_strobeid/I");
  m_hittree->Branch("ladderz", &m_ladderzid, "m_ladderzid/I");
  m_hittree->Branch("ladderphi", &m_ladderphiid, "m_ladderphiid/I");
  m_hittree->Branch("timebucket", &m_timebucket, "m_timebucket/I");
  m_hittree->Branch("pad", &m_hitpad, "m_hitpad/I");
  m_hittree->Branch("tbin", &m_hittbin, "m_hittbin/I");
  m_hittree->Branch("col", &m_col, "m_col/I");
  m_hittree->Branch("row", &m_row, "m_row/I");
  m_hittree->Branch("segtype", &m_segtype, "m_segtype/I");
  m_hittree->Branch("tile", &m_tileid, "m_tileid/I");
  m_hittree->Branch("strip", &m_strip, "m_strip/I");
  m_hittree->Branch("adc", &m_adc, "m_adc/F");
  m_hittree->Branch("zdriftlength", &m_zdriftlength, "m_zdriftlength/F");

  m_clustree = new TTree("clustertree", "A tree with all clusters");
  m_clustree->Branch("run", &m_runnumber, "m_runnumber/I");
  m_clustree->Branch("segment", &m_segment, "m_segment/I");
  m_clustree->Branch("event", &m_event, "m_event/I");
  m_clustree->Branch("gl1bco", &m_bco, "m_bco/l");
  m_clustree->Branch("trbco", &m_bcotr, "m_bcotr/l");
  m_clustree->Branch("lx", &m_scluslx, "m_scluslx/F");
  m_clustree->Branch("lz", &m_scluslz, "m_scluslz/F");
  m_clustree->Branch("gx", &m_sclusgx, "m_sclusgx/F");
  m_clustree->Branch("gy", &m_sclusgy, "m_sclusgy/F");
  m_clustree->Branch("gz", &m_sclusgz, "m_sclusgz/F");
  m_clustree->Branch("r", &m_sclusgr, "m_sclusgr/F");
  m_clustree->Branch("phi", &m_sclusphi, "m_sclusphi/F");
  m_clustree->Branch("eta", &m_scluseta, "m_scluseta/F");
  m_clustree->Branch("adc", &m_adc, "m_adc/F");
  m_clustree->Branch("phisize", &m_phisize, "m_phisize/I");
  m_clustree->Branch("zsize", &m_zsize, "m_zsize/I");
  m_clustree->Branch("layer", &m_scluslayer, "m_scluslayer/I");
  m_clustree->Branch("erphi", &m_scluselx, "m_scluselx/F");
  m_clustree->Branch("ez", &m_scluselz, "m_scluselz/F");
  m_clustree->Branch("maxadc", &m_clusmaxadc, "m_clusmaxadc/F");
  m_clustree->Branch("sector", &m_clussector, "m_clussector/I");
  m_clustree->Branch("side", &m_side, "m_side/I");
  m_clustree->Branch("stave", &m_staveid, "m_staveid/I");
  m_clustree->Branch("chip", &m_chipid, "m_chipid/I");
  m_clustree->Branch("strobe", &m_strobeid, "m_strobeid/I");
  m_clustree->Branch("ladderz", &m_ladderzid, "m_ladderzid/I");
  m_clustree->Branch("ladderphi", &m_ladderphiid, "m_ladderphiid/I");
  m_clustree->Branch("timebucket", &m_timebucket, "m_timebucket/I");
  m_clustree->Branch("segtype", &m_segtype, "m_segtype/I");
  m_clustree->Branch("tile", &m_tileid, "m_tileid/I");

  m_tree = new TTree("residualtree", "A tree with track, cluster, and state info");
  m_tree->Branch("run", &m_runnumber, "m_runnumber/I");
  m_tree->Branch("segment", &m_segment, "m_segment/I");
  m_tree->Branch("event", &m_event, "m_event/I");
  m_tree->Branch("firedTriggers", &m_firedTriggers);
  m_tree->Branch("gl1BunchCrossing", &m_gl1BunchCrossing, "m_gl1BunchCrossing/l");
  m_tree->Branch("trackid", &m_trackid, "m_trackid/I");
  m_tree->Branch("tpcid", &m_tpcid, "m_tpcid/I");
  m_tree->Branch("silid", &m_silid, "m_silid/I");
  m_tree->Branch("gl1bco", &m_bco, "m_bco/l");
  m_tree->Branch("trbco", &m_bcotr, "m_bcotr/l");
  m_tree->Branch("crossing", &m_crossing, "m_crossing/I");
  m_tree->Branch("crossing_estimate", &m_crossing_estimate, "m_crossing_estimate/I");
  m_tree->Branch("silseedx", &m_silseedx, "m_silseedx/F");
  m_tree->Branch("silseedy", &m_silseedy, "m_silseedy/F");
  m_tree->Branch("silseedz", &m_silseedz, "m_silseedz/F");
  m_tree->Branch("silseedpx", &m_silseedpx, "m_silseedpx/F");
  m_tree->Branch("silseedpy", &m_silseedpy, "m_silseedpy/F");
  m_tree->Branch("silseedpz", &m_silseedpz, "m_silseedpz/F");
  m_tree->Branch("silseedphi", &m_silseedphi, "m_silseedphi/F");
  m_tree->Branch("silseedeta", &m_silseedeta, "m_silseedeta/F");
  m_tree->Branch("silseedcharge", &m_silseedcharge, "m_silseedcharge/I");
  m_tree->Branch("tpcseedx", &m_tpcseedx, "m_tpcseedx/F");
  m_tree->Branch("tpcseedy", &m_tpcseedy, "m_tpcseedy/F");
  m_tree->Branch("tpcseedz", &m_tpcseedz, "m_tpcseedz/F");
  m_tree->Branch("tpcseedpx", &m_tpcseedpx, "m_tpcseedpx/F");
  m_tree->Branch("tpcseedpy", &m_tpcseedpy, "m_tpcseedpy/F");
  m_tree->Branch("tpcseedpz", &m_tpcseedpz, "m_tpcseedpz/F");
  m_tree->Branch("tpcseedphi", &m_tpcseedphi, "m_tpcseedphi/F");
  m_tree->Branch("tpcseedeta", &m_tpcseedeta, "m_tpcseedeta/F");
  m_tree->Branch("tpcseedcharge", &m_tpcseedcharge, "m_tpcseedcharge/I");
  m_tree->Branch("dedx", &m_dedx, "m_dedx/F");
  m_tree->Branch("tracklength", &m_tracklength, "m_tracklength/F");
  m_tree->Branch("px", &m_px, "m_px/F");
  m_tree->Branch("py", &m_py, "m_py/F");
  m_tree->Branch("pz", &m_pz, "m_pz/F");
  m_tree->Branch("pt", &m_pt, "m_pt/F");
  m_tree->Branch("eta", &m_eta, "m_eta/F");
  m_tree->Branch("phi", &m_phi, "m_phi/F");
  m_tree->Branch("deltapt", &m_deltapt, "m_deltapt/F");
  m_tree->Branch("charge", &m_charge, "m_charge/I");
  m_tree->Branch("quality", &m_quality, "m_quality/F");
  m_tree->Branch("ndf", &m_ndf, "m_ndf/F");
  m_tree->Branch("nhits", &m_nhits, "m_nhits/I");
  m_tree->Branch("nmaps", &m_nmaps, "m_nmaps/I");
  m_tree->Branch("nmapsstate", &m_nmapsstate, "m_nmapsstate/I");
  m_tree->Branch("nintt", &m_nintt, "m_nintt/I");
  m_tree->Branch("ninttstate", &m_ninttstate, "m_ninttstate/I");
  m_tree->Branch("ntpc", &m_ntpc, "m_ntpc/I");
  m_tree->Branch("ntpcstate", &m_ntpcstate, "m_ntpcstate/I");
  m_tree->Branch("nmms", &m_nmms, "m_nmms/I");
  m_tree->Branch("nmmsstate", &m_nmmsstate, "m_nmmsstate/I");
  m_tree->Branch("tile", &m_tileid, "m_tileid/I");
  m_tree->Branch("vertexid", &m_vertexid, "m_vertexid/I");
  m_tree->Branch("vertex_crossing", &m_vertex_crossing, "m_vertex_crossing/I");
  m_tree->Branch("vx", &m_vx, "m_vx/F");
  m_tree->Branch("vy", &m_vy, "m_vy/F");
  m_tree->Branch("vz", &m_vz, "m_vz/F");
  m_tree->Branch("pcax", &m_pcax, "m_pcax/F");
  m_tree->Branch("pcay", &m_pcay, "m_pcay/F");
  m_tree->Branch("pcaz", &m_pcaz, "m_pcaz/F");
  m_tree->Branch("rzslope", &m_rzslope, "m_rzslope/F");
  m_tree->Branch("xyslope", &m_xyslope, "m_xyslope/F");
  m_tree->Branch("yzslope", &m_yzslope, "m_yzslope/F");
  m_tree->Branch("rzint", &m_rzint, "m_rzint/F");
  m_tree->Branch("xyint", &m_xyint, "m_xyint/F");
  m_tree->Branch("yzint", &m_yzint, "m_yzint/F");
  m_tree->Branch("R", &m_R, "m_R/F");
  m_tree->Branch("X0", &m_X0, "m_X0/F");
  m_tree->Branch("Y0", &m_Y0, "m_Y0/F");
  m_tree->Branch("dcaxy", &m_dcaxy, "m_dcaxy/F");
  m_tree->Branch("dcaz", &m_dcaz, "m_dcaz/F");

  m_tree->Branch("cluskeys", &m_cluskeys);
  m_tree->Branch("clusedge", &m_clusedge);
  m_tree->Branch("clusoverlap", &m_clusoverlap);
  m_tree->Branch("cluslx", &m_cluslx);
  m_tree->Branch("cluslz", &m_cluslz);
  m_tree->Branch("cluselx", &m_cluselx);
  m_tree->Branch("cluselz", &m_cluselz);
  m_tree->Branch("clusgx", &m_clusgx);
  m_tree->Branch("clusgy", &m_clusgy);
  m_tree->Branch("clusgz", &m_clusgz);
  m_tree->Branch("clusgr", &m_clusgr);
  m_tree->Branch("clusgxunmoved", &m_clusgxunmoved);
  m_tree->Branch("clusgyunmoved", &m_clusgyunmoved);
  m_tree->Branch("clusgzunmoved", &m_clusgzunmoved);
  m_tree->Branch("clussector", &m_clsector);
  m_tree->Branch("clusside", &m_clside);
  m_tree->Branch("clusAdc", &m_clusAdc);
  m_tree->Branch("clusMaxAdc", &m_clusMaxAdc);
  m_tree->Branch("cluslayer", &m_cluslayer);
  m_tree->Branch("clussize", &m_clussize);
  m_tree->Branch("clusphisize", &m_clusphisize);
  m_tree->Branch("cluszsize", &m_cluszsize);
  m_tree->Branch("clushitsetkey", &m_clushitsetkey);
  m_tree->Branch("idealsurfcenterx", &m_idealsurfcenterx);
  m_tree->Branch("idealsurfcentery", &m_idealsurfcentery);
  m_tree->Branch("idealsurfcenterz", &m_idealsurfcenterz);
  m_tree->Branch("idealsurfnormx", &m_idealsurfnormx);
  m_tree->Branch("idealsurfnormy", &m_idealsurfnormy);
  m_tree->Branch("idealsurfnormz", &m_idealsurfnormz);
  m_tree->Branch("missurfcenterx", &m_missurfcenterx);
  m_tree->Branch("missurfcentery", &m_missurfcentery);
  m_tree->Branch("missurfcenterz", &m_missurfcenterz);
  m_tree->Branch("missurfnormx", &m_missurfnormx);
  m_tree->Branch("missurfnormy", &m_missurfnormy);
  m_tree->Branch("missurfnormz", &m_missurfnormz);
  m_tree->Branch("clusgxideal", &m_clusgxideal);
  m_tree->Branch("clusgyideal", &m_clusgyideal);
  m_tree->Branch("clusgzideal", &m_clusgzideal);
  m_tree->Branch("missurfalpha", &m_missurfalpha);
  m_tree->Branch("missurfbeta", &m_missurfbeta);
  m_tree->Branch("missurfgamma", &m_missurfgamma);
  m_tree->Branch("idealsurfalpha", &m_idealsurfalpha);
  m_tree->Branch("idealsurfbeta", &m_idealsurfbeta);
  m_tree->Branch("idealsurfgamma", &m_idealsurfgamma);

  m_tree->Branch("statelx", &m_statelx);
  m_tree->Branch("statelz", &m_statelz);
  m_tree->Branch("stateelx", &m_stateelx);
  m_tree->Branch("stateelz", &m_stateelz);
  m_tree->Branch("stategx", &m_stategx);
  m_tree->Branch("stategy", &m_stategy);
  m_tree->Branch("stategz", &m_stategz);
  m_tree->Branch("statepx", &m_statepx);
  m_tree->Branch("statepy", &m_statepy);
  m_tree->Branch("statepz", &m_statepz);
  m_tree->Branch("statepl", &m_statepl);

  m_tree->Branch("statelxglobderivdx", &m_statelxglobderivdx);
  m_tree->Branch("statelxglobderivdy", &m_statelxglobderivdy);
  m_tree->Branch("statelxglobderivdz", &m_statelxglobderivdz);
  m_tree->Branch("statelxglobderivdalpha", &m_statelxglobderivdalpha);
  m_tree->Branch("statelxglobderivdbeta", &m_statelxglobderivdbeta);
  m_tree->Branch("statelxglobderivdgamma", &m_statelxglobderivdgamma);

  m_tree->Branch("statelxlocderivd0", &m_statelxlocderivd0);
  m_tree->Branch("statelxlocderivz0", &m_statelxlocderivz0);
  m_tree->Branch("statelxlocderivphi", &m_statelxlocderivphi);
  m_tree->Branch("statelxlocderivtheta", &m_statelxlocderivtheta);
  m_tree->Branch("statelxlocderivqop", &m_statelxlocderivqop);

  m_tree->Branch("statelzglobderivdx", &m_statelzglobderivdx);
  m_tree->Branch("statelzglobderivdy", &m_statelzglobderivdy);
  m_tree->Branch("statelzglobderivdz", &m_statelzglobderivdz);
  m_tree->Branch("statelzglobderivdalpha", &m_statelzglobderivdalpha);
  m_tree->Branch("statelzglobderivdbeta", &m_statelzglobderivdbeta);
  m_tree->Branch("statelzglobderivdgamma", &m_statelzglobderivdgamma);

  m_tree->Branch("statelzlocderivd0", &m_statelzlocderivd0);
  m_tree->Branch("statelzlocderivz0", &m_statelzlocderivz0);
  m_tree->Branch("statelzlocderivphi", &m_statelzlocderivphi);
  m_tree->Branch("statelzlocderivtheta", &m_statelzlocderivtheta);
  m_tree->Branch("statelzlocderivqop", &m_statelzlocderivqop);
}

void TrackResiduals::fillResidualTreeKF(PHCompositeNode* topNode)
{

  auto silseedmap = findNode::getClass<TrackSeedContainer>(topNode, "SiliconTrackSeedContainer");
  auto tpcseedmap = findNode::getClass<TrackSeedContainer>(topNode, "TpcTrackSeedContainer");
  auto tpcGeom =
      findNode::getClass<PHG4TpcCylinderGeomContainer>(topNode, "CYLINDERCELLGEOM_SVTX");
  auto trackmap = findNode::getClass<SvtxTrackMap>(topNode, m_trackMapName);
  auto clustermap = findNode::getClass<TrkrClusterContainer>(topNode, "TRKR_CLUSTER");
  auto geometry = findNode::getClass<ActsGeometry>(topNode, "ActsGeometry");
  auto vertexmap = findNode::getClass<GlobalVertexMap>(topNode, "GlobalVertexMap");
  auto alignmentmap = findNode::getClass<SvtxAlignmentStateMap>(topNode, m_alignmentMapName);

  std::set<unsigned int> tpc_seed_ids;
  for (const auto& [key, track] : *trackmap)
  {
    if (!track)
    {
      continue;
    }
    m_trackid = track->get_id();

    m_crossing = track->get_crossing();
    m_crossing_estimate = SHRT_MAX;
    m_px = track->get_px();
    m_py = track->get_py();
    m_pz = track->get_pz();

    m_pt = std::sqrt(square(m_px) + square(m_py));
    m_eta = atanh(m_pz / std::sqrt(square(m_pt) + square(m_pz)));
    m_phi = atan2(m_py, m_px);
    float CVxx = track->get_error(3, 3);
    float CVxy = track->get_error(3, 4);
    float CVyy = track->get_error(4, 4);
    m_deltapt = std::sqrt((CVxx * square(m_px) + 2 * CVxy * m_px * m_py + CVyy * square(m_py)) / (square(m_px) + square(m_py)));

    m_charge = track->get_charge();
    m_quality = track->get_quality();
    m_chisq = track->get_chisq();
    m_ndf = track->get_ndf();

    m_nmaps = 0;
    m_nmapsstate = 0;
    m_nintt = 0;
    m_ninttstate = 0;
    m_ntpc = 0;
    m_ntpcstate = 0;
    m_nmms = 0;
    m_nmmsstate = 0;
    m_silid = std::numeric_limits<unsigned int>::quiet_NaN();
    m_tpcid = std::numeric_limits<unsigned int>::quiet_NaN();
    m_silseedx = std::numeric_limits<float>::quiet_NaN();
    m_silseedy = std::numeric_limits<float>::quiet_NaN();
    m_silseedz = std::numeric_limits<float>::quiet_NaN();
    m_silseedpx = std::numeric_limits<float>::quiet_NaN();
    m_silseedpy = std::numeric_limits<float>::quiet_NaN();
    m_silseedpz = std::numeric_limits<float>::quiet_NaN();
    m_silseedphi = std::numeric_limits<float>::quiet_NaN();
    m_silseedeta = std::numeric_limits<float>::quiet_NaN();
    m_silseedcharge = std::numeric_limits<int>::quiet_NaN();
    m_tpcseedx = std::numeric_limits<float>::quiet_NaN();
    m_tpcseedy = std::numeric_limits<float>::quiet_NaN();
    m_tpcseedz = std::numeric_limits<float>::quiet_NaN();
    m_tpcseedpx = std::numeric_limits<float>::quiet_NaN();
    m_tpcseedpy = std::numeric_limits<float>::quiet_NaN();
    m_tpcseedpz = std::numeric_limits<float>::quiet_NaN();
    m_tpcseedphi = std::numeric_limits<float>::quiet_NaN();
    m_tpcseedeta = std::numeric_limits<float>::quiet_NaN();
    m_tpcseedcharge = std::numeric_limits<int>::quiet_NaN();

    m_vertexid = track->get_vertex_id();
    if (vertexmap)
    {
      auto vertexit = vertexmap->find(m_vertexid);
      if (vertexit != vertexmap->end())
      {
        auto vertex = vertexit->second;
        m_vx = vertex->get_x();
        m_vy = vertex->get_y();
        m_vz = vertex->get_z();
      }
    }
    m_pcax = track->get_x();
    m_pcay = track->get_y();
    m_pcaz = track->get_z();
    Acts::Vector3 zero = Acts::Vector3::Zero();
    auto dcapair = TrackAnalysisUtils::get_dca(track, zero);
    m_dcaxy = dcapair.first.first;
    m_dcaz = dcapair.second.first;

    auto tpcseed = track->get_tpc_seed();
    if (tpcseed)
    {
      m_tpcid = tpcseedmap->find(tpcseed);
      tpc_seed_ids.insert(tpcseedmap->find(tpcseed));
    }
    auto silseed = track->get_silicon_seed();
    if (silseed)
    {
      m_silid = silseedmap->find(silseed);
      m_silseedx = silseed->get_x();
      m_silseedy = silseed->get_y();
      m_silseedz = silseed->get_z();
      m_silseedpx = silseed->get_px();
      m_silseedpy = silseed->get_py();
      m_silseedpz = silseed->get_pz();
      m_silseedphi = silseed->get_phi();
      m_silseedeta = silseed->get_eta();
      m_silseedcharge = silseed->get_qOverR() > 0 ? 1 : -1;
    }
    if (tpcseed)
    {
      m_tpcseedx = tpcseed->get_x();
      m_tpcseedy = tpcseed->get_y();
      m_tpcseedz = tpcseed->get_z();
      m_tpcseedpx = tpcseed->get_px();
      m_tpcseedpy = tpcseed->get_py();
      m_tpcseedpz = tpcseed->get_pz();
      m_tpcseedphi = tpcseed->get_phi();
      m_tpcseedeta = tpcseed->get_eta();
      m_tpcseedcharge = tpcseed->get_qOverR() > 0 ? 1 : -1;
    }
    if (tpcseed)
    {
      m_dedx = calc_dedx(tpcseed, clustermap, tpcGeom);
    }

    if (tpcseed)
    {
      m_tpcseedpx = tpcseed->get_px();
      m_tpcseedpy = tpcseed->get_py();
      m_tpcseedpz = tpcseed->get_pz();
    }
    else if (silseed)
    {
      m_silseedpx = silseed->get_px();
      m_silseedpy = silseed->get_py();
      m_silseedpz = silseed->get_pz();
    }

    clearClusterStateVectors();
    if (Verbosity() > 1)
    {
      std::cout << "Track " << key << " has cluster/states"
                << std::endl;
    }

    // get the fully corrected cluster global positions
    std::vector<std::pair<TrkrDefs::cluskey, Acts::Vector3>> global_raw;
    for (const auto& ckey : get_cluster_keys(track))
    {
      auto cluster = clustermap->findCluster(ckey);

      // Fully correct the cluster positions for the crossing and all distortions
      Acts::Vector3 global = geometry->getGlobalPosition(ckey, cluster);  // works for the silicon and TPOT(?)

      if (TrkrDefs::getTrkrId(ckey) == TrkrDefs::tpcId)
      {
        global = TpcGlobalPositionWrapper::getGlobalPositionDistortionCorrected(ckey, cluster, geometry, m_crossing, m_dccModuleEdge, m_dccStatic, m_dccAverage, m_dccFluctuation);
      }

      // add the global positions to a vector to give to the cluster mover
      global_raw.emplace_back(std::make_pair(ckey, global));
    }

    // move the cluster positions back to the original readout surface in the fillClusterBranchesKF method

    if (!m_doAlignment)
    {
      for (const auto& ckey : get_cluster_keys(track))
      {
        fillClusterBranchesKF(ckey, track, global_raw, topNode);
      }
    }

    m_nhits = m_nmaps + m_nintt + m_ntpc + m_nmms;

    if (m_doAlignment)
    {
      /// repopulate with info that is going into alignment
      clearClusterStateVectors();

      if (alignmentmap and alignmentmap->find(key) != alignmentmap->end())
      {
        auto& statevec = alignmentmap->find(key)->second;

        for (auto& state : statevec)
        {
          auto ckey = state->get_cluster_key();

          fillClusterBranchesKF(ckey, track, global_raw, topNode);

          auto& globderivs = state->get_global_derivative_matrix();
          auto& locderivs = state->get_local_derivative_matrix();

          m_statelxglobderivdalpha.push_back(globderivs(0, 0));
          m_statelxglobderivdbeta.push_back(globderivs(0, 1));
          m_statelxglobderivdgamma.push_back(globderivs(0, 2));
          m_statelxglobderivdx.push_back(globderivs(0, 3));
          m_statelxglobderivdy.push_back(globderivs(0, 4));
          m_statelxglobderivdz.push_back(globderivs(0, 5));

          m_statelzglobderivdalpha.push_back(globderivs(1, 0));
          m_statelzglobderivdbeta.push_back(globderivs(1, 1));
          m_statelzglobderivdgamma.push_back(globderivs(1, 2));
          m_statelzglobderivdx.push_back(globderivs(1, 3));
          m_statelzglobderivdy.push_back(globderivs(1, 4));
          m_statelzglobderivdz.push_back(globderivs(1, 5));

          m_statelxlocderivd0.push_back(locderivs(0, 0));
          m_statelxlocderivz0.push_back(locderivs(0, 1));
          m_statelxlocderivphi.push_back(locderivs(0, 2));
          m_statelxlocderivtheta.push_back(locderivs(0, 3));
          m_statelxlocderivqop.push_back(locderivs(0, 4));

          m_statelzlocderivd0.push_back(locderivs(1, 0));
          m_statelzlocderivz0.push_back(locderivs(1, 1));
          m_statelzlocderivphi.push_back(locderivs(1, 2));
          m_statelzlocderivtheta.push_back(locderivs(1, 3));
          m_statelzlocderivqop.push_back(locderivs(1, 4));
        }
      }
    }

    if( m_nmms>0 || !m_doMicromegasOnly )
    { m_tree->Fill(); }

  }  // end loop over tracks

  if (m_doFailedSeeds)
  {
    fillFailedSeedTree(topNode, tpc_seed_ids);
  }
}

void TrackResiduals::fillResidualTreeSeeds(PHCompositeNode* topNode)
{
  auto silseedmap = findNode::getClass<TrackSeedContainer>(topNode, "SiliconTrackSeedContainer");
  auto tpcseedmap = findNode::getClass<TrackSeedContainer>(topNode, "TpcTrackSeedContainer");
  auto tpcGeom =
      findNode::getClass<PHG4TpcCylinderGeomContainer>(topNode, "CYLINDERCELLGEOM_SVTX");
  auto trackmap = findNode::getClass<SvtxTrackMap>(topNode, m_trackMapName);
  auto clustermap = findNode::getClass<TrkrClusterContainer>(topNode, "TRKR_CLUSTER");
  auto geometry = findNode::getClass<ActsGeometry>(topNode, "ActsGeometry");
  auto vertexmap = findNode::getClass<GlobalVertexMap>(topNode, "GlobalVertexMap");
  auto alignmentmap = findNode::getClass<SvtxAlignmentStateMap>(topNode, m_alignmentMapName);

  std::set<unsigned int> tpc_seed_ids;

  for (const auto& [key, track] : *trackmap)
  {
    if (!track)
    {
      continue;
    }
    m_trackid = track->get_id();

    m_crossing = track->get_crossing();
    m_crossing_estimate = SHRT_MAX;
    m_px = track->get_px();
    m_py = track->get_py();
    m_pz = track->get_pz();

    m_pt = std::sqrt(square(m_px) + square(m_py));
    m_eta = atanh(m_pz / std::sqrt(square(m_pt) + square(m_pz)));
    m_phi = atan2(m_py, m_px);
    float CVxx = track->get_error(3, 3);
    float CVxy = track->get_error(3, 4);
    float CVyy = track->get_error(4, 4);
    m_deltapt = std::sqrt((CVxx * square(m_px) + 2 * CVxy * m_px * m_py + CVyy * square(m_py)) / (square(m_px) + square(m_py)));

    m_charge = track->get_charge();
    m_quality = track->get_quality();
    m_chisq = track->get_chisq();
    m_ndf = track->get_ndf();

    if (Verbosity() > 1)
    {
      std::cout << "fillResidualTreeSeeds:  track " << m_trackid << " m_crossing " << m_crossing << " m_crossing_estimate " << m_crossing_estimate << " m_pt " << m_pt << std::endl;
    }

    m_nmaps = 0;
    m_nintt = 0;
    m_ntpc = 0;
    m_nmms = 0;
    m_silid = std::numeric_limits<unsigned int>::quiet_NaN();
    m_tpcid = std::numeric_limits<unsigned int>::quiet_NaN();
    m_silseedx = std::numeric_limits<float>::quiet_NaN();
    m_silseedy = std::numeric_limits<float>::quiet_NaN();
    m_silseedz = std::numeric_limits<float>::quiet_NaN();
    m_silseedpx = std::numeric_limits<float>::quiet_NaN();
    m_silseedpy = std::numeric_limits<float>::quiet_NaN();
    m_silseedpz = std::numeric_limits<float>::quiet_NaN();
    m_silseedphi = std::numeric_limits<float>::quiet_NaN();
    m_silseedeta = std::numeric_limits<float>::quiet_NaN();
    m_silseedcharge = std::numeric_limits<int>::quiet_NaN();
    m_tpcseedx = std::numeric_limits<float>::quiet_NaN();
    m_tpcseedy = std::numeric_limits<float>::quiet_NaN();
    m_tpcseedz = std::numeric_limits<float>::quiet_NaN();
    m_tpcseedpx = std::numeric_limits<float>::quiet_NaN();
    m_tpcseedpy = std::numeric_limits<float>::quiet_NaN();
    m_tpcseedpz = std::numeric_limits<float>::quiet_NaN();
    m_tpcseedphi = std::numeric_limits<float>::quiet_NaN();
    m_tpcseedeta = std::numeric_limits<float>::quiet_NaN();
    m_tpcseedcharge = std::numeric_limits<int>::quiet_NaN();

    m_vertexid = track->get_vertex_id();
    if (vertexmap)
    {
      auto vertexit = vertexmap->find(m_vertexid);
      if (vertexit != vertexmap->end())
      {
        auto vertex = vertexit->second;
        m_vx = vertex->get_x();
        m_vy = vertex->get_y();
        m_vz = vertex->get_z();
      }
    }
    m_pcax = track->get_x();
    m_pcay = track->get_y();
    m_pcaz = track->get_z();
    Acts::Vector3 zero = Acts::Vector3::Zero();
    auto dcapair = TrackAnalysisUtils::get_dca(track, zero);
    m_dcaxy = dcapair.first.first;
    m_dcaz = dcapair.second.first;

    auto tpcseed = track->get_tpc_seed();
    if (tpcseed)
    {
      m_tpcid = tpcseedmap->find(tpcseed);
      tpc_seed_ids.insert(tpcseedmap->find(tpcseed));
    }
    auto silseed = track->get_silicon_seed();
    if (silseed)
    {
      m_silid = silseedmap->find(silseed);
      m_silseedx = silseed->get_x();
      m_silseedy = silseed->get_y();
      m_silseedz = silseed->get_z();
      m_silseedpx = silseed->get_px();
      m_silseedpy = silseed->get_py();
      m_silseedpz = silseed->get_pz();
      m_silseedphi = silseed->get_phi();
      m_silseedeta = silseed->get_eta();
      m_silseedcharge = silseed->get_qOverR() > 0 ? 1 : -1;
    }
    if (tpcseed)
    {
      m_tpcseedx = tpcseed->get_x();
      m_tpcseedy = tpcseed->get_y();
      m_tpcseedz = tpcseed->get_z();
      m_tpcseedpx = tpcseed->get_px();
      m_tpcseedpy = tpcseed->get_py();
      m_tpcseedpz = tpcseed->get_pz();
      m_tpcseedphi = tpcseed->get_phi();
      m_tpcseedeta = tpcseed->get_eta();
      m_tpcseedcharge = tpcseed->get_qOverR() > 0 ? 1 : -1;
    }
    if (tpcseed)
    {
      m_dedx = calc_dedx(tpcseed, clustermap, tpcGeom);
    }
    if (m_zeroField)
    {
      float qor = std::numeric_limits<float>::quiet_NaN();
      float phi = std::numeric_limits<float>::quiet_NaN();
      float theta = std::numeric_limits<float>::quiet_NaN();
      float eta = std::numeric_limits<float>::quiet_NaN();
      if (tpcseed)
      {
        qor = tpcseed->get_qOverR();
        phi = tpcseed->get_phi();
        eta = tpcseed->get_eta();
        theta = tpcseed->get_theta();
      }
      else if (silseed)
      {
        qor = silseed->get_qOverR();
        phi = silseed->get_phi();
        eta = silseed->get_eta();
        theta = silseed->get_theta();
      }
      float pt = fabs(1. / qor) * (0.3 / 100) * 0.01;
      m_tpcseedpx = pt * std::cos(phi);
      m_tpcseedpy = pt * std::sin(phi);
      m_tpcseedpz = pt * std::cosh(eta) * std::cos(theta);
    }
    else
    {
      if (tpcseed)
      {
        m_tpcseedpx = tpcseed->get_px();
        m_tpcseedpy = tpcseed->get_py();
        m_tpcseedpz = tpcseed->get_pz();
      }
      else if (silseed)
      {
        m_silseedpx = silseed->get_px();
        m_silseedpy = silseed->get_py();
        m_silseedpz = silseed->get_pz();
      }
    }
    clearClusterStateVectors();
    if (Verbosity() > 1)
    {
      std::cout << "Track " << key << " has cluster/states"
                << std::endl;
    }

    // get the fully corrected cluster global positions
    std::vector<std::pair<TrkrDefs::cluskey, Acts::Vector3>> global_raw;
    float minR = std::numeric_limits<float>::max();
    float maxR = 0;
    for (const auto& ckey : get_cluster_keys(track))
    {
      auto cluster = clustermap->findCluster(ckey);

      // Fully correct the cluster positions for the crossing and all distortions
      Acts::Vector3 global = geometry->getGlobalPosition(ckey, cluster);  // works for the silicon and TPOT(?)
      if (TrkrDefs::getTrkrId(ckey) == TrkrDefs::tpcId)
      {
        global = TpcGlobalPositionWrapper::getGlobalPositionDistortionCorrected(ckey, cluster, geometry, m_crossing, m_dccModuleEdge, m_dccStatic, m_dccAverage, m_dccFluctuation);
      }
      // add the global positions to a vector to give to the cluster mover
      global_raw.emplace_back(std::make_pair(ckey, global));
      if(r(global.x(), global.y()) < minR)
      {
        minR = r(global.x(), global.y());
      }
      if(r(global.x(), global.y()) > maxR)
      {
        maxR = r(global.x(), global.y());
      }
    }
    m_tracklength = maxR - minR;
    // ---- we move the global positions back to the surface in fillClusterBranchesSeeds

    if (!m_doAlignment)
    {
      std::vector<TrkrDefs::cluskey> keys;
      for (const auto& ckey : get_cluster_keys(track))
      {
        keys.push_back(ckey);
      }
      if (m_zeroField)
      {
        lineFitClusters(keys, geometry, clustermap, m_crossing);
      }
      else
      {
        // this corrects the cluster positions and fits them, to fill the helical fit parameters
        //  that are used to calculate the "state" positions
        circleFitClusters(keys, geometry, clustermap, m_crossing);
      }

      for (const auto& ckey : get_cluster_keys(track))
      {
        fillClusterBranchesSeeds(ckey, global_raw, topNode);
      }
    }

    m_nhits = m_nmaps + m_nintt + m_ntpc + m_nmms;

    if (m_doAlignment)
    {
      /// repopulate with info that is going into alignment
      clearClusterStateVectors();

      if (alignmentmap and alignmentmap->find(key) != alignmentmap->end())
      {
        auto& statevec = alignmentmap->find(key)->second;

        for (auto& state : statevec)
        {
          auto ckey = state->get_cluster_key();

          fillClusterBranchesSeeds(ckey, global_raw, topNode);

          auto& globderivs = state->get_global_derivative_matrix();
          auto& locderivs = state->get_local_derivative_matrix();

          m_statelxglobderivdalpha.push_back(globderivs(0, 0));
          m_statelxglobderivdbeta.push_back(globderivs(0, 1));
          m_statelxglobderivdgamma.push_back(globderivs(0, 2));
          m_statelxglobderivdx.push_back(globderivs(0, 3));
          m_statelxglobderivdy.push_back(globderivs(0, 4));
          m_statelxglobderivdz.push_back(globderivs(0, 5));

          m_statelzglobderivdalpha.push_back(globderivs(1, 0));
          m_statelzglobderivdbeta.push_back(globderivs(1, 1));
          m_statelzglobderivdgamma.push_back(globderivs(1, 2));
          m_statelzglobderivdx.push_back(globderivs(1, 3));
          m_statelzglobderivdy.push_back(globderivs(1, 4));
          m_statelzglobderivdz.push_back(globderivs(1, 5));

          m_statelxlocderivd0.push_back(locderivs(0, 0));
          m_statelxlocderivz0.push_back(locderivs(0, 1));
          m_statelxlocderivphi.push_back(locderivs(0, 2));
          m_statelxlocderivtheta.push_back(locderivs(0, 3));
          m_statelxlocderivqop.push_back(locderivs(0, 4));

          m_statelzlocderivd0.push_back(locderivs(1, 0));
          m_statelzlocderivz0.push_back(locderivs(1, 1));
          m_statelzlocderivphi.push_back(locderivs(1, 2));
          m_statelzlocderivtheta.push_back(locderivs(1, 3));
          m_statelzlocderivqop.push_back(locderivs(1, 4));
        }
      }
    }
    m_tree->Fill();
  }
}<|MERGE_RESOLUTION|>--- conflicted
+++ resolved
@@ -1075,7 +1075,6 @@
     {
       if(Verbosity() > 1)  {  std::cout << "   no state for cluster " << ckey << "  in layer " << layer << std::endl; }
     }
-<<<<<<< HEAD
   else
     {
       switch (TrkrDefs::getTrkrId(ckey))
@@ -1095,9 +1094,6 @@
 	}
     }
   
-=======
-
->>>>>>> 0c71906f
   m_cluskeys.push_back(ckey);
 
   //! have cluster and state, fill vectors
