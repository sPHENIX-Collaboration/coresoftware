
#include "TrackResiduals.h"

#include <trackbase/ClusterErrorPara.h>
#include <trackbase/InttDefs.h>
#include <trackbase/MvtxDefs.h>
#include <trackbase/TpcDefs.h>
#include <trackbase/TrackFitUtils.h>
#include <trackbase/TrkrCluster.h>
#include <trackbase/TrkrClusterContainer.h>
#include <trackbase/TrkrHit.h>
#include <trackbase/TrkrHitSet.h>
#include <trackbase/TrkrHitSetContainer.h>

#include <g4detectors/PHG4CylinderGeomContainer.h>
#include <g4detectors/PHG4TpcCylinderGeom.h>
#include <g4detectors/PHG4TpcCylinderGeomContainer.h>

#include <intt/CylinderGeomIntt.h>

#include <micromegas/CylinderGeomMicromegas.h>
#include <micromegas/MicromegasDefs.h>

#include <mvtx/CylinderGeom_Mvtx.h>

#include <trackbase_historic/ActsTransformations.h>
#include <trackbase_historic/SvtxAlignmentState.h>
#include <trackbase_historic/SvtxAlignmentStateMap.h>
#include <trackbase_historic/SvtxTrack.h>
#include <trackbase_historic/SvtxTrackMap.h>
#include <trackbase_historic/TrackAnalysisUtils.h>
#include <trackbase_historic/TrackSeed.h>
#include <trackbase_historic/TrackSeedContainer.h>

#include <ffarawobjects/Gl1Packet.h>
#include <ffarawobjects/Gl1RawHit.h>
#include <tpc/TpcDistortionCorrectionContainer.h>
#include <tpc/TpcGlobalPositionWrapper.h>

#include <globalvertex/GlobalVertex.h>
#include <globalvertex/GlobalVertexMap.h>
#include <globalvertex/SvtxVertex.h>
#include <globalvertex/SvtxVertexMap.h>

#include <fun4all/Fun4AllReturnCodes.h>

#include <phool/PHCompositeNode.h>
#include <phool/PHNodeIterator.h>
#include <phool/getClass.h>

#include <limits>

namespace
{
  template <class T>
  inline T square(const T& t)
  {
    return t * t;
  }
  template <class T>
  inline T r(const T& x, const T& y)
  {
    return std::sqrt(square(x) + square(y));
  }

  std::vector<TrkrDefs::cluskey> get_cluster_keys(SvtxTrack* track)
  {
    std::vector<TrkrDefs::cluskey> out;
    for (const auto& seed : {track->get_silicon_seed(), track->get_tpc_seed()})
    {
      if (seed)
      {
        std::copy(seed->begin_cluster_keys(), seed->end_cluster_keys(), std::back_inserter(out));
      }
    }

    return out;
  }
}  // namespace

//____________________________________________________________________________..
TrackResiduals::TrackResiduals(const std::string& name)
  : SubsysReco(name)
{
}

//____________________________________________________________________________..
TrackResiduals::~TrackResiduals() = default;

//____________________________________________________________________________..
int TrackResiduals::Init(PHCompositeNode* /*unused*/)
{
  return Fun4AllReturnCodes::EVENT_OK;
}

//____________________________________________________________________________..
int TrackResiduals::InitRun(PHCompositeNode* topNode)
{
  m_outfile = new TFile(m_outfileName.c_str(), "RECREATE");
  createBranches();
  m_dccModuleEdge = findNode::getClass<TpcDistortionCorrectionContainer>(topNode, "TpcDistortionCorrectionContainerModuleEdge");
  if (m_dccModuleEdge)
  {
    std::cout << PHWHERE << "  found module edge TPC distortion correction container" << std::endl;
  }
  m_dccStatic = findNode::getClass<TpcDistortionCorrectionContainer>(topNode, "TpcDistortionCorrectionContainerStatic");
  if (m_dccStatic)
  {
    std::cout << PHWHERE << "  found static TPC distortion correction container" << std::endl;
  }
  m_dccAverage = findNode::getClass<TpcDistortionCorrectionContainer>(topNode, "TpcDistortionCorrectionContainerAverage");
  if (m_dccAverage)
  {
    std::cout << PHWHERE << "  found average TPC distortion correction container" << std::endl;
  }
  m_dccFluctuation = findNode::getClass<TpcDistortionCorrectionContainer>(topNode, "TpcDistortionCorrectionContainerFluctuation");
  if (m_dccFluctuation)
  {
    std::cout << PHWHERE << "  found fluctuation TPC distortion correction container" << std::endl;
  }

  // clusterMover needs the correct radii of the TPC layers
  auto tpccellgeo = findNode::getClass<PHG4TpcCylinderGeomContainer>(topNode, "CYLINDERCELLGEOM_SVTX");
  m_clusterMover.initialize_geometry(tpccellgeo);
  m_clusterMover.set_verbosity(0);

  return Fun4AllReturnCodes::EVENT_OK;
}
void TrackResiduals::clearClusterStateVectors()
{
  m_cluskeys.clear();
  m_clusphisize.clear();
  m_cluszsize.clear();
  m_idealsurfcenterx.clear();
  m_idealsurfcentery.clear();
  m_idealsurfcenterz.clear();
  m_idealsurfnormx.clear();
  m_idealsurfnormy.clear();
  m_idealsurfnormz.clear();
  m_missurfcenterx.clear();
  m_missurfcentery.clear();
  m_missurfcenterz.clear();
  m_missurfnormx.clear();
  m_missurfnormy.clear();
  m_missurfnormz.clear();
  m_clusgxideal.clear();
  m_clusgyideal.clear();
  m_clusgzideal.clear();
  m_missurfalpha.clear();
  m_missurfbeta.clear();
  m_missurfgamma.clear();
  m_idealsurfalpha.clear();
  m_idealsurfbeta.clear();
  m_idealsurfgamma.clear();

  m_statelxglobderivdx.clear();
  m_statelxglobderivdy.clear();
  m_statelxglobderivdz.clear();
  m_statelxglobderivdalpha.clear();
  m_statelxglobderivdbeta.clear();
  m_statelxglobderivdgamma.clear();

  m_statelxlocderivd0.clear();
  m_statelxlocderivz0.clear();
  m_statelxlocderivphi.clear();
  m_statelxlocderivtheta.clear();
  m_statelxlocderivqop.clear();

  m_statelzglobderivdx.clear();
  m_statelzglobderivdy.clear();
  m_statelzglobderivdz.clear();
  m_statelzglobderivdalpha.clear();
  m_statelzglobderivdbeta.clear();
  m_statelzglobderivdgamma.clear();

  m_statelzlocderivd0.clear();
  m_statelzlocderivz0.clear();
  m_statelzlocderivphi.clear();
  m_statelzlocderivtheta.clear();
  m_statelzlocderivqop.clear();

  m_clusedge.clear();
  m_clusoverlap.clear();
  m_cluslx.clear();
  m_cluslz.clear();
  m_cluselx.clear();
  m_cluselz.clear();
  m_clusgr.clear();
  m_clusgx.clear();
  m_clusgy.clear();
  m_clusgz.clear();
  m_clusgxunmoved.clear();
  m_clusgyunmoved.clear();
  m_clusgzunmoved.clear();
  m_clusAdc.clear();
  m_clusMaxAdc.clear();
  m_cluslayer.clear();
  m_clussize.clear();
  m_clushitsetkey.clear();

  m_statelx.clear();
  m_statelz.clear();
  m_stateelx.clear();
  m_stateelz.clear();
  m_stategx.clear();
  m_stategy.clear();
  m_stategz.clear();
  m_statepx.clear();
  m_statepy.clear();
  m_statepz.clear();
}
//____________________________________________________________________________..
int TrackResiduals::process_event(PHCompositeNode* topNode)
{
  auto trackmap = findNode::getClass<SvtxTrackMap>(topNode, m_trackMapName);
  auto clustermap = findNode::getClass<TrkrClusterContainer>(topNode, "TRKR_CLUSTER");
  auto geometry = findNode::getClass<ActsGeometry>(topNode, "ActsGeometry");
  auto hitmap = findNode::getClass<TrkrHitSetContainer>(topNode, "TRKR_HITSET");
  auto tpcGeom =
      findNode::getClass<PHG4TpcCylinderGeomContainer>(topNode, "CYLINDERCELLGEOM_SVTX");
  auto mvtxGeom = findNode::getClass<PHG4CylinderGeomContainer>(topNode, "CYLINDERGEOM_MVTX");
  auto inttGeom = findNode::getClass<PHG4CylinderGeomContainer>(topNode, "CYLINDERGEOM_INTT");
  auto mmGeom = findNode::getClass<PHG4CylinderGeomContainer>(topNode, "CYLINDERGEOM_MICROMEGAS_FULL");

  if (!mmGeom)
  {
    mmGeom = findNode::getClass<PHG4CylinderGeomContainer>(topNode, "CYLINDERGEOM_MICROMEGAS");
  }
  if (!trackmap or !clustermap or !geometry or (!hitmap && m_doHits))
  {
    std::cout << "Missing node, can't continue" << std::endl;
    return Fun4AllReturnCodes::ABORTEVENT;
  }
  auto gl1 = findNode::getClass<Gl1RawHit>(topNode, "GL1RAWHIT");
  if (gl1)
  {
    m_bco = gl1->get_bco();
    auto lbshift = m_bco << 24U;
    m_bcotr = lbshift >> 24U;
  }
  else
  {
    Gl1Packet* gl1PacketInfo = findNode::getClass<Gl1Packet>(topNode, "GL1Packet");
    if (!gl1PacketInfo)
    {
      m_bco = std::numeric_limits<uint64_t>::quiet_NaN();
      m_bcotr = std::numeric_limits<uint64_t>::quiet_NaN();
    }
    m_firedTriggers.clear();

    if (gl1PacketInfo)
    {
      m_gl1BunchCrossing = gl1PacketInfo->getBunchNumber();
      uint64_t triggervec = gl1PacketInfo->getTriggerVector();
      m_bco = gl1PacketInfo->getBCO();
      auto lbshift = m_bco << 24U;
      m_bcotr = lbshift >> 24U;
      for (int i = 0; i < 64; i++)
      {
        bool trig_decision = ((triggervec & 0x1U) == 0x1U);
        if (trig_decision)
        {
          m_firedTriggers.push_back(i);
        }
        triggervec = (triggervec >> 1U) & 0xffffffffU;
      }
    }
  }
  if (Verbosity() > 1)
  {
    std::cout << "Track map size is " << trackmap->size() << std::endl;
  }

  if (m_doHits)
  {
    fillHitTree(hitmap, geometry, tpcGeom, mvtxGeom, inttGeom, mmGeom);
  }

  if (m_doClusters)
  {
    clearClusterStateVectors();
    fillClusterTree(clustermap, geometry);
  }

  if (m_convertSeeds)
  {
    fillResidualTreeSeeds(topNode);
  }
  else
  {
    fillResidualTreeKF(topNode);
  }

  fillVertexTree(topNode);

  m_event++;
  return Fun4AllReturnCodes::EVENT_OK;
}

float TrackResiduals::calc_dedx(TrackSeed* tpcseed, TrkrClusterContainer* clustermap, PHG4TpcCylinderGeomContainer* tpcGeom)
{
  std::vector<TrkrDefs::cluskey> clusterKeys;
  clusterKeys.insert(clusterKeys.end(), tpcseed->begin_cluster_keys(),
                     tpcseed->end_cluster_keys());

  std::vector<float> dedxlist;
  for (unsigned long cluster_key : clusterKeys)
  {
    auto detid = TrkrDefs::getTrkrId(cluster_key);
    if (detid != TrkrDefs::TrkrId::tpcId)
    {
      continue;  // the micromegas clusters are added to the TPC seeds
    }
    unsigned int layer_local = TrkrDefs::getLayer(cluster_key);
    TrkrCluster* cluster = clustermap->findCluster(cluster_key);
    float adc = cluster->getAdc();
    PHG4TpcCylinderGeom* GeoLayer_local = tpcGeom->GetLayerCellGeom(layer_local);
    float thick = GeoLayer_local->get_thickness();
    float r = GeoLayer_local->get_radius();
    float alpha = (r * r) / (2 * r * TMath::Abs(1.0 / tpcseed->get_qOverR()));
    float beta = atan(tpcseed->get_slope());
    float alphacorr = cos(alpha);
    if (alphacorr < 0 || alphacorr > 4)
    {
      alphacorr = 4;
    }
    float betacorr = cos(beta);
    if (betacorr < 0 || betacorr > 4)
    {
      betacorr = 4;
    }
    adc /= thick;
    adc *= alphacorr;
    adc *= betacorr;
    dedxlist.push_back(adc);
    sort(dedxlist.begin(), dedxlist.end());
  }
  int trunc_min = 0;
  if (dedxlist.size() < 1)
  {
    return std::numeric_limits<float>::quiet_NaN();
  }
  int trunc_max = (int) dedxlist.size() * 0.7;
  float sumdedx = 0;
  int ndedx = 0;
  for (int j = trunc_min; j <= trunc_max; j++)
  {
    sumdedx += dedxlist.at(j);
    ndedx++;
  }
  sumdedx /= ndedx;
  return sumdedx;
}

void TrackResiduals::fillFailedSeedTree(PHCompositeNode* topNode, std::set<unsigned int>& tpc_seed_ids)
{
  auto tpcseedmap = findNode::getClass<TrackSeedContainer>(topNode, "TpcTrackSeedContainer");
  auto trackmap = findNode::getClass<SvtxTrackMap>(topNode, m_trackMapName);
  auto clustermap = findNode::getClass<TrkrClusterContainer>(topNode, "TRKR_CLUSTER");
  auto geometry = findNode::getClass<ActsGeometry>(topNode, "ActsGeometry");
  auto silseedmap = findNode::getClass<TrackSeedContainer>(topNode, "SiliconTrackSeedContainer");
  auto svtxseedmap = findNode::getClass<TrackSeedContainer>(topNode, "SvtxTrackSeedContainer");
  auto tpcGeo = findNode::getClass<PHG4TpcCylinderGeomContainer>(topNode, "CYLINDERCELLGEOM_SVTX");

  if (!tpcseedmap or !trackmap or !clustermap or !silseedmap or !svtxseedmap or !geometry)
  {
    std::cout << "Missing node, can't continue" << std::endl;
    return;
  }

  for (const auto& seed : *svtxseedmap)
  {
    if (!seed)
    {
      continue;
    }
    m_trackid = svtxseedmap->find(seed);
    auto tpcseedindex = seed->get_tpc_seed_index();
    if (tpc_seed_ids.find(tpcseedindex) != tpc_seed_ids.end())
    {
      continue;
    }
    auto siliconseedindex = seed->get_silicon_seed_index();
    auto tpcseed = tpcseedmap->get(tpcseedindex);
    auto silseed = silseedmap->get(siliconseedindex);

    int crossing = SHRT_MAX;
    if (silseed)
    {
      m_silseedx = silseed->get_x();
      m_silseedy = silseed->get_y();
      m_silseedz = silseed->get_z();
      crossing = silseed->get_crossing();
    }
    else
    {
      m_tpcseedx = tpcseed->get_x();
      m_tpcseedy = tpcseed->get_y();
      m_tpcseedz = tpcseed->get_z();
    }

    if (m_zeroField)
    {
      float pt = fabs(1. / tpcseed->get_qOverR()) * (0.3 / 100) * 0.01;
      float phi = tpcseed->get_phi();
      m_tpcseedpx = pt * std::cos(phi);
      m_tpcseedpy = pt * std::sin(phi);
      m_tpcseedpz = pt * std::cosh(tpcseed->get_eta()) * std::cos(tpcseed->get_theta());
    }
    else
    {
      m_tpcseedpx = tpcseed->get_px();
      m_tpcseedpy = tpcseed->get_py();
      m_tpcseedpz = tpcseed->get_pz();
    }
    m_tpcseedcharge = tpcseed->get_qOverR() > 0 ? 1 : -1;
    m_dedx = calc_dedx(tpcseed, clustermap, tpcGeo);
    m_nmaps = 0;
    m_nintt = 0;
    m_ntpc = 0;
    m_nmms = 0;
    clearClusterStateVectors();
    for (auto tseed : {silseed, tpcseed})
    {
      if (!tseed)
      {
        continue;
      }
      for (auto it = tseed->begin_cluster_keys(); it != tseed->end_cluster_keys(); ++it)
      {
        auto ckey = *it;
        auto cluster = clustermap->findCluster(ckey);
        Acts::Vector3 global;
        if (TrkrDefs::getTrkrId(ckey) == TrkrDefs::tpcId)
        {
          global = TpcGlobalPositionWrapper::getGlobalPositionDistortionCorrected(ckey, cluster, geometry, crossing, m_dccModuleEdge, m_dccStatic, m_dccAverage, m_dccFluctuation);
        }
        else
        {
          global = geometry->getGlobalPosition(ckey, cluster);
        }
        auto local = geometry->getLocalCoords(ckey, cluster);
        m_cluslx.push_back(local.x());
        m_cluslz.push_back(local.y());
        m_clusgx.push_back(global.x());
        m_clusgy.push_back(global.y());
        m_clusgz.push_back(global.z());
        float cr = r(global.x(), global.y());
        if (global.y() < 0)
        {
          cr = -cr;
        }
        m_clusgr.push_back(cr);
        auto detid = TrkrDefs::getTrkrId(ckey);
        if (detid == TrkrDefs::TrkrId::mvtxId)
        {
          m_nmaps++;
        }
        else if (detid == TrkrDefs::TrkrId::inttId)
        {
          m_nintt++;
        }
        else if (detid == TrkrDefs::TrkrId::tpcId)
        {
          m_ntpc++;
        }
        else if (detid == TrkrDefs::TrkrId::micromegasId)
        {
          m_nmms++;
        }
      }
    }
    m_failedfits->Fill();
  }
}
void TrackResiduals::fillVertexTree(PHCompositeNode* topNode)
{
  auto svtxvertexmap = findNode::getClass<SvtxVertexMap>(topNode, "SvtxVertexMap");
  auto trackmap = findNode::getClass<SvtxTrackMap>(topNode, m_trackMapName);
  auto geometry = findNode::getClass<ActsGeometry>(topNode, "ActsGeometry");
  auto clustermap = findNode::getClass<TrkrClusterContainer>(topNode, "TRKR_CLUSTER");
  if (svtxvertexmap)
  {
    m_nvertices = svtxvertexmap->size();
    clearClusterStateVectors();

    for (const auto& [key, vertex] : *svtxvertexmap)
    {
      m_vertexid = key;
      m_vertex_crossing = vertex->get_beam_crossing();
      m_vx = vertex->get_x();
      m_vy = vertex->get_y();
      m_vz = vertex->get_z();
      m_ntracks = vertex->size_tracks();
      for (auto it = vertex->begin_tracks(); it != vertex->end_tracks(); ++it)
      {
        auto id = *it;
        auto track = trackmap->find(id)->second;
        if (!track)
        {
          continue;
        }
        for (const auto& ckey : get_cluster_keys(track))
        {
          TrkrCluster* cluster = clustermap->findCluster(ckey);

          Acts::Vector3 clusglob;
          if (TrkrDefs::getTrkrId(key) == TrkrDefs::tpcId)
          {
            clusglob = TpcGlobalPositionWrapper::getGlobalPositionDistortionCorrected(key, cluster, geometry, track->get_crossing(), m_dccModuleEdge, m_dccStatic, m_dccAverage, m_dccFluctuation);
          }
          else
          {
            clusglob = geometry->getGlobalPosition(key, cluster);
          }
          m_clusgx.push_back(clusglob.x());
          m_clusgy.push_back(clusglob.y());
          m_clusgz.push_back(clusglob.z());
          float clusr = r(clusglob.x(), clusglob.y());
          if (clusglob.y() < 0)
          {
            clusr = -clusr;
          }
          m_clusgr.push_back(clusr);
        }
      }

      m_vertextree->Fill();
    }
  }
}

float TrackResiduals::convertTimeToZ(ActsGeometry* geometry, TrkrDefs::cluskey cluster_key, TrkrCluster* cluster)
{
  // must convert local Y from cluster average time of arival to local cluster z position
  double drift_velocity = geometry->get_drift_velocity();
  double zdriftlength = cluster->getLocalY() * drift_velocity;
  double surfCenterZ = 52.89;                // 52.89 is where G4 thinks the surface center is
  double zloc = surfCenterZ - zdriftlength;  // converts z drift length to local z position in the TPC in north
  unsigned int side = TpcDefs::getSide(cluster_key);
  if (side == 0)
  {
    zloc = -zloc;
  }
  float z = zloc;  // in cm

  return z;
}
void TrackResiduals::circleFitClusters(std::vector<TrkrDefs::cluskey>& keys,
                                       ActsGeometry* geometry,
                                       TrkrClusterContainer* clusters,
                                       const short int& crossing)
{
  std::vector<Acts::Vector3> clusPos, global_vec;
  for (auto& key : keys)
  {
    auto cluster = clusters->findCluster(key);
    Acts::Vector3 pos;
    if (TrkrDefs::getTrkrId(key) == TrkrDefs::tpcId)
    {
      //  std::cout << "circleFitClusters: call wrapper for ckey " << key << " crossing " << crossing << std::endl;
      pos = TpcGlobalPositionWrapper::getGlobalPositionDistortionCorrected(key, cluster, geometry, crossing,
                                                                           m_dccModuleEdge, m_dccStatic, m_dccAverage, m_dccFluctuation);
    }
    else
    {
      pos = geometry->getGlobalPosition(key, cluster);
    }
    clusPos.push_back(pos);
  }

  for (auto& pos : clusPos)
  {
    float clusr = r(pos.x(), pos.y());
    // exclude silicon and tpot clusters for now
    if (fabs(clusr) > 80 || (m_linefitTPCOnly && fabs(clusr) < 20.))
    {
      continue;
    }
    global_vec.push_back(pos);
  }

  auto fitpars = TrackFitUtils::fitClusters(global_vec, keys, false);
  // auto fitpars = TrackFitUtils::fitClusters(global_vec, keys, !m_linefitTPCOnly);
  m_xyint = std::numeric_limits<float>::quiet_NaN();
  m_xyslope = std::numeric_limits<float>::quiet_NaN();
  if (fitpars.size() > 0)
  {
    m_R = fitpars[0];
    m_X0 = fitpars[1];
    m_Y0 = fitpars[2];
    m_rzslope = fitpars[3];
    m_rzint = fitpars[4];
  }
  else
  {
    m_R = std::numeric_limits<float>::quiet_NaN();
    m_X0 = std::numeric_limits<float>::quiet_NaN();
    m_Y0 = std::numeric_limits<float>::quiet_NaN();
    m_rzslope = std::numeric_limits<float>::quiet_NaN();
    m_rzint = std::numeric_limits<float>::quiet_NaN();
  }
}

void TrackResiduals::lineFitClusters(std::vector<TrkrDefs::cluskey>& keys,
                                     ActsGeometry* geometry,
                                     TrkrClusterContainer* clusters,
                                     const short int& crossing)
{
  std::vector<Acts::Vector3> clusPos;
  for (auto& key : keys)
  {
    auto cluster = clusters->findCluster(key);
    Acts::Vector3 pos;
    if (TrkrDefs::getTrkrId(key) == TrkrDefs::tpcId)
    {
      // std::cout << "LineFitClusters: call wrapper with crossing " << crossing << std::endl;
      pos = TpcGlobalPositionWrapper::getGlobalPositionDistortionCorrected(key, cluster, geometry, crossing,
                                                                           m_dccModuleEdge, m_dccStatic, m_dccAverage, m_dccFluctuation);
    }
    else
    {
      pos = geometry->getGlobalPosition(key, cluster);
    }
    clusPos.push_back(pos);
  }
  TrackFitUtils::position_vector_t xypoints, rzpoints, yzpoints;
  for (auto& pos : clusPos)
  {
    float clusr = r(pos.x(), pos.y());
    if (pos.y() < 0)
    {
      clusr *= -1;
    }

    // exclude 1d tpot clusters for now

    if (fabs(clusr) > 80 || (m_linefitTPCOnly && fabs(clusr) < 20.))
    {
      continue;
    }

    rzpoints.push_back(std::make_pair(pos.z(), clusr));
    xypoints.push_back(std::make_pair(pos.x(), pos.y()));
    yzpoints.push_back(std::make_pair(pos.z(), pos.y()));
  }

  auto xyparams = TrackFitUtils::line_fit(xypoints);
  auto rzparams = TrackFitUtils::line_fit(rzpoints);
  auto yzparams = TrackFitUtils::line_fit(yzpoints);
  m_xyint = std::get<1>(xyparams);
  m_xyslope = std::get<0>(xyparams);
  m_rzint = std::get<1>(rzparams);
  m_rzslope = std::get<0>(rzparams);
  m_yzint = std::get<1>(yzparams);
  m_yzslope = std::get<0>(yzparams);
}

void TrackResiduals::fillClusterTree(TrkrClusterContainer* clusters,
                                     ActsGeometry* geometry)
{
  for (auto& det : {TrkrDefs::TrkrId::mvtxId, TrkrDefs::TrkrId::inttId,
                    TrkrDefs::TrkrId::tpcId, TrkrDefs::TrkrId::micromegasId})
  {
    for (const auto& hitsetkey : clusters->getHitSetKeys(det))
    {
      m_scluslayer = TrkrDefs::getLayer(hitsetkey);
      auto range = clusters->getClusters(hitsetkey);
      for (auto iter = range.first; iter != range.second; ++iter)
      {
        auto key = iter->first;
        auto cluster = clusters->findCluster(key);
        Acts::Vector3 glob;
        if (TrkrDefs::getTrkrId(key) == TrkrDefs::tpcId)
        {
          glob = geometry->getGlobalPosition(key, cluster);  // corrections make no sense if crossing is not known
        }
        else
        {
          glob = geometry->getGlobalPosition(key, cluster);
        }
        m_sclusgx = glob.x();
        m_sclusgy = glob.y();
        m_sclusgz = glob.z();
        m_sclusgr = r(m_sclusgx, m_sclusgy);
        m_sclusphi = atan2(glob.y(), glob.x());
        m_scluseta = acos(glob.z() / std::sqrt(square(glob.x()) + square(glob.y()) + square(glob.z())));
        m_adc = cluster->getAdc();
        m_clusmaxadc = cluster->getMaxAdc();
        m_scluslx = cluster->getLocalX();
        m_scluslz = cluster->getLocalY();
        auto para_errors = m_clusErrPara.get_clusterv5_modified_error(cluster, m_sclusgr, key);
        m_phisize = cluster->getPhiSize();
        m_zsize = cluster->getZSize();
        m_scluselx = std::sqrt(para_errors.first);
        m_scluselz = std::sqrt(para_errors.second);

        //! Fill relevant geom info that is specific to subsystem
        switch (det)
        {
        case TrkrDefs::TrkrId::mvtxId:
          m_staveid = MvtxDefs::getStaveId(key);
          m_chipid = MvtxDefs::getChipId(key);
          m_strobeid = MvtxDefs::getStrobeId(key);

          m_ladderzid = std::numeric_limits<int>::quiet_NaN();
          m_ladderphiid = std::numeric_limits<int>::quiet_NaN();
          m_timebucket = std::numeric_limits<int>::quiet_NaN();
          m_clussector = std::numeric_limits<int>::quiet_NaN();
          m_side = std::numeric_limits<int>::quiet_NaN();
          m_segtype = std::numeric_limits<int>::quiet_NaN();
          m_tileid = std::numeric_limits<int>::quiet_NaN();
          break;
        case TrkrDefs::TrkrId::inttId:
          m_ladderzid = InttDefs::getLadderZId(key);
          m_ladderphiid = InttDefs::getLadderPhiId(key);
          m_timebucket = InttDefs::getTimeBucketId(key);

          m_staveid = std::numeric_limits<int>::quiet_NaN();
          m_chipid = std::numeric_limits<int>::quiet_NaN();
          m_strobeid = std::numeric_limits<int>::quiet_NaN();
          m_clussector = std::numeric_limits<int>::quiet_NaN();
          m_side = std::numeric_limits<int>::quiet_NaN();
          m_segtype = std::numeric_limits<int>::quiet_NaN();
          m_tileid = std::numeric_limits<int>::quiet_NaN();
          break;
        case TrkrDefs::TrkrId::tpcId:
          m_clussector = TpcDefs::getSectorId(key);
          m_side = TpcDefs::getSide(key);

          m_staveid = std::numeric_limits<int>::quiet_NaN();
          m_chipid = std::numeric_limits<int>::quiet_NaN();
          m_strobeid = std::numeric_limits<int>::quiet_NaN();
          m_ladderzid = std::numeric_limits<int>::quiet_NaN();
          m_ladderphiid = std::numeric_limits<int>::quiet_NaN();
          m_timebucket = std::numeric_limits<int>::quiet_NaN();
          m_segtype = std::numeric_limits<int>::quiet_NaN();
          m_tileid = std::numeric_limits<int>::quiet_NaN();
          break;
        case TrkrDefs::TrkrId::micromegasId:
          m_segtype = (int) MicromegasDefs::getSegmentationType(key);
          m_tileid = MicromegasDefs::getTileId(key);

          m_staveid = std::numeric_limits<int>::quiet_NaN();
          m_chipid = std::numeric_limits<int>::quiet_NaN();
          m_strobeid = std::numeric_limits<int>::quiet_NaN();
          m_ladderzid = std::numeric_limits<int>::quiet_NaN();
          m_ladderphiid = std::numeric_limits<int>::quiet_NaN();
          m_timebucket = std::numeric_limits<int>::quiet_NaN();
          m_clussector = std::numeric_limits<int>::quiet_NaN();
          m_side = std::numeric_limits<int>::quiet_NaN();
          break;
        default:
          break;
        }

        m_clustree->Fill();
      }
    }
  }
}

//____________________________________________________________________________..
int TrackResiduals::End(PHCompositeNode* /*unused*/)
{
  m_outfile->cd();
  m_tree->Write();
  if (m_doClusters)
  {
    m_clustree->Write();
  }
  if (m_doHits)
  {
    m_hittree->Write();
  }
  m_vertextree->Write();
  m_failedfits->Write();
  m_outfile->Close();

  return Fun4AllReturnCodes::EVENT_OK;
}
void TrackResiduals::fillHitTree(TrkrHitSetContainer* hitmap,
                                 ActsGeometry* geometry,
                                 PHG4TpcCylinderGeomContainer* tpcGeom,
                                 PHG4CylinderGeomContainer* mvtxGeom,
                                 PHG4CylinderGeomContainer* inttGeom,
                                 PHG4CylinderGeomContainer* mmGeom)
{
  if (!tpcGeom or !mvtxGeom or !inttGeom or !mmGeom)
  {
    std::cout << PHWHERE << "missing hit map, can't continue with hit tree"
              << std::endl;
    return;
  }
  TrkrHitSetContainer::ConstRange all_hitsets = hitmap->getHitSets();
  for (TrkrHitSetContainer::ConstIterator hitsetiter = all_hitsets.first;
       hitsetiter != all_hitsets.second;
       ++hitsetiter)
  {
    m_hitsetkey = hitsetiter->first;
    TrkrHitSet* hitset = hitsetiter->second;

    m_hitlayer = TrkrDefs::getLayer(m_hitsetkey);
    auto det = TrkrDefs::getTrkrId(m_hitsetkey);
    //! Fill relevant geom info that is specific to subsystem
    switch (det)
    {
    case TrkrDefs::TrkrId::mvtxId:
    {
      m_staveid = MvtxDefs::getStaveId(m_hitsetkey);
      m_chipid = MvtxDefs::getChipId(m_hitsetkey);
      m_strobeid = MvtxDefs::getStrobeId(m_hitsetkey);

      m_ladderzid = std::numeric_limits<int>::quiet_NaN();
      m_ladderphiid = std::numeric_limits<int>::quiet_NaN();
      m_timebucket = std::numeric_limits<int>::quiet_NaN();
      m_sector = std::numeric_limits<int>::quiet_NaN();
      m_side = std::numeric_limits<int>::quiet_NaN();
      m_segtype = std::numeric_limits<int>::quiet_NaN();
      m_tileid = std::numeric_limits<int>::quiet_NaN();
      break;
    }
    case TrkrDefs::TrkrId::inttId:
    {
      m_ladderzid = InttDefs::getLadderZId(m_hitsetkey);
      m_ladderphiid = InttDefs::getLadderPhiId(m_hitsetkey);
      m_timebucket = InttDefs::getTimeBucketId(m_hitsetkey);

      m_staveid = std::numeric_limits<int>::quiet_NaN();
      m_chipid = std::numeric_limits<int>::quiet_NaN();
      m_strobeid = std::numeric_limits<int>::quiet_NaN();
      m_sector = std::numeric_limits<int>::quiet_NaN();
      m_side = std::numeric_limits<int>::quiet_NaN();
      m_segtype = std::numeric_limits<int>::quiet_NaN();
      m_tileid = std::numeric_limits<int>::quiet_NaN();
      break;
    }
    case TrkrDefs::TrkrId::tpcId:
    {
      m_sector = TpcDefs::getSectorId(m_hitsetkey);
      m_side = TpcDefs::getSide(m_hitsetkey);

      m_staveid = std::numeric_limits<int>::quiet_NaN();
      m_chipid = std::numeric_limits<int>::quiet_NaN();
      m_strobeid = std::numeric_limits<int>::quiet_NaN();
      m_ladderzid = std::numeric_limits<int>::quiet_NaN();
      m_ladderphiid = std::numeric_limits<int>::quiet_NaN();
      m_timebucket = std::numeric_limits<int>::quiet_NaN();
      m_segtype = std::numeric_limits<int>::quiet_NaN();
      m_tileid = std::numeric_limits<int>::quiet_NaN();

      break;
    }
    case TrkrDefs::TrkrId::micromegasId:
    {
      m_segtype = (int) MicromegasDefs::getSegmentationType(m_hitsetkey);
      m_tileid = MicromegasDefs::getTileId(m_hitsetkey);

      m_staveid = std::numeric_limits<int>::quiet_NaN();
      m_chipid = std::numeric_limits<int>::quiet_NaN();
      m_strobeid = std::numeric_limits<int>::quiet_NaN();
      m_ladderzid = std::numeric_limits<int>::quiet_NaN();
      m_ladderphiid = std::numeric_limits<int>::quiet_NaN();
      m_timebucket = std::numeric_limits<int>::quiet_NaN();
      m_sector = std::numeric_limits<int>::quiet_NaN();
      m_side = std::numeric_limits<int>::quiet_NaN();
      break;
    }
    default:
      break;
    }

    // Got all stave/ladder/sector/tile info, now get the actual hit info
    auto hitrangei = hitset->getHits();
    for (TrkrHitSet::ConstIterator hitr = hitrangei.first;
         hitr != hitrangei.second;
         ++hitr)
    {
      auto hitkey = hitr->first;
      auto hit = hitr->second;
      m_adc = hit->getAdc();

      switch (det)
      {
      case TrkrDefs::TrkrId::mvtxId:
      {
        m_row = MvtxDefs::getRow(hitkey);
        m_col = MvtxDefs::getCol(hitkey);
        auto layergeom = dynamic_cast<CylinderGeom_Mvtx*>(mvtxGeom->GetLayerGeom(m_hitlayer));
        auto local_coords = layergeom->get_local_coords_from_pixel(m_row, m_col);
        TVector2 local;
        local.SetX(local_coords.X());
        local.SetY(local_coords.Z());
        auto surf = geometry->maps().getSiliconSurface(m_hitsetkey);
        auto glob = layergeom->get_world_from_local_coords(surf, geometry, local);
        m_hitgx = glob.X();
        m_hitgy = glob.Y();
        m_hitgz = glob.Z();

        m_segtype = std::numeric_limits<int>::quiet_NaN();
        m_tileid = std::numeric_limits<int>::quiet_NaN();
        m_strip = std::numeric_limits<int>::quiet_NaN();
        m_hitpad = std::numeric_limits<int>::quiet_NaN();
        m_hittbin = std::numeric_limits<int>::quiet_NaN();

        m_zdriftlength = std::numeric_limits<float>::quiet_NaN();
        break;
      }
      case TrkrDefs::TrkrId::inttId:
      {
        m_row = InttDefs::getRow(hitkey);
        m_col = InttDefs::getCol(hitkey);
        auto geom = dynamic_cast<CylinderGeomIntt*>(inttGeom->GetLayerGeom(m_hitlayer));
        double local_hit_loc[3] = {0, 0, 0};
        geom->find_strip_center_localcoords(m_ladderzid, m_row, m_col, local_hit_loc);
        auto surf = geometry->maps().getSiliconSurface(m_hitsetkey);
        TVector2 local;
        local.SetX(local_hit_loc[1]);
        local.SetY(local_hit_loc[2]);
        auto glob = geom->get_world_from_local_coords(surf, geometry, local);

        m_hitgx = glob.X();
        m_hitgy = glob.Y();
        m_hitgz = glob.Z();
        m_segtype = std::numeric_limits<int>::quiet_NaN();
        m_tileid = std::numeric_limits<int>::quiet_NaN();
        m_strip = std::numeric_limits<int>::quiet_NaN();
        m_hitpad = std::numeric_limits<int>::quiet_NaN();
        m_hittbin = std::numeric_limits<int>::quiet_NaN();
        m_zdriftlength = std::numeric_limits<float>::quiet_NaN();
        break;
      }
      case TrkrDefs::TrkrId::tpcId:
      {
        m_row = std::numeric_limits<int>::quiet_NaN();
        m_col = std::numeric_limits<int>::quiet_NaN();
        m_segtype = std::numeric_limits<int>::quiet_NaN();
        m_tileid = std::numeric_limits<int>::quiet_NaN();
        m_strip = std::numeric_limits<int>::quiet_NaN();

        m_hitpad = TpcDefs::getPad(hitkey);
        m_hittbin = TpcDefs::getTBin(hitkey);

        auto geoLayer = tpcGeom->GetLayerCellGeom(m_hitlayer);
        auto phi = geoLayer->get_phicenter(m_hitpad);
        auto radius = geoLayer->get_radius();
        float AdcClockPeriod = geoLayer->get_zstep();
        auto glob = geometry->getGlobalPositionTpc(m_hitsetkey, hitkey, phi, radius, AdcClockPeriod);
        m_hitgx = glob.x();
        m_hitgy = glob.y();
        m_hitgz = glob.z();

        break;
      }
      case TrkrDefs::TrkrId::micromegasId:
      {
        const auto layergeom = dynamic_cast<CylinderGeomMicromegas*>(mmGeom->GetLayerGeom(m_hitlayer));
        m_strip = MicromegasDefs::getStrip(hitkey);
        const auto global_coord = layergeom->get_world_coordinates(m_tileid, geometry, m_strip);
        m_hitgx = global_coord.X();
        m_hitgy = global_coord.Y();
        m_hitgz = global_coord.Z();
        m_row = std::numeric_limits<int>::quiet_NaN();
        m_col = std::numeric_limits<int>::quiet_NaN();
        m_segtype = std::numeric_limits<int>::quiet_NaN();
        m_tileid = std::numeric_limits<int>::quiet_NaN();
        m_hitpad = std::numeric_limits<int>::quiet_NaN();
        m_hittbin = std::numeric_limits<int>::quiet_NaN();

        m_zdriftlength = std::numeric_limits<float>::quiet_NaN();
      }
      default:
        break;
      }

      m_hittree->Fill();
    }
  }
}

void TrackResiduals::fillClusterBranchesKF(TrkrDefs::cluskey ckey, SvtxTrack* track,
                                           const std::vector<std::pair<TrkrDefs::cluskey, Acts::Vector3>>& global,
                                           PHCompositeNode* topNode)
{
  auto clustermap = findNode::getClass<TrkrClusterContainer>(topNode, "TRKR_CLUSTER");
  auto geometry = findNode::getClass<ActsGeometry>(topNode, "ActsGeometry");

  // move the corrected cluster positions back to the original readout surface
  auto global_moved = m_clusterMover.processTrack(global);

  ActsTransformations transformer;
  TrkrCluster* cluster = clustermap->findCluster(ckey);

  // loop over global vectors and get this cluster
  Acts::Vector3 clusglob(0, 0, 0);
  for (const auto& pair : global)
  {
    auto thiskey = pair.first;
    clusglob = pair.second;
    if (thiskey == ckey)
    {
      break;
    }
  }

  Acts::Vector3 clusglob_moved(0, 0, 0);
  for (const auto& pair : global_moved)
  {
    auto thiskey = pair.first;
    clusglob_moved = pair.second;
    if (thiskey == ckey)
    {
      break;
    }
  }

<<<<<<< HEAD
  unsigned int layer = TrkrDefs::getLayer(ckey);

if(Verbosity() > 1)
    {
      std::cout << "Called :fillClusterBranchesKF for ckey " << ckey << " layer " << layer << " trackid " << track->get_id() << " clusglob x " << clusglob(0) << " y " << clusglob(1) << " z " << clusglob(2) <<  std::endl;
    }
=======
  if (Verbosity() > 1)
  {
    std::cout << "Called :fillClusterBranchesKF for ckey " << ckey << " trackid " << track->get_id() << " clusglob x " << clusglob(0) << " y " << clusglob(1) << " z " << clusglob(2) << std::endl;
  }
>>>>>>> d2e03f19

  switch (TrkrDefs::getTrkrId(ckey))
  {
  case TrkrDefs::mvtxId:
    m_nmaps++;
    break;
  case TrkrDefs::inttId:
    m_nintt++;
    break;
  case TrkrDefs::tpcId:
    m_ntpc++;
    break;
  case TrkrDefs::micromegasId:
    m_nmms++;
    break;
  }

  SvtxTrackState* state = nullptr;

  // the track states from the Acts fit are fitted to fully corrected clusters, and are on the surface
  for (auto state_iter = track->begin_states();
       state_iter != track->end_states();
       ++state_iter)
  {
    SvtxTrackState* tstate = state_iter->second;
    auto stateckey = tstate->get_cluskey();
    if (stateckey == ckey)
    {
      state = tstate;
      break;
    }
  }

  if (!state)
  {
    // drop clusters for which there is no state
    return;
  }

<<<<<<< HEAD
  if(!state)
    {
      if(Verbosity() > 1)  {  std::cout << "   no state for cluster " << ckey << "  in layer " << layer << std::endl; }
    }
  
=======
>>>>>>> d2e03f19
  m_cluskeys.push_back(ckey);

  //! have cluster and state, fill vectors
  m_clusedge.push_back(cluster->getEdge());
  m_clusoverlap.push_back(cluster->getOverlap());

  // get new local coords from moved cluster
  Surface surf = geometry->maps().getSurface(ckey, cluster);
  // if this is a TPC cluster, the crossing correction may have moved it across the central membrane, check the surface
  auto trkrid = TrkrDefs::getTrkrId(ckey);
  if (trkrid == TrkrDefs::tpcId)
  {
    TrkrDefs::hitsetkey hitsetkey = TrkrDefs::getHitSetKeyFromClusKey(ckey);
    TrkrDefs::subsurfkey new_subsurfkey = 0;
    surf = geometry->get_tpc_surface_from_coords(hitsetkey, clusglob_moved, new_subsurfkey);
  }
  if (!surf)
  {
    if (Verbosity() > 2)
    {
      std::cout << " Failed to find surface for cluskey " << ckey << std::endl;
    }
    return;
  }

  // get local coordinates
  Acts::Vector2 loc;
  clusglob_moved *= Acts::UnitConstants::cm;  // we want mm for transformations
  Acts::Vector3 normal = surf->normal(geometry->geometry().getGeoContext());
  auto local = surf->globalToLocal(geometry->geometry().getGeoContext(),
                                   clusglob_moved, normal);
  if (local.ok())
  {
    loc = local.value() / Acts::UnitConstants::cm;
  }
  else
  {
    // otherwise take the manual calculation for the TPC
    // doing it this way just avoids the bounds check that occurs in the surface class method
    Acts::Vector3 loct = surf->transform(geometry->geometry().getGeoContext()).inverse() * clusglob_moved;  // global is in mm
    loct /= Acts::UnitConstants::cm;

    loc(0) = loct(0);
    loc(1) = loct(1);
  }

  clusglob_moved /= Acts::UnitConstants::cm;  // we want cm for the tree

  m_cluslx.push_back(loc.x());
  m_cluslz.push_back(loc.y());

  float clusr = r(clusglob_moved.x(), clusglob_moved.y());
  auto para_errors = m_clusErrPara.get_clusterv5_modified_error(cluster,
                                                                clusr, ckey);
  m_cluselx.push_back(sqrt(para_errors.first));
  m_cluselz.push_back(sqrt(para_errors.second));
  m_clusgx.push_back(clusglob_moved.x());
  m_clusgy.push_back(clusglob_moved.y());
  m_clusgr.push_back(clusglob_moved.y() > 0 ? clusr : -1 * clusr);
  m_clusgz.push_back(clusglob_moved.z());
  m_clusgxunmoved.push_back(clusglob.x());
  m_clusgyunmoved.push_back(clusglob.y());
  m_clusgzunmoved.push_back(clusglob.z());
  m_clusAdc.push_back(cluster->getAdc());
  m_clusMaxAdc.push_back(cluster->getMaxAdc());
  m_cluslayer.push_back(TrkrDefs::getLayer(ckey));
  m_clusphisize.push_back(cluster->getPhiSize());
  m_cluszsize.push_back(cluster->getZSize());
  m_clussize.push_back(cluster->getPhiSize() * cluster->getZSize());
  m_clushitsetkey.push_back(TrkrDefs::getHitSetKeyFromClusKey(ckey));

  auto misaligncenter = surf->center(geometry->geometry().getGeoContext());
  auto misalignnorm = -1 * surf->normal(geometry->geometry().getGeoContext());
  auto misrot = surf->transform(geometry->geometry().getGeoContext()).rotation();

  float mgamma = atan2(-misrot(1, 0), misrot(0, 0));
  float mbeta = -asin(misrot(0, 1));
  float malpha = atan2(misrot(1, 1), misrot(2, 1));

  //! Switch to get ideal transforms
  alignmentTransformationContainer::use_alignment = false;
  auto idealcenter = surf->center(geometry->geometry().getGeoContext());
  auto idealnorm = -1 * surf->normal(geometry->geometry().getGeoContext());

  // replace the corrected moved cluster local position with the readout position from ideal geometry for now
  // This allows us to see the distortion corrections by subtracting this uncorrected position
  // revisit this when looking at the alignment case
  //  Acts::Vector3 ideal_local(loc.x(), loc.y(), 0.0);
  auto nominal_loc = geometry->getLocalCoords(ckey, cluster);
  Acts::Vector3 ideal_local(nominal_loc.x(), nominal_loc.y(), 0.0);
  Acts::Vector3 ideal_glob = surf->transform(geometry->geometry().getGeoContext()) * (ideal_local * Acts::UnitConstants::cm);
  auto idealrot = surf->transform(geometry->geometry().getGeoContext()).rotation();

  //! These calculations are taken from the wikipedia page for Euler angles,
  //! under the Tait-Bryan angle explanation. Formulas for the angles
  //! calculated from the rotation matrices depending on what order the
  //! rotation matrix is constructed are given
  //! They need to be modified to conform to the Acts basis of (x,z,y), for
  //! which the wiki page expects (x,y,z). This includes swapping the sign
  //! of some elements to account for the permutation
  //! https://en.wikipedia.org/wiki/Euler_angles#Conversion_to_other_orientation_representations
  float igamma = atan2(-idealrot(1, 0), idealrot(0, 0));
  float ibeta = -asin(idealrot(0, 1));
  float ialpha = atan2(idealrot(1, 1), idealrot(2, 1));

  alignmentTransformationContainer::use_alignment = true;

  idealcenter /= Acts::UnitConstants::cm;
  misaligncenter /= Acts::UnitConstants::cm;
  ideal_glob /= Acts::UnitConstants::cm;

  m_idealsurfalpha.push_back(ialpha);
  m_idealsurfbeta.push_back(ibeta);
  m_idealsurfgamma.push_back(igamma);
  m_missurfalpha.push_back(malpha);
  m_missurfbeta.push_back(mbeta);
  m_missurfgamma.push_back(mgamma);

  m_idealsurfcenterx.push_back(idealcenter.x());
  m_idealsurfcentery.push_back(idealcenter.y());
  m_idealsurfcenterz.push_back(idealcenter.z());
  m_idealsurfnormx.push_back(idealnorm.x());
  m_idealsurfnormy.push_back(idealnorm.y());
  m_idealsurfnormz.push_back(idealnorm.z());
  m_missurfcenterx.push_back(misaligncenter.x());
  m_missurfcentery.push_back(misaligncenter.y());
  m_missurfcenterz.push_back(misaligncenter.z());
  m_missurfnormx.push_back(misalignnorm.x());
  m_missurfnormy.push_back(misalignnorm.y());
  m_missurfnormz.push_back(misalignnorm.z());
  m_clusgxideal.push_back(ideal_glob.x());
  m_clusgyideal.push_back(ideal_glob.y());
  m_clusgzideal.push_back(ideal_glob.z());

  if(state)
    {
      Acts::Vector3 stateglob(state->get_x(), state->get_y(), state->get_z());
      Acts::Vector2 stateloc;
      auto result = surf->globalToLocal(geometry->geometry().getGeoContext(),
					stateglob * Acts::UnitConstants::cm,
					misalignnorm);
      
      if (result.ok())
	{
	  stateloc = result.value() / Acts::UnitConstants::cm;
	}
      else
	{
	  //! manual transform for tpc
	  Acts::Vector3 loct = surf->transform(geometry->geometry().getGeoContext()).inverse() * (stateglob * Acts::UnitConstants::cm);
	  loct /= Acts::UnitConstants::cm;
	  stateloc(0) = loct(0);
	  stateloc(1) = loct(1);
	}

      const auto actscov =
	transformer.rotateSvtxTrackCovToActs(state);

      m_statelx.push_back(stateloc(0));
      m_statelz.push_back(stateloc(1));
      m_stateelx.push_back(std::sqrt(actscov(Acts::eBoundLoc0, Acts::eBoundLoc0)) / Acts::UnitConstants::cm);
      m_stateelz.push_back(std::sqrt(actscov(Acts::eBoundLoc1, Acts::eBoundLoc1)) / Acts::UnitConstants::cm);
      m_stategx.push_back(state->get_x());
      m_stategy.push_back(state->get_y());
      m_stategz.push_back(state->get_z());
      m_statepx.push_back(state->get_px());
      m_statepy.push_back(state->get_py());
      m_statepz.push_back(state->get_pz());
      m_statepl.push_back(state->get_pathlength());
    }
  else
    {
      // cluster has no corresponding state, set state variables to NaNs
      m_statelx.push_back(std::numeric_limits<float>::quiet_NaN());
      m_statelz.push_back(std::numeric_limits<float>::quiet_NaN());
      m_stategx.push_back(std::numeric_limits<float>::quiet_NaN());
      m_stategy.push_back(std::numeric_limits<float>::quiet_NaN());
      m_stategz.push_back(std::numeric_limits<float>::quiet_NaN());
      m_statepx.push_back(std::numeric_limits<float>::quiet_NaN());
      m_statepy.push_back(std::numeric_limits<float>::quiet_NaN());
      m_statepz.push_back(std::numeric_limits<float>::quiet_NaN());
      m_statepl.push_back(std::numeric_limits<float>::quiet_NaN());
    }

  if (Verbosity() > 2)
  {
    if (ideal_glob(2) > 0)
    {
      double xideal = ideal_glob.x();
      double yideal = ideal_glob.y();
      double zideal = ideal_glob.z();

      double xunmoved = clusglob.x();
      double yunmoved = clusglob.y();
      double zunmoved = clusglob.z();

      double xmoved = clusglob_moved.x();
      double ymoved = clusglob_moved.y();
      double zmoved = clusglob_moved.z();

      double this_radius_ideal = sqrt(xideal * xideal + yideal * yideal);
      double this_radius_unmoved = sqrt(xunmoved * xunmoved + yunmoved * yunmoved);

      double this_phi_unmoved = atan2(yunmoved, xunmoved);
      double this_phi_ideal = atan2(yideal, xideal);
      double this_phi_moved = atan2(ymoved, xmoved);

      std::cout << " global:  unmoved " << xunmoved << "  " << yunmoved << "  " << zunmoved << " this_phi " << this_phi_unmoved << " radius_unmoved " << this_radius_unmoved
                << " r*phi " << this_radius_ideal * this_phi_unmoved << std::endl;
      std::cout << "              global: ideal " << xideal << "  " << yideal << "  " << zideal << " this_phi_ideal " << this_phi_ideal << " radius_ideal " << this_radius_ideal
                << " r*phi " << this_radius_ideal * this_phi_ideal << std::endl;
      std::cout << "              global: moved " << xmoved << "  " << ymoved << "  " << zmoved << " phi_moved " << this_phi_moved
                << " r*phi " << this_radius_ideal * this_phi_moved << std::endl;
      std::cout << "                        d_radius " << this_radius_unmoved - this_radius_ideal << " clusgz " << zideal << " r*dphi " << this_radius_ideal * (this_phi_unmoved - this_phi_ideal) << std::endl;
    }
  }
}

void TrackResiduals::fillClusterBranchesSeeds(TrkrDefs::cluskey ckey,  // SvtxTrack* track,
                                              const std::vector<std::pair<TrkrDefs::cluskey, Acts::Vector3>>& global,
                                              PHCompositeNode* topNode)
{
  // The input map global contains the corrected cluster positions - NOT moved back to the surfacer.
  // When filling the residualtree:
  //    clusgx etc are the corrected - but not moved back to the surface - cluster positions
  //    clugxideal etc are the completely uncorrected cluster positions - they do not even have crossing corrections
  // CircleFitClusters is called in this method. It applies TOF, crossing, and all distortion corrections before fitting
  //    stategx etc are at the intersection point of the helical fit with the cluster surface

  auto clustermap = findNode::getClass<TrkrClusterContainer>(topNode, "TRKR_CLUSTER");
  auto geometry = findNode::getClass<ActsGeometry>(topNode, "ActsGeometry");

  // move the cluster positions back to the original readout surface
  auto global_moved = m_clusterMover.processTrack(global);

  TrkrCluster* cluster = clustermap->findCluster(ckey);

  // loop over global vectors and get this cluster
  Acts::Vector3 clusglob(0, 0, 0);
  for (const auto& pair : global)
  {
    auto thiskey = pair.first;
    clusglob = pair.second;
    if (thiskey == ckey)
    {
      break;
    }
  }
  Acts::Vector3 clusglob_moved(0, 0, 0);
  for (const auto& pair : global_moved)
  {
    auto thiskey = pair.first;
    clusglob_moved = pair.second;
    if (thiskey == ckey)
    {
      break;
    }
  }

  switch (TrkrDefs::getTrkrId(ckey))
  {
  case TrkrDefs::mvtxId:
    m_nmaps++;
    break;
  case TrkrDefs::inttId:
    m_nintt++;
    break;
  case TrkrDefs::tpcId:
    m_ntpc++;
    break;
  case TrkrDefs::micromegasId:
    m_nmms++;
    break;
  }

  m_cluskeys.push_back(ckey);

  if (Verbosity() > 1)
  {
    std::cout << "Called fillClusterBranchesSeeds for ckey " << ckey << " clusglob x " << clusglob(0) << " y " << clusglob(1) << " z " << clusglob(2) << std::endl;
  }

  //! have cluster and state, fill vectors
  m_clusedge.push_back(cluster->getEdge());
  m_clusoverlap.push_back(cluster->getOverlap());

  // This is the nominal position of the cluster in local coords, completely uncorrected - is that what we want?
  auto loc = geometry->getLocalCoords(ckey, cluster);

  m_cluslx.push_back(loc.x());
  m_cluslz.push_back(loc.y());

  float clusr = r(clusglob_moved.x(), clusglob_moved.y());
  auto para_errors = m_clusErrPara.get_clusterv5_modified_error(cluster,
                                                                clusr, ckey);
  m_cluselx.push_back(sqrt(para_errors.first));
  m_cluselz.push_back(sqrt(para_errors.second));
  m_clusgx.push_back(clusglob_moved.x());
  m_clusgy.push_back(clusglob_moved.y());
  m_clusgr.push_back(clusglob_moved.y() > 0 ? clusr : -1 * clusr);
  m_clusgz.push_back(clusglob_moved.z());
  m_clusgxunmoved.push_back(clusglob.x());
  m_clusgyunmoved.push_back(clusglob.y());
  m_clusgzunmoved.push_back(clusglob.z());
  m_clusAdc.push_back(cluster->getAdc());
  m_clusMaxAdc.push_back(cluster->getMaxAdc());
  m_cluslayer.push_back(TrkrDefs::getLayer(ckey));
  m_clusphisize.push_back(cluster->getPhiSize());
  m_cluszsize.push_back(cluster->getZSize());
  m_clussize.push_back(cluster->getPhiSize() * cluster->getZSize());
  m_clushitsetkey.push_back(TrkrDefs::getHitSetKeyFromClusKey(ckey));

  if (Verbosity() > 1)
  {
    std::cout << "Track state/clus in layer "
              << (unsigned int) TrkrDefs::getLayer(ckey) << " with pos "
              << clusglob.transpose() << std::endl;
  }

  auto surf = geometry->maps().getSurface(ckey, cluster);

  auto misaligncenter = surf->center(geometry->geometry().getGeoContext());
  auto misalignnorm = -1 * surf->normal(geometry->geometry().getGeoContext());
  auto misrot = surf->transform(geometry->geometry().getGeoContext()).rotation();

  float mgamma = atan2(-misrot(1, 0), misrot(0, 0));
  float mbeta = -asin(misrot(0, 1));
  float malpha = atan2(misrot(1, 1), misrot(2, 1));

  //! Switch to get ideal transforms
  alignmentTransformationContainer::use_alignment = false;
  auto idealcenter = surf->center(geometry->geometry().getGeoContext());
  auto idealnorm = -1 * surf->normal(geometry->geometry().getGeoContext());
  Acts::Vector3 ideal_local(loc.x(), loc.y(), 0.0);
  Acts::Vector3 ideal_glob = surf->transform(geometry->geometry().getGeoContext()) * (ideal_local * Acts::UnitConstants::cm);
  auto idealrot = surf->transform(geometry->geometry().getGeoContext()).rotation();

  //! These calculations are taken from the wikipedia page for Euler angles,
  //! under the Tait-Bryan angle explanation. Formulas for the angles
  //! calculated from the rotation matrices depending on what order the
  //! rotation matrix is constructed are given
  //! They need to be modified to conform to the Acts basis of (x,z,y), for
  //! which the wiki page expects (x,y,z). This includes swapping the sign
  //! of some elements to account for the permutation
  //! https://en.wikipedia.org/wiki/Euler_angles#Conversion_to_other_orientation_representations
  float igamma = atan2(-idealrot(1, 0), idealrot(0, 0));
  float ibeta = -asin(idealrot(0, 1));
  float ialpha = atan2(idealrot(1, 1), idealrot(2, 1));

  alignmentTransformationContainer::use_alignment = true;

  idealcenter /= Acts::UnitConstants::cm;
  misaligncenter /= Acts::UnitConstants::cm;
  ideal_glob /= Acts::UnitConstants::cm;

  m_idealsurfalpha.push_back(ialpha);
  m_idealsurfbeta.push_back(ibeta);
  m_idealsurfgamma.push_back(igamma);
  m_missurfalpha.push_back(malpha);
  m_missurfbeta.push_back(mbeta);
  m_missurfgamma.push_back(mgamma);

  m_idealsurfcenterx.push_back(idealcenter.x());
  m_idealsurfcentery.push_back(idealcenter.y());
  m_idealsurfcenterz.push_back(idealcenter.z());
  m_idealsurfnormx.push_back(idealnorm.x());
  m_idealsurfnormy.push_back(idealnorm.y());
  m_idealsurfnormz.push_back(idealnorm.z());
  m_missurfcenterx.push_back(misaligncenter.x());
  m_missurfcentery.push_back(misaligncenter.y());
  m_missurfcenterz.push_back(misaligncenter.z());
  m_missurfnormx.push_back(misalignnorm.x());
  m_missurfnormy.push_back(misalignnorm.y());
  m_missurfnormz.push_back(misalignnorm.z());
  m_clusgxideal.push_back(ideal_glob.x());
  m_clusgyideal.push_back(ideal_glob.y());
  m_clusgzideal.push_back(ideal_glob.z());

  if (m_zeroField)
  {
    fillStatesWithLineFit(ckey, cluster, geometry);
  }
  else
  {
    fillStatesWithCircleFit(ckey, cluster, clusglob, geometry);
  }

  //! skip filling the state information if a state is not there
  //! or we just ran the seeding. Fill with Nans to maintain the
  //! 1-to-1 mapping between cluster/state vectors
  m_statepx.push_back(std::numeric_limits<float>::quiet_NaN());
  m_statepy.push_back(std::numeric_limits<float>::quiet_NaN());
  m_statepz.push_back(std::numeric_limits<float>::quiet_NaN());
  m_statepl.push_back(std::numeric_limits<float>::quiet_NaN());
  return;
}

void TrackResiduals::fillStatesWithCircleFit(const TrkrDefs::cluskey& key,
                                             TrkrCluster* cluster, Acts::Vector3& glob, ActsGeometry* geometry)
{
  auto surf = geometry->maps().getSurface(key, cluster);
  std::vector<float> fitpars;
  fitpars.push_back(m_R);
  fitpars.push_back(m_X0);
  fitpars.push_back(m_Y0);
  fitpars.push_back(m_rzslope);
  fitpars.push_back(m_rzint);

  auto intersection = TrackFitUtils::get_helix_surface_intersection(surf, fitpars, glob, geometry);
  m_stategx.push_back(intersection.x());
  m_stategy.push_back(intersection.y());
  m_stategz.push_back(intersection.z());

  auto result = surf->globalToLocal(geometry->geometry().getGeoContext(), intersection, Acts::Vector3(1, 1, 1));
  if (result.ok())
  {
    auto loc = result.value() / Acts::UnitConstants::cm;
    m_statelx.push_back(loc.x());
    m_statelz.push_back(loc.y());
  }
  else
  {
    auto local = (surf->transform(geometry->geometry().getGeoContext())).inverse() * (intersection * Acts::UnitConstants::cm);
    local /= Acts::UnitConstants::cm;
    m_statelx.push_back(local.x());
    m_statelz.push_back(local.y());
  }
}
void TrackResiduals::fillStatesWithLineFit(const TrkrDefs::cluskey& key,
                                           TrkrCluster* cluster, ActsGeometry* geometry)
{
  auto intersection = TrackFitUtils::surface_3Dline_intersection(key, cluster, geometry, m_xyslope,
                                                                 m_xyint, m_yzslope, m_yzint);

  auto surf = geometry->maps().getSurface(key, cluster);
  Acts::Vector3 surfnorm = surf->normal(geometry->geometry().getGeoContext());
  if (!std::isnan(intersection.x()))
  {
    auto locstateres = surf->globalToLocal(geometry->geometry().getGeoContext(),
                                           intersection * Acts::UnitConstants::cm,
                                           surfnorm);
    if (locstateres.ok())
    {
      Acts::Vector2 loc = locstateres.value() / Acts::UnitConstants::cm;
      m_statelx.push_back(loc(0));
      m_statelz.push_back(loc(1));
    }
    else
    {
      Acts::Vector3 loct = surf->transform(geometry->geometry().getGeoContext()).inverse() * (intersection * Acts::UnitConstants::cm);
      loct /= Acts::UnitConstants::cm;
      m_statelx.push_back(loct(0));
      m_statelz.push_back(loct(1));
    }
    m_stategx.push_back(intersection.x());
    m_stategy.push_back(intersection.y());
    m_stategz.push_back(intersection.z());
  }
  else
  {
    //! otherwise the line is parallel to the surface, should not happen if
    //! we have a cluster on the surface but just fill the state vecs with nan
    m_statelx.push_back(std::numeric_limits<float>::quiet_NaN());
    m_statelz.push_back(std::numeric_limits<float>::quiet_NaN());
    m_stategx.push_back(std::numeric_limits<float>::quiet_NaN());
    m_stategy.push_back(std::numeric_limits<float>::quiet_NaN());
    m_stategz.push_back(std::numeric_limits<float>::quiet_NaN());
  }
}
void TrackResiduals::createBranches()
{
  m_failedfits = new TTree("failedfits", "tree with seeds from failed Acts fits");
  m_failedfits->Branch("run", &m_runnumber, "m_runnumber/I");
  m_failedfits->Branch("segment", &m_segment, "m_segment/I");
  m_failedfits->Branch("trackid", &m_trackid, "m_trackid/I");
  m_failedfits->Branch("event", &m_event, "m_event/I");
  m_failedfits->Branch("silseedx", &m_silseedx, "m_silseedx/F");
  m_failedfits->Branch("silseedy", &m_silseedy, "m_silseedy/F");
  m_failedfits->Branch("silseedz", &m_silseedz, "m_silseedz/F");
  m_failedfits->Branch("tpcseedx", &m_tpcseedx, "m_tpcseedx/F");
  m_failedfits->Branch("tpcseedy", &m_tpcseedy, "m_tpcseedy/F");
  m_failedfits->Branch("tpcseedz", &m_tpcseedz, "m_tpcseedz/F");
  m_failedfits->Branch("tpcseedpx", &m_tpcseedpx, "m_tpcseedpx/F");
  m_failedfits->Branch("tpcseedpy", &m_tpcseedpy, "m_tpcseedpy/F");
  m_failedfits->Branch("tpcseedpz", &m_tpcseedpz, "m_tpcseedpz/F");
  m_failedfits->Branch("tpcseedcharge", &m_tpcseedcharge, "m_tpcseedcharge/I");
  m_failedfits->Branch("dedx", &m_dedx, "m_dedx/F");
  m_failedfits->Branch("nmaps", &m_nmaps, "m_nmaps/I");
  m_failedfits->Branch("nintt", &m_nintt, "m_nintt/I");
  m_failedfits->Branch("ntpc", &m_ntpc, "m_ntpc/I");
  m_failedfits->Branch("nmms", &m_nmms, "m_nmms/I");
  m_failedfits->Branch("gx", &m_clusgx);
  m_failedfits->Branch("gy", &m_clusgy);
  m_failedfits->Branch("gz", &m_clusgz);
  m_failedfits->Branch("gr", &m_clusgr);
  m_failedfits->Branch("lx", &m_cluslx);
  m_failedfits->Branch("lz", &m_cluslz);

  m_vertextree = new TTree("vertextree", "tree with vertices");
  m_vertextree->Branch("run", &m_runnumber, "m_runnumber/I");
  m_vertextree->Branch("segment", &m_segment, "m_segment/I");
  m_vertextree->Branch("event", &m_event, "m_event/I");
  m_vertextree->Branch("firedTriggers", &m_firedTriggers);
  m_vertextree->Branch("gl1BunchCrossing", &m_gl1BunchCrossing, "m_gl1BunchCrossing/l");
  m_vertextree->Branch("gl1bco", &m_bco, "m_bco/l");
  m_vertextree->Branch("trbco", &m_bcotr, "m_bcotr/l");
  m_vertextree->Branch("vertexid", &m_vertexid, "m_vertexid/I");
  m_vertextree->Branch("vertex_crossing", &m_vertex_crossing, "m_vertex_crossing/I");
  m_vertextree->Branch("vx", &m_vx, "m_vx/F");
  m_vertextree->Branch("vy", &m_vy, "m_vy/F");
  m_vertextree->Branch("vz", &m_vz, "m_vz/F");
  m_vertextree->Branch("ntracks", &m_ntracks, "m_ntracks/I");
  m_vertextree->Branch("nvertices", &m_nvertices, "m_nvertices/I");
  m_vertextree->Branch("gx", &m_clusgx);
  m_vertextree->Branch("gy", &m_clusgy);
  m_vertextree->Branch("gz", &m_clusgz);
  m_vertextree->Branch("gr", &m_clusgr);

  m_hittree = new TTree("hittree", "A tree with all hits");
  m_hittree->Branch("run", &m_runnumber, "m_runnumber/I");
  m_hittree->Branch("segment", &m_segment, "m_segment/I");
  m_hittree->Branch("event", &m_event, "m_event/I");
  m_hittree->Branch("gl1bco", &m_bco, "m_bco/l");
  m_hittree->Branch("trbco", &m_bcotr, "m_bcotr/l");
  m_hittree->Branch("hitsetkey", &m_hitsetkey, "m_hitsetkey/i");
  m_hittree->Branch("gx", &m_hitgx, "m_hitgx/F");
  m_hittree->Branch("gy", &m_hitgy, "m_hitgy/F");
  m_hittree->Branch("gz", &m_hitgz, "m_hitgz/F");
  m_hittree->Branch("layer", &m_hitlayer, "m_hitlayer/I");
  m_hittree->Branch("sector", &m_sector, "m_sector/I");
  m_hittree->Branch("side", &m_side, "m_side/I");
  m_hittree->Branch("stave", &m_staveid, "m_staveid/I");
  m_hittree->Branch("chip", &m_chipid, "m_chipid/I");
  m_hittree->Branch("strobe", &m_strobeid, "m_strobeid/I");
  m_hittree->Branch("ladderz", &m_ladderzid, "m_ladderzid/I");
  m_hittree->Branch("ladderphi", &m_ladderphiid, "m_ladderphiid/I");
  m_hittree->Branch("timebucket", &m_timebucket, "m_timebucket/I");
  m_hittree->Branch("pad", &m_hitpad, "m_hitpad/I");
  m_hittree->Branch("tbin", &m_hittbin, "m_hittbin/I");
  m_hittree->Branch("col", &m_col, "m_col/I");
  m_hittree->Branch("row", &m_row, "m_row/I");
  m_hittree->Branch("segtype", &m_segtype, "m_segtype/I");
  m_hittree->Branch("tile", &m_tileid, "m_tileid/I");
  m_hittree->Branch("strip", &m_strip, "m_strip/I");
  m_hittree->Branch("adc", &m_adc, "m_adc/F");
  m_hittree->Branch("zdriftlength", &m_zdriftlength, "m_zdriftlength/F");

  m_clustree = new TTree("clustertree", "A tree with all clusters");
  m_clustree->Branch("run", &m_runnumber, "m_runnumber/I");
  m_clustree->Branch("segment", &m_segment, "m_segment/I");
  m_clustree->Branch("event", &m_event, "m_event/I");
  m_clustree->Branch("gl1bco", &m_bco, "m_bco/l");
  m_clustree->Branch("trbco", &m_bcotr, "m_bcotr/l");
  m_clustree->Branch("lx", &m_scluslx, "m_scluslx/F");
  m_clustree->Branch("lz", &m_scluslz, "m_scluslz/F");
  m_clustree->Branch("gx", &m_sclusgx, "m_sclusgx/F");
  m_clustree->Branch("gy", &m_sclusgy, "m_sclusgy/F");
  m_clustree->Branch("gz", &m_sclusgz, "m_sclusgz/F");
  m_clustree->Branch("r", &m_sclusgr, "m_sclusgr/F");
  m_clustree->Branch("phi", &m_sclusphi, "m_sclusphi/F");
  m_clustree->Branch("eta", &m_scluseta, "m_scluseta/F");
  m_clustree->Branch("adc", &m_adc, "m_adc/F");
  m_clustree->Branch("phisize", &m_phisize, "m_phisize/I");
  m_clustree->Branch("zsize", &m_zsize, "m_zsize/I");
  m_clustree->Branch("layer", &m_scluslayer, "m_scluslayer/I");
  m_clustree->Branch("erphi", &m_scluselx, "m_scluselx/F");
  m_clustree->Branch("ez", &m_scluselz, "m_scluselz/F");
  m_clustree->Branch("maxadc", &m_clusmaxadc, "m_clusmaxadc/F");
  m_clustree->Branch("sector", &m_clussector, "m_clussector/I");
  m_clustree->Branch("side", &m_side, "m_side/I");
  m_clustree->Branch("stave", &m_staveid, "m_staveid/I");
  m_clustree->Branch("chip", &m_chipid, "m_chipid/I");
  m_clustree->Branch("strobe", &m_strobeid, "m_strobeid/I");
  m_clustree->Branch("ladderz", &m_ladderzid, "m_ladderzid/I");
  m_clustree->Branch("ladderphi", &m_ladderphiid, "m_ladderphiid/I");
  m_clustree->Branch("timebucket", &m_timebucket, "m_timebucket/I");
  m_clustree->Branch("segtype", &m_segtype, "m_segtype/I");
  m_clustree->Branch("tile", &m_tileid, "m_tileid/I");

  m_tree = new TTree("residualtree", "A tree with track, cluster, and state info");
  m_tree->Branch("run", &m_runnumber, "m_runnumber/I");
  m_tree->Branch("segment", &m_segment, "m_segment/I");
  m_tree->Branch("event", &m_event, "m_event/I");
  m_tree->Branch("firedTriggers", &m_firedTriggers);
  m_tree->Branch("gl1BunchCrossing", &m_gl1BunchCrossing, "m_gl1BunchCrossing/l");
  m_tree->Branch("trackid", &m_trackid, "m_trackid/I");
  m_tree->Branch("tpcid", &m_tpcid, "m_tpcid/I");
  m_tree->Branch("silid", &m_silid, "m_silid/I");
  m_tree->Branch("gl1bco", &m_bco, "m_bco/l");
  m_tree->Branch("trbco", &m_bcotr, "m_bcotr/l");
  m_tree->Branch("crossing", &m_crossing, "m_crossing/I");
  m_tree->Branch("crossing_estimate", &m_crossing_estimate, "m_crossing_estimate/I");
  m_tree->Branch("silseedx", &m_silseedx, "m_silseedx/F");
  m_tree->Branch("silseedy", &m_silseedy, "m_silseedy/F");
  m_tree->Branch("silseedz", &m_silseedz, "m_silseedz/F");
  m_tree->Branch("silseedpx", &m_silseedpx, "m_silseedpx/F");
  m_tree->Branch("silseedpy", &m_silseedpy, "m_silseedpy/F");
  m_tree->Branch("silseedpz", &m_silseedpz, "m_silseedpz/F");
  m_tree->Branch("silseedphi", &m_silseedphi, "m_silseedphi/F");
  m_tree->Branch("silseedeta", &m_silseedeta, "m_silseedeta/F");
  m_tree->Branch("silseedcharge", &m_silseedcharge, "m_silseedcharge/I");
  m_tree->Branch("tpcseedx", &m_tpcseedx, "m_tpcseedx/F");
  m_tree->Branch("tpcseedy", &m_tpcseedy, "m_tpcseedy/F");
  m_tree->Branch("tpcseedz", &m_tpcseedz, "m_tpcseedz/F");
  m_tree->Branch("tpcseedpx", &m_tpcseedpx, "m_tpcseedpx/F");
  m_tree->Branch("tpcseedpy", &m_tpcseedpy, "m_tpcseedpy/F");
  m_tree->Branch("tpcseedpz", &m_tpcseedpz, "m_tpcseedpz/F");
  m_tree->Branch("tpcseedphi", &m_tpcseedphi, "m_tpcseedphi/F");
  m_tree->Branch("tpcseedeta", &m_tpcseedeta, "m_tpcseedeta/F");
  m_tree->Branch("tpcseedcharge", &m_tpcseedcharge, "m_tpcseedcharge/I");
  m_tree->Branch("dedx", &m_dedx, "m_dedx/F");
  m_tree->Branch("px", &m_px, "m_px/F");
  m_tree->Branch("py", &m_py, "m_py/F");
  m_tree->Branch("pz", &m_pz, "m_pz/F");
  m_tree->Branch("pt", &m_pt, "m_pt/F");
  m_tree->Branch("eta", &m_eta, "m_eta/F");
  m_tree->Branch("phi", &m_phi, "m_phi/F");
  m_tree->Branch("deltapt", &m_deltapt, "m_deltapt/F");
  m_tree->Branch("charge", &m_charge, "m_charge/I");
  m_tree->Branch("quality", &m_quality, "m_quality/F");
  m_tree->Branch("ndf", &m_ndf, "m_ndf/F");
  m_tree->Branch("nhits", &m_nhits, "m_nhits/I");
  m_tree->Branch("nmaps", &m_nmaps, "m_nmaps/I");
  m_tree->Branch("nintt", &m_nintt, "m_nintt/I");
  m_tree->Branch("ntpc", &m_ntpc, "m_ntpc/I");
  m_tree->Branch("nmms", &m_nmms, "m_nmms/I");
  m_tree->Branch("vertexid", &m_vertexid, "m_vertexid/I");
  m_tree->Branch("vertex_crossing", &m_vertex_crossing, "m_vertex_crossing/I");
  m_tree->Branch("vx", &m_vx, "m_vx/F");
  m_tree->Branch("vy", &m_vy, "m_vy/F");
  m_tree->Branch("vz", &m_vz, "m_vz/F");
  m_tree->Branch("pcax", &m_pcax, "m_pcax/F");
  m_tree->Branch("pcay", &m_pcay, "m_pcay/F");
  m_tree->Branch("pcaz", &m_pcaz, "m_pcaz/F");
  m_tree->Branch("rzslope", &m_rzslope, "m_rzslope/F");
  m_tree->Branch("xyslope", &m_xyslope, "m_xyslope/F");
  m_tree->Branch("yzslope", &m_yzslope, "m_yzslope/F");
  m_tree->Branch("rzint", &m_rzint, "m_rzint/F");
  m_tree->Branch("xyint", &m_xyint, "m_xyint/F");
  m_tree->Branch("yzint", &m_yzint, "m_yzint/F");
  m_tree->Branch("R", &m_R, "m_R/F");
  m_tree->Branch("X0", &m_X0, "m_X0/F");
  m_tree->Branch("Y0", &m_Y0, "m_Y0/F");
  m_tree->Branch("dcaxy", &m_dcaxy, "m_dcaxy/F");
  m_tree->Branch("dcaz", &m_dcaz, "m_dcaz/F");

  m_tree->Branch("cluskeys", &m_cluskeys);
  m_tree->Branch("clusedge", &m_clusedge);
  m_tree->Branch("clusoverlap", &m_clusoverlap);
  m_tree->Branch("cluslx", &m_cluslx);
  m_tree->Branch("cluslz", &m_cluslz);
  m_tree->Branch("cluselx", &m_cluselx);
  m_tree->Branch("cluselz", &m_cluselz);
  m_tree->Branch("clusgx", &m_clusgx);
  m_tree->Branch("clusgy", &m_clusgy);
  m_tree->Branch("clusgz", &m_clusgz);
  m_tree->Branch("clusgr", &m_clusgr);
  m_tree->Branch("clusgxunmoved", &m_clusgxunmoved);
  m_tree->Branch("clusgyunmoved", &m_clusgyunmoved);
  m_tree->Branch("clusgzunmoved", &m_clusgzunmoved);
  m_tree->Branch("clusAdc", &m_clusAdc);
  m_tree->Branch("clusMaxAdc", &m_clusMaxAdc);
  m_tree->Branch("cluslayer", &m_cluslayer);
  m_tree->Branch("clussize", &m_clussize);
  m_tree->Branch("clusphisize", &m_clusphisize);
  m_tree->Branch("cluszsize", &m_cluszsize);
  m_tree->Branch("clushitsetkey", &m_clushitsetkey);
  m_tree->Branch("idealsurfcenterx", &m_idealsurfcenterx);
  m_tree->Branch("idealsurfcentery", &m_idealsurfcentery);
  m_tree->Branch("idealsurfcenterz", &m_idealsurfcenterz);
  m_tree->Branch("idealsurfnormx", &m_idealsurfnormx);
  m_tree->Branch("idealsurfnormy", &m_idealsurfnormy);
  m_tree->Branch("idealsurfnormz", &m_idealsurfnormz);
  m_tree->Branch("missurfcenterx", &m_missurfcenterx);
  m_tree->Branch("missurfcentery", &m_missurfcentery);
  m_tree->Branch("missurfcenterz", &m_missurfcenterz);
  m_tree->Branch("missurfnormx", &m_missurfnormx);
  m_tree->Branch("missurfnormy", &m_missurfnormy);
  m_tree->Branch("missurfnormz", &m_missurfnormz);
  m_tree->Branch("clusgxideal", &m_clusgxideal);
  m_tree->Branch("clusgyideal", &m_clusgyideal);
  m_tree->Branch("clusgzideal", &m_clusgzideal);
  m_tree->Branch("missurfalpha", &m_missurfalpha);
  m_tree->Branch("missurfbeta", &m_missurfbeta);
  m_tree->Branch("missurfgamma", &m_missurfgamma);
  m_tree->Branch("idealsurfalpha", &m_idealsurfalpha);
  m_tree->Branch("idealsurfbeta", &m_idealsurfbeta);
  m_tree->Branch("idealsurfgamma", &m_idealsurfgamma);

  m_tree->Branch("statelx", &m_statelx);
  m_tree->Branch("statelz", &m_statelz);
  m_tree->Branch("stateelx", &m_stateelx);
  m_tree->Branch("stateelz", &m_stateelz);
  m_tree->Branch("stategx", &m_stategx);
  m_tree->Branch("stategy", &m_stategy);
  m_tree->Branch("stategz", &m_stategz);
  m_tree->Branch("statepx", &m_statepx);
  m_tree->Branch("statepy", &m_statepy);
  m_tree->Branch("statepz", &m_statepz);
  m_tree->Branch("statepl", &m_statepl);

  m_tree->Branch("statelxglobderivdx", &m_statelxglobderivdx);
  m_tree->Branch("statelxglobderivdy", &m_statelxglobderivdy);
  m_tree->Branch("statelxglobderivdz", &m_statelxglobderivdz);
  m_tree->Branch("statelxglobderivdalpha", &m_statelxglobderivdalpha);
  m_tree->Branch("statelxglobderivdbeta", &m_statelxglobderivdbeta);
  m_tree->Branch("statelxglobderivdgamma", &m_statelxglobderivdgamma);

  m_tree->Branch("statelxlocderivd0", &m_statelxlocderivd0);
  m_tree->Branch("statelxlocderivz0", &m_statelxlocderivz0);
  m_tree->Branch("statelxlocderivphi", &m_statelxlocderivphi);
  m_tree->Branch("statelxlocderivtheta", &m_statelxlocderivtheta);
  m_tree->Branch("statelxlocderivqop", &m_statelxlocderivqop);

  m_tree->Branch("statelzglobderivdx", &m_statelzglobderivdx);
  m_tree->Branch("statelzglobderivdy", &m_statelzglobderivdy);
  m_tree->Branch("statelzglobderivdz", &m_statelzglobderivdz);
  m_tree->Branch("statelzglobderivdalpha", &m_statelzglobderivdalpha);
  m_tree->Branch("statelzglobderivdbeta", &m_statelzglobderivdbeta);
  m_tree->Branch("statelzglobderivdgamma", &m_statelzglobderivdgamma);

  m_tree->Branch("statelzlocderivd0", &m_statelzlocderivd0);
  m_tree->Branch("statelzlocderivz0", &m_statelzlocderivz0);
  m_tree->Branch("statelzlocderivphi", &m_statelzlocderivphi);
  m_tree->Branch("statelzlocderivtheta", &m_statelzlocderivtheta);
  m_tree->Branch("statelzlocderivqop", &m_statelzlocderivqop);
}

void TrackResiduals::fillResidualTreeKF(PHCompositeNode* topNode)
{
  auto silseedmap = findNode::getClass<TrackSeedContainer>(topNode, "SiliconTrackSeedContainer");
  auto tpcseedmap = findNode::getClass<TrackSeedContainer>(topNode, "TpcTrackSeedContainer");
  auto tpcGeom =
      findNode::getClass<PHG4TpcCylinderGeomContainer>(topNode, "CYLINDERCELLGEOM_SVTX");
  auto trackmap = findNode::getClass<SvtxTrackMap>(topNode, m_trackMapName);
  auto clustermap = findNode::getClass<TrkrClusterContainer>(topNode, "TRKR_CLUSTER");
  auto geometry = findNode::getClass<ActsGeometry>(topNode, "ActsGeometry");
  auto vertexmap = findNode::getClass<GlobalVertexMap>(topNode, "GlobalVertexMap");
  auto alignmentmap = findNode::getClass<SvtxAlignmentStateMap>(topNode, m_alignmentMapName);

  std::set<unsigned int> tpc_seed_ids;

  for (const auto& [key, track] : *trackmap)
  {
    if (!track)
    {
      continue;
    }
    m_trackid = track->get_id();

    m_crossing = track->get_crossing();
    m_crossing_estimate = SHRT_MAX;
    m_px = track->get_px();
    m_py = track->get_py();
    m_pz = track->get_pz();

    m_pt = std::sqrt(square(m_px) + square(m_py));
    m_eta = atanh(m_pz / std::sqrt(square(m_pt) + square(m_pz)));
    m_phi = atan2(m_py, m_px);
    float CVxx = track->get_error(3, 3);
    float CVxy = track->get_error(3, 4);
    float CVyy = track->get_error(4, 4);
    m_deltapt = std::sqrt((CVxx * square(m_px) + 2 * CVxy * m_px * m_py + CVyy * square(m_py)) / (square(m_px) + square(m_py)));

    m_charge = track->get_charge();
    m_quality = track->get_quality();
    m_chisq = track->get_chisq();
    m_ndf = track->get_ndf();

    m_nmaps = 0;
    m_nintt = 0;
    m_ntpc = 0;
    m_nmms = 0;
    m_silid = std::numeric_limits<unsigned int>::quiet_NaN();
    m_tpcid = std::numeric_limits<unsigned int>::quiet_NaN();
    m_silseedx = std::numeric_limits<float>::quiet_NaN();
    m_silseedy = std::numeric_limits<float>::quiet_NaN();
    m_silseedz = std::numeric_limits<float>::quiet_NaN();
    m_silseedpx = std::numeric_limits<float>::quiet_NaN();
    m_silseedpy = std::numeric_limits<float>::quiet_NaN();
    m_silseedpz = std::numeric_limits<float>::quiet_NaN();
    m_silseedphi = std::numeric_limits<float>::quiet_NaN();
    m_silseedeta = std::numeric_limits<float>::quiet_NaN();
    m_silseedcharge = std::numeric_limits<int>::quiet_NaN();
    m_tpcseedx = std::numeric_limits<float>::quiet_NaN();
    m_tpcseedy = std::numeric_limits<float>::quiet_NaN();
    m_tpcseedz = std::numeric_limits<float>::quiet_NaN();
    m_tpcseedpx = std::numeric_limits<float>::quiet_NaN();
    m_tpcseedpy = std::numeric_limits<float>::quiet_NaN();
    m_tpcseedpz = std::numeric_limits<float>::quiet_NaN();
    m_tpcseedphi = std::numeric_limits<float>::quiet_NaN();
    m_tpcseedeta = std::numeric_limits<float>::quiet_NaN();
    m_tpcseedcharge = std::numeric_limits<int>::quiet_NaN();

    m_vertexid = track->get_vertex_id();
    if (vertexmap)
    {
      auto vertexit = vertexmap->find(m_vertexid);
      if (vertexit != vertexmap->end())
      {
        auto vertex = vertexit->second;
        m_vx = vertex->get_x();
        m_vy = vertex->get_y();
        m_vz = vertex->get_z();
      }
    }
    m_pcax = track->get_x();
    m_pcay = track->get_y();
    m_pcaz = track->get_z();
    Acts::Vector3 zero = Acts::Vector3::Zero();
    auto dcapair = TrackAnalysisUtils::get_dca(track, zero);
    m_dcaxy = dcapair.first.first;
    m_dcaz = dcapair.second.first;

    auto tpcseed = track->get_tpc_seed();
    if (tpcseed)
    {
      m_tpcid = tpcseedmap->find(tpcseed);
      tpc_seed_ids.insert(tpcseedmap->find(tpcseed));
    }
    auto silseed = track->get_silicon_seed();
    if (silseed)
    {
      m_silid = silseedmap->find(silseed);
      m_silseedx = silseed->get_x();
      m_silseedy = silseed->get_y();
      m_silseedz = silseed->get_z();
      m_silseedpx = silseed->get_px();
      m_silseedpy = silseed->get_py();
      m_silseedpz = silseed->get_pz();
      m_silseedphi = silseed->get_phi();
      m_silseedeta = silseed->get_eta();
      m_silseedcharge = silseed->get_qOverR() > 0 ? 1 : -1;
    }
    if (tpcseed)
    {
      m_tpcseedx = tpcseed->get_x();
      m_tpcseedy = tpcseed->get_y();
      m_tpcseedz = tpcseed->get_z();
      m_tpcseedpx = tpcseed->get_px();
      m_tpcseedpy = tpcseed->get_py();
      m_tpcseedpz = tpcseed->get_pz();
      m_tpcseedphi = tpcseed->get_phi();
      m_tpcseedeta = tpcseed->get_eta();
      m_tpcseedcharge = tpcseed->get_qOverR() > 0 ? 1 : -1;
    }
    if (tpcseed)
    {
      m_dedx = calc_dedx(tpcseed, clustermap, tpcGeom);
    }

    if (tpcseed)
    {
      m_tpcseedpx = tpcseed->get_px();
      m_tpcseedpy = tpcseed->get_py();
      m_tpcseedpz = tpcseed->get_pz();
    }
    else if (silseed)
    {
      m_silseedpx = silseed->get_px();
      m_silseedpy = silseed->get_py();
      m_silseedpz = silseed->get_pz();
    }

    clearClusterStateVectors();
    if (Verbosity() > 1)
    {
      std::cout << "Track " << key << " has cluster/states"
                << std::endl;
    }

    // get the fully corrected cluster global positions
    std::vector<std::pair<TrkrDefs::cluskey, Acts::Vector3>> global_raw;
    for (const auto& ckey : get_cluster_keys(track))
    {
      auto cluster = clustermap->findCluster(ckey);

      // Fully correct the cluster positions for the crossing and all distortions
      Acts::Vector3 global = geometry->getGlobalPosition(ckey, cluster);  // works for the silicon and TPOT(?)

      if (TrkrDefs::getTrkrId(ckey) == TrkrDefs::tpcId)
      {
        global = TpcGlobalPositionWrapper::getGlobalPositionDistortionCorrected(ckey, cluster, geometry, m_crossing, m_dccModuleEdge, m_dccStatic, m_dccAverage, m_dccFluctuation);
      }

      // add the global positions to a vector to give to the cluster mover
      global_raw.emplace_back(std::make_pair(ckey, global));
    }

    // move the cluster positions back to the original readout surface in the fillClusterBranchesKF method

    if (!m_doAlignment)
    {
      for (const auto& ckey : get_cluster_keys(track))
      {
        fillClusterBranchesKF(ckey, track, global_raw, topNode);
      }
    }

    m_nhits = m_nmaps + m_nintt + m_ntpc + m_nmms;

    if (m_doAlignment)
    {
      /// repopulate with info that is going into alignment
      clearClusterStateVectors();

      if (alignmentmap and alignmentmap->find(key) != alignmentmap->end())
      {
        auto& statevec = alignmentmap->find(key)->second;

        for (auto& state : statevec)
        {
          auto ckey = state->get_cluster_key();

          fillClusterBranchesKF(ckey, track, global_raw, topNode);

          auto& globderivs = state->get_global_derivative_matrix();
          auto& locderivs = state->get_local_derivative_matrix();

          m_statelxglobderivdalpha.push_back(globderivs(0, 0));
          m_statelxglobderivdbeta.push_back(globderivs(0, 1));
          m_statelxglobderivdgamma.push_back(globderivs(0, 2));
          m_statelxglobderivdx.push_back(globderivs(0, 3));
          m_statelxglobderivdy.push_back(globderivs(0, 4));
          m_statelxglobderivdz.push_back(globderivs(0, 5));

          m_statelzglobderivdalpha.push_back(globderivs(1, 0));
          m_statelzglobderivdbeta.push_back(globderivs(1, 1));
          m_statelzglobderivdgamma.push_back(globderivs(1, 2));
          m_statelzglobderivdx.push_back(globderivs(1, 3));
          m_statelzglobderivdy.push_back(globderivs(1, 4));
          m_statelzglobderivdz.push_back(globderivs(1, 5));

          m_statelxlocderivd0.push_back(locderivs(0, 0));
          m_statelxlocderivz0.push_back(locderivs(0, 1));
          m_statelxlocderivphi.push_back(locderivs(0, 2));
          m_statelxlocderivtheta.push_back(locderivs(0, 3));
          m_statelxlocderivqop.push_back(locderivs(0, 4));

          m_statelzlocderivd0.push_back(locderivs(1, 0));
          m_statelzlocderivz0.push_back(locderivs(1, 1));
          m_statelzlocderivphi.push_back(locderivs(1, 2));
          m_statelzlocderivtheta.push_back(locderivs(1, 3));
          m_statelzlocderivqop.push_back(locderivs(1, 4));
        }
      }
    }
    m_tree->Fill();
  }  // end loop over tracks

  if (m_doFailedSeeds)
  {
    fillFailedSeedTree(topNode, tpc_seed_ids);
  }
}

void TrackResiduals::fillResidualTreeSeeds(PHCompositeNode* topNode)
{
  auto silseedmap = findNode::getClass<TrackSeedContainer>(topNode, "SiliconTrackSeedContainer");
  auto tpcseedmap = findNode::getClass<TrackSeedContainer>(topNode, "TpcTrackSeedContainer");
  auto tpcGeom =
      findNode::getClass<PHG4TpcCylinderGeomContainer>(topNode, "CYLINDERCELLGEOM_SVTX");
  auto trackmap = findNode::getClass<SvtxTrackMap>(topNode, m_trackMapName);
  auto clustermap = findNode::getClass<TrkrClusterContainer>(topNode, "TRKR_CLUSTER");
  auto geometry = findNode::getClass<ActsGeometry>(topNode, "ActsGeometry");
  auto vertexmap = findNode::getClass<GlobalVertexMap>(topNode, "GlobalVertexMap");
  auto alignmentmap = findNode::getClass<SvtxAlignmentStateMap>(topNode, m_alignmentMapName);

  std::set<unsigned int> tpc_seed_ids;

  for (const auto& [key, track] : *trackmap)
  {
    if (!track)
    {
      continue;
    }
    m_trackid = track->get_id();

    m_crossing = track->get_crossing();
    m_crossing_estimate = SHRT_MAX;
    m_px = track->get_px();
    m_py = track->get_py();
    m_pz = track->get_pz();

    m_pt = std::sqrt(square(m_px) + square(m_py));
    m_eta = atanh(m_pz / std::sqrt(square(m_pt) + square(m_pz)));
    m_phi = atan2(m_py, m_px);
    float CVxx = track->get_error(3, 3);
    float CVxy = track->get_error(3, 4);
    float CVyy = track->get_error(4, 4);
    m_deltapt = std::sqrt((CVxx * square(m_px) + 2 * CVxy * m_px * m_py + CVyy * square(m_py)) / (square(m_px) + square(m_py)));

    m_charge = track->get_charge();
    m_quality = track->get_quality();
    m_chisq = track->get_chisq();
    m_ndf = track->get_ndf();

    if (Verbosity() > 1)
    {
      std::cout << "fillResidualTreeSeeds:  track " << m_trackid << " m_crossing " << m_crossing << " m_crossing_estimate " << m_crossing_estimate << " m_pt " << m_pt << std::endl;
    }

    m_nmaps = 0;
    m_nintt = 0;
    m_ntpc = 0;
    m_nmms = 0;
    m_silid = std::numeric_limits<unsigned int>::quiet_NaN();
    m_tpcid = std::numeric_limits<unsigned int>::quiet_NaN();
    m_silseedx = std::numeric_limits<float>::quiet_NaN();
    m_silseedy = std::numeric_limits<float>::quiet_NaN();
    m_silseedz = std::numeric_limits<float>::quiet_NaN();
    m_silseedpx = std::numeric_limits<float>::quiet_NaN();
    m_silseedpy = std::numeric_limits<float>::quiet_NaN();
    m_silseedpz = std::numeric_limits<float>::quiet_NaN();
    m_silseedphi = std::numeric_limits<float>::quiet_NaN();
    m_silseedeta = std::numeric_limits<float>::quiet_NaN();
    m_silseedcharge = std::numeric_limits<int>::quiet_NaN();
    m_tpcseedx = std::numeric_limits<float>::quiet_NaN();
    m_tpcseedy = std::numeric_limits<float>::quiet_NaN();
    m_tpcseedz = std::numeric_limits<float>::quiet_NaN();
    m_tpcseedpx = std::numeric_limits<float>::quiet_NaN();
    m_tpcseedpy = std::numeric_limits<float>::quiet_NaN();
    m_tpcseedpz = std::numeric_limits<float>::quiet_NaN();
    m_tpcseedphi = std::numeric_limits<float>::quiet_NaN();
    m_tpcseedeta = std::numeric_limits<float>::quiet_NaN();
    m_tpcseedcharge = std::numeric_limits<int>::quiet_NaN();

    m_vertexid = track->get_vertex_id();
    if (vertexmap)
    {
      auto vertexit = vertexmap->find(m_vertexid);
      if (vertexit != vertexmap->end())
      {
        auto vertex = vertexit->second;
        m_vx = vertex->get_x();
        m_vy = vertex->get_y();
        m_vz = vertex->get_z();
      }
    }
    m_pcax = track->get_x();
    m_pcay = track->get_y();
    m_pcaz = track->get_z();
    Acts::Vector3 zero = Acts::Vector3::Zero();
    auto dcapair = TrackAnalysisUtils::get_dca(track, zero);
    m_dcaxy = dcapair.first.first;
    m_dcaz = dcapair.second.first;

    auto tpcseed = track->get_tpc_seed();
    if (tpcseed)
    {
      m_tpcid = tpcseedmap->find(tpcseed);
      tpc_seed_ids.insert(tpcseedmap->find(tpcseed));
    }
    auto silseed = track->get_silicon_seed();
    if (silseed)
    {
      m_silid = silseedmap->find(silseed);
      m_silseedx = silseed->get_x();
      m_silseedy = silseed->get_y();
      m_silseedz = silseed->get_z();
      m_silseedpx = silseed->get_px();
      m_silseedpy = silseed->get_py();
      m_silseedpz = silseed->get_pz();
      m_silseedphi = silseed->get_phi();
      m_silseedeta = silseed->get_eta();
      m_silseedcharge = silseed->get_qOverR() > 0 ? 1 : -1;
    }
    if (tpcseed)
    {
      m_tpcseedx = tpcseed->get_x();
      m_tpcseedy = tpcseed->get_y();
      m_tpcseedz = tpcseed->get_z();
      m_tpcseedpx = tpcseed->get_px();
      m_tpcseedpy = tpcseed->get_py();
      m_tpcseedpz = tpcseed->get_pz();
      m_tpcseedphi = tpcseed->get_phi();
      m_tpcseedeta = tpcseed->get_eta();
      m_tpcseedcharge = tpcseed->get_qOverR() > 0 ? 1 : -1;
    }
    if (tpcseed)
    {
      m_dedx = calc_dedx(tpcseed, clustermap, tpcGeom);
    }
    if (m_zeroField)
    {
      float qor = std::numeric_limits<float>::quiet_NaN();
      float phi = std::numeric_limits<float>::quiet_NaN();
      float theta = std::numeric_limits<float>::quiet_NaN();
      float eta = std::numeric_limits<float>::quiet_NaN();
      if (tpcseed)
      {
        qor = tpcseed->get_qOverR();
        phi = tpcseed->get_phi();
        eta = tpcseed->get_eta();
        theta = tpcseed->get_theta();
      }
      else if (silseed)
      {
        qor = silseed->get_qOverR();
        phi = silseed->get_phi();
        eta = silseed->get_eta();
        theta = silseed->get_theta();
      }
      float pt = fabs(1. / qor) * (0.3 / 100) * 0.01;
      m_tpcseedpx = pt * std::cos(phi);
      m_tpcseedpy = pt * std::sin(phi);
      m_tpcseedpz = pt * std::cosh(eta) * std::cos(theta);
    }
    else
    {
      if (tpcseed)
      {
        m_tpcseedpx = tpcseed->get_px();
        m_tpcseedpy = tpcseed->get_py();
        m_tpcseedpz = tpcseed->get_pz();
      }
      else if (silseed)
      {
        m_silseedpx = silseed->get_px();
        m_silseedpy = silseed->get_py();
        m_silseedpz = silseed->get_pz();
      }
    }
    clearClusterStateVectors();
    if (Verbosity() > 1)
    {
      std::cout << "Track " << key << " has cluster/states"
                << std::endl;
    }

    // get the fully corrected cluster global positions
    std::vector<std::pair<TrkrDefs::cluskey, Acts::Vector3>> global_raw;
    for (const auto& ckey : get_cluster_keys(track))
    {
      auto cluster = clustermap->findCluster(ckey);

      // Fully correct the cluster positions for the crossing and all distortions
      Acts::Vector3 global = geometry->getGlobalPosition(ckey, cluster);  // works for the silicon and TPOT(?)
      if (TrkrDefs::getTrkrId(ckey) == TrkrDefs::tpcId)
      {
        global = TpcGlobalPositionWrapper::getGlobalPositionDistortionCorrected(ckey, cluster, geometry, m_crossing, m_dccModuleEdge, m_dccStatic, m_dccAverage, m_dccFluctuation);
      }
      // add the global positions to a vector to give to the cluster mover
      global_raw.emplace_back(std::make_pair(ckey, global));
    }

    // ---- we move the global positions back to the surface in fillClusterBranchesSeeds

    if (!m_doAlignment)
    {
      std::vector<TrkrDefs::cluskey> keys;
      for (const auto& ckey : get_cluster_keys(track))
      {
        keys.push_back(ckey);
      }
      if (m_zeroField)
      {
        lineFitClusters(keys, geometry, clustermap, m_crossing);
      }
      else
      {
        // this corrects the cluster positions and fits them, to fill the helical fit parameters
        //  that are used to calculate the "state" positions
        circleFitClusters(keys, geometry, clustermap, m_crossing);
      }

      for (const auto& ckey : get_cluster_keys(track))
      {
        fillClusterBranchesSeeds(ckey, global_raw, topNode);
      }
    }

    m_nhits = m_nmaps + m_nintt + m_ntpc + m_nmms;

    if (m_doAlignment)
    {
      /// repopulate with info that is going into alignment
      clearClusterStateVectors();

      if (alignmentmap and alignmentmap->find(key) != alignmentmap->end())
      {
        auto& statevec = alignmentmap->find(key)->second;

        for (auto& state : statevec)
        {
          auto ckey = state->get_cluster_key();

          fillClusterBranchesSeeds(ckey, global_raw, topNode);

          auto& globderivs = state->get_global_derivative_matrix();
          auto& locderivs = state->get_local_derivative_matrix();

          m_statelxglobderivdalpha.push_back(globderivs(0, 0));
          m_statelxglobderivdbeta.push_back(globderivs(0, 1));
          m_statelxglobderivdgamma.push_back(globderivs(0, 2));
          m_statelxglobderivdx.push_back(globderivs(0, 3));
          m_statelxglobderivdy.push_back(globderivs(0, 4));
          m_statelxglobderivdz.push_back(globderivs(0, 5));

          m_statelzglobderivdalpha.push_back(globderivs(1, 0));
          m_statelzglobderivdbeta.push_back(globderivs(1, 1));
          m_statelzglobderivdgamma.push_back(globderivs(1, 2));
          m_statelzglobderivdx.push_back(globderivs(1, 3));
          m_statelzglobderivdy.push_back(globderivs(1, 4));
          m_statelzglobderivdz.push_back(globderivs(1, 5));

          m_statelxlocderivd0.push_back(locderivs(0, 0));
          m_statelxlocderivz0.push_back(locderivs(0, 1));
          m_statelxlocderivphi.push_back(locderivs(0, 2));
          m_statelxlocderivtheta.push_back(locderivs(0, 3));
          m_statelxlocderivqop.push_back(locderivs(0, 4));

          m_statelzlocderivd0.push_back(locderivs(1, 0));
          m_statelzlocderivz0.push_back(locderivs(1, 1));
          m_statelzlocderivphi.push_back(locderivs(1, 2));
          m_statelzlocderivtheta.push_back(locderivs(1, 3));
          m_statelzlocderivqop.push_back(locderivs(1, 4));
        }
      }
    }
    m_tree->Fill();
  }
}<|MERGE_RESOLUTION|>--- conflicted
+++ resolved
@@ -1014,19 +1014,13 @@
     }
   }
 
-<<<<<<< HEAD
+
   unsigned int layer = TrkrDefs::getLayer(ckey);
 
 if(Verbosity() > 1)
     {
       std::cout << "Called :fillClusterBranchesKF for ckey " << ckey << " layer " << layer << " trackid " << track->get_id() << " clusglob x " << clusglob(0) << " y " << clusglob(1) << " z " << clusglob(2) <<  std::endl;
     }
-=======
-  if (Verbosity() > 1)
-  {
-    std::cout << "Called :fillClusterBranchesKF for ckey " << ckey << " trackid " << track->get_id() << " clusglob x " << clusglob(0) << " y " << clusglob(1) << " z " << clusglob(2) << std::endl;
-  }
->>>>>>> d2e03f19
 
   switch (TrkrDefs::getTrkrId(ckey))
   {
@@ -1060,20 +1054,11 @@
     }
   }
 
-  if (!state)
-  {
-    // drop clusters for which there is no state
-    return;
-  }
-
-<<<<<<< HEAD
   if(!state)
     {
       if(Verbosity() > 1)  {  std::cout << "   no state for cluster " << ckey << "  in layer " << layer << std::endl; }
     }
   
-=======
->>>>>>> d2e03f19
   m_cluskeys.push_back(ckey);
 
   //! have cluster and state, fill vectors
