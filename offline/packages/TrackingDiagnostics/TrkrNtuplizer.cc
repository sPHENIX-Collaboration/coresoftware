#include "TrkrNtuplizer.h"

#include <trackbase/ActsGeometry.h>
#include <trackbase/ClusterErrorPara.h>
#include <trackbase/TrackFitUtils.h>
#include <trackbase/TrkrCluster.h>
#include <trackbase/TrkrDefs.h>
#include <trackbase/TrkrHit.h>
#include <trackbase/TrkrHitSetContainer.h>

#include <trackbase_historic/TrackSeedContainer_v1.h>

#include <micromegas/MicromegasDefs.h>
#include <trackbase/InttDefs.h>
#include <trackbase/MvtxDefs.h>
#include <trackbase/TpcDefs.h>

#include <trackbase/TrkrClusterContainer.h>
#include <trackbase/TrkrClusterHitAssoc.h>
#include <trackbase/TrkrClusterIterationMapv1.h>
#include <trackbase/TrkrHitSet.h>

#include <globalvertex/GlobalVertex.h>
#include <globalvertex/GlobalVertexMap.h>
#include <globalvertex/SvtxVertex.h>
#include <globalvertex/SvtxVertexMap.h>

#include <trackbase_historic/ActsTransformations.h>
#include <trackbase_historic/SvtxTrack.h>
#include <trackbase_historic/SvtxTrackMap.h>
#include <trackbase_historic/TrackAnalysisUtils.h>
#include <trackbase_historic/TrackSeed.h>

#include <g4detectors/PHG4TpcCylinderGeom.h>
#include <g4detectors/PHG4TpcCylinderGeomContainer.h>
#include <trackermillepedealignment/HelicalFitter.h>

#include <fun4all/Fun4AllReturnCodes.h>
#include <fun4all/SubsysReco.h>

#include <phool/PHTimer.h>
#include <phool/getClass.h>
#include <phool/phool.h>
#include <phool/recoConsts.h>

#include <TFile.h>
#include <TNtuple.h>
#include <TVector3.h>

#include <cmath>
#include <iomanip>
#include <iostream>
#include <iterator>
#include <map>
#include <memory>  // for shared_ptr
#include <set>     // for _Rb_tree_cons...
#include <utility>
#include <vector>

using namespace std;

enum n_event
{
  evnev,
  evnseed,
  evsize = evnseed + 1,
};

enum n_info
{
  infonocc11,
  infonocc116,
  infonocc21,
  infonocc216,
  infonocc31,
  infonocc316,
  infonhitmvtx,
  infontrk,
  infonhitintt,
  infonhittpot,
  infonhittpcall,
  infonhittpcin,
  infonhittpcmid,
  infonhittpcout,
  infonclusall,
  infonclustpc,
  infonclusintt,
  infonclusmvtx,
  infonclustpot,
  infosize = infonclustpot + 1
};

enum n_vertex
{
  vtxnvertexID,
  vtxnvx,
  vtxnvy,
  vtxnvz,
  vtxnntracks,
  vtxnchi2,
  vtxnndof,
  vtxsize = vtxnndof + 1
};

enum n_hit
{
  nhitID,
  nhite,
  nhitadc,
  nhitlayer,
  nhitphielem,
  nhitzelem,
  nhitcellID,
  nhitecell,
  nhitphibin,
  nhittbin,
  nhitphi,
  nhitr,
  nhitx,
  nhity,
  nhitz,
  hitsize = nhitz + 1
};

enum n_seed
{
  nseedtrackID,
  nseedniter,
  nseedpt,
  nseedeta,
  nseedphi,
  nseedsyxint,
  nseedsrzint,
  nseedsxyslope,
  nseedsrzslope,
  nseedX0,
  nseedY0,
  nseedZ0,
  nseedR0,
  nseedcharge,
  nseeddedx,
  nseedn1pix,
  nseednhits,
  seedsize = nseednhits + 1
};

enum n_residual
{
  nresphi,
  nresz,
  ressize = nresz + 1
};

enum n_track
{
  ntrktrackID,
  ntrkcrossing,
  ntrkpx,
  ntrkpy,
  ntrkpz,
  ntrkpt,
  ntrketa,
  ntrkphi,
  ntrkdeltapt,
  ntrkdeltaeta,
  ntrkdeltaphi,
  ntrkcharge,
  ntrkquality,
  ntrkchisq,
  ntrkndf,
  ntrknhits,
  ntrknmaps,
  ntrknintt,
  ntrkntpc,
  ntrknmms,
  ntrkntpc1,
  ntrkntpc11,
  ntrkntpc2,
  ntrkntpc3,
  ntrkndedx,
  ntrkvertexID,
  ntrkvx,
  ntrkvy,
  ntrkvz,
  ntrkdca2d,
  ntrkdca2dsigma,
  ntrkdca3dxy,
  ntrkdca3dxysigma,
  ntrkdca3dz,
  ntrkdca3dzsigma,
  ntrkpcax,
  ntrkpcay,
  ntrkpcaz,
  ntrkhlxpt,
  ntrkhlxeta,
  ntrkhlxphi,
  ntrkhlxX0,
  ntrkhlxY0,
  ntrkhlxZ0,
  ntrkhlxcharge,
  trksize = ntrkhlxcharge + 1
};

enum n_cluster
{
  nclulocx,
  nclulocy,
  nclux,
  ncluy,
  ncluz,
  nclur,
  ncluphi,
  nclueta,
  nclutheta,
  ncluphibin,
  nclutbin,
  ncluex,
  ncluey,
  ncluez,
  ncluephi,
  nclupez,
  nclupephi,
  nclue,
  ncluadc,
  nclumaxadc,
  nclulayer,
  ncluphielem,
  ncluzelem,
  nclusize,
  ncluphisize,
  ncluzsize,
  nclupedge,
  ncluredge,
  ncluovlp,
  nclutrackID,
  ncluniter,
  clusize = ncluniter + 1
};

TrkrNtuplizer::TrkrNtuplizer(const string& /*name*/, const string& filename, const string& trackmapname,
                             unsigned int nlayers_maps,
                             unsigned int nlayers_intt,
                             unsigned int nlayers_tpc,
                             unsigned int nlayers_mms)
  : SubsysReco("TrkrNtuplizer")
  , _nlayers_maps(nlayers_maps)
  , _nlayers_intt(nlayers_intt)
  , _nlayers_tpc(nlayers_tpc)
  , _nlayers_mms(nlayers_mms)
  , _filename(filename)
  , _trackmapname(trackmapname)
{
}

TrkrNtuplizer::~TrkrNtuplizer()
{
  delete _timer;
}

int TrkrNtuplizer::Init(PHCompositeNode* /*topNode*/)
{
  _ievent = 0;

  _tfile = new TFile(_filename.c_str(), "RECREATE");
  _tfile->SetCompressionLevel(7);
  string str_vertex = {"vertexID:vx:vy:vz:ntracks:chi2:ndof"};
  string str_event = {"event:seed"};
  string str_hit = {"hitID:e:adc:layer:phielem:zelem:cellID:ecell:phibin:tbin:phi:r:x:y:z"};
  string str_cluster = {"locx:locy:x:y:z:r:phi:eta:theta:phibin:tbin:ex:ey:ez:ephi:pez:pephi:e:adc:maxadc:layer:phielem:zelem:size:phisize:zsize:pedge:redge:ovlp:trackID:niter"};
  string str_seed = {"seedID:siter:spt:seta:sphi:syxint:srzint:sxyslope:srzslope:sX0:sY0:sdZ0:sR0:scharge:sdedx:sn1pix:snhits"};
  string str_residual = {"resphi:resz"};
  string str_track = {"trackID:crossing:px:py:pz:pt:eta:phi:deltapt:deltaeta:deltaphi:charge:quality:chisq:ndf:nhits:nmaps:nintt:ntpc:nmms:ntpc1:ntpc11:ntpc2:ntpc3:dedx:nlmaps:nlintt:nltpc:nlmms:layers:vertexID:vx:vy:vz:dca2d:dca2dsigma:dca3dxy:dca3dxysigma:dca3dz:dca3dzsigma:pcax:pcay:pcaz:hlxpt:hlxeta:hlxphi:hlxX0:hlxY0:hlxZ0:hlxcharge"};
  string str_info = {"occ11:occ116:occ21:occ216:occ31:occ316:ntrk:nhitmvtx:nhitintt:nhittpot:nhittpcall:nhittpcin:nhittpcmid:nhittpcout:nclusall:nclustpc:nclusintt:nclusmaps:nclusmms"};

  if (_do_info_eval)
  {
    string ntp_varlist_info = str_event + ":" + str_info;
    _ntp_info = new TNtuple("ntp_info", "event info", ntp_varlist_info.c_str());
  }

  if (_do_vertex_eval)
  {
    string ntp_varlist_vtx = str_event + ":" + str_vertex + ":" + str_info;
    _ntp_vertex = new TNtuple("ntp_vertex", "vertex => max truth", ntp_varlist_vtx.c_str());
  }

  if (_do_hit_eval)
  {
    string ntp_varlist_ev = str_event + ":" + str_hit + ":" + str_info;
    _ntp_hit = new TNtuple("ntp_hit", "svtxhit => max truth", ntp_varlist_ev.c_str());
  }

  if (_do_cluster_eval)
  {
    string ntp_varlist_clu = str_event + ":" + str_cluster + ":" + str_info;
    _ntp_cluster = new TNtuple("ntp_cluster", "svtxcluster => max truth", ntp_varlist_clu.c_str());
  }
  if (_do_clus_trk_eval)
  {
    string ntp_varlist_clut = str_event + ":" + str_cluster + ":" + str_residual + ":" + str_seed + ":" + str_info;
    _ntp_clus_trk = new TNtuple("ntp_clus_trk", "cluster on track", ntp_varlist_clut.c_str());
  }

  if (_do_track_eval)
  {
    string ntp_varlist_trk = str_event + ":" + str_track + ":" + str_info;
    _ntp_track = new TNtuple("ntp_track", "svtxtrack => max truth", ntp_varlist_trk.c_str());
  }

  if (_do_tpcseed_eval)
  {
    string ntp_varlist_tsee = str_event + ":" + str_seed + ":" + str_info;
    _ntp_tpcseed = new TNtuple("ntp_tpcseed", "seeds from truth", ntp_varlist_tsee.c_str());
  }
  if (_do_siseed_eval)
  {
    string ntp_varlist_ssee = str_event + ":" + str_seed + ":" + str_info;
    _ntp_siseed = new TNtuple("ntp_siseed", "seeds from truth", ntp_varlist_ssee.c_str());
  }
  _timer = new PHTimer("_eval_timer");
  _timer->stop();
  /**/
  return Fun4AllReturnCodes::EVENT_OK;
}

int TrkrNtuplizer::InitRun(PHCompositeNode* /*unused*/)
{
  return Fun4AllReturnCodes::EVENT_OK;
}

int TrkrNtuplizer::process_event(PHCompositeNode* topNode)
{
  if ((Verbosity() > 1) && (_ievent % 100 == 0))
  {
    cout << "TrkrNtuplizer::process_event - Event = " << _ievent << endl;
  }

  recoConsts* rc = recoConsts::instance();
  if (rc->FlagExist("RANDOMSEED"))
  {
    _iseed = rc->get_IntFlag("RANDOMSEED");
    m_fSeed = _iseed;
  }
  else
  {
    _iseed = 0;
    m_fSeed = std::numeric_limits<float>::quiet_NaN();
  }
  if (_trackmap == nullptr)
  {
    _trackmap = findNode::getClass<SvtxTrackMap>(topNode, _trackmapname.c_str());
  }

  _cluster_map = findNode::getClass<TrkrClusterContainer>(topNode, "CORRECTED_TRKR_CLUSTER");
  if (!_cluster_map)
  {
    _cluster_map = findNode::getClass<TrkrClusterContainer>(topNode, "TRKR_CLUSTER");
  }

  _tgeometry = findNode::getClass<ActsGeometry>(topNode, "ActsGeometry");
  if (!_tgeometry)
  {
    std::cout << "No Acts geometry on node tree. Can't  continue."
              << std::endl;
    return Fun4AllReturnCodes::ABORTEVENT;
  }

  _geom_container = findNode::getClass<PHG4TpcCylinderGeomContainer>(topNode, "CYLINDERCELLGEOM_SVTX");
  {
    if (!_geom_container)
    {
      std::cout << PHWHERE << "ERROR: Can't find node CYLINDERCELLGEOM_SVTX" << std::endl;
      return Fun4AllReturnCodes::ABORTEVENT;
    }
  }

  if (Verbosity() > 1)
  {
    cout << "TrkrNtuplizer::process_event - Seed = " << _iseed << endl;
  }
  //-----------------------------------
  // print what is coming into the code
  //-----------------------------------

  printInputInfo(topNode);

  //---------------------------
  // fill the Evaluator NTuples
  //---------------------------

  fillOutputNtuples(topNode);

  //--------------------------------------------------
  // Print out the ancestry information for this event
  //--------------------------------------------------

  // printOutputInfo(topNode);

  ++_ievent;
  return Fun4AllReturnCodes::EVENT_OK;
}

int TrkrNtuplizer::End(PHCompositeNode* /*topNode*/)
{
  _tfile->cd();

  if (_ntp_info)
  {
    _ntp_info->Write();
  }
  if (_ntp_vertex)
  {
    _ntp_vertex->Write();
  }
  if (_ntp_hit)
  {
    _ntp_hit->Write();
  }
  if (_ntp_cluster)
  {
    _ntp_cluster->Write();
  }
  if (_ntp_clus_trk)
  {
    _ntp_clus_trk->Write();
  }
  if (_ntp_track)
  {
    _ntp_track->Write();
  }
  if (_ntp_tpcseed)
  {
    _ntp_tpcseed->Write();
  }
  if (_ntp_siseed)
  {
    _ntp_siseed->Write();
  }

  _tfile->Close();

  delete _tfile;

  if (Verbosity() > 1)
  {
    cout << "========================= TrkrNtuplizer::End() ============================" << endl;
    cout << " " << _ievent << " events of output written to: " << _filename << endl;
    cout << "===========================================================================" << endl;
  }

  return Fun4AllReturnCodes::EVENT_OK;
}

void TrkrNtuplizer::printInputInfo(PHCompositeNode* topNode)
{
  if (Verbosity() > 1)
  {
    cout << "TrkrNtuplizer::printInputInfo() entered" << endl;
  }

  if (Verbosity() > 3)
  {
    // event information
    cout << endl;
    cout << PHWHERE << "   INPUT FOR EVENT " << _ievent << endl;

    cout << endl;

    cout << "---SVTXCLUSTERS-------------" << endl;

    if (_cluster_map != nullptr)
    {
      unsigned int icluster = 0;
      for (const auto& hitsetkey : _cluster_map->getHitSetKeys())
      {
        auto range = _cluster_map->getClusters(hitsetkey);
        for (auto iter = range.first; iter != range.second; ++iter)
        {
          TrkrDefs::cluskey cluster_key = iter->first;
          cout << icluster << " with key " << cluster_key << " of " << _cluster_map->size();
          cout << ": SvtxCluster: " << endl;
          iter->second->identify();
          ++icluster;
        }
      }
    }

    cout << "---SVXTRACKS-------------" << endl;

    if (_trackmap)
    {
      unsigned int itrack = 0;
      for (auto& iter : *_trackmap)
      {
        cout << itrack << " of " << _trackmap->size();
        SvtxTrack* track = iter.second;
        cout << " : SvtxTrack:" << endl;
        track->identify();
        cout << endl;
        ++itrack;
      }
    }

    cout << "---SVXVERTEXES-------------" << endl;
    SvtxVertexMap* vertexmap = nullptr;
    vertexmap = findNode::getClass<SvtxVertexMap>(topNode, "SvtxVertexMapActs");  // Acts vertices

    if (vertexmap)
    {
      unsigned int ivertex = 0;
      for (SvtxVertexMap::Iter iter = vertexmap->begin();
           iter != vertexmap->end();
           ++iter)
      {
        cout << ivertex << " of " << vertexmap->size();
        SvtxVertex* vertex = iter->second;
        cout << " : SvtxVertex:" << endl;
        vertex->identify();
        cout << endl;
      }
    }
  }

  return;
}

void TrkrNtuplizer::printOutputInfo(PHCompositeNode* topNode)
{
  if (Verbosity() > 1)
  {
    cout << "TrkrNtuplizer::printOutputInfo() entered" << endl;
  }

  //==========================================
  // print out some useful stuff for debugging
  //==========================================

  if (Verbosity() > 100)
  {
    // event information
    cout << endl;
    cout << PHWHERE << "   NEW OUTPUT FOR EVENT " << _ievent << endl;
    cout << endl;

    float vx = std::numeric_limits<float>::quiet_NaN();
    float vy = std::numeric_limits<float>::quiet_NaN();
    float vz = std::numeric_limits<float>::quiet_NaN();

    SvtxVertexMap* vertexmap = nullptr;

    vertexmap = findNode::getClass<SvtxVertexMap>(topNode, "SvtxVertexMapActs");  // Acts vertices

    if (vertexmap)
    {
      if (!vertexmap->empty())
      {
        SvtxVertex* vertex = (vertexmap->begin()->second);

        vx = vertex->get_x();
        vy = vertex->get_y();
        vz = vertex->get_z();
      }
    }

    cout << "===Vertex Reconstruction=======================" << endl;
    cout << "vreco = (" << vx << "," << vy << "," << vz << ")" << endl;
    cout << endl;

    cout << "===Tracking Summary============================" << endl;

    TrkrHitSetContainer* hitsetmap = findNode::getClass<TrkrHitSetContainer>(topNode, "TRKR_HITSET");

    unsigned int nclusters[100] = {0};
    unsigned int nhits[100] = {0};

    _tgeometry = findNode::getClass<ActsGeometry>(topNode, "ActsGeometry");

    if (!_tgeometry)
    {
      std::cout << PHWHERE << "No Acts geometry on node tree. Can't  continue."
                << std::endl;
    }

    if (hitsetmap)
    {
      TrkrHitSetContainer::ConstRange all_hitsets = hitsetmap->getHitSets();
      for (TrkrHitSetContainer::ConstIterator hitsetiter = all_hitsets.first;
           hitsetiter != all_hitsets.second;
           ++hitsetiter)
      {
        // we have a single hitset, get the layer
        unsigned int layer = TrkrDefs::getLayer(hitsetiter->first);

        // count all hits in this hitset
        TrkrHitSet::ConstRange hitrangei = hitsetiter->second->getHits();
        for (TrkrHitSet::ConstIterator hitr = hitrangei.first;
             hitr != hitrangei.second;
             ++hitr)
        {
          ++nhits[layer];
        }
        auto range = _cluster_map->getClusters(hitsetiter->first);
        for (auto clusIter = range.first; clusIter != range.second; ++clusIter)
        {
          const auto cluskey = clusIter->first;
          nclusters[TrkrDefs::getLayer(cluskey)]++;
        }
      }
    }

    for (unsigned int ilayer = 0; ilayer < _nlayers_maps + _nlayers_intt + _nlayers_tpc; ++ilayer)
    {
      PHG4TpcCylinderGeom* GeoLayer = _geom_container->GetLayerCellGeom(ilayer);

      cout << "layer " << ilayer
           << " => nHits = " << nhits[ilayer]
           << " => nClusters = " << nclusters[ilayer] << endl;
      if (ilayer >= _nlayers_maps + _nlayers_intt && ilayer < _nlayers_maps + _nlayers_intt + _nlayers_tpc)
      {
        cout << "layer " << ilayer
             << " => nphi = " << GeoLayer->get_phibins()
             << " => nz   = " << GeoLayer->get_zbins()
             << " => ntot = " << GeoLayer->get_phibins() * GeoLayer->get_zbins()
             << endl;
      }
    }

    cout << " => nTracks = ";
    if (_trackmap)
    {
      cout << _trackmap->size() << endl;
    }
    else
    {
      cout << 0 << endl;
    }

    cout << endl;

  }  // if Verbosity()

  return;
}

void TrkrNtuplizer::fillOutputNtuples(PHCompositeNode* topNode)
{
  if (Verbosity() > 1)
  {
    cout << "TrkrNtuplizer::fillOutputNtuples() entered" << endl;
  }

  float fx_event[n_event::evsize]{(float) _ievent, (float) _iseed};
  float fx_info[n_info::infosize] = {0};

  float nhit[100];
  for (float& i : nhit)
  {
    i = 0;
  }

  TrkrHitSetContainer* hitmap_in = findNode::getClass<TrkrHitSetContainer>(topNode, "TRKR_HITSET");
  if (hitmap_in)
  {
    TrkrHitSetContainer::ConstRange all_hitsets = hitmap_in->getHitSets();
    for (TrkrHitSetContainer::ConstIterator hitsetiter = all_hitsets.first;
         hitsetiter != all_hitsets.second;
         ++hitsetiter)
    {
      // we have a single hitset, get the layer
      unsigned int layer = TrkrDefs::getLayer(hitsetiter->first);

      TrkrHitSet::ConstRange hitrangei = hitsetiter->second->getHits();
      for (TrkrHitSet::ConstIterator hitr = hitrangei.first;
           hitr != hitrangei.second;
           ++hitr)
      {
        nhit[layer]++;

        if (layer < _nlayers_maps)
        {
          fx_info[n_info::infonhitmvtx]++;
        }
        if (layer >= _nlayers_maps && layer < _nlayers_maps + _nlayers_intt)
        {
          fx_info[n_info::infonhitintt]++;
        }
        if ((float) layer >= _nlayers_maps + _nlayers_intt &&
            (float) layer < _nlayers_maps + _nlayers_intt + _nlayers_tpc)
        {
          fx_info[n_info::infonhittpcall]++;
        }
        if ((float) layer >= _nlayers_maps + _nlayers_intt + _nlayers_tpc)
        {
          fx_info[n_info::infonhittpot]++;
        }
        if ((float) layer == _nlayers_maps + _nlayers_intt)
        {
          fx_info[n_info::infonhittpcin]++;
        }
        if ((float) layer == _nlayers_maps + _nlayers_intt + _nlayers_tpc - 1)
        {
          fx_info[n_info::infonhittpcout]++;
        }
        // NOLINTNEXTLINE(bugprone-integer-division)
        if ((float) layer == _nlayers_maps + _nlayers_intt + _nlayers_tpc / 2 - 1)
        {
          fx_info[n_info::infonhittpcmid]++;
        }
      }
    }
  }

  _geom_container = findNode::getClass<PHG4TpcCylinderGeomContainer>(topNode, "CYLINDERCELLGEOM_SVTX");
  if (!_geom_container)
  {
    std::cout << PHWHERE << "ERROR: Can't find node CYLINDERCELLGEOM_SVTX" << std::endl;
    return;
  }
  PHG4TpcCylinderGeom* GeoLayer;
  int layer = _nlayers_maps + _nlayers_intt;
  GeoLayer = _geom_container->GetLayerCellGeom(layer);
  int nbins = GeoLayer->get_phibins() * GeoLayer->get_zbins();
  float nhits = nhit[layer];
  fx_info[n_info::infonocc11] = nhits / nbins;

  layer = _nlayers_maps + _nlayers_intt + 15;
  GeoLayer = _geom_container->GetLayerCellGeom(layer);
  nbins = GeoLayer->get_phibins() * GeoLayer->get_zbins();
  nhits = nhit[layer];
  fx_info[n_info::infonocc116] = nhits / nbins;

  layer = _nlayers_maps + _nlayers_intt + 16;
  GeoLayer = _geom_container->GetLayerCellGeom(layer);
  nbins = GeoLayer->get_phibins() * GeoLayer->get_zbins();
  nhits = nhit[layer];
  fx_info[n_info::infonocc21] = nhits / nbins;
  layer = _nlayers_maps + _nlayers_intt + 31;
  GeoLayer = _geom_container->GetLayerCellGeom(layer);
  nbins = GeoLayer->get_phibins() * GeoLayer->get_zbins();
  nhits = nhit[layer];
  fx_info[n_info::infonocc216] = nhits / nbins;
  layer = _nlayers_maps + _nlayers_intt + 32;
  GeoLayer = _geom_container->GetLayerCellGeom(layer);
  nbins = GeoLayer->get_phibins() * GeoLayer->get_zbins();
  nhits = nhit[layer];
  fx_info[n_info::infonocc31] = nhits / nbins;
  layer = _nlayers_maps + _nlayers_intt + 47;
  GeoLayer = _geom_container->GetLayerCellGeom(layer);
  nbins = GeoLayer->get_phibins() * GeoLayer->get_zbins();
  nhits = nhit[layer];
  fx_info[n_info::infonocc316] = nhits / nbins;

  if (Verbosity() > 1)
  {
    cout << " occ11 = " << fx_info[n_info::infonocc11]
         << " occ116 = " << fx_info[n_info::infonocc116]
         << " occ21 = " << fx_info[n_info::infonocc21]
         << " occ216 = " << fx_info[n_info::infonocc216]
         << " occ31 = " << fx_info[n_info::infonocc31]
         << " occ316 = " << fx_info[n_info::infonocc316]
         << endl;
  }

  if (_cluster_map)
  {
    fx_info[n_info::infonclusall] = _cluster_map->size();

    for (const auto& hitsetkey : _cluster_map->getHitSetKeys())
    {
      auto range = _cluster_map->getClusters(hitsetkey);
      for (auto iter_cin = range.first; iter_cin != range.second; ++iter_cin)
      {
        TrkrDefs::cluskey cluster_key = iter_cin->first;
        unsigned int layer_local = TrkrDefs::getLayer(cluster_key);
        if (_nlayers_maps > 0)
        {
          if (layer_local < _nlayers_maps)
          {
            fx_info[n_info::infonclusmvtx]++;
          }
        }
        if (_nlayers_intt > 0)
        {
          if ((layer_local >= _nlayers_maps) && (layer_local < (_nlayers_maps + _nlayers_intt)))
          {
            fx_info[n_info::infonclusintt]++;
          }
        }
        if (_nlayers_tpc > 0)
        {
          if (layer_local >= (_nlayers_maps + _nlayers_intt) && layer_local < (_nlayers_maps + _nlayers_intt + _nlayers_tpc))
          {
            fx_info[n_info::infonclustpc]++;
          }
        }
        if (_nlayers_mms > 0)
        {
          if (layer_local >= (_nlayers_maps + _nlayers_intt + _nlayers_tpc))
          {
            fx_info[n_info::infonclustpot]++;
          }
        }
      }
    }
  }
  //-----------------------
  // fill the info NTuple
  //-----------------------
  if (_ntp_info)
  {
    if (Verbosity() > 1)
    {
      cout << "Filling ntp_info " << endl;
    }
    float ntrk = 0;

    if (_trackmap)
    {
      fx_info[n_info::infontrk] = (float) _trackmap->size();
    }
    if (Verbosity() > 0)
    {
      cout << "EVENTINFO SEED: " << m_fSeed << endl;
      cout << "EVENTINFO NHIT: " << setprecision(9) << fx_info[n_info::infonclusall] << endl;
      cout << "EVENTINFO CLUSTPC: " << fx_info[n_info::infonclustpc] << endl;
      cout << "EVENTINFO NTRKREC: " << ntrk << endl;
    }

    float* info_data = new float[n_info::infosize + n_event::evsize];
    std::copy(fx_event, fx_event + n_event::evsize, info_data);
    std::copy(fx_info, fx_info + n_info::infosize, info_data + n_event::evsize);
    /*
    float info_data[] = {(float) _ievent, m_fSeed,
                         occ11, occ116, occ21, occ216, occ31, occ316,
                         ntrk,
                         nhit_maps,
                         nhit_intt,
                         nhit_mms,
                         nhit_tpc_all,
                         nhit_tpc_in,
                         nhit_tpc_mid,
                         nhit_tpc_out, nclus_all, nclus_tpc, nclus_intt, nclus_maps, nclus_mms};
    */
    _ntp_info->Fill(info_data);
    //    delete info_data;
  }

  //-----------------------
  // fill the Vertex NTuple
  //-----------------------
  bool doit = true;
  if (_ntp_vertex && doit)
  {
    if (Verbosity() > 1)
    {
      cout << "Filling ntp_vertex " << endl;
      cout << "start vertex time:                " << _timer->get_accumulated_time() / 1000. << " sec" << endl;
      _timer->restart();
    }
    float fx_vertex[n_vertex::vtxsize];
    for (float& i : fx_vertex)
    {
      i = 0;
    }

    //    SvtxVertexMap* vertexmap = nullptr;

    //    vertexmap = findNode::getClass<SvtxVertexMap>(topNode, "SvtxVertexMapActs");  // Acts vertices

    float vx = std::numeric_limits<float>::quiet_NaN();
    float vy = std::numeric_limits<float>::quiet_NaN();
    float vz = std::numeric_limits<float>::quiet_NaN();
    float ntracks = std::numeric_limits<float>::quiet_NaN();
    fx_vertex[vtxnvx] = vx;
    fx_vertex[vtxnvy] = vy;
    fx_vertex[vtxnvz] = vz;
    fx_vertex[vtxnntracks] = ntracks;
    if (Verbosity() > 1)
    {
      std::cout << " adding vertex data " << std::endl;
    }
    float* vertex_data = new float[n_info::infosize + n_event::evsize + n_vertex::vtxsize];
    std::copy(fx_event, fx_event + n_event::evsize, vertex_data);
    std::copy(fx_vertex, fx_vertex + n_vertex::vtxsize, vertex_data + n_event::evsize);
    std::copy(fx_info, fx_info + n_info::infosize, vertex_data + n_event::evsize + n_vertex::vtxsize);
    _ntp_vertex->Fill(vertex_data);
  }
  if (Verbosity() > 1)
  {
    _timer->stop();
    cout << "vertex time:                " << _timer->get_accumulated_time() / 1000. << " sec" << endl;
  }
  //--------------------
  // fill the Hit NTuple
  //--------------------

  if (_ntp_hit)
  {
    float fx_hit[n_hit::hitsize] = {0};
    auto m_tGeometry = findNode::getClass<ActsGeometry>(topNode, "ActsGeometry");

    if (Verbosity() >= 1)
    {
      cout << "Filling ntp_hit " << endl;
      _timer->restart();
    }
    // need things off of the DST...
    TrkrHitSetContainer* hitmap = findNode::getClass<TrkrHitSetContainer>(topNode, "TRKR_HITSET");

    if (hitmap)
    {
      TrkrHitSetContainer::ConstRange all_hitsets = hitmap->getHitSets();
      for (TrkrHitSetContainer::ConstIterator iter = all_hitsets.first;
           iter != all_hitsets.second;
           ++iter)
      {
        TrkrDefs::hitsetkey hitset_key = iter->first;
        TrkrHitSet* hitset = iter->second;

        // get all hits for this hitset
        TrkrHitSet::ConstRange hitrangei = hitset->getHits();
        for (TrkrHitSet::ConstIterator hitr = hitrangei.first;
             hitr != hitrangei.second;
             ++hitr)
        {
          TrkrDefs::hitkey hit_key = hitr->first;
          TrkrHit* hit = hitr->second;

          fx_hit[n_hit::nhitID] = hit_key;
          fx_hit[n_hit::nhite] = hit->getEnergy();
          fx_hit[n_hit::nhitadc] = hit->getAdc();
          unsigned int layer_local = TrkrDefs::getLayer(hitset_key);
          fx_hit[n_hit::nhitlayer] = (float) layer_local;
          fx_hit[n_hit::nhitphielem] = -666;
          fx_hit[n_hit::nhitzelem] = -666;

          if (layer_local >= 3 && layer_local < 7)
          {
            fx_hit[n_hit::nhitphielem] = InttDefs::getLadderPhiId(hitset_key);
            fx_hit[n_hit::nhitzelem] = InttDefs::getLadderZId(hitset_key);
          }
          if (layer_local >= 7 && layer_local < 55)
          {
            fx_hit[n_hit::nhitphielem] = TpcDefs::getSectorId(hitset_key);
            fx_hit[n_hit::nhitzelem] = TpcDefs::getSide(hitset_key);
          }
          /*
          if(layer_local>=55){
            if(MicromegasDefs::getSegmentationType(hitset_key)==MicromegasDefs::SEGMENTATION_Z){
              sector = 1;
              side = MicromegasDefs::getStrip(hit_key);
            }else{
              sector =MicromegasDefs::getStrip(hit_key);
              side =  1;
            }
          }
          */
          fx_hit[n_hit::nhitphielem] = TpcDefs::getSectorId(hitset_key);
          fx_hit[n_hit::nhitzelem] = TpcDefs::getSide(hitset_key);
          fx_hit[n_hit::nhitcellID] = 0;
          fx_hit[n_hit::nhitecell] = hit->getAdc();
          fx_hit[n_hit::nhitphibin] = std::numeric_limits<float>::quiet_NaN();
          fx_hit[n_hit::nhittbin] = std::numeric_limits<float>::quiet_NaN();
          fx_hit[n_hit::nhitphi] = std::numeric_limits<float>::quiet_NaN();
          fx_hit[n_hit::nhitr] = std::numeric_limits<float>::quiet_NaN();
          fx_hit[n_hit::nhitx] = std::numeric_limits<float>::quiet_NaN();
          fx_hit[n_hit::nhity] = std::numeric_limits<float>::quiet_NaN();
          fx_hit[n_hit::nhitz] = std::numeric_limits<float>::quiet_NaN();

          if (layer_local >= _nlayers_maps + _nlayers_intt && layer_local < _nlayers_maps + _nlayers_intt + _nlayers_tpc)
          {
            PHG4TpcCylinderGeom* GeoLayer_local = _geom_container->GetLayerCellGeom(layer_local);
            double radius = GeoLayer_local->get_radius();
            fx_hit[n_hit::nhitphibin] = (float) TpcDefs::getPad(hit_key);
            fx_hit[n_hit::nhittbin] = (float) TpcDefs::getTBin(hit_key);
            //std::cout<<"hit_key = "<< hit_key << " layer_local="<< layer_local <<  " TrkrNtuplizer:: fx_hit[n_hit::nhitphibin]="<<fx_hit[n_hit::nhitphibin] << " (float) TpcDefs::getPad(hit_key)=" << (float) TpcDefs::getPad(hit_key) <<std::endl;
            fx_hit[n_hit::nhitphi] = GeoLayer_local->get_phicenter(fx_hit[n_hit::nhitphibin], fx_hit[n_hit::nhitzelem]);

            double zdriftlength = fx_hit[n_hit::nhittbin] * m_tGeometry->get_drift_velocity() * AdcClockPeriod;
            // convert z drift length to z position in the TPC
            //		cout << " tbin: " << tbin << " vdrift " <<m_tGeometry->get_drift_velocity() << " l drift: " << zdriftlength  <<endl;
            double NZBinsSide = 249;  // physical z bins per TPC side
            double m_tdriftmax = AdcClockPeriod * NZBinsSide;
            double clusz = (m_tdriftmax * m_tGeometry->get_drift_velocity()) - zdriftlength;
            if (fx_hit[n_hit::nhitzelem] == 0)
            {
              clusz = -clusz;
            }
            fx_hit[n_hit::nhitz] = clusz;
            fx_hit[n_hit::nhitr] = radius;
            float phi_center = GeoLayer_local->get_phicenter(fx_hit[n_hit::nhitphibin], fx_hit[n_hit::nhitzelem]);
            fx_hit[n_hit::nhitx] = radius * cos(phi_center);
            fx_hit[n_hit::nhity] = radius * sin(phi_center);
          }

          float* hit_data = new float[n_info::infosize + n_event::evsize + n_hit::hitsize];
          std::copy(fx_event, fx_event + n_event::evsize, hit_data);
          std::copy(fx_hit, fx_hit + n_hit::hitsize, hit_data + n_event::evsize);
          std::copy(fx_info, fx_info + n_info::infosize, hit_data + n_event::evsize + n_hit::hitsize);
          _ntp_hit->Fill(hit_data);
        }
      }
    }
    if (Verbosity() >= 1)
    {
      _timer->stop();
      cout << "hit time:                " << _timer->get_accumulated_time() / 1000. << " sec" << endl;
    }
  }

  //------------------------
  // fill the Cluster NTuple
  //------------------------

  if (Verbosity() >= 1)
  {
    cout << "check for ntp_cluster" << endl;
    _timer->restart();
  }

  if (_ntp_cluster)
  {
    if (Verbosity() > 1)
    {
      cout << "Filling ntp_cluster (all of them) " << endl;
    }

    TrkrHitSetContainer* hitsets = findNode::getClass<TrkrHitSetContainer>(topNode, "TRKR_HITSET");
    //    TrkrClusterIterationMapv1* _iteration_map = findNode::getClass<TrkrClusterIterationMapv1>(topNode, "CLUSTER_ITERATION_MAP");
    ClusterErrorPara ClusErrPara;

    if (Verbosity() > 1)
    {
      if (_cluster_map != nullptr)
      {
        cout << "got clustermap" << endl;
      }
      else
      {
        cout << "no clustermap" << endl;
      }

      if (hitsets != nullptr)
      {
        cout << "got hitsets" << endl;
      }
      else
      {
        cout << "no hitsets" << endl;
      }
    }

    if (_cluster_map && hitsets)
    {
      for (const auto& hitsetkey : _cluster_map->getHitSetKeys())
      {
        auto range = _cluster_map->getClusters(hitsetkey);
        for (auto iter = range.first; iter != range.second; ++iter)
        {
          TrkrDefs::cluskey cluster_key = iter->first;
          Float_t fx_cluster[n_cluster::clusize];
          FillCluster(&fx_cluster[0], cluster_key);

          float* cluster_data = new float[n_info::infosize + n_event::evsize + n_cluster::clusize];
          std::copy(fx_event, fx_event + n_event::evsize, cluster_data);
          std::copy(fx_cluster, fx_cluster + n_cluster::clusize, cluster_data + n_event::evsize);
          std::copy(fx_info, fx_info + n_info::infosize, cluster_data + n_event::evsize + n_cluster::clusize);
          _ntp_cluster->Fill(cluster_data);
        }
      }
    }
  }

  if (Verbosity() >= 1)
  {
    _timer->stop();
    cout << "cluster time:                " << _timer->get_accumulated_time() / 1000. << " sec" << endl;
  }
  if (_ntp_clus_trk)
  {
    if (Verbosity() > 1)
    {
      cout << "Filling ntp_clus_trk " << endl;
      if (_cluster_map != nullptr)
      {
        cout << "got clustermap" << endl;
      }
      else
      {
        cout << "no clustermap" << endl;
      }
    }

    TrackSeedContainer* _tpc_seeds = findNode::getClass<TrackSeedContainer>(topNode, "TpcTrackSeedContainer");
    if (!_tpc_seeds)
    {
      cerr << PHWHERE << " ERROR: Can't find "
           << "TpcTrackSeedContainer" << endl;
      return;
    }

    if (_trackmap)
    {
      for (auto& iter : *_trackmap)
      {
        SvtxTrack* track = iter.second;
        TrackSeed* tpcseed = track->get_tpc_seed();
        TrackSeed* siseed = track->get_silicon_seed();
        std::vector<Acts::Vector3> clusterPositions;
        std::vector<TrkrDefs::cluskey> clusterKeys;
        TrackFitUtils::position_vector_t xypoints, rzpoints;

        clusterKeys.insert(clusterKeys.end(), tpcseed->begin_cluster_keys(),
                           tpcseed->end_cluster_keys());
        /*if(siseed!=nullptr)
          clusterKeys.insert(clusterKeys.end(), siseed->begin_cluster_keys(),
                           siseed->end_cluster_keys());
        */
        TrackFitUtils::getTrackletClusters(_tgeometry, _cluster_map,
                                           clusterPositions, clusterKeys);
        for (auto& pos : clusterPositions)
        {
          float clusr = sqrt(pos.x() * pos.x() + pos.y() * pos.y());
          if (pos.y() < 0)
          {
            clusr *= -1;
          }

          // exclude silicon and tpot clusters for now
          if (fabs(clusr) > 80 || fabs(clusr) < 30)
          {
            continue;
          }
          rzpoints.push_back(std::make_pair(pos.z(), clusr));
          xypoints.push_back(std::make_pair(pos.x(), pos.y()));
        }
        std::vector<float> fitparams = TrackFitUtils::fitClusters(clusterPositions, clusterKeys);
        if (fitparams.size() == 0)
        {
          cout << "fit failed bailing...." << endl;
          continue;
        }

        float charge = std::numeric_limits<float>::quiet_NaN();
        if (tpcseed->get_qOverR() > 0)
        {
          charge = 1;
        }
        else
        {
          charge = -1;
        }

        //	      "pt:eta:phi:X0:Y0:charge:nhits:"
        float tpt = tpcseed->get_pt();
        float teta = tpcseed->get_eta();
        float tphi = tpcseed->get_phi();
        auto xyparams = TrackFitUtils::line_fit(xypoints);
        auto rzparams = TrackFitUtils::line_fit(rzpoints);
        float xyint = std::get<1>(xyparams);
        float xyslope = std::get<0>(xyparams);
        float rzint = std::get<1>(rzparams);
        float rzslope = std::get<0>(rzparams);
        float R0 = abs(-1 * xyint) / sqrt((xyslope * xyslope) + 1);
        float tX0 = tpcseed->get_X0();
        float tY0 = tpcseed->get_Y0();
        float tZ0 = tpcseed->get_Z0();

        float nhits_local = clusterPositions.size();
        if (Verbosity() > 1)
        {
          cout << " tpc: " << tpcseed->size_cluster_keys() << endl;
          if (siseed)
          {
            cout << " si " << siseed->size_cluster_keys() << endl;
          }
          cout << "done seedsize" << endl;
        }
        //      nhits_local += tpcseed->size_cluster_keys();
        // fill the Gseed NTuple
        //---------------------
        float dedx = calc_dedx(tpcseed);
        float n1pix = get_n1pix(tpcseed);
        float fx_seed[n_seed::seedsize] = {(float) track->get_id(), 0, tpt, teta, tphi, xyint, rzint, xyslope, rzslope, tX0, tY0, tZ0, R0, charge, dedx, n1pix, nhits_local};

        if (_ntp_tpcseed)
        {
          float* tpcseed_data = new float[n_info::infosize + n_cluster::clusize + n_residual::ressize + n_seed::seedsize + n_event::evsize];
          std::copy(fx_event, fx_event + n_event::evsize, tpcseed_data);
          std::copy(fx_seed, fx_seed + n_seed::seedsize, tpcseed_data + n_event::evsize);
          std::copy(fx_info, fx_info + n_info::infosize, tpcseed_data + n_event::evsize + n_seed::seedsize);
          _ntp_tpcseed->Fill(tpcseed_data);
        }
        for (unsigned int i = 0; i < clusterPositions.size(); i++)
        {
          TrkrDefs::cluskey cluster_key = clusterKeys.at(i);
          Acts::Vector3 position = clusterPositions[i];
          Acts::Vector3 pca = TrackFitUtils::get_helix_pca(fitparams, position);
          float cluster_phi = atan2(position(1), position(0));
          float pca_phi = atan2(pca(1), pca(0));
          float dphi = cluster_phi - pca_phi;
          if (dphi > M_PI)
          {
            dphi = 2 * M_PI - dphi;
          }
          if (dphi < -M_PI)
          {
            dphi = 2 * M_PI + dphi;
          }
          float dz = position(2) - pca(2);
          float fx_res[n_residual::ressize] = {dphi, dz};
          // sphi:syxint:srzint:sxyslope:srzslope:sX0:sY0:sdZ0:sR0

          float fx_cluster[n_cluster::clusize];
          //
          FillCluster(&fx_cluster[0], cluster_key);

          float* clus_trk_data = new float[n_info::infosize + n_cluster::clusize + n_residual::ressize + n_seed::seedsize + n_event::evsize];
          std::copy(fx_event, fx_event + n_event::evsize, clus_trk_data);
          std::copy(fx_cluster, fx_cluster + n_cluster::clusize, clus_trk_data + n_event::evsize);
          std::copy(fx_res, fx_res + n_residual::ressize, clus_trk_data + n_event::evsize + n_cluster::clusize);
          std::copy(fx_seed, fx_seed + n_seed::seedsize, clus_trk_data + n_event::evsize + n_cluster::clusize + n_residual::ressize);
          std::copy(fx_info, fx_info + n_info::infosize, clus_trk_data + n_event::evsize + n_cluster::clusize + n_residual::ressize + n_seed::seedsize);
          _ntp_clus_trk->Fill(clus_trk_data);
        }
      }
    }
  }

  //------------------------
  // fill the Track NTuple
  //------------------------

  if (_ntp_track)
  {
    if (Verbosity() > 1)
    {
      cout << "Filling ntp_track " << endl;
      _timer->restart();
    }
    GlobalVertexMap* vertexmap = findNode::getClass<GlobalVertexMap>(topNode, "GlobalVertexMap");
    if (_trackmap)
    {
      for (auto& iter : *_trackmap)
      {
        SvtxTrack* track = iter.second;
        float fx_track[n_track::trksize];
        FillTrack(&fx_track[0], track, vertexmap);
        float* track_data = new float[n_info::infosize + n_track::trksize + n_event::evsize];
        std::copy(fx_event, fx_event + n_event::evsize, track_data);
        std::copy(fx_track, fx_track + n_track::trksize, track_data + n_event::evsize);
        std::copy(fx_info, fx_info + n_info::infosize, track_data + n_event::evsize + n_track::trksize);
        _ntp_track->Fill(track_data);
      }
    }
    if (Verbosity() > 1)
    {
      _timer->stop();
      cout << "track time:                " << _timer->get_accumulated_time() / 1000. << " sec" << endl;
    }
  }

  if (_ntp_siseed)
  {
    if (Verbosity() > 1)
    {
      cout << "Filling ntp_tpcseed " << endl;
      _timer->restart();
    }

    if (Verbosity() > 1)
    {
      _timer->stop();
      cout << "tpcseed time:                " << _timer->get_accumulated_time() / 1000. << " sec" << endl;
    }
  }
  return;
}

void TrkrNtuplizer::FillTrack(float fX[50], SvtxTrack* track, GlobalVertexMap* vertexmap)
{
  float trackID = track->get_id();
  TrackSeed* tpcseed = track->get_tpc_seed();
  TrackSeed* silseed = track->get_silicon_seed();
  short int crossing_int = track->get_crossing();
  fX[n_track::ntrktrackID] = trackID;
  fX[n_track::ntrkcrossing] = std::numeric_limits<float>::quiet_NaN();
  if (crossing_int == std::numeric_limits<short int>::max())
  {
    fX[n_track::ntrkcrossing] = std::numeric_limits<float>::quiet_NaN();
  }
  else
  {
    fX[n_track::ntrkcrossing] = (float) crossing_int;
  }
  fX[n_track::ntrkcharge] = track->get_charge();
  fX[n_track::ntrkquality] = track->get_quality();
  fX[n_track::ntrkchisq] = track->get_chisq();
  fX[n_track::ntrkndf] = track->get_ndf();
  fX[n_track::ntrknhits] = 0;
  if (tpcseed)
  {
    fX[n_track::ntrknhits] += tpcseed->size_cluster_keys();
  }
  if (silseed)
  {
    fX[n_track::ntrknhits] += silseed->size_cluster_keys();
  }

  fX[n_track::ntrknmaps] = 0;
  fX[n_track::ntrknintt] = 0;
  fX[n_track::ntrknmms] = 0;
  fX[n_track::ntrkntpc] = 0;
  fX[n_track::ntrkntpc1] = 0;
  fX[n_track::ntrkntpc11] = 0;
  fX[n_track::ntrkntpc2] = 0;
  fX[n_track::ntrkntpc3] = 0;
  fX[n_track::ntrkndedx] = 0;
  if (tpcseed)
  {
    fX[n_track::ntrkndedx] = calc_dedx(tpcseed);
    for (SvtxTrack::ConstClusterKeyIter iter_local = tpcseed->begin_cluster_keys();
         iter_local != tpcseed->end_cluster_keys();
         ++iter_local)
    {
      TrkrDefs::cluskey cluster_key = *iter_local;
      unsigned int layer_local = TrkrDefs::getLayer(cluster_key);
      switch (TrkrDefs::getTrkrId(cluster_key))
      {
      case TrkrDefs::TrkrId::mvtxId:
        fX[n_track::ntrknmaps]++;
        break;
      case TrkrDefs::TrkrId::inttId:
        fX[n_track::ntrknintt]++;
        break;
      case TrkrDefs::TrkrId::tpcId:
        fX[n_track::ntrkntpc]++;
        if ((layer_local - (_nlayers_maps + _nlayers_intt)) < 8)
        {
          fX[n_track::ntrkntpc11]++;
        }
        if ((layer_local - (_nlayers_maps + _nlayers_intt)) < 16)
        {
          fX[n_track::ntrkntpc1]++;
        }
        else if ((layer_local - (_nlayers_maps + _nlayers_intt)) < 32)
        {
          fX[n_track::ntrkntpc2]++;
        }
        else if ((layer_local - (_nlayers_maps + _nlayers_intt)) < 48)
        {
          fX[n_track::ntrkntpc3]++;
        }
        break;
      case TrkrDefs::TrkrId::micromegasId:
        fX[n_track::ntrknmms]++;
        break;
      default:
        break;
      }
    }
  }
  if (silseed)
  {
    for (SvtxTrack::ConstClusterKeyIter iter_local = silseed->begin_cluster_keys();
         iter_local != silseed->end_cluster_keys();
         ++iter_local)
    {
      TrkrDefs::cluskey cluster_key = *iter_local;
      unsigned int layer_local = TrkrDefs::getLayer(cluster_key);
      switch (TrkrDefs::getTrkrId(cluster_key))
      {
      case TrkrDefs::TrkrId::mvtxId:
        fX[n_track::ntrknmaps]++;
        break;
      case TrkrDefs::TrkrId::inttId:
        fX[n_track::ntrknintt]++;
        break;
      case TrkrDefs::TrkrId::tpcId:
        fX[n_track::ntrkntpc]++;
        if ((layer_local - (_nlayers_maps + _nlayers_intt)) < 8)
        {
          fX[n_track::ntrkntpc11]++;
        }
        if ((layer_local - (_nlayers_maps + _nlayers_intt)) < 16)
        {
          fX[n_track::ntrkntpc1]++;
        }
        else if ((layer_local - (_nlayers_maps + _nlayers_intt)) < 32)
        {
          fX[n_track::ntrkntpc2]++;
        }
        else if ((layer_local - (_nlayers_maps + _nlayers_intt)) < 48)
        {
          fX[n_track::ntrkntpc3]++;
        }
        break;
      case TrkrDefs::TrkrId::micromegasId:
        fX[n_track::ntrknmms]++;
        break;
      default:
        break;
      }
    }
  }
  fX[n_track::ntrkdca3dxy] = std::numeric_limits<float>::quiet_NaN();
  fX[n_track::ntrkdca3dz] = std::numeric_limits<float>::quiet_NaN();
  fX[n_track::ntrkdca3dxysigma] = std::numeric_limits<float>::quiet_NaN();
  fX[n_track::ntrkdca3dzsigma] = std::numeric_limits<float>::quiet_NaN();
  fX[n_track::ntrkdca2d] = std::numeric_limits<float>::quiet_NaN();
  fX[n_track::ntrkdca2dsigma] = std::numeric_limits<float>::quiet_NaN();
  fX[n_track::ntrkvx] = std::numeric_limits<float>::quiet_NaN();
  fX[n_track::ntrkvy] = std::numeric_limits<float>::quiet_NaN();
  fX[n_track::ntrkvz] = std::numeric_limits<float>::quiet_NaN();

  int vertexID = track->get_vertex_id();
  fX[n_track::ntrkvertexID] = vertexID;
  if (vertexID >= 0)
  {
    GlobalVertex* vertex = vertexmap->get(vertexID);
    if (vertex)
    {
      float vx = vertex->get_x();
      float vy = vertex->get_y();
      float vz = vertex->get_z();
      Acts::Vector3 vert(vx, vy, vz);
      auto dcapair = TrackAnalysisUtils::get_dca(track, vert);
      fX[n_track::ntrkdca3dxy] = dcapair.first.first;
      fX[n_track::ntrkdca3dxysigma] = dcapair.first.second;
      fX[n_track::ntrkdca3dz] = dcapair.second.first;
      fX[n_track::ntrkdca3dzsigma] = dcapair.second.second;
    }
  }
  fX[n_track::ntrkcharge] = track->get_charge();
  float px = track->get_px();
  float py = track->get_py();
  float pz = track->get_pz();
  fX[n_track::ntrkpx] = px;
  fX[n_track::ntrkpy] = py;
  fX[n_track::ntrkpz] = pz;
  TVector3 v(px, py, pz);
  fX[n_track::ntrkpt] = v.Pt();
  fX[n_track::ntrketa] = v.Eta();
  fX[n_track::ntrkphi] = v.Phi();
  float CVxx = track->get_error(3, 3);
  float CVxy = track->get_error(3, 4);
  float CVxz = track->get_error(3, 5);
  float CVyy = track->get_error(4, 4);
  float CVyz = track->get_error(4, 5);
  float CVzz = track->get_error(5, 5);
  fX[n_track::ntrkdeltapt] = sqrt((CVxx * px * px + 2 * CVxy * px * py + CVyy * py * py) / (px * px + py * py));
  fX[n_track::ntrkdeltaeta] = sqrt((CVzz * (px * px + py * py) * (px * px + py * py) + pz * (-2 * (CVxz * px + CVyz * py) * (px * px + py * py) + CVxx * px * px * pz + CVyy * py * py * pz + 2 * CVxy * px * py * pz)) / ((px * px + py * py) * (px * px + py * py) * (px * px + py * py + pz * pz)));
  fX[n_track::ntrkdeltaphi] = sqrt((CVyy * px * px - 2 * CVxy * px * py + CVxx * py * py) / ((px * px + py * py) * (px * px + py * py)));

  fX[n_track::ntrkpcax] = track->get_x();
  fX[n_track::ntrkpcay] = track->get_y();
  fX[n_track::ntrkpcaz] = track->get_z();
}

float TrkrNtuplizer::calc_dedx(TrackSeed* tpcseed)
{
  std::vector<TrkrDefs::cluskey> clusterKeys;
  clusterKeys.insert(clusterKeys.end(), tpcseed->begin_cluster_keys(),
                     tpcseed->end_cluster_keys());

  std::vector<float> dedxlist;
  for (unsigned long cluster_key : clusterKeys)
  {
    unsigned int layer_local = TrkrDefs::getLayer(cluster_key);
    TrkrCluster* cluster = _cluster_map->findCluster(cluster_key);
<<<<<<< HEAD
    if(TrkrDefs::getTrkrId(cluster_key) != TrkrDefs::TrkrId::tpcId){
	    continue;
    }
=======
    if(TrkrDefs::getTrkrId(cluster_key) != TrkrDefs::TrkrId::tpcId)
      {
	continue;
      }
>>>>>>> 07fee1a3
    float adc = cluster->getAdc();
    PHG4TpcCylinderGeom* GeoLayer_local = _geom_container->GetLayerCellGeom(layer_local);
    float thick = GeoLayer_local->get_thickness();

    dedxlist.push_back(adc / thick);
    sort(dedxlist.begin(), dedxlist.end());
  }
  int trunc_min = 0;
  int trunc_max = (int) dedxlist.size() * 0.7;
  float sumdedx = 0;
  int ndedx = 0;
  for (int j = trunc_min; j <= trunc_max; j++)
  {
    sumdedx += dedxlist.at(j);
    ndedx++;
  }
  sumdedx /= ndedx;
  return sumdedx;
}

float TrkrNtuplizer::get_n1pix(TrackSeed* tpcseed)
{
  std::vector<TrkrDefs::cluskey> clusterKeys;
  clusterKeys.insert(clusterKeys.end(), tpcseed->begin_cluster_keys(),
                     tpcseed->end_cluster_keys());

  float n1pix = 0;
  for (unsigned long cluster_key : clusterKeys)
  {
    TrkrCluster* cluster = _cluster_map->findCluster(cluster_key);
    if (cluster->getPhiSize() == 1)
    {
      n1pix++;
    }
  }
  return n1pix;
}

void TrkrNtuplizer::FillCluster(float fXcluster[49], TrkrDefs::cluskey cluster_key)
{
  unsigned int layer_local = TrkrDefs::getLayer(cluster_key);
  TrkrCluster* cluster = _cluster_map->findCluster(cluster_key);

  Acts::Vector3 cglob;
  cglob = _tgeometry->getGlobalPosition(cluster_key, cluster);
  float x = cglob(0);
  float y = cglob(1);
  float z = cglob(2);
  TVector3 pos(x, y, z);
  float r = pos.Perp();
  float phi = pos.Phi();
  auto para_errors = _ClusErrPara.get_clusterv5_modified_error(cluster, r, cluster_key);
  float phibin = std::numeric_limits<float>::quiet_NaN();
  float tbin = std::numeric_limits<float>::quiet_NaN();
  float locx = cluster->getLocalX();
  float locy = cluster->getLocalY();
  if (layer_local >= _nlayers_maps + _nlayers_intt && layer_local < _nlayers_maps + _nlayers_intt + _nlayers_tpc)
  {
    int side_tpc = TpcDefs::getSide(cluster_key);
    PHG4TpcCylinderGeom* GeoLayer_local = _geom_container->GetLayerCellGeom(layer_local);
    phibin = GeoLayer_local->get_pad_float(phi, side_tpc);
    tbin = GeoLayer_local->get_tbin_float(locy - 39.6);
  }
  else
  {
    phibin = locx;
    tbin = locy;
  }
  fXcluster[n_cluster::nclulocx] = locx;
  fXcluster[n_cluster::nclulocy] = locy;
  fXcluster[n_cluster::nclux] = cglob(0);
  fXcluster[n_cluster::ncluy] = cglob(1);
  fXcluster[n_cluster::ncluz] = cglob(2);
  fXcluster[n_cluster::nclur] = pos.Perp();
  fXcluster[n_cluster::ncluphi] = pos.Phi();
  fXcluster[n_cluster::nclueta] = pos.Eta();
  fXcluster[n_cluster::nclutheta] = pos.Theta();

  fXcluster[n_cluster::ncluphibin] = phibin;
  fXcluster[n_cluster::nclutbin] = tbin;

  fXcluster[n_cluster::ncluex] = std::numeric_limits<float>::quiet_NaN();
  fXcluster[n_cluster::ncluey] = std::numeric_limits<float>::quiet_NaN();
  fXcluster[n_cluster::ncluez] = sqrt(para_errors.second);
  fXcluster[n_cluster::ncluephi] = sqrt(para_errors.first);
  fXcluster[n_cluster::nclupez] = std::numeric_limits<float>::quiet_NaN();
  fXcluster[n_cluster::nclupephi] = std::numeric_limits<float>::quiet_NaN();
  fXcluster[n_cluster::nclue] = cluster->getAdc();
  fXcluster[n_cluster::ncluadc] = cluster->getAdc();
  fXcluster[n_cluster::nclumaxadc] = cluster->getMaxAdc();
  fXcluster[n_cluster::nclulayer] = layer_local;

  if (layer_local < 3)
  {
    fXcluster[n_cluster::ncluphielem] = MvtxDefs::getStaveId(cluster_key);
    fXcluster[n_cluster::ncluzelem] = MvtxDefs::getChipId(cluster_key);
  }
  if (layer_local >= 3 && layer_local < 7)
  {
    fXcluster[n_cluster::ncluphielem] = InttDefs::getLadderPhiId(cluster_key);
    fXcluster[n_cluster::ncluzelem] = InttDefs::getLadderZId(cluster_key);
  }
  if (layer_local >= 7 && layer_local < 55)
  {
    fXcluster[n_cluster::ncluphielem] = TpcDefs::getSectorId(cluster_key);
    fXcluster[n_cluster::ncluzelem] = TpcDefs::getSide(cluster_key);
  } /*
      if(layer_local>=55){
      if(MicromegasDefs::getSegmentationType(hitsetkey)==MicromegasDefs::SEGMENTATION_Z){
      sector = 1;
      side = MicromegasDefs::getTileId(hitsetkey);
      }else{
      sector =MicromegasDefs::getTileId(hitsetkey);
      side =  1;
      }
      }
    */
  fXcluster[n_cluster::nclusize] = cluster->getSize();
  fXcluster[n_cluster::ncluphisize] = cluster->getPhiSize();
  fXcluster[n_cluster::ncluzsize] = cluster->getZSize();
  fXcluster[n_cluster::nclupedge] = cluster->getEdge();
  if (layer_local == 7 || layer_local == 22 ||
      layer_local == 23 || layer_local == 28 ||
      layer_local == 39 || layer_local == 54)
  {
    fXcluster[n_cluster::ncluredge] = 1;
  }

  fXcluster[n_cluster::ncluovlp] = 3;  // cluster->getOvlp();
  fXcluster[n_cluster::nclutrackID] = std::numeric_limits<float>::quiet_NaN();
  fXcluster[n_cluster::ncluniter] = 0;

  return;
}

std::vector<TrkrDefs::cluskey> TrkrNtuplizer::get_track_ckeys(SvtxTrack* track)
{
  std::vector<TrkrDefs::cluskey> cluster_keys;
  TrackSeed* tpcseed = track->get_tpc_seed();
  TrackSeed* silseed = track->get_silicon_seed();
  if (silseed)
  {
    for (auto iter = silseed->begin_cluster_keys();
         iter != silseed->end_cluster_keys();
         ++iter)
    {
      cluster_keys.push_back(*iter);
    }
  }
  if (tpcseed)
  {
    for (auto iter = tpcseed->begin_cluster_keys();
         iter != tpcseed->end_cluster_keys();
         ++iter)
    {
      cluster_keys.push_back(*iter);
    }
  }

  return cluster_keys;
}

SvtxTrack* TrkrNtuplizer::best_track_from(TrkrDefs::cluskey cluster_key)
{
  std::map<TrkrDefs::cluskey, SvtxTrack*>::iterator find_iter =
      _cache_best_track_from_cluster.find(cluster_key);
  if (find_iter != _cache_best_track_from_cluster.end())
  {
    return find_iter->second;
  }

  SvtxTrack* best_track = nullptr;
  float best_quality = std::numeric_limits<float>::max();

  std::set<SvtxTrack*> tracks = all_tracks_from(cluster_key);
  // loop over all SvtxTracks
  for (auto candidate : tracks)
  {
    if (candidate->get_quality() < best_quality)
    {
      best_quality = candidate->get_quality();
      best_track = candidate;
    }
  }

  _cache_best_track_from_cluster.insert(make_pair(cluster_key, best_track));
  return best_track;
}

std::set<SvtxTrack*> TrkrNtuplizer::all_tracks_from(TrkrDefs::cluskey cluster_key)
{
  std::set<SvtxTrack*> tracks;

  if (_cache_track_from_cluster_exists == false)
  {
    create_cache_track_from_cluster();
  }
  std::map<TrkrDefs::cluskey, std::set<SvtxTrack*> >::iterator find_iter =
      _cache_all_tracks_from_cluster.find(cluster_key);
  if (find_iter != _cache_all_tracks_from_cluster.end())
  {
    return find_iter->second;
  }
  else
  {
    return tracks;
  }

  // loop over all SvtxTracks
  for (auto& iter : *_trackmap)
  {
    SvtxTrack* track = iter.second;
    std::vector<TrkrDefs::cluskey> cluster_keys = get_track_ckeys(track);

    // loop over all clusters
    for (const auto& candidate : cluster_keys)
    {
      //      if (_strict)
      //      {
      //        assert(candidate);
      //      }
      //      else if (!candidate)
      //      {
      //        ++_errors;
      //        continue;
      //      }

      if (cluster_key == candidate)
      {
        tracks.insert(track);
      }
    }
  }

  _cache_all_tracks_from_cluster.insert(make_pair(cluster_key, tracks));

  return tracks;
}

void TrkrNtuplizer::create_cache_track_from_cluster()
{
  if (!_trackmap)
  {
    return;
  }

  // loop over all SvtxTracks
  for (auto& iter : *_trackmap)
  {
    SvtxTrack* track = iter.second;
    std::vector<TrkrDefs::cluskey> cluster_keys = get_track_ckeys(track);

    // loop over all clusters
    for (const auto& candidate_key : cluster_keys)
    {
      // check if cluster has an entry in cache
      std::map<TrkrDefs::cluskey, std::set<SvtxTrack*> >::iterator cliter =
          _cache_all_tracks_from_cluster.find(candidate_key);
      if (cliter != _cache_all_tracks_from_cluster.end())
      {                                // got entry
        cliter->second.insert(track);  // add track to list;
      }
      else
      {
        std::set<SvtxTrack*> tracks;
        tracks.insert(track);
        _cache_all_tracks_from_cluster.insert(make_pair(candidate_key, tracks));
      }
    }
  }
  _cache_track_from_cluster_exists = true;

  return;
}

TMatrixF TrkrNtuplizer::calculateClusterError(TrkrCluster* c, float& clusphi)
{
  TMatrixF localErr(3, 3);
  localErr[0][0] = 0.;
  localErr[0][1] = 0.;
  localErr[0][2] = 0.;
  localErr[1][0] = 0.;
  localErr[1][1] = c->getActsLocalError(0, 0);
  localErr[1][2] = c->getActsLocalError(0, 1);
  localErr[2][0] = 0.;
  localErr[2][1] = c->getActsLocalError(1, 0);
  localErr[2][2] = c->getActsLocalError(1, 1);

  TMatrixF ROT(3, 3);
  ROT[0][0] = cos(clusphi);
  ROT[0][1] = -sin(clusphi);
  ROT[0][2] = 0.0;
  ROT[1][0] = sin(clusphi);
  ROT[1][1] = cos(clusphi);
  ROT[1][2] = 0.0;
  ROT[2][0] = 0.0;
  ROT[2][1] = 0.0;
  ROT[2][2] = 1.0;
  TMatrixF ROT_T(3, 3);
  ROT_T.Transpose(ROT);

  TMatrixF err(3, 3);
  err = ROT * localErr * ROT_T;
  return err;
}<|MERGE_RESOLUTION|>--- conflicted
+++ resolved
@@ -1468,16 +1468,11 @@
   {
     unsigned int layer_local = TrkrDefs::getLayer(cluster_key);
     TrkrCluster* cluster = _cluster_map->findCluster(cluster_key);
-<<<<<<< HEAD
+
     if(TrkrDefs::getTrkrId(cluster_key) != TrkrDefs::TrkrId::tpcId){
 	    continue;
     }
-=======
-    if(TrkrDefs::getTrkrId(cluster_key) != TrkrDefs::TrkrId::tpcId)
-      {
-	continue;
-      }
->>>>>>> 07fee1a3
+
     float adc = cluster->getAdc();
     PHG4TpcCylinderGeom* GeoLayer_local = _geom_container->GetLayerCellGeom(layer_local);
     float thick = GeoLayer_local->get_thickness();
