--- conflicted
+++ resolved
@@ -148,15 +148,11 @@
 
         // if(pair_dca_proj > pair_dca_cut) continue;
 
-<<<<<<< HEAD
+
 	// invariant mass is calculated in this method
         fillHistogram(projected_mom1, projected_mom2, recomass, invariantMass, invariantPt, rapidity, pseudorapidity);  
         fillNtp(tr1, tr2, dcaVals1, dcaVals2, pca_rel1, pca_rel2, pair_dca, invariantMass, invariantPt, rapidity, pseudorapidity, projected_pos1, projected_pos2, projected_mom1, projected_mom2, pca_rel1_proj, pca_rel2_proj, pair_dca_proj,track1_silicon_cluster_size,track2_silicon_cluster_size);
-=======
-        // invariant mass is calculated in this method
-        fillHistogram(projected_mom1, projected_mom2, recomass, invariantMass, invariantPt, rapidity, pseudorapidity);
-        fillNtp(tr1, tr2, dcaVals1, dcaVals2, pca_rel1, pca_rel2, pair_dca, invariantMass, invariantPt, rapidity, pseudorapidity, projected_pos1, projected_pos2, projected_mom1, projected_mom2, pca_rel1_proj, pca_rel2_proj, pair_dca_proj);
->>>>>>> fefd0eb0
+
 
         if (Verbosity() > 2)
         {
