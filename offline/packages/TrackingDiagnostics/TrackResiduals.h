// Tell emacs that this is a C++ source
//  -*- C++ -*-.
#ifndef TRACKRESIDUALS_H
#define TRACKRESIDUALS_H

#include <fun4all/SubsysReco.h>

#include <TFile.h>
#include <TH1.h>
#include <TTree.h>
#include <string>

#include <trackbase/TrkrDefs.h>

#include <cmath>
#include <iostream>
#include <limits>

class TrkrCluster;
class PHCompositeNode;
class ActsGeometry;
class SvtxTrack;

class TrackResiduals : public SubsysReco
{
 public:
  TrackResiduals(const std::string &name = "TrackResiduals");

  ~TrackResiduals() override;

  int Init(PHCompositeNode *topNode) override;
  int InitRun(PHCompositeNode *topNode) override;
  int process_event(PHCompositeNode *topNode) override;
  int End(PHCompositeNode *topNode) override;
  void outfileName(std::string &name) { m_outfileName = name; }
  void alignment(bool align) { m_doAlignment = align; }
  void alignmentmapName(std::string name) { m_alignmentMapName = name; }
  void trackmapName(std::string name) { m_trackMapName = name; }

 private:
  void clearClusterStateVectors();
  void createBranches();
  float convertTimeToZ(ActsGeometry *geometry, TrkrDefs::cluskey cluster_key, TrkrCluster *cluster);

  void fillClusterBranches(TrkrDefs::cluskey ckey, SvtxTrack *track,
                           PHCompositeNode *topNode);

  std::string m_outfileName = "";
  TFile *m_outfile = nullptr;
  TTree *m_tree = nullptr;

  std::string m_alignmentMapName = "SvtxAlignmentStateMap";
  std::string m_trackMapName = "SvtxTrackMap";

  bool m_doAlignment = false;

  int m_event = 0;
  //! Track level quantities
  unsigned int m_trackid = std::numeric_limits<unsigned int>::quiet_NaN();
  unsigned int m_crossing = std::numeric_limits<unsigned int>::quiet_NaN();
  float m_px = std::numeric_limits<float>::quiet_NaN();
  float m_py = std::numeric_limits<float>::quiet_NaN();
  float m_pz = std::numeric_limits<float>::quiet_NaN();
  float m_pt = std::numeric_limits<float>::quiet_NaN();
  float m_eta = std::numeric_limits<float>::quiet_NaN();
  float m_phi = std::numeric_limits<float>::quiet_NaN();
  float m_deltapt = std::numeric_limits<float>::quiet_NaN();
  int m_charge = std::numeric_limits<int>::quiet_NaN();
  float m_quality = std::numeric_limits<float>::quiet_NaN();
  float m_chisq = std::numeric_limits<float>::quiet_NaN();
  float m_ndf = std::numeric_limits<float>::quiet_NaN();
  int m_nhits = std::numeric_limits<int>::quiet_NaN();
  int m_nmaps = std::numeric_limits<int>::quiet_NaN();
  int m_nintt = std::numeric_limits<int>::quiet_NaN();
  int m_ntpc = std::numeric_limits<int>::quiet_NaN();
  int m_nmms = std::numeric_limits<int>::quiet_NaN();
  unsigned int m_vertexid = std::numeric_limits<unsigned int>::quiet_NaN();
  float m_vx = std::numeric_limits<float>::quiet_NaN();
  float m_vy = std::numeric_limits<float>::quiet_NaN();
  float m_vz = std::numeric_limits<float>::quiet_NaN();
  float m_pcax = std::numeric_limits<float>::quiet_NaN();
  float m_pcay = std::numeric_limits<float>::quiet_NaN();
  float m_pcaz = std::numeric_limits<float>::quiet_NaN();

  //! clusters on track information
  std::vector<float> m_cluslx;
  std::vector<float> m_cluslz;
  std::vector<float> m_cluselx;
  std::vector<float> m_cluselz;
  std::vector<float> m_clusgx;
  std::vector<float> m_clusgy;
  std::vector<float> m_clusgz;
  std::vector<int> m_cluslayer;
  std::vector<int> m_clussize;
  std::vector<uint32_t> m_clushitsetkey;
  std::vector<float> m_idealsurfcenterx;
  std::vector<float> m_idealsurfcentery;
  std::vector<float> m_idealsurfcenterz;
  std::vector<float> m_idealsurfnormx;
  std::vector<float> m_idealsurfnormy;
  std::vector<float> m_idealsurfnormz;
  std::vector<float> m_missurfcenterx;
  std::vector<float> m_missurfcentery;
  std::vector<float> m_missurfcenterz;
  std::vector<float> m_missurfnormx;
  std::vector<float> m_missurfnormy;
  std::vector<float> m_missurfnormz;
  std::vector<float> m_clusgxideal;
  std::vector<float> m_clusgyideal;
  std::vector<float> m_clusgzideal;
<<<<<<< HEAD
  
=======
  std::vector<float> m_idealsurfalpha;
  std::vector<float> m_idealsurfbeta;
  std::vector<float> m_idealsurfgamma;
  std::vector<float> m_missurfalpha;
  std::vector<float> m_missurfbeta;
  std::vector<float> m_missurfgamma;
>>>>>>> f1d1e830


  //! states on track information
  std::vector<float> m_statelx;
  std::vector<float> m_statelz;
  std::vector<float> m_stateelx;
  std::vector<float> m_stateelz;
  std::vector<float> m_stategx;
  std::vector<float> m_stategy;
  std::vector<float> m_stategz;
  std::vector<float> m_statepx;
  std::vector<float> m_statepy;
  std::vector<float> m_statepz;
  std::vector<float> m_statepl;

  std::vector<float> m_statelxglobderivdx;
  std::vector<float> m_statelxglobderivdy;
  std::vector<float> m_statelxglobderivdz;
  std::vector<float> m_statelxglobderivdalpha;
  std::vector<float> m_statelxglobderivdbeta;
  std::vector<float> m_statelxglobderivdgamma;

  std::vector<float> m_statelxlocderivd0;
  std::vector<float> m_statelxlocderivz0;
  std::vector<float> m_statelxlocderivphi;
  std::vector<float> m_statelxlocderivtheta;
  std::vector<float> m_statelxlocderivqop;

  std::vector<float> m_statelzglobderivdx;
  std::vector<float> m_statelzglobderivdy;
  std::vector<float> m_statelzglobderivdz;
  std::vector<float> m_statelzglobderivdalpha;
  std::vector<float> m_statelzglobderivdbeta;
  std::vector<float> m_statelzglobderivdgamma;

  std::vector<float> m_statelzlocderivd0;
  std::vector<float> m_statelzlocderivz0;
  std::vector<float> m_statelzlocderivphi;
  std::vector<float> m_statelzlocderivtheta;
  std::vector<float> m_statelzlocderivqop;
};

#endif  // TRACKRESIDUALS_H<|MERGE_RESOLUTION|>--- conflicted
+++ resolved
@@ -108,16 +108,12 @@
   std::vector<float> m_clusgxideal;
   std::vector<float> m_clusgyideal;
   std::vector<float> m_clusgzideal;
-<<<<<<< HEAD
-  
-=======
   std::vector<float> m_idealsurfalpha;
   std::vector<float> m_idealsurfbeta;
   std::vector<float> m_idealsurfgamma;
   std::vector<float> m_missurfalpha;
   std::vector<float> m_missurfbeta;
   std::vector<float> m_missurfgamma;
->>>>>>> f1d1e830
 
 
   //! states on track information
