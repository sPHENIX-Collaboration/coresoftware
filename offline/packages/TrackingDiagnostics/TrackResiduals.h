// Tell emacs that this is a C++ source
//  -*- C++ -*-.
#ifndef TRACKRESIDUALS_H
#define TRACKRESIDUALS_H

#include <tpc/TpcClusterMover.h>
#include <tpc/TpcClusterZCrossingCorrection.h>

#include <trackbase/ActsGeometry.h>
#include <trackbase/ClusterErrorPara.h>
#include <trackbase/TrkrDefs.h>

#include <fun4all/SubsysReco.h>

#include <TFile.h>
#include <TH1.h>
#include <TTree.h>

#include <cmath>
#include <iostream>
#include <limits>
#include <string>

class TrkrCluster;
class PHCompositeNode;
class ActsGeometry;
class SvtxTrack;
class TrackSeed;
class TrkrClusterContainer;
class TrkrHitSetContainer;
class PHG4TpcCylinderGeomContainer;
class PHG4CylinderGeomContainer;
class TpcDistortionCorrectionContainer;
class TrackResiduals : public SubsysReco
{
 public:
  TrackResiduals(const std::string &name = "TrackResiduals");

  ~TrackResiduals() override;

  int Init(PHCompositeNode *topNode) override;
  int InitRun(PHCompositeNode *topNode) override;
  int process_event(PHCompositeNode *topNode) override;
  int End(PHCompositeNode *topNode) override;
  void outfileName(const std::string &name) { m_outfileName = name; }
  void alignment(bool align) { m_doAlignment = align; }
  void alignmentmapName(const std::string &name) { m_alignmentMapName = name; }
  void trackmapName(const std::string &name) { m_trackMapName = name; }
  void clusterTree() { m_doClusters = true; }
  void hitTree() { m_doHits = true; }
  void ppmode() { m_ppmode = true; }
  void convertSeeds(bool flag) { m_convertSeeds = flag; }
  void dropClustersNoState(bool flag) { m_dropClustersNoState = flag; }
  void zeroField() { m_zeroField = true; }
  void runnumber(const int run) { m_runnumber = run; }
  void segment(const int seg) { m_segment = seg; }
  void linefitAll() { m_linefitTPCOnly = false; }
  void failedTree() { m_doFailedSeeds = true; }
  void setSegment(const int segment) { m_segment = segment; }

  void set_doMicromegasOnly( bool value ) { m_doMicromegasOnly = value; }

 private:
  void fillStatesWithLineFit(const TrkrDefs::cluskey &ckey,
                             TrkrCluster *cluster, ActsGeometry *geometry);
  void clearClusterStateVectors();
  void createBranches();
  float convertTimeToZ(ActsGeometry *geometry, TrkrDefs::cluskey cluster_key, TrkrCluster *cluster);
  void fillClusterTree(TrkrClusterContainer *clusters, ActsGeometry *geometry);
  void fillHitTree(TrkrHitSetContainer *hitmap, ActsGeometry *geometry,
                   PHG4TpcCylinderGeomContainer *tpcGeom, PHG4CylinderGeomContainer *mvtxGeom,
                   PHG4CylinderGeomContainer *inttGeom, PHG4CylinderGeomContainer *mmGeom);
  void fillResidualTreeKF(PHCompositeNode *topNode);
  void fillResidualTreeSeeds(PHCompositeNode *topNode);
  void fillClusterBranchesKF(TrkrDefs::cluskey ckey, SvtxTrack *track,
                             const std::vector<std::pair<TrkrDefs::cluskey, Acts::Vector3>> &global_moved,
                             PHCompositeNode *topNode);
  void fillClusterBranchesSeeds(TrkrDefs::cluskey ckey,  // SvtxTrack* track,
                                const std::vector<std::pair<TrkrDefs::cluskey, Acts::Vector3>> &global,
                                PHCompositeNode *topNode);
  void lineFitClusters(std::vector<TrkrDefs::cluskey> &keys, ActsGeometry *geometry,
                       TrkrClusterContainer *clusters, const short int &crossing);
  void circleFitClusters(std::vector<TrkrDefs::cluskey> &keys, ActsGeometry *geometry,
                         TrkrClusterContainer *clusters, const short int &crossing);
  void fillStatesWithCircleFit(const TrkrDefs::cluskey &key, TrkrCluster *cluster,
                               Acts::Vector3 &glob, ActsGeometry *geometry);
  void fillVertexTree(PHCompositeNode *topNode);
  void fillFailedSeedTree(PHCompositeNode *topNode, std::set<unsigned int> &tpc_seed_ids);
  float calc_dedx(TrackSeed *tpcseed, TrkrClusterContainer *clusters, PHG4TpcCylinderGeomContainer *tpcGeom);

  std::string m_outfileName = "";
  TFile *m_outfile = nullptr;
  TTree *m_tree = nullptr;
  TTree *m_clustree = nullptr;
  TTree *m_hittree = nullptr;
  TTree *m_vertextree = nullptr;
  TTree *m_failedfits = nullptr;

  bool m_doClusters = false;
  bool m_doHits = false;
  bool m_zeroField = false;
  bool m_doFailedSeeds = false;

  TpcClusterZCrossingCorrection m_clusterCrossingCorrection;
  TpcClusterMover m_clusterMover;

  TpcDistortionCorrectionContainer *m_dccModuleEdge{nullptr}, *m_dccStatic{nullptr}, *m_dccAverage{nullptr}, *m_dccFluctuation{nullptr};

  ClusterErrorPara m_clusErrPara;
  std::string m_alignmentMapName = "SvtxAlignmentStateMap";
  std::string m_trackMapName = "SvtxTrackMap";

  bool m_doAlignment = false;
  bool m_ppmode = false;
  bool m_convertSeeds = false;
  bool m_linefitTPCOnly = true;
  bool m_dropClustersNoState = false;

  bool m_doMicromegasOnly = false;

<<<<<<< HEAD

  /// count number of good tracks, for debugging
  int m_goodtracks = 0;

=======
>>>>>>> 0c71906f
  int m_event = 0;
  int m_segment = std::numeric_limits<int>::quiet_NaN();
  int m_runnumber = std::numeric_limits<int>::quiet_NaN();
  std::vector<int> m_firedTriggers;
  uint64_t m_gl1BunchCrossing = std::numeric_limits<uint64_t>::quiet_NaN();

  //! Track level quantities
  uint64_t m_bco = std::numeric_limits<uint64_t>::quiet_NaN();
  uint64_t m_bcotr = std::numeric_limits<uint64_t>::quiet_NaN();
  unsigned int m_trackid = std::numeric_limits<unsigned int>::quiet_NaN();
  int m_crossing = std::numeric_limits<int>::quiet_NaN();
  int m_crossing_estimate = std::numeric_limits<int>::quiet_NaN();
  unsigned int m_tpcid = std::numeric_limits<unsigned int>::quiet_NaN();
  unsigned int m_silid = std::numeric_limits<unsigned int>::quiet_NaN();
  float m_px = std::numeric_limits<float>::quiet_NaN();
  float m_py = std::numeric_limits<float>::quiet_NaN();
  float m_pz = std::numeric_limits<float>::quiet_NaN();
  float m_pt = std::numeric_limits<float>::quiet_NaN();
  float m_eta = std::numeric_limits<float>::quiet_NaN();
  float m_phi = std::numeric_limits<float>::quiet_NaN();
  float m_deltapt = std::numeric_limits<float>::quiet_NaN();
  int m_charge = std::numeric_limits<int>::quiet_NaN();
  float m_quality = std::numeric_limits<float>::quiet_NaN();
  float m_chisq = std::numeric_limits<float>::quiet_NaN();
  float m_ndf = std::numeric_limits<float>::quiet_NaN();
  int m_nhits = std::numeric_limits<int>::quiet_NaN();
  int m_nmaps = std::numeric_limits<int>::quiet_NaN();
  int m_nintt = std::numeric_limits<int>::quiet_NaN();
  int m_ntpc = std::numeric_limits<int>::quiet_NaN();
  int m_nmms = std::numeric_limits<int>::quiet_NaN();
  unsigned int m_vertexid = std::numeric_limits<unsigned int>::quiet_NaN();
  int m_vertex_crossing = std::numeric_limits<int>::quiet_NaN();
  float m_vx = std::numeric_limits<float>::quiet_NaN();
  float m_vy = std::numeric_limits<float>::quiet_NaN();
  float m_vz = std::numeric_limits<float>::quiet_NaN();
  float m_pcax = std::numeric_limits<float>::quiet_NaN();
  float m_pcay = std::numeric_limits<float>::quiet_NaN();
  float m_pcaz = std::numeric_limits<float>::quiet_NaN();
  float m_rzslope = std::numeric_limits<float>::quiet_NaN();
  float m_rzint = std::numeric_limits<float>::quiet_NaN();
  float m_xyslope = std::numeric_limits<float>::quiet_NaN();
  float m_xyint = std::numeric_limits<float>::quiet_NaN();
  float m_yzslope = std::numeric_limits<float>::quiet_NaN();
  float m_yzint = std::numeric_limits<float>::quiet_NaN();
  float m_R = std::numeric_limits<float>::quiet_NaN();
  float m_X0 = std::numeric_limits<float>::quiet_NaN();
  float m_Y0 = std::numeric_limits<float>::quiet_NaN();
  float m_dcaxy = std::numeric_limits<float>::quiet_NaN();
  float m_dcaz = std::numeric_limits<float>::quiet_NaN();
  float m_tracklength = std::numeric_limits<float>::quiet_NaN();

  float m_silseedx = std::numeric_limits<float>::quiet_NaN();
  float m_silseedy = std::numeric_limits<float>::quiet_NaN();
  float m_silseedz = std::numeric_limits<float>::quiet_NaN();
  float m_silseedpx = std::numeric_limits<float>::quiet_NaN();
  float m_silseedpy = std::numeric_limits<float>::quiet_NaN();
  float m_silseedpz = std::numeric_limits<float>::quiet_NaN();
  int m_silseedcharge = std::numeric_limits<int>::quiet_NaN();
  float m_silseedphi = std::numeric_limits<float>::quiet_NaN();
  float m_silseedeta = std::numeric_limits<float>::quiet_NaN();
  float m_tpcseedx = std::numeric_limits<float>::quiet_NaN();
  float m_tpcseedy = std::numeric_limits<float>::quiet_NaN();
  float m_tpcseedz = std::numeric_limits<float>::quiet_NaN();
  float m_tpcseedpx = std::numeric_limits<float>::quiet_NaN();
  float m_tpcseedpy = std::numeric_limits<float>::quiet_NaN();
  float m_tpcseedpz = std::numeric_limits<float>::quiet_NaN();
  int m_tpcseedcharge = std::numeric_limits<int>::quiet_NaN();
  float m_tpcseedphi = std::numeric_limits<float>::quiet_NaN();
  float m_tpcseedeta = std::numeric_limits<float>::quiet_NaN();

  float m_dedx = std::numeric_limits<float>::quiet_NaN();

  //! hit tree info
  uint32_t m_hitsetkey = std::numeric_limits<uint32_t>::quiet_NaN();
  float m_hitgx = std::numeric_limits<float>::quiet_NaN();
  float m_hitgy = std::numeric_limits<float>::quiet_NaN();
  float m_hitgz = std::numeric_limits<float>::quiet_NaN();
  int m_hitlayer = std::numeric_limits<int>::quiet_NaN();
  int m_sector = std::numeric_limits<int>::quiet_NaN();
  int m_hitpad = std::numeric_limits<int>::quiet_NaN();
  int m_hittbin = std::numeric_limits<int>::quiet_NaN();
  int m_col = std::numeric_limits<int>::quiet_NaN();
  int m_row = std::numeric_limits<int>::quiet_NaN();
  int m_strip = std::numeric_limits<int>::quiet_NaN();
  float m_zdriftlength = std::numeric_limits<float>::quiet_NaN();

  int m_ntracks = std::numeric_limits<int>::quiet_NaN();
  int m_nvertices = std::numeric_limits<int>::quiet_NaN();

  //! cluster tree info
  float m_sclusgr = std::numeric_limits<float>::quiet_NaN();
  float m_sclusphi = std::numeric_limits<float>::quiet_NaN();
  float m_scluseta = std::numeric_limits<float>::quiet_NaN();
  float m_adc = std::numeric_limits<float>::quiet_NaN();
  float m_clusmaxadc = std::numeric_limits<float>::quiet_NaN();
  int m_phisize = std::numeric_limits<int>::quiet_NaN();
  int m_zsize = std::numeric_limits<int>::quiet_NaN();
  float m_scluslx = std::numeric_limits<float>::quiet_NaN();
  float m_scluslz = std::numeric_limits<float>::quiet_NaN();
  float m_sclusgx = std::numeric_limits<float>::quiet_NaN();
  float m_sclusgy = std::numeric_limits<float>::quiet_NaN();
  float m_sclusgz = std::numeric_limits<float>::quiet_NaN();
  int m_scluslayer = std::numeric_limits<int>::quiet_NaN();
  float m_scluselx = std::numeric_limits<float>::quiet_NaN();
  float m_scluselz = std::numeric_limits<float>::quiet_NaN();
  int m_clussector = std::numeric_limits<int>::quiet_NaN();
  int m_side = std::numeric_limits<int>::quiet_NaN();
  int m_staveid = std::numeric_limits<int>::quiet_NaN();
  int m_chipid = std::numeric_limits<int>::quiet_NaN();
  int m_strobeid = std::numeric_limits<int>::quiet_NaN();
  int m_ladderzid = std::numeric_limits<int>::quiet_NaN();
  int m_ladderphiid = std::numeric_limits<int>::quiet_NaN();
  int m_timebucket = std::numeric_limits<int>::quiet_NaN();
  int m_segtype = std::numeric_limits<int>::quiet_NaN();
  int m_tileid = std::numeric_limits<int>::quiet_NaN();

  //! clusters on track information
  std::vector<float> m_clusAdc;
  std::vector<float> m_clusMaxAdc;
  std::vector<float> m_cluslx;
  std::vector<float> m_cluslz;
  std::vector<float> m_cluselx;
  std::vector<float> m_cluselz;
  std::vector<float> m_clusgx;
  std::vector<float> m_clusgy;
  std::vector<float> m_clusgz;
  std::vector<float> m_clusgxunmoved;
  std::vector<float> m_clusgyunmoved;
  std::vector<float> m_clusgzunmoved;
  std::vector<float> m_clusgr;
  std::vector<int> m_clsector;
  std::vector<int> m_clside;
  std::vector<int> m_cluslayer;
  std::vector<int> m_clussize;
  std::vector<int> m_clusphisize;
  std::vector<int> m_cluszsize;
  std::vector<int> m_clusedge;
  std::vector<int> m_clusoverlap;
  std::vector<uint32_t> m_clushitsetkey;
  std::vector<uint64_t> m_cluskeys;
  std::vector<float> m_idealsurfcenterx;
  std::vector<float> m_idealsurfcentery;
  std::vector<float> m_idealsurfcenterz;
  std::vector<float> m_idealsurfnormx;
  std::vector<float> m_idealsurfnormy;
  std::vector<float> m_idealsurfnormz;
  std::vector<float> m_missurfcenterx;
  std::vector<float> m_missurfcentery;
  std::vector<float> m_missurfcenterz;
  std::vector<float> m_missurfnormx;
  std::vector<float> m_missurfnormy;
  std::vector<float> m_missurfnormz;
  std::vector<float> m_clusgxideal;
  std::vector<float> m_clusgyideal;
  std::vector<float> m_clusgzideal;
  std::vector<float> m_idealsurfalpha;
  std::vector<float> m_idealsurfbeta;
  std::vector<float> m_idealsurfgamma;
  std::vector<float> m_missurfalpha;
  std::vector<float> m_missurfbeta;
  std::vector<float> m_missurfgamma;

  //! states on track information
  std::vector<float> m_statelx;
  std::vector<float> m_statelz;
  std::vector<float> m_stateelx;
  std::vector<float> m_stateelz;
  std::vector<float> m_stategx;
  std::vector<float> m_stategy;
  std::vector<float> m_stategz;
  std::vector<float> m_statepx;
  std::vector<float> m_statepy;
  std::vector<float> m_statepz;
  std::vector<float> m_statepl;

  std::vector<float> m_statelxglobderivdx;
  std::vector<float> m_statelxglobderivdy;
  std::vector<float> m_statelxglobderivdz;
  std::vector<float> m_statelxglobderivdalpha;
  std::vector<float> m_statelxglobderivdbeta;
  std::vector<float> m_statelxglobderivdgamma;

  std::vector<float> m_statelxlocderivd0;
  std::vector<float> m_statelxlocderivz0;
  std::vector<float> m_statelxlocderivphi;
  std::vector<float> m_statelxlocderivtheta;
  std::vector<float> m_statelxlocderivqop;

  std::vector<float> m_statelzglobderivdx;
  std::vector<float> m_statelzglobderivdy;
  std::vector<float> m_statelzglobderivdz;
  std::vector<float> m_statelzglobderivdalpha;
  std::vector<float> m_statelzglobderivdbeta;
  std::vector<float> m_statelzglobderivdgamma;

  std::vector<float> m_statelzlocderivd0;
  std::vector<float> m_statelzlocderivz0;
  std::vector<float> m_statelzlocderivphi;
  std::vector<float> m_statelzlocderivtheta;
  std::vector<float> m_statelzlocderivqop;
};

#endif  // TRACKRESIDUALS_H<|MERGE_RESOLUTION|>--- conflicted
+++ resolved
@@ -118,13 +118,6 @@
 
   bool m_doMicromegasOnly = false;
 
-<<<<<<< HEAD
-
-  /// count number of good tracks, for debugging
-  int m_goodtracks = 0;
-
-=======
->>>>>>> 0c71906f
   int m_event = 0;
   int m_segment = std::numeric_limits<int>::quiet_NaN();
   int m_runnumber = std::numeric_limits<int>::quiet_NaN();
