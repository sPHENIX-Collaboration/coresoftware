--- conflicted
+++ resolved
@@ -135,11 +135,9 @@
   float m_R = std::numeric_limits<float>::quiet_NaN();
   float m_X0 = std::numeric_limits<float>::quiet_NaN();
   float m_Y0 = std::numeric_limits<float>::quiet_NaN();
-<<<<<<< HEAD
   float m_dcaxy = std::numeric_limits<float>::quiet_NaN();
   float m_dcaz = std::numeric_limits<float>::quiet_NaN();
   
-=======
 
   float m_seedx = std::numeric_limits<float>::quiet_NaN();
   float m_seedy = std::numeric_limits<float>::quiet_NaN();
@@ -149,7 +147,6 @@
   float m_seedpz = std::numeric_limits<float>::quiet_NaN();
   int m_seedcharge = std::numeric_limits<int>::quiet_NaN();
 
->>>>>>> e487d682
   //! hit tree info
   uint32_t m_hitsetkey = std::numeric_limits<uint32_t>::quiet_NaN();
   float m_hitgx = std::numeric_limits<float>::quiet_NaN();
