##############################################
# please add new classes in alphabetical order

AUTOMAKE_OPTIONS = foreign

lib_LTLIBRARIES = \
  libmvtx_io.la \
  libmvtx.la 

AM_CPPFLAGS = \
  -I$(includedir) \
  -I$(OFFLINE_MAIN)/include  \
  -isystem$(ROOTSYS)/include

AM_LDFLAGS = \
  -L$(libdir) \
  -L$(ROOTSYS)/lib \
  -L$(OFFLINE_MAIN)/lib

pkginclude_HEADERS = \
  MvtxClusterizer.h \
  MvtxClusterQA.h \
  MvtxHitPruner.h \
  MvtxCombinedRawDataDecoder.h \
  CylinderGeom_Mvtx.h \
  SegmentationAlpide.h


ROOTDICTS = \
  CylinderGeom_Mvtx_Dict.cc

pcmdir = $(libdir)
nobase_dist_pcm_DATA = \
  CylinderGeom_Mvtx_Dict_rdict.pcm

# sources for mvtx library
libmvtx_la_SOURCES = \
  MvtxClusterizer.cc \
  MvtxClusterQA.cc \
  MvtxHitPruner.cc \
  MvtxCombinedRawDataDecoder.cc 

libmvtx_la_LIBADD = \
  libmvtx_io.la \
  -lCLHEP \
  -lffarawobjects \
  -lphg4hit \
  -lSubsysReco \
<<<<<<< HEAD
  -lqautils
=======
  -lcdbobjects 
>>>>>>> 84155f5d

# sources for io library
libmvtx_io_la_SOURCES = \
  $(ROOTDICTS) \
  CylinderGeom_Mvtx.cc \
  SegmentationAlpide.cc

libmvtx_io_la_LIBADD = \
  -lphool \
  -lg4detectors_io \
  -ltrack_io \
  -ltrackbase_historic_io \
  -lcdbobjects 

# Rule for generating table CINT dictionaries.
%_Dict.cc: %.h %LinkDef.h
	rootcint -f $@ @CINTDEFS@ $(DEFAULT_INCLUDES) $(AM_CPPFLAGS) $^

#just to get the dependency
%_Dict_rdict.pcm: %_Dict.cc ;



################################################
# linking tests

BUILT_SOURCES = testexternals.cc

noinst_PROGRAMS = \
  testexternals_mvtx_io \
  testexternals_mvtx

testexternals_mvtx_io_SOURCES = testexternals.cc
testexternals_mvtx_io_LDADD = libmvtx_io.la

testexternals_mvtx_SOURCES = testexternals.cc
testexternals_mvtx_LDADD = libmvtx.la

testexternals.cc:
	echo "//*** this is a generated file. Do not commit, do not edit" > $@
	echo "int main()" >> $@
	echo "{" >> $@
	echo "  return 0;" >> $@
	echo "}" >> $@

################################################

clean-local:
	rm -f *Dict* $(BUILT_SOURCES) *.pcm<|MERGE_RESOLUTION|>--- conflicted
+++ resolved
@@ -46,11 +46,8 @@
   -lffarawobjects \
   -lphg4hit \
   -lSubsysReco \
-<<<<<<< HEAD
-  -lqautils
-=======
+  -lqautils \
   -lcdbobjects 
->>>>>>> 84155f5d
 
 # sources for io library
 libmvtx_io_la_SOURCES = \
