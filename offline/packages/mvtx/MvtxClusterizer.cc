/**
 * @file mvtx/MvtxClusterizer.cc
 * @author D. McGlinchey
 * @date June 2018
 * @brief Implementation of MvtxClusterizer
 */
#include "MvtxClusterizer.h"
#include "CylinderGeom_Mvtx.h"

#include <g4detectors/PHG4CylinderGeom.h>
#include <g4detectors/PHG4CylinderGeomContainer.h>

#include <trackbase/TrkrClusterContainerv4.h>
#include <trackbase/TrkrClusterv3.h>
#include <trackbase/TrkrClusterv4.h>
#include <trackbase/TrkrDefs.h>                     // for hitkey, getLayer
#include <trackbase/MvtxDefs.h>                   
#include <trackbase/TrkrHitv2.h>
#include <trackbase/TrkrHitSet.h>
#include <trackbase/TrkrHitSetContainer.h>
#include <trackbase/TrkrClusterHitAssocv3.h>

#include <fun4all/Fun4AllReturnCodes.h>
#include <fun4all/SubsysReco.h>                     // for SubsysReco

#include <phool/PHCompositeNode.h>
#include <phool/PHIODataNode.h>
#include <phool/PHNode.h>                           // for PHNode
#include <phool/PHNodeIterator.h>
#include <phool/PHObject.h>                         // for PHObject
#include <phool/getClass.h>
#include <phool/phool.h>                            // for PHWHERE

#include <TMatrixFfwd.h>                            // for TMatrixF
#include <TMatrixT.h>                               // for TMatrixT, operator*
#include <TMatrixTUtils.h>                          // for TMatrixTRow
#include <TVector3.h>

#include <boost/graph/adjacency_list.hpp>
#include <boost/graph/connected_components.hpp>

#include <array>
#include <cmath>
#include <cstdlib>                                 // for exit
#include <iostream>
#include <map>                                      // for multimap<>::iterator
#include <set>                                      // for set, set<>::iterator
#include <string>
#include <vector>                                   // for vector

using namespace boost;
using namespace std;

namespace
{

  /// convenience square method
  template<class T>
    inline constexpr T square( const T& x ) { return x*x; }
}

bool MvtxClusterizer::are_adjacent(const std::pair<TrkrDefs::hitkey, TrkrHit*> &lhs, const std::pair<TrkrDefs::hitkey, TrkrHit*> &rhs)
{
  if (GetZClustering())
  {
    // column is first, row is second
    if (fabs( MvtxDefs::getCol(lhs.first) - MvtxDefs::getCol(rhs.first) ) <= 1)
    {
      if (fabs( MvtxDefs::getRow(lhs.first) - MvtxDefs::getRow(rhs.first) ) <= 1)
      {
        return true;
      }
    }
  }
  else
  {
    if (fabs( MvtxDefs::getCol(lhs.first) - MvtxDefs::getCol(rhs.first) ) == 0)
    {
      if (fabs( MvtxDefs::getRow(lhs.first) - MvtxDefs::getRow(rhs.first) ) <= 1)
      {
        return true;
      }
    }
  }

  return false;
}

MvtxClusterizer::MvtxClusterizer(const string &name)
  : SubsysReco(name)
  , m_hits(nullptr)
  , m_clusterlist(nullptr)
  , m_clusterhitassoc(nullptr)
  , m_makeZClustering(true)
{
}

int MvtxClusterizer::InitRun(PHCompositeNode *topNode)
{
  //-----------------
  // Add Cluster Node
  //-----------------

  PHNodeIterator iter(topNode);

  // Looking for the DST node
  PHCompositeNode *dstNode = dynamic_cast<PHCompositeNode *>(iter.findFirst("PHCompositeNode", "DST"));
  if (!dstNode)
  {
    cout << PHWHERE << "DST Node missing, doing nothing." << endl;
    return Fun4AllReturnCodes::ABORTRUN;
  }
  PHNodeIterator iter_dst(dstNode);

  // Create the SVX node if required
  PHCompositeNode *svxNode = dynamic_cast<PHCompositeNode *>(iter_dst.findFirst("PHCompositeNode", "TRKR"));
  if (!svxNode)
  {
    svxNode = new PHCompositeNode("TRKR");
    dstNode->addNode(svxNode);
  }

  // Create the Cluster node if required
  auto trkrclusters = findNode::getClass<TrkrClusterContainer>(dstNode, "TRKR_CLUSTER");
  if (!trkrclusters)
  {
    PHNodeIterator dstiter(dstNode);
    PHCompositeNode *DetNode =
      dynamic_cast<PHCompositeNode *>(dstiter.findFirst("PHCompositeNode", "TRKR"));
    if (!DetNode)
      {
	DetNode = new PHCompositeNode("TRKR");
	dstNode->addNode(DetNode);
      }

    trkrclusters = new TrkrClusterContainerv4;
    PHIODataNode<PHObject> *TrkrClusterContainerNode =
      new PHIODataNode<PHObject>(trkrclusters, "TRKR_CLUSTER", "PHObject");
    DetNode->addNode(TrkrClusterContainerNode);
  }

  auto clusterhitassoc = findNode::getClass<TrkrClusterHitAssoc>(topNode,"TRKR_CLUSTERHITASSOC");
  if(!clusterhitassoc)
    {
      PHNodeIterator dstiter(dstNode);
      PHCompositeNode *DetNode =
        dynamic_cast<PHCompositeNode *>(dstiter.findFirst("PHCompositeNode", "TRKR"));
      if (!DetNode)
	{
	  DetNode = new PHCompositeNode("TRKR");
	  dstNode->addNode(DetNode);
	}

      clusterhitassoc = new TrkrClusterHitAssocv3;
      PHIODataNode<PHObject> *newNode = new PHIODataNode<PHObject>(clusterhitassoc, "TRKR_CLUSTERHITASSOC", "PHObject");
      DetNode->addNode(newNode);
    }


  //----------------
  // Report Settings
  //----------------

  if (Verbosity() > 0)
  {
    cout << "====================== MvtxClusterizer::InitRun() =====================" << endl;
    cout << " Z-dimension Clustering = " << boolalpha << m_makeZClustering << noboolalpha << endl;
    cout << "===========================================================================" << endl;
  }

  return Fun4AllReturnCodes::EVENT_OK;
}

int MvtxClusterizer::process_event(PHCompositeNode *topNode)
{
  // get node containing the digitized hits
  m_hits = findNode::getClass<TrkrHitSetContainer>(topNode, "TRKR_HITSET");
  if (!m_hits)
  {
    cout << PHWHERE << "ERROR: Can't find node TRKR_HITSET" << endl;
    return Fun4AllReturnCodes::ABORTRUN;
  }

  // get node for clusters
  m_clusterlist = findNode::getClass<TrkrClusterContainer>(topNode, "TRKR_CLUSTER");
  if (!m_clusterlist)
  {
    cout << PHWHERE << " ERROR: Can't find TRKR_CLUSTER." << endl;
    return Fun4AllReturnCodes::ABORTRUN;
  }

  // get node for cluster hit associations
  m_clusterhitassoc = findNode::getClass<TrkrClusterHitAssoc>(topNode, "TRKR_CLUSTERHITASSOC");
  if (!m_clusterhitassoc)
  {
    cout << PHWHERE << " ERROR: Can't find TRKR_CLUSTERHITASSOC" << endl;
    return Fun4AllReturnCodes::ABORTRUN;
  }

  // run clustering
  ClusterMvtx(topNode);
  PrintClusters(topNode);

  // done
  return Fun4AllReturnCodes::EVENT_OK;
}

void MvtxClusterizer::ClusterMvtx(PHCompositeNode *topNode)
{
  if (Verbosity() > 0)
    cout << "Entering MvtxClusterizer::ClusterMvtx " << endl;

  PHG4CylinderGeomContainer* geom_container = findNode::getClass<PHG4CylinderGeomContainer>(topNode, "CYLINDERGEOM_MVTX");
  if (!geom_container) return;

  //-----------
  // Clustering
  //-----------

  // loop over each MvtxHitSet object (chip)
  TrkrHitSetContainer::ConstRange hitsetrange =
    m_hits->getHitSets(TrkrDefs::TrkrId::mvtxId);
  for (TrkrHitSetContainer::ConstIterator hitsetitr = hitsetrange.first;
       hitsetitr != hitsetrange.second;
       ++hitsetitr)
    {
      TrkrHitSet *hitset = hitsetitr->second;
      
      if(Verbosity() > 0)
	{ 
	  unsigned int layer = TrkrDefs::getLayer(hitsetitr->first);
	  unsigned int stave = MvtxDefs::getStaveId(hitsetitr->first);
	  unsigned int chip = MvtxDefs::getChipId(hitsetitr->first);
	  unsigned int strobe = MvtxDefs::getStrobeId(hitsetitr->first);
	  cout << "MvtxClusterizer found hitsetkey " << hitsetitr->first << " layer " << layer << " stave " << stave << " chip " << chip << " strobe " << strobe << endl;
     	}

      if (Verbosity() > 2)
	hitset->identify();
      
      // fill a vector of hits to make things easier
      std::vector <std::pair< TrkrDefs::hitkey, TrkrHit*> > hitvec;
      
      TrkrHitSet::ConstRange hitrangei = hitset->getHits();
      for (TrkrHitSet::ConstIterator hitr = hitrangei.first;
	   hitr != hitrangei.second;
	   ++hitr)
	{
	  hitvec.push_back(make_pair(hitr->first, hitr->second));
	}
      if (Verbosity() > 2) cout << "hitvec.size(): " << hitvec.size() << endl;

      if(Verbosity() > 0)
	{
	  for (unsigned int i = 0; i < hitvec.size(); i++)
	    {
	      auto hitkey = hitvec[i].first;
	      auto row = MvtxDefs::getRow(hitkey);
	      auto col = MvtxDefs::getCol(hitkey);
	      std::cout << "      hitkey " << hitkey << " row " << row << " col " << col << std::endl; 
	    }

	}
      
       // do the clustering
      typedef adjacency_list<vecS, vecS, undirectedS> Graph;
      Graph G;
      
      // loop over hits in this chip
      for (unsigned int i = 0; i < hitvec.size(); i++)
	{
	  for (unsigned int j = 0; j < hitvec.size(); j++)
	    {
	      if (are_adjacent(hitvec[i], hitvec[j]))
		add_edge(i, j, G);
	    }
	}
      
<<<<<<< HEAD
	  }  //mapiter

	// This is the local position
	locclusx = locxsum / nhits;
	locclusz = loczsum / nhits;

	const double pitch = layergeom->get_pixel_x();
	const double length = layergeom->get_pixel_z();
	const double phisize = phibins.size() * pitch;
	const double zsize = zbins.size() * length;

	static const double invsqrt12 = 1./std::sqrt(12);

	// scale factors (phi direction)
	/*
	  they corresponds to clusters of size (2,2), (2,3), (3,2) and (3,3) in phi and z
	  other clusters, which are very few and pathological, get a scale factor of 1
	  These scale factors are applied to produce cluster pulls with width unity
	*/

	double phierror = pitch * invsqrt12;
	
	static constexpr std::array<double, 7> scalefactors_phi = {{ 0.36, 0.6,0.37,0.49,0.4,0.37,0.33 }};
	if(phibins.size() == 1 && zbins.size() == 1) phierror*=scalefactors_phi[0];
	else if(phibins.size() == 2 && zbins.size() == 1) phierror*=scalefactors_phi[1];
	else if(phibins.size() == 1 && zbins.size() == 2) phierror*=scalefactors_phi[2];
	else if( phibins.size() == 2 && zbins.size() == 2 ) phierror*=scalefactors_phi[0];
	else if( phibins.size() == 2 && zbins.size() == 3 )  phierror*=scalefactors_phi[1];
	else if( phibins.size() == 3 && zbins.size() == 2 )  phierror*=scalefactors_phi[2];
	else if( phibins.size() == 3 && zbins.size() == 3 )  phierror*=scalefactors_phi[3];
	
	
	// scale factors (z direction)
	/*
	  they corresponds to clusters of size (2,2), (2,3), (3,2) and (3,3) in z and phi
	  other clusters, which are very few and pathological, get a scale factor of 1
	*/
	static constexpr std::array<double, 4> scalefactors_z = {{ 0.47, 0.48, 0.71, 0.55 }};
	double zerror = length*invsqrt12;
	if( zbins.size() == 2 && phibins.size() == 2 ) zerror*=scalefactors_z[0];
	else if( zbins.size() == 2 && phibins.size() == 3 )  zerror*=scalefactors_z[1];
	else if( zbins.size() == 3 && phibins.size() == 2 )  zerror*=scalefactors_z[2];
	else if( zbins.size() == 3 && phibins.size() == 3 )  zerror*=scalefactors_z[3];
	
	if(Verbosity() > 0)
	  cout << " MvtxClusterizer: layer " << layer << " rad " << layergeom->get_radius() << " phibins " << phibins.size() << " pitch " << pitch << " phisize " << phisize
	       << " zbins " << zbins.size() << " length " << length << " zsize " << zsize << endl;
	
	if(m_cluster_version==3){
	  auto clus = std::make_unique<TrkrClusterv3>();
	  clus->setAdc(nhits);
	  clus->setLocalX(locclusx);
	  clus->setLocalY(locclusz);
	  // Take the rphi and z uncertainty of the cluster
	  clus->setActsLocalError(0,0,square(phierror));
	  clus->setActsLocalError(0,1,0.);
	  clus->setActsLocalError(1,0,0.);
	  clus->setActsLocalError(1,1,square(zerror));
=======
      // Find the connections between the vertices of the graph (vertices are the rawhits,
      // connections are made when they are adjacent to one another)
      vector<int> component(num_vertices(G));
      
      // this is the actual clustering, performed by boost
      connected_components(G, &component[0]);
      
      // Loop over the components(hits) compiling a list of the
      // unique connected groups (ie. clusters).
      set<int> cluster_ids;  // unique components
      //multimap<int, pixel> clusters;
      multimap<int, std::pair<TrkrDefs::hitkey, TrkrHit*> >  clusters;
      for (unsigned int i = 0; i < component.size(); i++)
	{
	  cluster_ids.insert(component[i]);
	  clusters.insert(make_pair(component[i], hitvec[i]));
	}
      //    cout << "found cluster #: "<< clusters.size()<< endl;
      // loop over the componenets and make clusters
      for (set<int>::iterator clusiter = cluster_ids.begin(); clusiter != cluster_ids.end(); ++clusiter)
	{
	  int clusid = *clusiter;
	  auto clusrange = clusters.equal_range(clusid);
>>>>>>> 5f17467c
	  
	  if (Verbosity() > 2) cout << "Filling cluster id " << clusid << " of " << std::distance(cluster_ids.begin(),clusiter )<< endl;
	  
	  // make the cluster directly in the node tree
	  auto ckey = TrkrDefs::genClusKey(hitset->getHitSetKey(), clusid);
	  
	  // determine the size of the cluster in phi and z
	  set<int> phibins;
	  set<int> zbins;
	  
	  // determine the cluster position...
	  double locxsum = 0.;
	  double loczsum = 0.;
	  const unsigned int nhits = std::distance( clusrange.first, clusrange.second );
	  
	  double locclusx = NAN;
	  double locclusz = NAN;
	  
	  // we need the geometry object for this layer to get the global positions
	  int layer = TrkrDefs::getLayer(ckey);
	  auto layergeom = dynamic_cast<CylinderGeom_Mvtx *>(geom_container->GetLayerGeom(layer));
	  if (!layergeom)
	    exit(1);
	  
	  for ( auto mapiter = clusrange.first; mapiter != clusrange.second; ++mapiter)
	    {
	      // size
	      int col =  MvtxDefs::getCol( (mapiter->second).first);
	      int row = MvtxDefs::getRow( (mapiter->second).first);
	      zbins.insert(col);
	      phibins.insert(row);
	      
	      // get local coordinates, in stae reference frame, for hit
	      auto local_coords = layergeom->get_local_coords_from_pixel(row,col);
	      
	      /*
		manually offset position along y (thickness of the sensor),
		to account for effective hit position in the sensor, resulting from diffusion.
		Effective position corresponds to 1um above the middle of the sensor
	      */
	      local_coords.SetY( 1e-4 );
	      
	      // update cluster position
	      locxsum += local_coords.X();
	      loczsum += local_coords.Z();
	      // add the association between this cluster key and this hitkey to the table
	      m_clusterhitassoc->addAssoc(ckey, mapiter->second.first);
	      
	    }  //mapiter
	  
	  // This is the local position
	  locclusx = locxsum / nhits;
	  locclusz = loczsum / nhits;
	  
	  const double pitch = layergeom->get_pixel_x();
	  //	std::cout << " pitch: " <<  pitch << std::endl;
	  const double length = layergeom->get_pixel_z();
	  //	std::cout << " length: " << length << std::endl;
	  const double phisize = phibins.size() * pitch;
	  const double zsize = zbins.size() * length;
	  
	  static const double invsqrt12 = 1./std::sqrt(12);
	  
	  // scale factors (phi direction)
	  /*
	    they corresponds to clusters of size (2,2), (2,3), (3,2) and (3,3) in phi and z
	    other clusters, which are very few and pathological, get a scale factor of 1
	    These scale factors are applied to produce cluster pulls with width unity
	  */
	  
	  double phierror = pitch * invsqrt12;
	  
	  static constexpr std::array<double, 7> scalefactors_phi = {{ 0.36, 0.6,0.37,0.49,0.4,0.37,0.33 }};
	  if(phibins.size() == 1 && zbins.size() == 1) phierror*=scalefactors_phi[0];
	  else if(phibins.size() == 2 && zbins.size() == 1) phierror*=scalefactors_phi[1];
	  else if(phibins.size() == 1 && zbins.size() == 2) phierror*=scalefactors_phi[2];
	  else if( phibins.size() == 2 && zbins.size() == 2 ) phierror*=scalefactors_phi[0];
	  else if( phibins.size() == 2 && zbins.size() == 3 )  phierror*=scalefactors_phi[1];
	  else if( phibins.size() == 3 && zbins.size() == 2 )  phierror*=scalefactors_phi[2];
	  else if( phibins.size() == 3 && zbins.size() == 3 )  phierror*=scalefactors_phi[3];
	  
	  
	  // scale factors (z direction)
	  /*
	    they corresponds to clusters of size (2,2), (2,3), (3,2) and (3,3) in z and phi
	    other clusters, which are very few and pathological, get a scale factor of 1
	  */
	  static constexpr std::array<double, 4> scalefactors_z = {{ 0.47, 0.48, 0.71, 0.55 }};
	  double zerror = length*invsqrt12;
	  if( zbins.size() == 2 && phibins.size() == 2 ) zerror*=scalefactors_z[0];
	  else if( zbins.size() == 2 && phibins.size() == 3 )  zerror*=scalefactors_z[1];
	  else if( zbins.size() == 3 && phibins.size() == 2 )  zerror*=scalefactors_z[2];
	  else if( zbins.size() == 3 && phibins.size() == 3 )  zerror*=scalefactors_z[3];
	  
	  if(Verbosity() > 0)
	    cout << " MvtxClusterizer: cluskey " << ckey << " layer " << layer << " rad " << layergeom->get_radius() << " phibins " << phibins.size() << " pitch " << pitch << " phisize " << phisize 
		 << " zbins " << zbins.size() << " length " << length << " zsize " << zsize 
		 << " local x " << locclusx << " local y " << locclusz
		 << endl;
	  
	  if(m_cluster_version==3){
	    auto clus = std::make_unique<TrkrClusterv3>();
	    clus->setAdc(nhits);
	    clus->setLocalX(locclusx);
	    clus->setLocalY(locclusz);
	    // Take the rphi and z uncertainty of the cluster
	    clus->setActsLocalError(0,0,square(phierror));
	    clus->setActsLocalError(0,1,0.);
	    clus->setActsLocalError(1,0,0.);
	    clus->setActsLocalError(1,1,square(zerror));
	    
	    // All silicon surfaces have a 1-1 map to hitsetkey. 
	    // So set subsurface key to 0
	    clus->setSubSurfKey(0);
	    
	    if (Verbosity() > 2)
	      clus->identify();
	    
	    m_clusterlist->addClusterSpecifyKey(ckey, clus.release());
	  }else if(m_cluster_version==4){
	    auto clus = std::make_unique<TrkrClusterv4>();
	    clus->setAdc(nhits);
	    clus->setLocalX(locclusx);
	    clus->setLocalY(locclusz);
	    
	    clus->setPhiSize(phibins.size());
	    clus->setZSize(zbins.size());
	    // All silicon surfaces have a 1-1 map to hitsetkey. 
	    // So set subsurface key to 0
	    clus->setSubSurfKey(0);
	    
	    if (Verbosity() > 2)
	      clus->identify();
	    
	    m_clusterlist->addClusterSpecifyKey(ckey, clus.release());
	  }
	}  // clusitr loop
    }  // loop over hitsets
      
  if(Verbosity() > 1)
    {
      // check that the associations were written correctly
      m_clusterhitassoc->identify();
    }
      
  return;
}

void MvtxClusterizer::PrintClusters(PHCompositeNode *topNode)
{
  if (Verbosity() > 0)
  {
    TrkrClusterContainer *clusterlist = findNode::getClass<TrkrClusterContainer>(topNode, "TRKR_CLUSTER");
    if (!clusterlist) return;

    cout << "================= After MvtxClusterizer::process_event() ====================" << endl;

    cout << " There are " << clusterlist->size() << " clusters recorded: " << endl;

    if(Verbosity() > 3)  clusterlist->identify();

    cout << "===========================================================================" << endl;
  }

  return;
}
<|MERGE_RESOLUTION|>--- conflicted
+++ resolved
@@ -276,66 +276,6 @@
 	    }
 	}
       
-<<<<<<< HEAD
-	  }  //mapiter
-
-	// This is the local position
-	locclusx = locxsum / nhits;
-	locclusz = loczsum / nhits;
-
-	const double pitch = layergeom->get_pixel_x();
-	const double length = layergeom->get_pixel_z();
-	const double phisize = phibins.size() * pitch;
-	const double zsize = zbins.size() * length;
-
-	static const double invsqrt12 = 1./std::sqrt(12);
-
-	// scale factors (phi direction)
-	/*
-	  they corresponds to clusters of size (2,2), (2,3), (3,2) and (3,3) in phi and z
-	  other clusters, which are very few and pathological, get a scale factor of 1
-	  These scale factors are applied to produce cluster pulls with width unity
-	*/
-
-	double phierror = pitch * invsqrt12;
-	
-	static constexpr std::array<double, 7> scalefactors_phi = {{ 0.36, 0.6,0.37,0.49,0.4,0.37,0.33 }};
-	if(phibins.size() == 1 && zbins.size() == 1) phierror*=scalefactors_phi[0];
-	else if(phibins.size() == 2 && zbins.size() == 1) phierror*=scalefactors_phi[1];
-	else if(phibins.size() == 1 && zbins.size() == 2) phierror*=scalefactors_phi[2];
-	else if( phibins.size() == 2 && zbins.size() == 2 ) phierror*=scalefactors_phi[0];
-	else if( phibins.size() == 2 && zbins.size() == 3 )  phierror*=scalefactors_phi[1];
-	else if( phibins.size() == 3 && zbins.size() == 2 )  phierror*=scalefactors_phi[2];
-	else if( phibins.size() == 3 && zbins.size() == 3 )  phierror*=scalefactors_phi[3];
-	
-	
-	// scale factors (z direction)
-	/*
-	  they corresponds to clusters of size (2,2), (2,3), (3,2) and (3,3) in z and phi
-	  other clusters, which are very few and pathological, get a scale factor of 1
-	*/
-	static constexpr std::array<double, 4> scalefactors_z = {{ 0.47, 0.48, 0.71, 0.55 }};
-	double zerror = length*invsqrt12;
-	if( zbins.size() == 2 && phibins.size() == 2 ) zerror*=scalefactors_z[0];
-	else if( zbins.size() == 2 && phibins.size() == 3 )  zerror*=scalefactors_z[1];
-	else if( zbins.size() == 3 && phibins.size() == 2 )  zerror*=scalefactors_z[2];
-	else if( zbins.size() == 3 && phibins.size() == 3 )  zerror*=scalefactors_z[3];
-	
-	if(Verbosity() > 0)
-	  cout << " MvtxClusterizer: layer " << layer << " rad " << layergeom->get_radius() << " phibins " << phibins.size() << " pitch " << pitch << " phisize " << phisize
-	       << " zbins " << zbins.size() << " length " << length << " zsize " << zsize << endl;
-	
-	if(m_cluster_version==3){
-	  auto clus = std::make_unique<TrkrClusterv3>();
-	  clus->setAdc(nhits);
-	  clus->setLocalX(locclusx);
-	  clus->setLocalY(locclusz);
-	  // Take the rphi and z uncertainty of the cluster
-	  clus->setActsLocalError(0,0,square(phierror));
-	  clus->setActsLocalError(0,1,0.);
-	  clus->setActsLocalError(1,0,0.);
-	  clus->setActsLocalError(1,1,square(zerror));
-=======
       // Find the connections between the vertices of the graph (vertices are the rawhits,
       // connections are made when they are adjacent to one another)
       vector<int> component(num_vertices(G));
@@ -359,7 +299,6 @@
 	{
 	  int clusid = *clusiter;
 	  auto clusrange = clusters.equal_range(clusid);
->>>>>>> 5f17467c
 	  
 	  if (Verbosity() > 2) cout << "Filling cluster id " << clusid << " of " << std::distance(cluster_ids.begin(),clusiter )<< endl;
 	  
