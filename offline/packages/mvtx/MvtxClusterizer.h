/**
 * @file mvtx/MvtxClusterizer.h
 * @author D. McGlinchey
 * @date June 2018
 * @brief Clusterizer for the MVTX
 */
#ifndef MVTX_MVTXCLUSTERIZER_H
#define MVTX_MVTXCLUSTERIZER_H

#include <fun4all/SubsysReco.h>
#include <trackbase/TrkrDefs.h>
#include <trackbase/TrkrCluster.h>
#include <trackbase/ActsSurfaceMaps.h>

#include <string>                // for string
#include <utility>
class PHCompositeNode;
class TrkrHit;
class TrkrHitSetContainer;
class TrkrClusterContainer;
class TrkrClusterHitAssoc;

/**
 * @brief Clusterizer for the MVTX
 */
class MvtxClusterizer : public SubsysReco
{
 public:
  typedef std::pair<unsigned int, unsigned int> pixel;

  MvtxClusterizer(const std::string &name = "MvtxClusterizer");
  virtual ~MvtxClusterizer() {}

  //! module initialization
  int Init(PHCompositeNode *topNode) { return 0; }

  //! run initialization
  int InitRun(PHCompositeNode *topNode);

  //! event processing
  int process_event(PHCompositeNode *topNode);

  //! end of process
  int End(PHCompositeNode *topNode) { return 0; }

  //! option to turn off z-dimension clustering
  void SetZClustering(const bool make_z_clustering)
  {
    m_makeZClustering = make_z_clustering;
  }
  bool GetZClustering() const
  {
    return m_makeZClustering;
  }

 private:
  //bool are_adjacent(const pixel lhs, const pixel rhs);
  bool are_adjacent(const std::pair<TrkrDefs::hitkey, TrkrHit*> &lhs, const std::pair<TrkrDefs::hitkey, TrkrHit*> &rhs);

  void ClusterMvtx(PHCompositeNode *topNode);
  void PrintClusters(PHCompositeNode *topNode);
  Surface getSurfaceFromMap(TrkrDefs::hitsetkey hitsetkey);

  // node tree storage pointers
  TrkrHitSetContainer *m_hits;
  TrkrClusterContainer *m_clusterlist; 
<<<<<<< HEAD
  TrkrClusterHitAssoc *m_clusterhitassoc;
  ActsSurfaceMaps *m_surfMaps;
=======
  TrkrClusterHitAssoc  *m_clusterhitassoc;
>>>>>>> a2d3cda4

  // settings
  bool m_makeZClustering;  // z_clustering_option
};

#endif  // MVTX_MVTXCLUSTERIZER_H<|MERGE_RESOLUTION|>--- conflicted
+++ resolved
@@ -64,12 +64,10 @@
   // node tree storage pointers
   TrkrHitSetContainer *m_hits;
   TrkrClusterContainer *m_clusterlist; 
-<<<<<<< HEAD
+
   TrkrClusterHitAssoc *m_clusterhitassoc;
   ActsSurfaceMaps *m_surfMaps;
-=======
-  TrkrClusterHitAssoc  *m_clusterhitassoc;
->>>>>>> a2d3cda4
+
 
   // settings
   bool m_makeZClustering;  // z_clustering_option
