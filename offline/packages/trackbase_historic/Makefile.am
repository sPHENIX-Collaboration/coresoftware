##############################################
# please add new classes in alphabetical order

AUTOMAKE_OPTIONS = foreign

# list of shared libraries to produce
lib_LTLIBRARIES = \
  libtrackbase_historic_io.la

AM_CPPFLAGS = \
  -I$(includedir) \
  -I$(OFFLINE_MAIN)/include  \
  -isystem$(ROOTSYS)/include

AM_LDFLAGS = \
  -L$(libdir) \
  -L$(ROOTSYS)/lib \
  -L$(OFFLINE_MAIN)/lib \
  -L$(OFFLINE_MAIN)/lib64

pkginclude_HEADERS = \
  ActsTransformations.h \
  cluster_with_key.h \
  cluster_with_sector_side.h \
  TrackSeed.h \
  TrackSeed_v1.h \
  SvtxTrackSeed_v1.h \
  SvtxTrackSeed_v2.h \
  TrackSeed_FastSim_v1.h \
  TrackSeedContainer.h \
  TrackSeedContainer_v1.h \
  PHG4ParticleSvtxMap.h \
  PHG4ParticleSvtxMap_v1.h \
  SvtxPHG4ParticleMap.h \
  SvtxPHG4ParticleMap_v1.h \
  SvtxTrack.h \
  SvtxTrack_v1.h \
  SvtxTrack_v2.h \
  SvtxTrack_v3.h \
  SvtxTrack_v4.h \
  SvtxTrack_FastSim.h \
  SvtxTrack_FastSim_v1.h \
  SvtxTrack_FastSim_v2.h \
  SvtxTrack_FastSim_v3.h \
  SvtxAlignmentStateMap.h \
  SvtxAlignmentStateMap_v1.h \
  SvtxTrackMap.h \
  SvtxTrackMap_v1.h \
  SvtxTrackMap_v2.h \
  SvtxTrackCaloClusterMap.h \
  SvtxTrackCaloClusterMap_v1.h \
  SvtxAlignmentState.h \
  SvtxAlignmentState_v1.h \
  SvtxTrackArray.h \
  SvtxTrackArray_v1.h \
  SvtxTrackState.h \
  SvtxTrackState_v1.h \
  SvtxTrackState_v2.h \
<<<<<<< HEAD
  SvtxVertex.h \
  SvtxVertex_v1.h \
  SvtxVertexMap.h \
  SvtxVertexMap_v1.h \
  TrackAnalysisUtils.h \
  SvtxTrackInfo.h \
  SvtxTrackInfo_v1.h \
  TrackStateInfo.h \ 
  TrackStateInfo_v1.h \
  TrackInfoContainer.h \
  TrackInfoContainer_v1.h 
=======
  TrackAnalysisUtils.h 
>>>>>>> 3e404cbd

ROOTDICTS = \
  cluster_with_key_Dict.cc \
  cluster_with_sector_side_Dict.cc \
  TrackSeed_Dict.cc \
  TrackSeed_v1_Dict.cc \
  SvtxTrackSeed_v1_Dict.cc \
  SvtxTrackSeed_v2_Dict.cc \
  TrackSeed_FastSim_v1_Dict.cc \
  TrackSeedContainer_Dict.cc \
  TrackSeedContainer_v1_Dict.cc \
  PHG4ParticleSvtxMap_Dict.cc \
  PHG4ParticleSvtxMap_v1_Dict.cc \
  SvtxPHG4ParticleMap_Dict.cc \
  SvtxPHG4ParticleMap_v1_Dict.cc \
  SvtxAlignmentState_Dict.cc \
  SvtxAlignmentState_v1_Dict.cc \
  SvtxTrack_Dict.cc \
  SvtxTrackState_Dict.cc \
  SvtxTrackState_v1_Dict.cc \
  SvtxTrackState_v2_Dict.cc \
  SvtxTrack_v1_Dict.cc \
  SvtxTrack_v2_Dict.cc \
  SvtxTrack_v3_Dict.cc \
  SvtxTrack_v4_Dict.cc \
  SvtxTrackArray_Dict.cc \
  SvtxTrackArray_v1_Dict.cc \
  SvtxTrack_FastSim_Dict.cc \
  SvtxTrack_FastSim_v1_Dict.cc \
  SvtxTrack_FastSim_v2_Dict.cc \
  SvtxTrack_FastSim_v3_Dict.cc \
  SvtxAlignmentStateMap_Dict.cc \
  SvtxAlignmentStateMap_v1_Dict.cc \
  SvtxTrackMap_Dict.cc \
  SvtxTrackMap_v1_Dict.cc \
  SvtxTrackMap_v2_Dict.cc \
  SvtxTrackCaloClusterMap_Dict.cc \
<<<<<<< HEAD
  SvtxTrackCaloClusterMap_v1_Dict.cc \
  SvtxVertex_Dict.cc \
  SvtxVertex_v1_Dict.cc \
  SvtxVertexMap_Dict.cc \
  SvtxVertexMap_v1_Dict.cc \
  SvtxTrackInfo_Dict.cc \
  SvtxTrackInfo_v1_Dict.cc \
  TrackStateInfo_Dict.cc \ 
  TrackStateInfo_v1_Dict.cc \
  TrackInfoContainer_Dict.cc \
  TrackInfoContainer_v1_Dict.cc 
=======
  SvtxTrackCaloClusterMap_v1_Dict.cc
>>>>>>> 3e404cbd

pcmdir = $(libdir)
nobase_dist_pcm_DATA = \
  cluster_with_key_Dict_rdict.pcm \
  cluster_with_sector_side_Dict_rdict.pcm \
  TrackSeed_Dict_rdict.pcm \
  TrackSeed_v1_Dict_rdict.pcm \
  SvtxTrackSeed_v1_Dict_rdict.pcm \
  SvtxTrackSeed_v2_Dict_rdict.pcm \
  TrackSeed_FastSim_v1_Dict_rdict.pcm \
  TrackSeedContainer_Dict_rdict.pcm \
  TrackSeedContainer_v1_Dict_rdict.pcm \
  PHG4ParticleSvtxMap_Dict_rdict.pcm \
  PHG4ParticleSvtxMap_v1_Dict_rdict.pcm \
  SvtxPHG4ParticleMap_Dict_rdict.pcm \
  SvtxPHG4ParticleMap_v1_Dict_rdict.pcm \
  SvtxAlignmentState_Dict_rdict.pcm \
  SvtxAlignmentState_v1_Dict_rdict.pcm \
  SvtxTrack_Dict_rdict.pcm \
  SvtxTrackState_Dict_rdict.pcm \
  SvtxTrackState_v1_Dict_rdict.pcm \
  SvtxTrackState_v2_Dict_rdict.pcm \
  SvtxTrack_v1_Dict_rdict.pcm \
  SvtxTrack_v2_Dict_rdict.pcm \
  SvtxTrack_v3_Dict_rdict.pcm \
  SvtxTrack_v4_Dict_rdict.pcm \
  SvtxTrackArray_Dict_rdict.pcm \
  SvtxTrackArray_v1_Dict_rdict.pcm \
  SvtxTrack_FastSim_Dict_rdict.pcm \
  SvtxTrack_FastSim_v1_Dict_rdict.pcm \
  SvtxTrack_FastSim_v2_Dict_rdict.pcm \
  SvtxTrack_FastSim_v3_Dict_rdict.pcm \
  SvtxAlignmentStateMap_Dict_rdict.pcm \
  SvtxAlignmentStateMap_v1_Dict_rdict.pcm \
  SvtxTrackMap_Dict_rdict.pcm \
  SvtxTrackMap_v1_Dict_rdict.pcm \
  SvtxTrackMap_v2_Dict_rdict.pcm \
  SvtxTrackCaloClusterMap_Dict_rdict.pcm \
<<<<<<< HEAD
  SvtxTrackCaloClusterMap_v1_Dict_rdict.pcm \
  SvtxVertex_Dict_rdict.pcm \
  SvtxVertex_v1_Dict_rdict.pcm \
  SvtxVertexMap_Dict_rdict.pcm \
  SvtxVertexMap_v1_Dict_rdict.pcm \
  SvtxTrackInfo_Dict_rdict.pcm \
  SvtxTrackInfo_v1_Dict_rdict.pcm \
  TrackStateInfo_Dict_rdict.pcm \ 
  TrackStateInfo_v1_Dict_rdict.pcm \
  TrackInfoContainer_Dict_rdict.pcm \
  TrackInfoContainer_v1_Dict_rdict.pcm 
=======
  SvtxTrackCaloClusterMap_v1_Dict_rdict.pcm
>>>>>>> 3e404cbd

# sources for io library
libtrackbase_historic_io_la_SOURCES = \
  $(ROOTDICTS) \
  ActsTransformations.cc \
  TrackSeed.cc \
  TrackSeed_v1.cc \
  SvtxTrackSeed_v1.cc \
  SvtxTrackSeed_v2.cc \
  TrackSeed_FastSim_v1.cc \
  TrackSeedContainer.cc \
  TrackSeedContainer_v1.cc \
  PHG4ParticleSvtxMap.cc \
  PHG4ParticleSvtxMap_v1.cc \
  SvtxPHG4ParticleMap.cc \
  SvtxPHG4ParticleMap_v1.cc \
  SvtxAlignmentState.cc \
  SvtxAlignmentState_v1.cc \
  SvtxTrackState_v1.cc \
  SvtxTrackState_v2.cc \
  SvtxTrack.cc \
  SvtxTrack_v1.cc \
  SvtxTrack_v2.cc \
  SvtxTrack_v3.cc \
  SvtxTrack_v4.cc \
  SvtxTrackArray_v1.cc \
  SvtxTrack_FastSim.cc \
  SvtxTrack_FastSim_v1.cc \
  SvtxTrack_FastSim_v2.cc \
  SvtxTrack_FastSim_v3.cc \
  SvtxAlignmentStateMap.cc \
  SvtxAlignmentStateMap_v1.cc \
  SvtxTrackMap.cc \
  SvtxTrackMap_v1.cc \
  SvtxTrackMap_v2.cc \
  SvtxTrackCaloClusterMap.cc \
  SvtxTrackCaloClusterMap_v1.cc \
<<<<<<< HEAD
  SvtxVertex.cc \
  SvtxVertex_v1.cc \
  SvtxVertexMap.cc \
  SvtxVertexMap_v1.cc \
  TrackAnalysisUtils.cc \
  SvtxTrackInfo_v1.cc \
  TrackStateInfo_v1cc \  
  TrackInfoContainer_v1.cc 
=======
  TrackAnalysisUtils.cc
>>>>>>> 3e404cbd

libtrackbase_historic_io_la_LDFLAGS = \
  -L$(libdir) \
  -L$(OFFLINE_MAIN)/lib \
  -L$(OFFLINE_MAIN)/lib64

libtrackbase_historic_io_la_LIBADD = \
  -lphool \
  -lActsCore \
  -ltrack_io

# Rule for generating table CINT dictionaries.
%_Dict.cc: %.h %LinkDef.h
	rootcint -f $@ @CINTDEFS@ $(DEFAULT_INCLUDES) $(AM_CPPFLAGS) $^

#just to get the dependency
%_Dict_rdict.pcm: %_Dict.cc ;



################################################
# linking tests

BUILT_SOURCES = testexternals.cc

noinst_PROGRAMS = \
  testexternals_trackbase_historic_io

testexternals_trackbase_historic_io_SOURCES = testexternals.cc
testexternals_trackbase_historic_io_LDADD = libtrackbase_historic_io.la

testexternals.cc:
	echo "//*** this is a generated file. Do not commit, do not edit" > $@
	echo "int main()" >> $@
	echo "{" >> $@
	echo "  return 0;" >> $@
	echo "}" >> $@

################################################

clean-local:
	rm -f *Dict* $(BUILT_SOURCES) *.pcm<|MERGE_RESOLUTION|>--- conflicted
+++ resolved
@@ -56,7 +56,6 @@
   SvtxTrackState.h \
   SvtxTrackState_v1.h \
   SvtxTrackState_v2.h \
-<<<<<<< HEAD
   SvtxVertex.h \
   SvtxVertex_v1.h \
   SvtxVertexMap.h \
@@ -67,10 +66,8 @@
   TrackStateInfo.h \ 
   TrackStateInfo_v1.h \
   TrackInfoContainer.h \
-  TrackInfoContainer_v1.h 
-=======
+  TrackInfoContainer_v1.h \
   TrackAnalysisUtils.h 
->>>>>>> 3e404cbd
 
 ROOTDICTS = \
   cluster_with_key_Dict.cc \
@@ -108,7 +105,6 @@
   SvtxTrackMap_v1_Dict.cc \
   SvtxTrackMap_v2_Dict.cc \
   SvtxTrackCaloClusterMap_Dict.cc \
-<<<<<<< HEAD
   SvtxTrackCaloClusterMap_v1_Dict.cc \
   SvtxVertex_Dict.cc \
   SvtxVertex_v1_Dict.cc \
@@ -119,10 +115,8 @@
   TrackStateInfo_Dict.cc \ 
   TrackStateInfo_v1_Dict.cc \
   TrackInfoContainer_Dict.cc \
-  TrackInfoContainer_v1_Dict.cc 
-=======
+  TrackInfoContainer_v1_Dict.cc \
   SvtxTrackCaloClusterMap_v1_Dict.cc
->>>>>>> 3e404cbd
 
 pcmdir = $(libdir)
 nobase_dist_pcm_DATA = \
@@ -161,7 +155,6 @@
   SvtxTrackMap_v1_Dict_rdict.pcm \
   SvtxTrackMap_v2_Dict_rdict.pcm \
   SvtxTrackCaloClusterMap_Dict_rdict.pcm \
-<<<<<<< HEAD
   SvtxTrackCaloClusterMap_v1_Dict_rdict.pcm \
   SvtxVertex_Dict_rdict.pcm \
   SvtxVertex_v1_Dict_rdict.pcm \
@@ -172,10 +165,8 @@
   TrackStateInfo_Dict_rdict.pcm \ 
   TrackStateInfo_v1_Dict_rdict.pcm \
   TrackInfoContainer_Dict_rdict.pcm \
-  TrackInfoContainer_v1_Dict_rdict.pcm 
-=======
+  TrackInfoContainer_v1_Dict_rdict.pcm \
   SvtxTrackCaloClusterMap_v1_Dict_rdict.pcm
->>>>>>> 3e404cbd
 
 # sources for io library
 libtrackbase_historic_io_la_SOURCES = \
@@ -213,7 +204,6 @@
   SvtxTrackMap_v2.cc \
   SvtxTrackCaloClusterMap.cc \
   SvtxTrackCaloClusterMap_v1.cc \
-<<<<<<< HEAD
   SvtxVertex.cc \
   SvtxVertex_v1.cc \
   SvtxVertexMap.cc \
@@ -221,10 +211,8 @@
   TrackAnalysisUtils.cc \
   SvtxTrackInfo_v1.cc \
   TrackStateInfo_v1cc \  
-  TrackInfoContainer_v1.cc 
-=======
+  TrackInfoContainer_v1.cc \
   TrackAnalysisUtils.cc
->>>>>>> 3e404cbd
 
 libtrackbase_historic_io_la_LDFLAGS = \
   -L$(libdir) \
