#ifndef __SVTXTRACK_H__
#define __SVTXTRACK_H__

#include "SvtxTrackState.h"

#include <trackbase/TrkrDefs.h>
<<<<<<< HEAD
#include <ActsExamples/EventData/Track.hpp>
#include <ActsExamples/EventData/TrkrClusterMultiTrajectory.hpp>
=======

#include <g4main/PHG4HitDefs.h>
>>>>>>> a2d3cda4
#include <phool/PHObject.h>

#include <limits.h>
#include <cmath>
#include <iostream>
#include <map>
#include <set>

class SvtxTrack : public PHObject
{
 public:
  typedef std::map<float, SvtxTrackState*> StateMap;
  typedef StateMap::const_iterator ConstStateIter;
  typedef StateMap::iterator StateIter;

  typedef std::set<unsigned int> ClusterSet;
  typedef ClusterSet::const_iterator ConstClusterIter;
  typedef ClusterSet::iterator ClusterIter;

  typedef std::set<TrkrDefs::cluskey> ClusterKeySet;
  typedef ClusterKeySet::const_iterator ConstClusterKeyIter;
  typedef ClusterKeySet::iterator ClusterKeyIter;

  enum CAL_LAYER
  {
    PRES = 0,
    CEMC = 1,
    HCALIN = 2,
    HCALOUT = 3
  };

  virtual ~SvtxTrack() {}

  // The "standard PHObject response" functions...
  virtual void identify(std::ostream& os = std::cout) const
  {
    os << "SvtxTrack base class" << std::endl;
  }
  virtual void Reset() {}
  virtual int isValid() const { return 0; }
  virtual PHObject* CloneMe() const { return nullptr; }

  //
  // basic track information ---------------------------------------------------
  //

  virtual unsigned int get_id() const { return UINT_MAX; }
  virtual void set_id(unsigned int id) {}

  virtual unsigned int get_vertex_id() const { return UINT_MAX; }
  virtual void set_vertex_id(unsigned int vertex_id) {}

  virtual bool get_positive_charge() const { return false; }
  virtual void set_positive_charge(bool ispos) {}

  virtual int get_charge() const { return -1; }
  virtual void set_charge(int charge) {}

  virtual float get_chisq() const { return NAN; }
  virtual void set_chisq(float chisq) {}

  virtual unsigned int get_ndf() const { return UINT_MAX; }
  virtual void set_ndf(int ndf) {}

  virtual float get_quality() const { return NAN; }

  virtual float get_dca() const { return NAN; }
  virtual void set_dca(float dca) {}

  virtual float get_dca_error() const { return NAN; }
  virtual void set_dca_error(float dca) {}

  virtual float get_dca2d() const { return NAN; }
  virtual void set_dca2d(float dca2d) {}

  virtual float get_dca2d_error() const { return NAN; }
  virtual void set_dca2d_error(float error) {}

  virtual float get_dca3d_xy() const { return NAN; }
  virtual void set_dca3d_xy(float dcaxy) {}

  virtual float get_dca3d_xy_error() const { return NAN; }
  virtual void set_dca3d_xy_error(float error) {}

  virtual float get_dca3d_z() const { return NAN; }
  virtual void set_dca3d_z(float dcaz) {}

  virtual float get_dca3d_z_error() const { return NAN; }
  virtual void set_dca3d_z_error(float error) {}

  virtual float get_x() const { return NAN; }
  virtual void set_x(float x) {}

  virtual float get_y() const { return NAN; }
  virtual void set_y(float y) {}

  virtual float get_z() const { return NAN; }
  virtual void set_z(float z) {}

  virtual float get_pos(unsigned int i) const { return NAN; }

  virtual float get_px() const { return NAN; }
  virtual void set_px(float px) {}

  virtual float get_py() const { return NAN; }
  virtual void set_py(float py) {}

  virtual float get_pz() const { return NAN; }
  virtual void set_pz(float pz) {}

  virtual float get_mom(unsigned int i) const { return NAN; }

  virtual float get_p() const { return NAN; }
  virtual float get_pt() const { return NAN; }
  virtual float get_eta() const { return NAN; }
  virtual float get_phi() const { return NAN; }

  virtual float get_error(int i, int j) const { return NAN; }
  virtual void set_error(int i, int j, float value) {}

  //
  // state methods -------------------------------------------------------------
  //
  virtual bool empty_states() const { return false; }
  virtual size_t size_states() const { return 0; }
  virtual size_t count_states(float pathlength) const { return 0; }
  virtual void clear_states() {}

  virtual const SvtxTrackState* get_state(float pathlength) const { return nullptr; }
  virtual SvtxTrackState* get_state(float pathlength) { return nullptr; }
  virtual SvtxTrackState* insert_state(const SvtxTrackState* state) { return nullptr; }
  virtual size_t erase_state(float pathlength) { return 0; }

  virtual ConstStateIter begin_states() const { return StateMap().end(); }
  virtual ConstStateIter find_state(float pathlength) const { return StateMap().end(); }
  virtual ConstStateIter end_states() const { return StateMap().end(); }

  virtual StateIter begin_states() { return StateMap().end(); }
  virtual StateIter find_state(float pathlength) { return StateMap().end(); }
  virtual StateIter end_states() { return StateMap().end(); }

  //
  // associated cluster ids methods --------------------------------------------
  //

  // needed by old tracking

  //! deprecated - please use cluster keys instead
  virtual void clear_clusters() {}
  //! deprecated - please use cluster keys instead
  virtual bool empty_clusters() const { return false; }
  //! deprecated - please use cluster keys instead
  virtual size_t size_clusters() const { return 0; }

  //! deprecated - please use cluster keys instead
  virtual void insert_cluster(unsigned int clusterid) {}
  //! deprecated - please use cluster keys instead
  virtual size_t erase_cluster(unsigned int clusterid) { return 0; }
  //! deprecated - please use cluster keys instead
  virtual ConstClusterIter begin_clusters() const { return ClusterSet().end(); }
  //! deprecated - please use cluster keys instead
  virtual ConstClusterIter find_cluster(unsigned int clusterid) const { return ClusterSet().end(); }
  //! deprecated - please use cluster keys instead
  virtual ConstClusterIter end_clusters() const { return ClusterSet().end(); }
  //! deprecated - please use cluster keys instead
  virtual ClusterIter begin_clusters() { return ClusterSet().end(); }
  //! deprecated - please use cluster keys instead
  virtual ClusterIter find_cluster(unsigned int clusterid) { return ClusterSet().end(); }
  //! deprecated - please use cluster keys instead
  virtual ClusterIter end_clusters() { return ClusterSet().end(); }

  // needed by new tracking
  virtual void clear_cluster_keys() {}
  virtual bool empty_cluster_keys() const { return false; }
  virtual size_t size_cluster_keys() const { return 0; }

  virtual void insert_cluster_key(TrkrDefs::cluskey clusterid) {}
  virtual size_t erase_cluster_key(TrkrDefs::cluskey clusterid) { return 0; }
  virtual ConstClusterKeyIter find_cluster_key(TrkrDefs::cluskey clusterid) const { return ClusterKeySet().end(); }
  virtual ConstClusterKeyIter begin_cluster_keys() const { return ClusterKeySet().end(); }
  virtual ConstClusterKeyIter end_cluster_keys() const { return ClusterKeySet().end(); }
  virtual ClusterKeyIter begin_cluster_keys() { return ClusterKeySet().end(); }
  virtual ClusterKeyIter find_cluster_keys(unsigned int clusterid) { return ClusterKeySet().end(); }
  virtual ClusterKeyIter end_cluster_keys() { return ClusterKeySet().end(); }

  //
  // calo projection methods ---------------------------------------------------
  //
  virtual float get_cal_dphi(CAL_LAYER layer) const { return 0.; }
  virtual void set_cal_dphi(CAL_LAYER layer, float dphi) {}

  virtual float get_cal_deta(CAL_LAYER layer) const { return 0.; }
  virtual void set_cal_deta(CAL_LAYER layer, float deta) {}

  virtual float get_cal_energy_3x3(CAL_LAYER layer) const { return 0.; }
  virtual void set_cal_energy_3x3(CAL_LAYER layer, float energy_3x3) {}

  virtual float get_cal_energy_5x5(CAL_LAYER layer) const { return 0.; }
  virtual void set_cal_energy_5x5(CAL_LAYER layer, float energy_5x5) {}

  virtual unsigned int get_cal_cluster_id(CAL_LAYER layer) const { return 0; }
  virtual void set_cal_cluster_id(CAL_LAYER layer, unsigned int id) {}

  virtual TrkrDefs::cluskey get_cal_cluster_key(CAL_LAYER layer) const { return 0; }
  virtual void set_cal_cluster_key(CAL_LAYER layer, TrkrDefs::cluskey key) {}

  virtual float get_cal_cluster_e(CAL_LAYER layer) const { return 0.; }
  virtual void set_cal_cluster_e(CAL_LAYER layer, float e) {}

<<<<<<< HEAD
  
  // 
  // ACTS methods for use by ACTS modules only 
  //

  virtual ActsExamples::TrackParameters get_acts_track_parameters() const
  { return ActsExamples::TrackParameters(Acts::Vector4D(NAN,NAN,NAN, NAN),
					 Acts::Vector3D(NAN,NAN,NAN), NAN); }

  virtual void set_acts_multitrajectory(ActsExamples::TrkrClusterMultiTrajectory traj){}
  virtual ActsExamples::TrkrClusterMultiTrajectory get_acts_multitrajectory() const
  {return ActsExamples::TrkrClusterMultiTrajectory(); }
=======
  //
  // truth track interface ---------------------------------------------------
  //

  //SvtxTrack_FastSim
  virtual unsigned int get_truth_track_id() const { return UINT_MAX; }
  virtual void set_truth_track_id(unsigned int truthTrackId) {}
  virtual void set_num_measurements(int nmeas) {}
  virtual unsigned int get_num_measurements() { return 0; }

  //SvtxTrack_FastSim_v1
  typedef std::map<int, std::set<PHG4HitDefs::keytype> > HitIdMap;
  typedef HitIdMap::iterator HitIdIter;
  typedef HitIdMap::const_iterator HitIdConstIter;

  virtual bool empty_g4hit_id() const { return true; }
  virtual size_t size_g4hit_id() const { return 0; }
  virtual void add_g4hit_id(int volume, PHG4HitDefs::keytype id) {}
  virtual HitIdIter begin_g4hit_id() { return HitIdMap().end(); }
  virtual HitIdConstIter begin_g4hit_id() const { return HitIdMap().end(); }
  virtual HitIdIter find_g4hit_id(int volume) { return HitIdMap().end(); }
  virtual HitIdConstIter find_g4hit_id(int volume) const { return HitIdMap().end(); }
  virtual HitIdIter end_g4hit_id() { return HitIdMap().end(); }
  virtual HitIdConstIter end_g4hit_id() const { return HitIdMap().end(); }
  virtual size_t remove_g4hit_id(int volume, PHG4HitDefs::keytype id) { return 0; }
  virtual size_t remove_g4hit_volume(int volume) { return 0; }
  virtual void clear_g4hit_id() {}
  virtual const HitIdMap& g4hit_ids() const
  {
    static const HitIdMap map;
    return map;
  };

>>>>>>> a2d3cda4
 protected:
  SvtxTrack() {}

  ClassDef(SvtxTrack, 1);
};

#endif<|MERGE_RESOLUTION|>--- conflicted
+++ resolved
@@ -4,13 +4,10 @@
 #include "SvtxTrackState.h"
 
 #include <trackbase/TrkrDefs.h>
-<<<<<<< HEAD
 #include <ActsExamples/EventData/Track.hpp>
 #include <ActsExamples/EventData/TrkrClusterMultiTrajectory.hpp>
-=======
 
 #include <g4main/PHG4HitDefs.h>
->>>>>>> a2d3cda4
 #include <phool/PHObject.h>
 
 #include <limits.h>
@@ -220,20 +217,18 @@
   virtual float get_cal_cluster_e(CAL_LAYER layer) const { return 0.; }
   virtual void set_cal_cluster_e(CAL_LAYER layer, float e) {}
 
-<<<<<<< HEAD
-  
   // 
   // ACTS methods for use by ACTS modules only 
   //
 
   virtual ActsExamples::TrackParameters get_acts_track_parameters() const
-  { return ActsExamples::TrackParameters(Acts::Vector4D(NAN,NAN,NAN, NAN),
-					 Acts::Vector3D(NAN,NAN,NAN), NAN); }
+    { return ActsExamples::TrackParameters(Acts::Vector4D(NAN,NAN,NAN, NAN),
+					    Acts::Vector3D(NAN,NAN,NAN), NAN); }
 
   virtual void set_acts_multitrajectory(ActsExamples::TrkrClusterMultiTrajectory traj){}
   virtual ActsExamples::TrkrClusterMultiTrajectory get_acts_multitrajectory() const
-  {return ActsExamples::TrkrClusterMultiTrajectory(); }
-=======
+    { return ActsExamples::TrkrClusterMultiTrajectory(); }
+
   //
   // truth track interface ---------------------------------------------------
   //
@@ -267,7 +262,6 @@
     return map;
   };
 
->>>>>>> a2d3cda4
  protected:
   SvtxTrack() {}
 
