#include "SvtxTrack_v1.h"
#include "SvtxTrackState.h"
#include "SvtxTrackState_v1.h"

#include <trackbase/TrkrDefs.h>  // for cluskey

#include <phool/PHObject.h>      // for PHObject

#include <climits>
#include <map>
#include <vector>                // for vector

SvtxTrack_v1::SvtxTrack_v1()
{
  // always include the pca point
  _states.insert(std::make_pair(0.0, new SvtxTrackState_v1(0.0)));
}

SvtxTrack_v1::SvtxTrack_v1(const SvtxTrack& source)
{ SvtxTrack_v1::CopyFrom( source ); }

<<<<<<< HEAD
=======
// have to suppress uninitMenberVar from cppcheck since it triggers many false positive
// cppcheck-suppress uninitMemberVar
>>>>>>> 84c98b3a
SvtxTrack_v1::SvtxTrack_v1(const SvtxTrack_v1& source)
{ SvtxTrack_v1::CopyFrom( source ); }

SvtxTrack_v1& SvtxTrack_v1::operator=(const SvtxTrack_v1& source)
{ if( this != &source ) CopyFrom( source ); return *this; }

SvtxTrack_v1::~SvtxTrack_v1()
{
  clear_states();
}

void SvtxTrack_v1::CopyFrom( const SvtxTrack& source )
{

  // parent class method
  SvtxTrack::CopyFrom( source );

  _track_id = source.get_id();
  _vertex_id = source.get_vertex_id();
  _is_positive_charge = source.get_positive_charge();
  _chisq = source.get_chisq();
  _ndf = source.get_ndf();
  _dca = source.get_dca();
  _dca_error = source.get_dca_error();
  _dca2d = source.get_dca2d();
  _dca2d_error = source.get_dca2d_error();
  _dca3d_xy = source.get_dca3d_xy();
  _dca3d_xy_error = source.get_dca3d_xy_error();
  _dca3d_z = source.get_dca3d_z();
  _dca3d_z_error = source.get_dca3d_z_error();
  
  // copy the states over into new state objects stored here
  clear_states();
  for( auto iter = source.begin_states(); iter != source.end_states(); ++iter )
  { _states.insert( std::make_pair(iter->first, static_cast<SvtxTrackState*>(iter->second->CloneMe() ) ) ); }

  // copy over cluster ID set
  _cluster_ids.clear();
  std::copy( source.begin_clusters(), source.end_clusters(), std::inserter( _cluster_ids, _cluster_ids.begin() ) );
  
  // copy over cluster key set
  _cluster_keys.clear();
  std::copy( source.begin_cluster_keys(), source.end_cluster_keys(), std::inserter( _cluster_keys, _cluster_keys.begin() ) );

  // copy over calorimeter projections
  _cal_dphi.clear();
  _cal_deta.clear();
  _cal_energy_3x3.clear();
  _cal_energy_5x5.clear();
  _cal_cluster_id.clear();
  _cal_cluster_key.clear();
  _cal_cluster_e.clear();

  for( const auto& type: { SvtxTrack::PRES, SvtxTrack::CEMC, SvtxTrack::HCALIN, SvtxTrack::HCALOUT } )
  {
    if(!isnan(source.get_cal_dphi(type))) set_cal_dphi(type, source.get_cal_dphi(type));
    if(!isnan(source.get_cal_deta(type))) set_cal_deta(type, source.get_cal_deta(type));
    if(!isnan(source.get_cal_energy_3x3(type))) set_cal_energy_3x3(type, source.get_cal_energy_3x3(type));
    if(!isnan(source.get_cal_energy_5x5(type))) set_cal_energy_5x5(type, source.get_cal_energy_5x5(type));
    if(source.get_cal_cluster_id(type) != UINT_MAX) set_cal_cluster_id(type, source.get_cal_cluster_id(type));
    if(source.get_cal_cluster_key(type) != UINT_MAX) set_cal_cluster_key(type, source.get_cal_cluster_key(type));
    if(!isnan(source.get_cal_cluster_e(type))) set_cal_cluster_e(type, source.get_cal_cluster_e(type));
  }

}


void SvtxTrack_v1::identify(std::ostream& os) const
{
  os << "SvtxTrack_v1 Object ";
  os << "id: " << get_id() << " ";
  os << "vertex id: " << get_vertex_id() << " ";
  os << "charge: " << get_charge() << " ";
  os << "chisq: " << get_chisq() << " ndf:" << get_ndf() << " ";
  os << std::endl;

  os << "(px,py,pz) = ("
     << get_px() << ","
     << get_py() << ","
     << get_pz() << ")" << std::endl;

  os << "(x,y,z) = (" << get_x() << "," << get_y() << "," << get_z() << ")" << std::endl;

  if ( _cluster_ids.size() > 0 || _cluster_keys.size() > 0 )
  {
    os << "list of cluster IDs ";
    for (SvtxTrack::ConstClusterIter iter = begin_clusters();
         iter != end_clusters();
         ++iter)
    {
      unsigned int cluster_id = *iter;
      os << cluster_id << " ";
    }

    os << "list of cluster keys ";
    for (SvtxTrack::ConstClusterKeyIter iter = begin_cluster_keys();
         iter != end_cluster_keys();
         ++iter)
    {
      TrkrDefs::cluskey cluster_key = *iter;
      os << cluster_key << " ";
    }
  }
  else
    os << " track has no clusters " << std::endl;
  
  os << std::endl;

  return;
}

void SvtxTrack_v1::clear_states()
{
  for( const auto& pair:_states )
  { delete pair.second; }
  
  _states.clear();
}

int SvtxTrack_v1::isValid() const
{
  return 1;
}

const SvtxTrackState* SvtxTrack_v1::get_state(float pathlength) const
{
  ConstStateIter iter = _states.find(pathlength);
  if (iter == _states.end()) return nullptr;
  return iter->second;
}

SvtxTrackState* SvtxTrack_v1::get_state(float pathlength)
{
  StateIter iter = _states.find(pathlength);
  if (iter == _states.end()) return nullptr;
  return iter->second;
}

SvtxTrackState* SvtxTrack_v1::insert_state(const SvtxTrackState* state)
{
  const auto copy =  static_cast<SvtxTrackState*> (state->CloneMe());
  const auto [iterator, inserted] = _states.insert(std::make_pair(state->get_pathlength(),copy));
  if( !inserted ) delete copy;
  return iterator->second;  
}

size_t SvtxTrack_v1::erase_state(float pathlength)
{
  StateIter iter = _states.find(pathlength);
  if (iter == _states.end()) return _states.size();

  delete iter->second;
  _states.erase(iter);
  return _states.size();
}

float SvtxTrack_v1::get_cal_dphi(SvtxTrack::CAL_LAYER layer) const
{
  std::map<SvtxTrack::CAL_LAYER, float>::const_iterator citer = _cal_dphi.find(layer);
  if (citer == _cal_dphi.end()) return NAN;
  return citer->second;
}

float SvtxTrack_v1::get_cal_deta(SvtxTrack::CAL_LAYER layer) const
{
  std::map<SvtxTrack::CAL_LAYER, float>::const_iterator citer = _cal_deta.find(layer);
  if (citer == _cal_deta.end()) return NAN;
  return citer->second;
}

float SvtxTrack_v1::get_cal_energy_3x3(SvtxTrack::CAL_LAYER layer) const
{
  std::map<SvtxTrack::CAL_LAYER, float>::const_iterator citer = _cal_energy_3x3.find(layer);
  if (citer == _cal_energy_3x3.end()) return NAN;
  return citer->second;
}

float SvtxTrack_v1::get_cal_energy_5x5(SvtxTrack::CAL_LAYER layer) const
{
  std::map<SvtxTrack::CAL_LAYER, float>::const_iterator citer = _cal_energy_5x5.find(layer);
  if (citer == _cal_energy_5x5.end()) return NAN;
  return citer->second;
}

unsigned int SvtxTrack_v1::get_cal_cluster_id(SvtxTrack::CAL_LAYER layer) const
{
  std::map<SvtxTrack::CAL_LAYER, int>::const_iterator citer = _cal_cluster_id.find(layer);
  if (citer == _cal_cluster_id.end()) return -9999;
  return citer->second;
}

TrkrDefs::cluskey SvtxTrack_v1::get_cal_cluster_key(SvtxTrack::CAL_LAYER layer) const
{
  std::map<SvtxTrack::CAL_LAYER, TrkrDefs::cluskey>::const_iterator citer = _cal_cluster_key.find(layer);
  if (citer == _cal_cluster_key.end()) return -9999;
  return citer->second;
}

float SvtxTrack_v1::get_cal_cluster_e(SvtxTrack::CAL_LAYER layer) const
{
  std::map<SvtxTrack::CAL_LAYER, float>::const_iterator citer = _cal_cluster_e.find(layer);
  if (citer == _cal_cluster_e.end()) return NAN;
  return citer->second;
}<|MERGE_RESOLUTION|>--- conflicted
+++ resolved
@@ -19,11 +19,8 @@
 SvtxTrack_v1::SvtxTrack_v1(const SvtxTrack& source)
 { SvtxTrack_v1::CopyFrom( source ); }
 
-<<<<<<< HEAD
-=======
 // have to suppress uninitMenberVar from cppcheck since it triggers many false positive
 // cppcheck-suppress uninitMemberVar
->>>>>>> 84c98b3a
 SvtxTrack_v1::SvtxTrack_v1(const SvtxTrack_v1& source)
 { SvtxTrack_v1::CopyFrom( source ); }
 
