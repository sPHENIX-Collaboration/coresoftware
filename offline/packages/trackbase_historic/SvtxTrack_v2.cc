--- conflicted
+++ resolved
@@ -24,11 +24,8 @@
 SvtxTrack_v2::SvtxTrack_v2(const SvtxTrack& source)
 { SvtxTrack_v2::CopyFrom( source ); }
 
-<<<<<<< HEAD
-=======
 // have to suppress uninitMenberVar from cppcheck since it triggers many false positive
 // cppcheck-suppress uninitMemberVar
->>>>>>> 84c98b3a
 SvtxTrack_v2::SvtxTrack_v2(const SvtxTrack_v2& source)
 { SvtxTrack_v2::CopyFrom( source ); }
 
