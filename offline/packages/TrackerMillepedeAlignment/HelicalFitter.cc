#include "HelicalFitter.h"

#include "Mille.h"

/// Tracking includes
#include <trackbase/TrkrDefs.h>                // for cluskey, getTrkrId, tpcId
#include <trackbase/TpcDefs.h>
#include <trackbase/MvtxDefs.h>
#include <trackbase/TrkrClusterv3.h>   
#include <trackbase/TrkrClusterContainerv4.h>
#include <trackbase/TrkrClusterContainer.h>   
#include <trackbase/TrkrClusterCrossingAssoc.h>   
#include <trackbase/alignmentTransformationContainer.h>

#include <trackbase_historic/TrackSeed_v1.h>
#include <trackbase_historic/TrackSeedContainer_v1.h>
#include <trackbase_historic/SvtxTrackSeed_v1.h>
#include <trackbase_historic/SvtxVertex.h>     // for SvtxVertex
#include <trackbase_historic/SvtxVertexMap.h>
#include <trackbase_historic/SvtxTrack_v4.h>
#include <trackbase_historic/SvtxTrackMap_v2.h>
#include <trackbase_historic/SvtxAlignmentState_v1.h>
#include <trackbase_historic/SvtxAlignmentStateMap_v1.h>
#include <trackbase_historic/SvtxTrackState_v1.h>

#include <g4main/PHG4Hit.h>  // for PHG4Hit
#include <g4main/PHG4Particle.h>  // for PHG4Particle
#include <g4main/PHG4HitDefs.h>  // for keytype

#include <fun4all/Fun4AllReturnCodes.h>

#include <phool/phool.h>
#include <phool/PHCompositeNode.h>
#include <phool/getClass.h>

#include <TF1.h>
#include <TNtuple.h>
#include <TFile.h>

#include <climits>                            // for UINT_MAX
#include <iostream>                            // for operator<<, basic_ostream
#include <cmath>                              // for fabs, sqrt
#include <set>                                 // for _Rb_tree_const_iterator
#include <utility>                             // for pair
#include <memory>

using namespace std;

//____________________________________________________________________________..
HelicalFitter::HelicalFitter(const std::string &name):
  SubsysReco(name)
  , PHParameterInterface(name)
  , _mille(nullptr)
{
  InitializeParameters();
}

//____________________________________________________________________________..
HelicalFitter::~HelicalFitter()
{

}

//____________________________________________________________________________..
int HelicalFitter::InitRun(PHCompositeNode *topNode)
{
  UpdateParametersWithMacro();

   int ret = GetNodes(topNode);
  if (ret != Fun4AllReturnCodes::EVENT_OK) return ret;

  ret = CreateNodes(topNode);
  if(ret != Fun4AllReturnCodes::EVENT_OK) return ret;

  // Instantiate Mille and open output data file
  if(test_output)
    {
      _mille = new Mille(data_outfilename.c_str(), false);   // write text in data files, rather than binary, for debugging only
  }
 else
   {
     _mille = new Mille(data_outfilename.c_str()); 
   }

  // Write the steering file here, and add the data file path to it
  std::ofstream steering_file(steering_outfilename);
  steering_file << data_outfilename << std::endl;
  steering_file.close();

  if(make_ntuple)
    {
      fout = new TFile("HF_ntuple.root","recreate");
<<<<<<< HEAD
      ntp = new TNtuple("ntp","HF ntuple","layer:nsilicon:ntpc:nclus:trkrid:sector:side:subsurf:phi:xglob:yglob:zglob:X:Y:fitX:fitY:dXdR:dXdX0:dXdY0:dXdZs:dXdZ0:dXdalpha:dXdbeta:dXdgamma:dXdx:dXdy:dXdz:dYdR:dYdX0:dYdY0:dYdZs:dYdZ0:dYdalpha:dYdbeta:dYdgamma:dYdx:dYdy:dYdz");
   }

=======
      ntp = new TNtuple("ntp","HF ntuple","event:trkid:layer:nsilicon:ntpc:nclus:trkrid:sector:side:subsurf:phi:sensx:sensy:sensz:normx:normy:normz:sensxideal:sensyideal:senszideal:normxideal:normyideal:normzideal:xglobideal:yglobideal:zglobideal:R:X0:Y0:Zs:Z0:xglob:yglob:zglob:xfit:yfit:zfit:pcax:pcay:pcaz:tangx:tangy:tangz:X:Y:fitX:fitY:dXdR:dXdX0:dXdY0:dXdZs:dXdZ0:dXdalpha:dXdbeta:dXdgamma:dXdx:dXdy:dXdz:dYdR:dYdX0:dYdY0:dYdZs:dYdZ0:dYdalpha:dYdbeta:dYdgamma:dYdx:dYdy:dYdz");
   }
 
>>>>>>> 8f944327
  // print grouping setup to log file:
  std::cout << "HelicalFitter::InitRun: Surface groupings are silicon " << si_grp << " tpc " << tpc_grp << " mms " << mms_grp << std::endl; 

  event=-1;

  return ret;
}

//_____________________________________________________________________
void HelicalFitter::SetDefaultParameters()
{


  return;
}

//____________________________________________________________________________..
int HelicalFitter::process_event(PHCompositeNode*)
{
  // _track_map_tpc contains the TPC seed track stubs
  // _track_map_silicon contains the silicon seed track stubs
  // _svtx_seed_map contains the combined silicon and tpc track seeds

  event++;

  if(Verbosity() > 0)
    cout << PHWHERE 
	 << " TPC seed map size " << _track_map_tpc->size() 
	 << " Silicon seed map size "  << _track_map_silicon->size() 
	 << endl;

  if(_track_map_silicon->size() == 0 && _track_map_tpc->size() == 0)
    return Fun4AllReturnCodes::EVENT_OK;

  // Decide whether we want to make a helical fit for silicon or TPC
  unsigned int maxtracks = 0; 
  unsigned int nsilicon = 0;
  unsigned int ntpc = 0;
  unsigned int nclus = 0;
  if(fittpc) { maxtracks =  _track_map_tpc->size();  }
  if(fitsilicon)  { maxtracks =  _track_map_silicon->size(); }
  for(unsigned int trackid = 0; trackid < maxtracks; ++trackid)
    {
      TrackSeed* tracklet = nullptr;
      if(fitsilicon) {  tracklet = _track_map_silicon->get(trackid); }
      else if(fittpc) {  tracklet = _track_map_tpc->get(trackid);	 }
      if(!tracklet) { trackid++;  continue; }

      std::vector<Acts::Vector3> global_vec;
      std::vector<TrkrDefs::cluskey> cluskey_vec;

      // Get a vector of cluster keys from the tracklet  
      getTrackletClusterList(tracklet, cluskey_vec);
      // store cluster global positions in a vector
      TrackFitUtils::getTrackletClusters(_tGeometry, _cluster_map, global_vec, cluskey_vec);   

      correctTpcGlobalPositions( global_vec, cluskey_vec);

      std::vector<float> fitpars =  TrackFitUtils::fitClusters(global_vec, cluskey_vec);       // do helical fit

      if(fitpars.size() == 0) continue;  // discard this track, not enough clusters to fit

      if(Verbosity() > 1)  
	{ std::cout << " Track " << trackid   << " radius " << fitpars[0] << " X0 " << fitpars[1]<< " Y0 " << fitpars[2]
		 << " zslope " << fitpars[3]  << " Z0 " << fitpars[4] << std::endl; }
      
      /// Create a track map for diagnostics
      SvtxTrack_v4 newTrack;
      if(fitsilicon) { newTrack.set_silicon_seed(tracklet); }
      else if(fittpc) {  newTrack.set_tpc_seed(tracklet); }
      
      // if a full track is requested, get the silicon clusters too and refit
      if(fittpc && fitfulltrack)
	{
	  // this associates silicon clusters and adds them to the vectors
	  ntpc = cluskey_vec.size();
	  nsilicon = TrackFitUtils::addSiliconClusters(fitpars, dca_cut, _tGeometry, _cluster_map, global_vec, cluskey_vec);
	  if(nsilicon < 3) continue;  // discard this TPC seed, did not get a good match to silicon
	  auto trackseed = std::make_unique<TrackSeed_v1>();
	  for(auto& ckey : cluskey_vec)
	    {
	      if(TrkrDefs::getTrkrId(ckey) == TrkrDefs::TrkrId::mvtxId or
		 TrkrDefs::getTrkrId(ckey) == TrkrDefs::TrkrId::inttId)
		{
		  trackseed->insert_cluster_key(ckey);
		}
	    }

	  newTrack.set_silicon_seed(trackseed.get());
	  
	  // fit the full track now
	  fitpars.clear();
	  fitpars =  TrackFitUtils::fitClusters(global_vec, cluskey_vec);       // do helical fit
	  if(fitpars.size() == 0) continue;  // discard this track, fit failed

	  if(Verbosity() > 1)  
	    { std::cout << " Full track " << trackid   << " radius " << fitpars[0] << " X0 " << fitpars[1]<< " Y0 " << fitpars[2]
					   << " zslope " << fitpars[3]  << " Z0 " << fitpars[4] << std::endl; }
	} 

<<<<<<< HEAD
      newTrack.set_crossing(tracklet->get_crossing());
      newTrack.set_id(trackid);
      /// use the track seed functions to help get the track trajectory values
      /// in the usual coordinates
  
      TrackSeed_v1 someseed;
      for(auto& ckey : cluskey_vec)
	{ someseed.insert_cluster_key(ckey); }
      someseed.set_qOverR(tracklet->get_charge() / fitpars[0]);
 
      someseed.set_X0(fitpars[1]);
      someseed.set_Y0(fitpars[2]);
      someseed.set_Z0(fitpars[4]);
      someseed.set_slope(fitpars[3]);

      newTrack.set_x(someseed.get_x());
      newTrack.set_y(someseed.get_y());
      newTrack.set_z(someseed.get_z());
      newTrack.set_px(someseed.get_px(_cluster_map,_tGeometry));
      newTrack.set_py(someseed.get_py(_cluster_map,_tGeometry));
      newTrack.set_pz(someseed.get_pz());
  
      newTrack.set_charge(tracklet->get_charge());
      SvtxAlignmentStateMap::StateVec statevec;
  
      nclus = ntpc+nsilicon;
=======
      nclus = ntpc+nsilicon;

      // some basic track quality requirements
      if(fittpc && ntpc < 35) continue;
      if((fitsilicon || fitfulltrack) && nsilicon < 5) continue;

      // get the residuals and derivatives for all clusters
>>>>>>> 8f944327

      // some basic track quality requirements
      if(fittpc && ntpc < 35) continue;
      if((fitsilicon || fitfulltrack) && nsilicon < 5) continue;

      // get the residuals and derivatives for all clusters
      for(unsigned int ivec=0;ivec<global_vec.size(); ++ivec)
	{

	  auto global = global_vec[ivec];
	  auto cluskey = cluskey_vec[ivec];
	  auto cluster = _cluster_map->findCluster(cluskey);
	  if(!cluster) { continue;}

	  unsigned int trkrid = TrkrDefs::getTrkrId(cluskey);

	  // What we need now is to find the point on the surface at which the helix would intersect
	  // If we have that point, we can transform the fit back to local coords
	  // we have fitpars for the helix, and the cluster key - from which we get the surface

	  Surface surf = _tGeometry->maps().getSurface(cluskey, cluster);
	  Acts::Vector3 helix_pca(0,0,0);
	  Acts::Vector3 helix_tangent(0,0,0);
	  Acts::Vector3 fitpoint = get_helix_surface_intersection(surf, fitpars, global, helix_pca, helix_tangent);

	  // fitpoint is the point where the helical fit intersects the plane of the surface
	  // Now transform the helix fitpoint to local coordinates to compare with cluster local coordinates
	  Acts::Vector3 fitpoint_local = surf->transform(_tGeometry->geometry().getGeoContext()).inverse() * (fitpoint *  Acts::UnitConstants::cm);
	  fitpoint_local /= Acts::UnitConstants::cm;

	  auto xloc = cluster->getLocalX();  // in cm
	  auto zloc = cluster->getLocalY();	  
	  if(trkrid == TrkrDefs::tpcId) { zloc = convertTimeToZ(cluskey, cluster); }
	  //float yloc = 0.0;   // Because the fitpoint is on the surface, y will always be zero in local coordinates

	  Acts::Vector2 residual(xloc - fitpoint_local(0), zloc - fitpoint_local(1)); 

	  unsigned int layer = TrkrDefs::getLayer(cluskey_vec[ivec]);	  
	  float phi =  atan2(global(1), global(0));
	  float beta =  atan2(global(2), sqrt(pow(global(0),2) + pow(global(1),2)));
<<<<<<< HEAD

	  SvtxTrackState_v1 svtxstate(fitpoint.norm());
	  svtxstate.set_x(fitpoint(0));
	  svtxstate.set_y(fitpoint(1));
	  svtxstate.set_z(fitpoint(2));
	  auto tangent = get_helix_tangent(fitpars, global);  
	  svtxstate.set_px(someseed.get_p() * tangent.second.x());
	  svtxstate.set_py(someseed.get_p() * tangent.second.y());
	  svtxstate.set_pz(someseed.get_p() * tangent.second.z());
	  newTrack.insert_state(&svtxstate);
	  
	  if(Verbosity() > 1) {
	  Acts::Vector3 loc_check =  surf->transform(_tGeometry->geometry().getGeoContext()).inverse() * (global *  Acts::UnitConstants::cm);
	  loc_check /= Acts::UnitConstants::cm;
	  std::cout << "    layer " << layer << std::endl
		    << " cluster global " << global(0) << " " << global(1) << " " << global(2) << std::endl
		    << " fitpoint " << fitpoint(0) << " " << fitpoint(1) << " " << fitpoint(2) << std::endl
		    << " fitpoint_local " << fitpoint_local(0) << " " << fitpoint_local(1) << " " << fitpoint_local(2) << std::endl  
		    << " cluster local x " << cluster->getLocalX() << " cluster local y " << cluster->getLocalY() << std::endl
		    << " cluster global to local x " << loc_check(0) << " local y " << loc_check(1) << "  local z " << loc_check(2) << std::endl
		    << " cluster local residual x " << residual(0) << " cluster local residual y " <<residual(1) << std::endl;
	  }
=======
>>>>>>> 8f944327

	  if(Verbosity() > 1) 
	    {
	      Acts::Transform3 transform =  surf->transform(_tGeometry->geometry().getGeoContext());
	      std::cout << "Transform is:" << std::endl;
	      std::cout <<  transform.matrix() << std::endl;
	      Acts::Vector3 loc_check =  surf->transform(_tGeometry->geometry().getGeoContext()).inverse() * (global *  Acts::UnitConstants::cm);
	      loc_check /= Acts::UnitConstants::cm;
	      unsigned int sector = TpcDefs::getSectorId(cluskey_vec[ivec]);	  
	      unsigned int side = TpcDefs::getSide(cluskey_vec[ivec]);	  
	      std::cout << "    layer " << layer << " sector " << sector << " side " << side << " subsurf " <<   cluster->getSubSurfKey() << std::endl
			<< " cluster global " << global(0) << " " << global(1) << " " << global(2) << std::endl
			<< " fitpoint " << fitpoint(0) << " " << fitpoint(1) << " " << fitpoint(2) << std::endl
			<< " fitpoint_local " << fitpoint_local(0) << " " << fitpoint_local(1) << " " << fitpoint_local(2) << std::endl  
			<< " cluster local x " << cluster->getLocalX() << " cluster local y " << cluster->getLocalY() << std::endl
			<< " cluster global to local x " << loc_check(0) << " local y " << loc_check(1) << "  local z " << loc_check(2) << std::endl
			<< " cluster local residual x " << residual(0) << " cluster local residual y " <<residual(1) << std::endl;
	    }
	  
	  // need standard deviation of measurements
	  Acts::Vector2 clus_sigma = getClusterError(cluster, cluskey, global);
	  if(isnan(clus_sigma(0)) || isnan(clus_sigma(1)))  { continue; }

	  int glbl_label[AlignmentDefs::NGL];
	  if(layer < 7)
	    {
	      AlignmentDefs::getSiliconGlobalLabels(surf, glbl_label, si_grp);	      
	    }
	  else if (layer < 55)
	    {
	      AlignmentDefs::getTpcGlobalLabels(surf, cluskey, glbl_label, tpc_grp);
	      /*
	      unsigned int sector = TpcDefs::getSectorId(cluskey_vec[ivec]);	  
	      unsigned int side = TpcDefs::getSide(cluskey_vec[ivec]);	  
	      Acts::Vector3 center =  surf->center(_tGeometry->geometry().getGeoContext()) * 0.1;  // convert to cm
	      Acts::GeometryIdentifier id = surf->geometryId();
	      unsigned int region = AlignmentDefs::getTpcRegion(layer);
	      TrkrDefs::hitsetkey hitsetkey = TrkrDefs::getHitSetKeyFromClusKey(cluskey);
<<<<<<< HEAD
	      std::cout << "     layer " << layer << " hitsetkey " << hitsetkey << " sector " << sector << " region " << region << " side " << side 
=======
	      std::cout << std::endl << "     layer " << layer << " hitsetkey " << hitsetkey << " sector " << sector 
			<< " region " << region << " side " << side 
>>>>>>> 8f944327
			<< " sensor center " << center[0] << "  " << center[1] << "  " << center[2] 
			<< " phi " << atan2(center[1],center[0])* 180.0/M_PI << std::endl;
	      std::cout << "     global labels: " << glbl_label[3] << "  " << glbl_label[4] << "  " << glbl_label[5] << std::endl;
	      std::cout << " TPC surface GeometryIdentifier " << id << std::endl;
	      std::cout << " subsurf key from cluster " << cluster->getSubSurfKey() << std::endl;
<<<<<<< HEAD
	      */
=======
	      std::cout << " transform: " << std::endl << surf->transform(_tGeometry->geometry().getGeoContext()).matrix() << std::endl;
	      // get the local parameters using the ideal transforms
	      alignmentTransformationContainer::use_alignment = false;
	      Acts::Vector3 ideal_center =  surf->center(_tGeometry->geometry().getGeoContext()) * 0.1;  // convert to cm
	      std::cout << " ideal sensor center " << ideal_center[0] << "  " << ideal_center[1] << "  " << ideal_center[2] << std::endl;
	      std::cout << " ideal transform: " << std::endl << surf->transform(_tGeometry->geometry().getGeoContext()).matrix() << std::endl;
	      alignmentTransformationContainer::use_alignment = true;
	      */
	    }
	  else
	    {
	      continue;
>>>>>>> 8f944327
	    }

	  // These derivatives are for the local parameters
	  float lcl_derivativeX[AlignmentDefs::NLC];
	  float lcl_derivativeY[AlignmentDefs::NLC];

	  getLocalDerivativesXY(surf, global, fitpars, lcl_derivativeX, lcl_derivativeY, layer);

	  // The global derivs dimensions are [alpha/beta/gamma](x/y/z)
	  float glbl_derivativeX[AlignmentDefs::NGL];
	  float glbl_derivativeY[AlignmentDefs::NGL];
	  getGlobalDerivativesXY(surf, global, fitpoint, fitpars, glbl_derivativeX, glbl_derivativeY, layer);

	  auto alignmentstate = std::make_unique<SvtxAlignmentState_v1>();
	  alignmentstate->set_residual(residual);
	  alignmentstate->set_cluster_key(cluskey);
	  SvtxAlignmentState::GlobalMatrix svtxglob = 
	    SvtxAlignmentState::GlobalMatrix::Zero();
	  SvtxAlignmentState::LocalMatrix svtxloc = 
	    SvtxAlignmentState::LocalMatrix::Zero();
	  for(int i=0; i<AlignmentDefs::NLC; i++)
	    {
	      svtxloc(0,i) = lcl_derivativeX[i];
	      svtxloc(1,i) = lcl_derivativeY[i];
	    }
	  for(int i=0; i<AlignmentDefs::NGL; i++)
	    {
	      svtxglob(0,i) = glbl_derivativeX[i];
	      svtxglob(1,i) = glbl_derivativeY[i];
	    }

	  alignmentstate->set_local_derivative_matrix(svtxloc);
	  alignmentstate->set_global_derivative_matrix(svtxglob);
	  statevec.push_back(alignmentstate.release());
	  
	  for(unsigned int i = 0; i < AlignmentDefs::NGL; ++i) 
	    {
	      if( is_layer_param_fixed(layer, i) || is_layer_fixed(layer) )
		{
		  glbl_derivativeX[i] = 0;
		  glbl_derivativeY[i] = 0;
		}

	      if(trkrid == TrkrDefs::tpcId)
		{
		  unsigned int sector = TpcDefs::getSectorId(cluskey_vec[ivec]);	  
		  unsigned int side = TpcDefs::getSide(cluskey_vec[ivec]);	  
		  if(is_tpc_sector_fixed(layer, sector, side))
		    {
		      //if(i==0) std::cout << " param " << i << " layer " << layer << " sector " << sector << " side " << side << std::endl;
		      glbl_derivativeX[i] = 0;
		      glbl_derivativeY[i] = 0;
		    }
		}
	    }

	  // Add the measurement separately for each coordinate direction to Mille
	  // set the derivatives non-zero only for parameters we want to be optimized
	  // local parameter numbering is arbitrary:
	  float errinf = 1.0;

	  if(_layerMisalignment.find(layer) != _layerMisalignment.end())
	    {
	      errinf = _layerMisalignment.find(layer)->second;
	    }

	  if(make_ntuple)
	    {
<<<<<<< HEAD
	      unsigned int sector = TpcDefs::getSectorId(cluskey_vec[ivec]);	  
	      unsigned int side = TpcDefs::getSide(cluskey_vec[ivec]);	  	      
	      unsigned int subsurf = cluster->getSubSurfKey();
	      float ntp_data[38] = {
		(float) layer, (float) nsilicon, (float) ntpc, (float) nclus, (float) trkrid,  (float) sector,  (float) side,
		(float) subsurf, phi,
		(float) global(0), (float) global(1), (float) global(2),
=======
	      // get the local parameters using the ideal transforms
	      alignmentTransformationContainer::use_alignment = false;
	      Acts::Vector3 ideal_center =  surf->center(_tGeometry->geometry().getGeoContext()) * 0.1;  
	      Acts::Vector3 ideal_norm =  -surf->normal(_tGeometry->geometry().getGeoContext());  
	      Acts::Vector3 ideal_local(xloc, zloc, 0.0); // cm
	      Acts::Vector3 ideal_glob =  surf->transform(_tGeometry->geometry().getGeoContext())*(ideal_local * Acts::UnitConstants::cm);
	      ideal_glob /= Acts::UnitConstants::cm;
	      alignmentTransformationContainer::use_alignment = true;

	      Acts::Vector3 sensorCenter      = surf->center(_tGeometry->geometry().getGeoContext()) * 0.1; // cm
	      Acts::Vector3 sensorNormal    = -surf->normal(_tGeometry->geometry().getGeoContext());
	      unsigned int sector = TpcDefs::getSectorId(cluskey_vec[ivec]);	  
	      unsigned int side = TpcDefs::getSide(cluskey_vec[ivec]);	  	      
	      unsigned int subsurf = cluster->getSubSurfKey();
	      float ntp_data[69] = {
		(float) event, (float) trackid,
		(float) layer, (float) nsilicon, (float) ntpc, (float) nclus, (float) trkrid,  (float) sector,  (float) side,
		(float) subsurf, phi,
		(float) sensorCenter(0), (float) sensorCenter(1), (float) sensorCenter(2),
		(float) sensorNormal(0), (float) sensorNormal(1), (float) sensorNormal(2),
		(float) ideal_center(0), (float) ideal_center(1), (float) ideal_center(2),
		(float) ideal_norm(0), (float) ideal_norm(1), (float) ideal_norm(2),
		(float) ideal_glob(0), (float) ideal_glob(1), (float) ideal_glob(2),
		(float) fitpars[0], (float) fitpars[1], (float) fitpars[2], (float) fitpars[3], (float) fitpars[4], 
		(float) global(0), (float) global(1), (float) global(2),
		(float) fitpoint(0), (float) fitpoint(1), (float) fitpoint(2), 
		(float) helix_pca(0), (float) helix_pca(1), (float) helix_pca(2),
		(float) helix_tangent(0), (float) helix_tangent(1), (float) helix_tangent(2),
>>>>>>> 8f944327
		xloc,zloc, (float) fitpoint_local(0), (float) fitpoint_local(1), 
		lcl_derivativeX[0],lcl_derivativeX[1],lcl_derivativeX[2],lcl_derivativeX[3],lcl_derivativeX[4],
		glbl_derivativeX[0],glbl_derivativeX[1],glbl_derivativeX[2],glbl_derivativeX[3],glbl_derivativeX[4],glbl_derivativeX[5],
		lcl_derivativeY[0],lcl_derivativeY[1],lcl_derivativeY[2],lcl_derivativeY[3],lcl_derivativeY[4],
		glbl_derivativeY[0],glbl_derivativeY[1],glbl_derivativeY[2],glbl_derivativeY[3],glbl_derivativeY[4],glbl_derivativeY[5] };

	      ntp->Fill(ntp_data);

	      if(Verbosity() > 2)
		{
		  for(int i=0;i<34;++i)
		    {
		      std::cout << ntp_data[i] << "  " ;
		    }
		  std::cout << std::endl;
		}
	    };
	  
	  // provides output that can be grep'ed to make plots of input to mille
	  if(Verbosity() > 1)
	    {
	      if(layer > 0 && layer < 55)
		{
		  // helix radius = fitpars[0],  X0 = fitpars[1],  Y0 = fitpars[2], zslope = fitpars[3], Z0  = fitpars[4] 
		  unsigned int sector = TpcDefs::getSectorId(cluskey_vec[ivec]);	  
		  unsigned int side = TpcDefs::getSide(cluskey_vec[ivec]);	  
		  std::cout << "Local residualsX: layer " << layer << " sector " << sector << " side " << side 
			    << " phi " << phi * 180 / M_PI << " beta " << beta * 180.90 / M_PI
			    << " dxloc " << residual(0) << " error " << clus_sigma(0)  << " inflation_factor " << errinf
			    << " xloc " << xloc << " fitxloc " << fitpoint_local(0) 
			    << " zglob " << global(2) << " fitzglob " << fitpoint(2) 
			    << " xglob " << global(0) << " fitxglob " << fitpoint(0)
			    << " yglob " << global(1)  << " fityglob " << fitpoint(1)
			    << " dzloc " << residual(1)
			    << " X0 " << fitpars[1] << " Y0 " << fitpars[2] 
			    << " derivx R " << lcl_derivativeX[0] << " label " << 1 
			    << " derivx X0 " << lcl_derivativeX[1] << " label " << 2
 			    << " derivx Y0 " << lcl_derivativeX[2] << " label " << 3
			    << " derivx Zslope " << lcl_derivativeX[3] << " label " << 4
			    << " derivx Z0 " << lcl_derivativeX[4] << " label " << 5
			    << " glblderivX alpha " << glbl_derivativeX[0] << " label " << glbl_label[0]
			    << " glblderivX beta " << glbl_derivativeX[1] << " label " << glbl_label[1]
			    << " glblderivX gamma " << glbl_derivativeX[2] << " label " << glbl_label[2]
			    << " glblderivX xtrans " << glbl_derivativeX[3] << " label " << glbl_label[3]
			    << " glblderivX ytrans " << glbl_derivativeX[4] << " label " << glbl_label[4]
			    << " glblderivX ztrans " << glbl_derivativeX[5] << " label " << glbl_label[5]

			    << std::endl;
		}
	    }	  
    
	  if( !isnan(residual(0)) && clus_sigma(0) < 1.0)  // discards crazy clusters
	    { 
	      _mille->mille(AlignmentDefs::NLC, lcl_derivativeX, AlignmentDefs::NGL, glbl_derivativeX, glbl_label, residual(0), errinf*clus_sigma(0));
	    }
	  
	  // provides output that can be grep'ed to make plots of input to mille
	  if(Verbosity() > 1)
	    {
	      if(layer > 0 && layer < 55)
		{
		  unsigned int sector = TpcDefs::getSectorId(cluskey_vec[ivec]);	  
		  unsigned int side = TpcDefs::getSide(cluskey_vec[ivec]);	  
		  std::cout << "Local residualsY: layer " << layer << " sector " << sector << " side " << side 
			    << " phi " << phi * 180 / M_PI << " beta " << beta * 180.90 / M_PI
			    << " dzloc " << residual(1) << " error " << clus_sigma(1) << " inflation_factor " << errinf
			    << " zloc " << zloc << " fitzloc " << fitpoint_local(1)
			    << " zglob " << global(2) << " fitzglob " << fitpoint(2) 
			    << " xglob " << global(0) << " fitxglob " << fitpoint(0)
			    << " yglob " << global(1) << " fityglob " << fitpoint(1)
			    << " dxloc " << residual(0)
			    << " zslope " << fitpars[3] << " Z0 " << fitpars[4]
			    << " derivy R " << lcl_derivativeY[0] << " label " << 1 
			    << " derivy X0 " << lcl_derivativeY[1] << " label " << 2
 			    << " derivy Y0 " << lcl_derivativeY[2] << " label " << 3
			    << " derivy Zslope " << lcl_derivativeY[3] << " label " << 4
			    << " derivy Z0 " << lcl_derivativeY[4] << " label " << 5
			    << " glblderivY alpha " << glbl_derivativeY[0] << " label " << glbl_label[0]
			    << " glblderivY beta " << glbl_derivativeY[1] << " label " << glbl_label[1]
			    << " glblderivY gamma " << glbl_derivativeY[2] << " label " << glbl_label[2]
			    << " glblderivY xtrans " << glbl_derivativeY[3] << " label " << glbl_label[3]
			    << " glblderivY ytrans " << glbl_derivativeY[4] << " label " << glbl_label[4]
			    << " glblderivY ztrans " << glbl_derivativeY[5] << " label " << glbl_label[5]
			    << std::endl;
		}
	    }

	  if(!isnan(residual(1)) && clus_sigma(1) < 1.0 && trkrid != TrkrDefs::inttId)
	    {
	      _mille->mille(AlignmentDefs::NLC, lcl_derivativeY, AlignmentDefs::NGL, glbl_derivativeY, glbl_label, residual(1), errinf*clus_sigma(1));
	    }
	}
      
      m_alignmentmap->insertWithKey(newTrack.get_id(), statevec);
      m_trackmap->insertWithKey(&newTrack, trackid);
      // close out this track
      _mille->end();
      
    }  // end loop over tracks
  
  return Fun4AllReturnCodes::EVENT_OK;
}

Acts::Vector3 HelicalFitter::get_helix_surface_intersection(Surface surf, std::vector<float>& fitpars, Acts::Vector3 global)
{
  // we want the point where the helix intersects the plane of the surface

  // get the plane of the surface
  Acts::Vector3 sensorCenter      = surf->center(_tGeometry->geometry().getGeoContext()) * 0.1;  // convert to cm
  Acts::Vector3 sensorNormal    = -surf->normal(_tGeometry->geometry().getGeoContext());
  sensorNormal /= sensorNormal.norm();

  // there are analytic solutions for a line-plane intersection.
  // to use this, need to get the vector tangent to the helix near the measurement and a point on it.
  std::pair<Acts::Vector3, Acts::Vector3> line =  get_helix_tangent(fitpars, global);
  Acts::Vector3 pca = line.first;
  Acts::Vector3 tangent = line.second;

  //  std::cout << "   pca: "  << pca(0) << "  " << pca(1) << "  " << pca(2) << "  " << std::endl;

  Acts::Vector3 intersection = get_line_plane_intersection(pca, tangent, sensorCenter, sensorNormal);

  return intersection;
}

Acts::Vector3 HelicalFitter::get_helix_surface_intersection(Surface surf, std::vector<float>& fitpars, Acts::Vector3 global, Acts::Vector3& pca, Acts::Vector3& tangent)
{
  // we want the point where the helix intersects the plane of the surface

  // get the plane of the surface
  Acts::Vector3 sensorCenter      = surf->center(_tGeometry->geometry().getGeoContext()) * 0.1;  // convert to cm
  Acts::Vector3 sensorNormal    = -surf->normal(_tGeometry->geometry().getGeoContext());
  sensorNormal /= sensorNormal.norm();

  // there are analytic solutions for a line-plane intersection.
  // to use this, need to get the vector tangent to the helix near the measurement and a point on it.
  std::pair<Acts::Vector3, Acts::Vector3> line =  get_helix_tangent(fitpars, global);
  // Acts::Vector3 pca = line.first;
  // Acts::Vector3 tangent = line.second;
  pca = line.first;
  tangent = line.second;

  //  std::cout << "   pca: "  << pca(0) << "  " << pca(1) << "  " << pca(2) << "  " << std::endl;

  Acts::Vector3 intersection = get_line_plane_intersection(pca, tangent, sensorCenter, sensorNormal);

  return intersection;
}

Acts::Vector3 HelicalFitter::get_line_plane_intersection(Acts::Vector3 PCA, Acts::Vector3 tangent, Acts::Vector3 sensor_center, Acts::Vector3 sensor_normal)
{
  // get the intersection of the line made by PCA and tangent with the plane of the sensor

  // For a point on the line
  // p = PCA + d * tangent;
  // for a point on the plane
  // (p - sensor_center).sensor_normal = 0

 // The solution is:
  float d = (sensor_center - PCA).dot(sensor_normal) / tangent.dot(sensor_normal);
  Acts::Vector3 intersection = PCA + d * tangent;
  /*
  std::cout << "   intersection: " << intersection(0) << "  "  << intersection(1) << "  "  << intersection(2) << "  " << std::endl;
  std::cout << "        sensor_center: " << sensor_center(0) << "  " << sensor_center(1) << "  " << sensor_center(2) << "  " << std::endl;
  std::cout << "        sensor_normal: " << sensor_normal(0) << "  " << sensor_normal(1) << "  " << sensor_normal(2) << "  " << std::endl;
  */
  return intersection;
}


std::pair<Acts::Vector3, Acts::Vector3> HelicalFitter::get_helix_tangent(const std::vector<float>& fitpars, Acts::Vector3 global)
{
  // no analytic solution for the coordinates of the closest approach of a helix to a point
  // Instead, we get the PCA in x and y to the circle, and the PCA in z to the z vs R line at the R of the PCA 

  float radius = fitpars[0];
  float x0 = fitpars[1];
  float y0 = fitpars[2];  
  float zslope = fitpars[3];
  float z0 = fitpars[4];

  Acts::Vector2 pca_circle = get_circle_point_pca(radius, x0, y0, global);

  // The radius of the PCA determines the z position:
  float pca_circle_radius = pca_circle.norm();  // radius of the PCA of the circle to the point
  float pca_z = pca_circle_radius * zslope + z0;
  Acts::Vector3 pca(pca_circle(0), pca_circle(1), pca_z);

  // now we want a second point on the helix so we can get a local straight line approximation to the track
  // Get the angle of the PCA relative to the fitted circle center
  float angle_pca = atan2(pca_circle(1) - y0, pca_circle(0) - x0);
  // calculate coords of a point at a slightly larger angle
  float d_angle = 0.005;
  float newx = radius * cos(angle_pca + d_angle) + x0;
  float newy = radius * sin(angle_pca + d_angle) + y0;
  float newz = sqrt(newx*newx+newy*newy) * zslope + z0;
  Acts::Vector3 second_point_pca(newx, newy, newz);

  // pca and second_point_pca define a straight line approximation to the track
  Acts::Vector3 tangent = (second_point_pca - pca) /  (second_point_pca - pca).norm();

 // get the PCA of the cluster to that line
  Acts::Vector3 final_pca = getPCALinePoint(global, tangent, pca);

  if(Verbosity() > 2)
    {
      // different method for checking:
      // project the circle PCA vector an additional small amount and find the helix PCA to that point 
      float projection = 0.25;  // cm
      Acts::Vector3 second_point = pca + projection * pca/pca.norm();
      Acts::Vector2 second_point_pca_circle = get_circle_point_pca(radius, x0, y0, second_point);
      float second_point_pca_z = second_point_pca_circle.norm() * zslope + z0;
      Acts::Vector3 second_point_pca2(second_point_pca_circle(0), second_point_pca_circle(1), second_point_pca_z);
      Acts::Vector3 tangent2 = (second_point_pca2 - pca) /  (second_point_pca2 - pca).norm();
      Acts::Vector3 final_pca2 = getPCALinePoint(global, tangent2, pca);
    
      std::cout << " get_helix_tangent: getting tangent at angle_pca: " << angle_pca * 180.0 / M_PI << std::endl 
		<< " original first point pca                      " << pca(0) << "  " << pca(1) << "  " << pca(2) << std::endl
		<< " original second point pca  " << second_point_pca(0) << "  " << second_point_pca(1) << "  " << second_point_pca(2) << std::endl
		<< " original tangent " << tangent(0) << "  " << tangent(1) << "  " << tangent(2) << std::endl	
		<< " original final pca from line " << final_pca(0) << "  " << final_pca(1) << "  " << final_pca(2) << std::endl;

      if(Verbosity() > 3)
	{
	  std::cout	<< "    Check: 2nd point pca meth 2 "<< second_point_pca2(0)<< "  "<< second_point_pca2(1) << "  "<< second_point_pca2(2) << std::endl
			<< "    check tangent " << tangent2(0) << "  " << tangent2(1) << "  " << tangent2(2) << std::endl	
			<< "    check final pca from line " << final_pca2(0) << "  " << final_pca2(1) << "  " << final_pca2(2) 
			<< std::endl;
	}
    }


  std::pair<Acts::Vector3, Acts::Vector3> line = std::make_pair(final_pca, tangent);

  return line;
}
  
int HelicalFitter::End(PHCompositeNode* )
{
  // closes output file in destructor
  delete _mille;

  if(make_ntuple)
    {
     fout->Write();
     fout->Close();
    }

  return Fun4AllReturnCodes::EVENT_OK;
}
int HelicalFitter::CreateNodes(PHCompositeNode* topNode)
{
  PHNodeIterator iter(topNode);
  
  PHCompositeNode *dstNode = dynamic_cast<PHCompositeNode*>(iter.findFirst("PHCompositeNode", "DST"));

  if (!dstNode)
  {
    std::cerr << "DST node is missing, quitting" << std::endl;
    throw std::runtime_error("Failed to find DST node in PHActsTrkFitter::createNodes");
  }
  
  PHNodeIterator dstIter(topNode);
  PHCompositeNode *svtxNode = dynamic_cast<PHCompositeNode *>(dstIter.findFirst("PHCompositeNode", "SVTX"));
  if (!svtxNode)
  {
    svtxNode = new PHCompositeNode("SVTX");
    dstNode->addNode(svtxNode);
  }
  
  m_trackmap = findNode::getClass<SvtxTrackMap>(topNode, "HelicalFitterTrackMap");
  if(!m_trackmap)
    {
      m_trackmap = new SvtxTrackMap_v2;
      PHIODataNode<PHObject> *node = new PHIODataNode<PHObject>(m_trackmap,"HelicalFitterTrackMap","PHObject");
      svtxNode->addNode(node);
    }

  m_alignmentmap = findNode::getClass<SvtxAlignmentStateMap>(topNode,"HelicalFitterAlignmentStateMap");
  if(!m_alignmentmap)
    {
      m_alignmentmap = new SvtxAlignmentStateMap_v1;
      PHIODataNode<PHObject> *node = new PHIODataNode<PHObject>(m_alignmentmap,"HelicalFitterAlignmentStateMap","PHObject");
      svtxNode->addNode(node);
    }

  return Fun4AllReturnCodes::EVENT_OK;
}
int  HelicalFitter::GetNodes(PHCompositeNode* topNode)
{
  //---------------------------------
  // Get additional objects off the Node Tree
  //---------------------------------

  _track_map_silicon = findNode::getClass<TrackSeedContainer>(topNode, _silicon_track_map_name);
  if (!_track_map_silicon)
  {
    cerr << PHWHERE << " ERROR: Can't find SiliconTrackSeedContainer " << endl;
    return Fun4AllReturnCodes::ABORTEVENT;
  }

  _track_map_tpc = findNode::getClass<TrackSeedContainer>(topNode, _track_map_name);
  if (!_track_map_tpc)
  {
    cerr << PHWHERE << " ERROR: Can't find " << _track_map_name.c_str() << endl;
    return Fun4AllReturnCodes::ABORTEVENT;
  }

  _cluster_map = findNode::getClass<TrkrClusterContainer>(topNode, "TRKR_CLUSTER");
  if (!_cluster_map)
    {
      std::cout << PHWHERE << " ERROR: Can't find node TRKR_CLUSTER" << std::endl;
      return Fun4AllReturnCodes::ABORTEVENT;
    }

  _tGeometry = findNode::getClass<ActsGeometry>(topNode,"ActsGeometry");
  if(!_tGeometry)
    {
      std::cout << PHWHERE << "Error, can't find acts tracking geometry" << std::endl;
      return Fun4AllReturnCodes::ABORTEVENT;
    }
  
  return Fun4AllReturnCodes::EVENT_OK;
} 

Acts::Vector3 HelicalFitter::get_helix_pca(std::vector<float>& fitpars, Acts::Vector3 global)
{
  return TrackFitUtils::get_helix_pca(fitpars, global);
}


Acts::Vector3 HelicalFitter::getPCALinePoint(Acts::Vector3 global, Acts::Vector3 tangent, Acts::Vector3 posref)
{
  // Approximate track with a straight line consisting of the state position posref and the vector (px,py,pz)   

  // The position of the closest point on the line to global is:
  // posref + projection of difference between the point and posref on the tangent vector
  Acts::Vector3 pca = posref + ( (global - posref).dot(tangent) ) * tangent;

  return pca;
}

Acts::Vector2 HelicalFitter::get_circle_point_pca(float radius, float x0, float y0, Acts::Vector3 global)
{
  // get the PCA of a cluster (x,y) position to a circle
  // draw a line from the origin of the circle to the point
  // the intersection of the line with the circle is at the distance radius from the origin along that line 

  Acts::Vector2 origin(x0, y0);
  Acts::Vector2 point(global(0), global(1));

  Acts::Vector2 pca = origin + radius * (point - origin) / (point - origin).norm();

  return pca;
}

float HelicalFitter::convertTimeToZ(TrkrDefs::cluskey cluster_key, TrkrCluster *cluster)
{
  // must convert local Y from cluster average time of arival to local cluster z position
  double drift_velocity = _tGeometry->get_drift_velocity();
  double zdriftlength = cluster->getLocalY() * drift_velocity;
  double surfCenterZ = 52.89; // 52.89 is where G4 thinks the surface center is
  double zloc = surfCenterZ - zdriftlength;   // converts z drift length to local z position in the TPC in north
  unsigned int side = TpcDefs::getSide(cluster_key);
  if(side == 0) zloc = -zloc;
  float z = zloc;  // in cm
 
  return z; 
}

void HelicalFitter::makeTpcGlobalCorrections(TrkrDefs::cluskey cluster_key, short int crossing, Acts::Vector3& global)
{
  // make all corrections to global position of TPC cluster
  unsigned int side = TpcDefs::getSide(cluster_key);
  float z = m_clusterCrossingCorrection.correctZ(global[2], side, crossing);
  global[2] = z;
  
  // apply distortion corrections
  if(_dcc_static) { global = _distortionCorrection.get_corrected_position( global, _dcc_static ); }
  if(_dcc_average) { global = _distortionCorrection.get_corrected_position( global, _dcc_average ); }
  if(_dcc_fluctuation) { global = _distortionCorrection.get_corrected_position( global, _dcc_fluctuation ); }
}


// this method is an interface to TrackFitUtils
void HelicalFitter::getTrackletClusters(TrackSeed *tracklet, std::vector<Acts::Vector3>& global_vec, std::vector<TrkrDefs::cluskey>& cluskey_vec)
{
  getTrackletClusterList(tracklet, cluskey_vec);
  // store cluster global positions in a vector
  TrackFitUtils::getTrackletClusters(_tGeometry, _cluster_map, global_vec, cluskey_vec);   
}


void HelicalFitter::getTrackletClusterList(TrackSeed *tracklet, std::vector<TrkrDefs::cluskey>& cluskey_vec)
{
  for (auto clusIter = tracklet->begin_cluster_keys();
       clusIter != tracklet->end_cluster_keys();
       ++clusIter)
    {
      auto key = *clusIter;
      auto cluster = _cluster_map->findCluster(key);
      if(!cluster)
	{
	  std::cout << "Failed to get cluster with key " << key << std::endl;
	  continue;
	}	  
      
      /// Make a safety check for clusters that couldn't be attached to a surface
      auto surf = _tGeometry->maps().getSurface(key, cluster);
      if(!surf)  { continue; }

      // drop some bad layers in the TPC completely
      unsigned int layer = TrkrDefs::getLayer(key);
      if(layer == 7 || layer == 22 || layer == 23 || layer == 38 || layer == 39) {continue;}

      cluskey_vec.push_back(key);
      
    } // end loop over clusters for this track 
}

std::vector<float> HelicalFitter::fitClusters(std::vector<Acts::Vector3>& global_vec, std::vector<TrkrDefs::cluskey> cluskey_vec)
{
  return TrackFitUtils::fitClusters(global_vec, cluskey_vec);       // do helical fit
}

Acts::Vector2 HelicalFitter::getClusterError(TrkrCluster *cluster, TrkrDefs::cluskey cluskey, Acts::Vector3& global)
{
  Acts::Vector2 clus_sigma(0,0);

  if(_cluster_version==3)
    {
      clus_sigma(1) = cluster->getZError();
      clus_sigma(0) = cluster->getRPhiError();
    }
  else if(_cluster_version==4)
    {
      double clusRadius = sqrt(global[0]*global[0] + global[1]*global[1]);
      auto para_errors = _ClusErrPara.get_simple_cluster_error(cluster,clusRadius,cluskey);
      float exy2 = para_errors.first * Acts::UnitConstants::cm2;
      float ez2 = para_errors.second * Acts::UnitConstants::cm2;
      clus_sigma(1) = sqrt(ez2);
      clus_sigma(0) = sqrt(exy2);
    }
  else if(_cluster_version == 5)
    {
      double clusRadius = sqrt(global[0]*global[0] + global[1]*global[1]);
      TrkrClusterv5* clusterv5 = dynamic_cast<TrkrClusterv5*>(cluster);
      auto para_errors = _ClusErrPara.get_clusterv5_modified_error(clusterv5,clusRadius,cluskey);
      double phierror = sqrt(para_errors.first);
      double zerror = sqrt(para_errors.second);
      clus_sigma(1) = zerror;
      clus_sigma(0) = phierror;
    }

  return clus_sigma; 
}

// new one
void HelicalFitter::getLocalDerivativesXY(Surface surf, Acts::Vector3 global, const std::vector<float>& fitpars, float lcl_derivativeX[5], float lcl_derivativeY[5], unsigned int layer)
{
  // Calculate the derivatives of the residual wrt the track parameters numerically
  std::vector<float> temp_fitpars;

  std::vector<float> fitpars_delta;
  fitpars_delta.push_back(0.1);   // radius, cm
  fitpars_delta.push_back(0.1);   // X0, cm
  fitpars_delta.push_back(0.1);   // Y0, cm
  fitpars_delta.push_back(0.1);   // zslope, cm
  fitpars_delta.push_back(0.1);   // Z0, cm

  for(unsigned int ip = 0; ip < fitpars.size(); ++ip)
    {
      temp_fitpars.push_back(fitpars[ip]);
    }

  // calculate projX and projY vectors once for the optimum fit parameters
  if(Verbosity() > 1) std::cout << "Call get_helix_tangent for best fit fitpars" << std::endl;
  std::pair<Acts::Vector3, Acts::Vector3> tangent = get_helix_tangent(fitpars, global);

  Acts::Vector3 projX(0,0,0), projY(0,0,0);
  get_projectionXY(surf, tangent, projX, projY);
  //  std::cout << "  projX "  << std::endl << projX << std::endl;
  //  std::cout << "  projY "  << std::endl << projY << std::endl;

  Acts::Vector3 intersection = get_helix_surface_intersection(surf, temp_fitpars, global);

  // loop over the track fit parameters
  for(unsigned int ip = 0; ip < fitpars.size(); ++ip)
    {
      Acts::Vector3 intersection_delta[2];
      for(int ipm = 0; ipm < 2; ++ipm)
	{
	  temp_fitpars[ip] = fitpars[ip];  // reset to best fit value
	  float deltapm = pow(-1.0, ipm);
	  temp_fitpars[ip] += deltapm * fitpars_delta[ip];

	  if(Verbosity() > 1)
	    {
	      std::cout << "Layer " << layer << " local parameter " << ip << " with ipm " << ipm << " deltapm " << deltapm << " :" << std::endl; 
	    }
	  Acts::Vector3 temp_intersection = get_helix_surface_intersection(surf, temp_fitpars, global);
	  intersection_delta[ipm] = temp_intersection - intersection;
	  if(Verbosity() > 1)
	    {
	      std::cout << " intersection " << intersection(0) << "  " << intersection(1) << "  " << intersection(2) << std::endl;
	      std::cout << " temp_intersection " << temp_intersection(0) << "  "<< temp_intersection(1) << "  "<< temp_intersection(2)<< std::endl;
	      std::cout << " intersection_delta " << intersection_delta[ipm](0) << "  " << intersection_delta[ipm](1) << "  " << intersection_delta[ipm](2) << std::endl;
	      std::cout << " intersection_delta / fitpars_delta = " <<  (intersection_delta[ipm] / fitpars_delta[ip])(0) << "  " <<  (intersection_delta[ipm] / fitpars_delta[ip])(1) << "  " <<  (intersection_delta[ipm] / fitpars_delta[ip])(2) << std::endl;;
	    }
	}
      Acts::Vector3 average_intersection_delta = (intersection_delta[0] - intersection_delta[1]) / (2 * fitpars_delta[ip]);
      // convert to delta-intersection / delta-parameter
      //      intersection_delta /= fitpars_delta[ip];

      if(Verbosity() > 1)
	{std::cout << " average_intersection_delta / delta " << average_intersection_delta(0) << "  " << average_intersection_delta(1) << "  " << average_intersection_delta(2) << std::endl;}

      // calculate the change in fit for X and Y 
      // - note negative sign from ATLAS paper is dropped here because mille wants the derivative of the fit, not the derivative of the residual
      lcl_derivativeX[ip] = average_intersection_delta.dot(projX);
      lcl_derivativeY[ip] = average_intersection_delta.dot(projY);
      if(Verbosity() > 1)
	{std::cout << " ip " << ip << "  derivativeX " << lcl_derivativeX[ip] << "  " << " derivativeY " << lcl_derivativeY[ip] << std::endl;}

      temp_fitpars[ip] = fitpars[ip];
    }
}

void HelicalFitter::getGlobalDerivativesXY(Surface surf, Acts::Vector3 global, Acts::Vector3 fitpoint, const std::vector<float>& fitpars, float glbl_derivativeX[6], float glbl_derivativeY[6], unsigned int layer)
{
  Acts::Vector3 unitx(1, 0, 0);
  Acts::Vector3 unity(0, 1, 0);
  Acts::Vector3 unitz(0, 0, 1);

  // calculate projX and projY vectors once for the optimum fit parameters
  std::pair<Acts::Vector3, Acts::Vector3> tangent = get_helix_tangent(fitpars, global);  // should this be global, not fitpoint?

  Acts::Vector3 projX(0,0,0), projY(0,0,0);
  get_projectionXY(surf, tangent, projX, projY);

  // translations

  glbl_derivativeX[3] = unitx.dot(projX);
  glbl_derivativeX[4] = unity.dot(projX);
  glbl_derivativeX[5] = unitz.dot(projX);

  glbl_derivativeY[3] = unitx.dot(projY);
  glbl_derivativeY[4] = unity.dot(projY);
  glbl_derivativeY[5] = unitz.dot(projY);

  // rotations

  // need center of sensor to intersection point
  Acts::Vector3 sensorCenter      = surf->center(_tGeometry->geometry().getGeoContext()) / Acts::UnitConstants::cm;  // convert to cm
  Acts::Vector3 OM = fitpoint - sensorCenter;

  glbl_derivativeX[0] = (unitx.cross(OM)).dot(projX);
  glbl_derivativeX[1] = (unity.cross(OM)).dot(projX);
  glbl_derivativeX[2] = (unitz.cross(OM)).dot(projX);

  glbl_derivativeY[0] = (unitx.cross(OM)).dot(projY);
  glbl_derivativeY[1] = (unity.cross(OM)).dot(projY);
  glbl_derivativeY[2] = (unitz.cross(OM)).dot(projY);

  /*
  // note: the global derivative sign must be reversed from the ATLAS paper 
  // because mille wants the derivative of the fit, not of the residual.
  for(unsigned int i = 0; i < 6; ++i)
    {
      glbl_derivativeX[i] *= -1.0; 
      glbl_derivativeY[i] *= -1.0; 
    }
  */
  if(Verbosity() > 1)
    {
      std::cout << " glbl_derivativesX for layer " << layer << std::endl;
      for(unsigned int i = 0; i < 6; ++i)
	{
	  std::cout << " i " << i << " glbl_derivative " << glbl_derivativeX[i] << std::endl;
	}
      
      std::cout << " glbl_derivativesY for layer " << layer << std::endl;
      for(unsigned int i = 0; i < 6; ++i)
	{
	  std::cout << " i " << i << " glbl_derivative " << glbl_derivativeY[i] << std::endl;
	}
    }


}
void HelicalFitter::get_projectionXY(Surface surf, std::pair<Acts::Vector3, Acts::Vector3> tangent, Acts::Vector3& projX, Acts::Vector3& projY)
{
  // we only need the direction part of the tangent
  Acts::Vector3 tanvec = tangent.second;

  // get the plane of the surface
  Acts::Vector3 sensorCenter      = surf->center(_tGeometry->geometry().getGeoContext()) / Acts::UnitConstants::cm;  // convert to cm
  // sensorNormal is the Z vector
  Acts::Vector3 Z = -surf->normal(_tGeometry->geometry().getGeoContext()) / Acts::UnitConstants::cm; 

  // get surface X and Y unit vectors in global frame
  // transform Xlocal = 1.0 to global, subtract the surface center, normalize to 1
  Acts::Vector3 xloc(1.0,0.0,0.0);
  Acts::Vector3 xglob =  surf->transform(_tGeometry->geometry().getGeoContext()) * (xloc *  Acts::UnitConstants::cm);
  xglob /=  Acts::UnitConstants::cm;
  Acts::Vector3 yloc(0.0,1.0,0.0);
  Acts::Vector3 yglob =  surf->transform(_tGeometry->geometry().getGeoContext()) * (yloc *  Acts::UnitConstants::cm);
  yglob /=  Acts::UnitConstants::cm;

  Acts::Vector3 X = (xglob-sensorCenter) / (xglob-sensorCenter).norm();
  Acts::Vector3 Y = (yglob-sensorCenter) / (yglob-sensorCenter).norm();

  projX = X - (tanvec.dot(X) / tanvec.dot(Z)) * Z;
  projY = Y - (tanvec.dot(Y) / tanvec.dot(Z)) * Z;

  return;
}

unsigned int HelicalFitter::addSiliconClusters(std::vector<float>& fitpars, std::vector<Acts::Vector3>& global_vec,  std::vector<TrkrDefs::cluskey>& cluskey_vec)
{

  return TrackFitUtils::addSiliconClusters(fitpars, dca_cut, _tGeometry, _cluster_map, global_vec, cluskey_vec);
}

 bool HelicalFitter::is_layer_fixed(unsigned int layer)
 {
  bool ret = false;
  auto it = fixed_layers.find(layer);
  if(it != fixed_layers.end()) 
    ret = true;

  return ret;
 }

 void HelicalFitter::set_layer_fixed(unsigned int layer)
 {
   fixed_layers.insert(layer);
 }

 
bool HelicalFitter::is_layer_param_fixed(unsigned int layer, unsigned int param)
 {
  bool ret = false;
  std::pair<unsigned int, unsigned int> pair = std::make_pair(layer, param);
  auto it = fixed_layer_params.find(pair);
  if(it != fixed_layer_params.end()) 
    ret = true;

  return ret;
 }

void HelicalFitter::set_layer_param_fixed(unsigned int layer, unsigned int param)
 {
   std::pair<unsigned int, unsigned int> pair = std::make_pair(layer, param);
   fixed_layer_params.insert(pair);
 }

void HelicalFitter::set_tpc_sector_fixed(unsigned int region, unsigned int sector, unsigned int side)
 {
   // make a combined subsector index
   unsigned int subsector = region * 24 + side * 12 + sector;
   fixed_sectors.insert(subsector);
 }

bool HelicalFitter::is_tpc_sector_fixed(unsigned int layer, unsigned int sector, unsigned int side)
 {
   bool ret = false;
   unsigned int region = AlignmentDefs::getTpcRegion(layer);
   unsigned int subsector = region * 24 + side * 12 + sector;
   auto it = fixed_sectors.find(subsector);
   if(it != fixed_sectors.end()) 
     ret = true;
  
   return ret;
 }

void HelicalFitter::correctTpcGlobalPositions(std::vector<Acts::Vector3> global_vec,  std::vector<TrkrDefs::cluskey> cluskey_vec)
{
  for(unsigned int iclus=0;iclus<cluskey_vec.size();++iclus)
    {
      auto cluskey = cluskey_vec[iclus];
      auto global = global_vec[iclus];
      const unsigned int trkrId = TrkrDefs::getTrkrId(cluskey);	  
      if(trkrId == TrkrDefs::tpcId) 
	{  
	  // have to add corrections for TPC clusters after transformation to global
	  int crossing = 0;  // for now
	  makeTpcGlobalCorrections(cluskey, crossing, global); 
	  global_vec[iclus] = global;
	}
    }
}
<|MERGE_RESOLUTION|>--- conflicted
+++ resolved
@@ -90,15 +90,9 @@
   if(make_ntuple)
     {
       fout = new TFile("HF_ntuple.root","recreate");
-<<<<<<< HEAD
-      ntp = new TNtuple("ntp","HF ntuple","layer:nsilicon:ntpc:nclus:trkrid:sector:side:subsurf:phi:xglob:yglob:zglob:X:Y:fitX:fitY:dXdR:dXdX0:dXdY0:dXdZs:dXdZ0:dXdalpha:dXdbeta:dXdgamma:dXdx:dXdy:dXdz:dYdR:dYdX0:dYdY0:dYdZs:dYdZ0:dYdalpha:dYdbeta:dYdgamma:dYdx:dYdy:dYdz");
-   }
-
-=======
       ntp = new TNtuple("ntp","HF ntuple","event:trkid:layer:nsilicon:ntpc:nclus:trkrid:sector:side:subsurf:phi:sensx:sensy:sensz:normx:normy:normz:sensxideal:sensyideal:senszideal:normxideal:normyideal:normzideal:xglobideal:yglobideal:zglobideal:R:X0:Y0:Zs:Z0:xglob:yglob:zglob:xfit:yfit:zfit:pcax:pcay:pcaz:tangx:tangy:tangz:X:Y:fitX:fitY:dXdR:dXdX0:dXdY0:dXdZs:dXdZ0:dXdalpha:dXdbeta:dXdgamma:dXdx:dXdy:dXdz:dYdR:dYdX0:dYdY0:dYdZs:dYdZ0:dYdalpha:dYdbeta:dYdgamma:dYdx:dYdy:dYdz");
    }
  
->>>>>>> 8f944327
   // print grouping setup to log file:
   std::cout << "HelicalFitter::InitRun: Surface groupings are silicon " << si_grp << " tpc " << tpc_grp << " mms " << mms_grp << std::endl; 
 
@@ -199,7 +193,6 @@
 					   << " zslope " << fitpars[3]  << " Z0 " << fitpars[4] << std::endl; }
 	} 
 
-<<<<<<< HEAD
       newTrack.set_crossing(tracklet->get_crossing());
       newTrack.set_id(trackid);
       /// use the track seed functions to help get the track trajectory values
@@ -226,15 +219,6 @@
       SvtxAlignmentStateMap::StateVec statevec;
   
       nclus = ntpc+nsilicon;
-=======
-      nclus = ntpc+nsilicon;
-
-      // some basic track quality requirements
-      if(fittpc && ntpc < 35) continue;
-      if((fitsilicon || fitfulltrack) && nsilicon < 5) continue;
-
-      // get the residuals and derivatives for all clusters
->>>>>>> 8f944327
 
       // some basic track quality requirements
       if(fittpc && ntpc < 35) continue;
@@ -275,7 +259,6 @@
 	  unsigned int layer = TrkrDefs::getLayer(cluskey_vec[ivec]);	  
 	  float phi =  atan2(global(1), global(0));
 	  float beta =  atan2(global(2), sqrt(pow(global(0),2) + pow(global(1),2)));
-<<<<<<< HEAD
 
 	  SvtxTrackState_v1 svtxstate(fitpoint.norm());
 	  svtxstate.set_x(fitpoint(0));
@@ -298,8 +281,6 @@
 		    << " cluster global to local x " << loc_check(0) << " local y " << loc_check(1) << "  local z " << loc_check(2) << std::endl
 		    << " cluster local residual x " << residual(0) << " cluster local residual y " <<residual(1) << std::endl;
 	  }
-=======
->>>>>>> 8f944327
 
 	  if(Verbosity() > 1) 
 	    {
@@ -338,20 +319,13 @@
 	      Acts::GeometryIdentifier id = surf->geometryId();
 	      unsigned int region = AlignmentDefs::getTpcRegion(layer);
 	      TrkrDefs::hitsetkey hitsetkey = TrkrDefs::getHitSetKeyFromClusKey(cluskey);
-<<<<<<< HEAD
-	      std::cout << "     layer " << layer << " hitsetkey " << hitsetkey << " sector " << sector << " region " << region << " side " << side 
-=======
 	      std::cout << std::endl << "     layer " << layer << " hitsetkey " << hitsetkey << " sector " << sector 
 			<< " region " << region << " side " << side 
->>>>>>> 8f944327
 			<< " sensor center " << center[0] << "  " << center[1] << "  " << center[2] 
 			<< " phi " << atan2(center[1],center[0])* 180.0/M_PI << std::endl;
 	      std::cout << "     global labels: " << glbl_label[3] << "  " << glbl_label[4] << "  " << glbl_label[5] << std::endl;
 	      std::cout << " TPC surface GeometryIdentifier " << id << std::endl;
 	      std::cout << " subsurf key from cluster " << cluster->getSubSurfKey() << std::endl;
-<<<<<<< HEAD
-	      */
-=======
 	      std::cout << " transform: " << std::endl << surf->transform(_tGeometry->geometry().getGeoContext()).matrix() << std::endl;
 	      // get the local parameters using the ideal transforms
 	      alignmentTransformationContainer::use_alignment = false;
@@ -364,7 +338,6 @@
 	  else
 	    {
 	      continue;
->>>>>>> 8f944327
 	    }
 
 	  // These derivatives are for the local parameters
@@ -433,15 +406,6 @@
 
 	  if(make_ntuple)
 	    {
-<<<<<<< HEAD
-	      unsigned int sector = TpcDefs::getSectorId(cluskey_vec[ivec]);	  
-	      unsigned int side = TpcDefs::getSide(cluskey_vec[ivec]);	  	      
-	      unsigned int subsurf = cluster->getSubSurfKey();
-	      float ntp_data[38] = {
-		(float) layer, (float) nsilicon, (float) ntpc, (float) nclus, (float) trkrid,  (float) sector,  (float) side,
-		(float) subsurf, phi,
-		(float) global(0), (float) global(1), (float) global(2),
-=======
 	      // get the local parameters using the ideal transforms
 	      alignmentTransformationContainer::use_alignment = false;
 	      Acts::Vector3 ideal_center =  surf->center(_tGeometry->geometry().getGeoContext()) * 0.1;  
@@ -470,7 +434,6 @@
 		(float) fitpoint(0), (float) fitpoint(1), (float) fitpoint(2), 
 		(float) helix_pca(0), (float) helix_pca(1), (float) helix_pca(2),
 		(float) helix_tangent(0), (float) helix_tangent(1), (float) helix_tangent(2),
->>>>>>> 8f944327
 		xloc,zloc, (float) fitpoint_local(0), (float) fitpoint_local(1), 
 		lcl_derivativeX[0],lcl_derivativeX[1],lcl_derivativeX[2],lcl_derivativeX[3],lcl_derivativeX[4],
 		glbl_derivativeX[0],glbl_derivativeX[1],glbl_derivativeX[2],glbl_derivativeX[3],glbl_derivativeX[4],glbl_derivativeX[5],
@@ -854,15 +817,12 @@
   if(_dcc_fluctuation) { global = _distortionCorrection.get_corrected_position( global, _dcc_fluctuation ); }
 }
 
-
-// this method is an interface to TrackFitUtils
 void HelicalFitter::getTrackletClusters(TrackSeed *tracklet, std::vector<Acts::Vector3>& global_vec, std::vector<TrkrDefs::cluskey>& cluskey_vec)
 {
   getTrackletClusterList(tracklet, cluskey_vec);
   // store cluster global positions in a vector
   TrackFitUtils::getTrackletClusters(_tGeometry, _cluster_map, global_vec, cluskey_vec);   
 }
-
 
 void HelicalFitter::getTrackletClusterList(TrackSeed *tracklet, std::vector<TrkrDefs::cluskey>& cluskey_vec)
 {
