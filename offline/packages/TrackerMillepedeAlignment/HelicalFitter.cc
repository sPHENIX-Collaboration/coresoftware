--- conflicted
+++ resolved
@@ -556,13 +556,10 @@
 		  std::cout << std::endl;
 		}
 	    }
-<<<<<<< HEAD
-=======
 
 	  // add some cluster cuts
 	  if(residual(0) > 0.2)  continue;   // 2 mm cut
 	  if(residual(1) > 0.2)  continue;   // 2 mm cut
->>>>>>> c4b7f242
 
 	  if( !isnan(residual(0)) && clus_sigma(0) < 1.0)  // discards crazy clusters
 	    {
