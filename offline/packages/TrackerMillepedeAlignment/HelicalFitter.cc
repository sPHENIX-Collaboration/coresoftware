--- conflicted
+++ resolved
@@ -193,7 +193,6 @@
 					   << " zslope " << fitpars[3]  << " Z0 " << fitpars[4] << std::endl; }
 	} 
 
-<<<<<<< HEAD
       newTrack.set_crossing(tracklet->get_crossing());
       newTrack.set_id(trackid);
       /// use the track seed functions to help get the track trajectory values
@@ -219,14 +218,12 @@
       newTrack.set_charge(tracklet->get_charge());
       SvtxAlignmentStateMap::StateVec statevec;
   
-=======
       nclus = ntpc+nsilicon;
 
       // some basic track quality requirements
       if(fittpc && ntpc < 35) continue;
       if((fitsilicon || fitfulltrack) && nsilicon < 5) continue;
 
->>>>>>> 8f944327
       // get the residuals and derivatives for all clusters
       for(unsigned int ivec=0;ivec<global_vec.size(); ++ivec)
 	{
@@ -262,7 +259,6 @@
 	  unsigned int layer = TrkrDefs::getLayer(cluskey_vec[ivec]);	  
 	  float phi =  atan2(global(1), global(0));
 	  float beta =  atan2(global(2), sqrt(pow(global(0),2) + pow(global(1),2)));
-<<<<<<< HEAD
 
 	  SvtxTrackState_v1 svtxstate(fitpoint.norm());
 	  svtxstate.set_x(fitpoint(0));
@@ -285,8 +281,7 @@
 		    << " cluster global to local x " << loc_check(0) << " local y " << loc_check(1) << "  local z " << loc_check(2) << std::endl
 		    << " cluster local residual x " << residual(0) << " cluster local residual y " <<residual(1) << std::endl;
 	  }
-=======
->>>>>>> 8f944327
+
 
 	  if(Verbosity() > 1) 
 	    {
