// Tell emacs that this is a C++ source
//  -*- C++ -*-.
#ifndef HELICALFITTER_H
#define HELICALFITTER_H

#include "AlignmentDefs.h"

#include <fun4all/SubsysReco.h>
#include <trackbase/ActsGeometry.h>
#include <trackbase/TrackFitUtils.h>
#include <trackbase/ClusterErrorPara.h>
#include <phparameter/PHParameterInterface.h>

#include <tpc/TpcClusterZCrossingCorrection.h>
#include <tpc/TpcDistortionCorrection.h>

#include <string>
#include <map>

class PHCompositeNode;
class TrackSeedContainer;
class TrackSeed;
class TrkrClusterContainer;
class TF1;
class TNtuple;
class TFile;
class TpcDistortionCorrectionContainer;
class Mille;
class SvtxTrackSeed;
class SvtxTrackMap;
class SvtxAlignmentStateMap;

class HelicalFitter : public SubsysReco, public PHParameterInterface
{
 public:

  HelicalFitter(const std::string &name = "HelicalFitter");

  ~HelicalFitter() override;

 void SetDefaultParameters() override;

  void set_field_dir(const double rescale)
  {
    _fieldDir = -1;
    if(rescale > 0)
      _fieldDir = 1;     
  }
  void set_field(const std::string &field) { _field = field;}

  int InitRun(PHCompositeNode* topNode) override;

  int process_event(PHCompositeNode*) override;

  int End(PHCompositeNode*) override;

  void set_silicon_track_map_name(const std::string &map_name) { _silicon_track_map_name = map_name; }
  void set_track_map_name(const std::string &map_name) { _track_map_name = map_name; }

 void set_datafile_name(const std::string& file) { data_outfilename = file;}
  void set_steeringfile_name(const std::string& file) { steering_outfilename = file;}
  void set_silicon_grouping(int group) {si_grp = (AlignmentDefs::siliconGrp) group;}
  void set_tpc_grouping(int group) {tpc_grp = (AlignmentDefs::tpcGrp) group;}
  void set_mms_grouping(int group) {mms_grp = (AlignmentDefs::mmsGrp) group;}
  void set_test_output(bool test) {test_output = test;}
  void set_layer_fixed(unsigned int layer);
  void set_tpc_sector_fixed(unsigned int region, unsigned int sector, unsigned int side);
  void set_layer_param_fixed(unsigned int layer, unsigned int param);
  void set_cluster_version(unsigned int v) { _cluster_version = v; }
  void set_fitted_subsystems(bool si, bool tpc, bool full) { fitsilicon = si; fittpc = tpc; fitfulltrack = full; }

  void set_error_inflation_factor(unsigned int layer, float factor) 
  {
    _layerMisalignment.insert(std::make_pair(layer,factor));
  }
  
  // utility functions for analysis modules
  std::vector<float> fitClusters(std::vector<Acts::Vector3>& global_vec, std::vector<TrkrDefs::cluskey> cluskey_vec);
  void getTrackletClusters(TrackSeed *_track, std::vector<Acts::Vector3>& global_vec, std::vector<TrkrDefs::cluskey>& cluskey_vec);
  Acts::Vector3 get_helix_pca(std::vector<float>& fitpars, Acts::Vector3 global);
  void correctTpcGlobalPositions(std::vector<Acts::Vector3> global_vec,  std::vector<TrkrDefs::cluskey> cluskey_vec);
  unsigned int addSiliconClusters(std::vector<float>& fitpars, std::vector<Acts::Vector3>& global_vec,  std::vector<TrkrDefs::cluskey>& cluskey_vec);
<<<<<<< HEAD
  void addGlobalConstraintIntt(int glbl_label[6], Surface surf);
=======
  void set_dca_cut(float dca) {dca_cut = dca;}
>>>>>>> 52ebb7cb

 private:

  Mille* _mille;

  int GetNodes(PHCompositeNode* topNode);
  int CreateNodes(PHCompositeNode* topNode);
  void getTrackletClusterList(TrackSeed *tracklet, std::vector<TrkrDefs::cluskey>& cluskey_vec);

  Acts::Vector3 getPCALinePoint(Acts::Vector3 global, Acts::Vector3 tangent, Acts::Vector3 posref);
  Acts::Vector2 get_circle_point_pca(float radius, float x0, float y0, Acts::Vector3 global);
  Acts::Vector3 get_line_plane_intersection(Acts::Vector3 PCA, Acts::Vector3 tangent, 
					    Acts::Vector3 sensor_center, Acts::Vector3 sensor_normal);
  std::pair<Acts::Vector3, Acts::Vector3> get_helix_tangent(const std::vector<float>& fitpars, Acts::Vector3 global);
  Acts::Vector3 get_helix_surface_intersection(Surface surf, std::vector<float>& fitpars, Acts::Vector3 global);
  Acts::Vector3 get_helix_surface_intersection(Surface surf, std::vector<float>& fitpars, Acts::Vector3 global, Acts::Vector3& pca, Acts::Vector3& tangent);

  float convertTimeToZ(TrkrDefs::cluskey cluster_key, TrkrCluster *cluster);
  void makeTpcGlobalCorrections(TrkrDefs::cluskey cluster_key, short int crossing, Acts::Vector3& global);

  Acts::Vector2 getClusterError(TrkrCluster *cluster, TrkrDefs::cluskey cluskey, Acts::Vector3& global);

  bool is_tpc_sector_fixed(unsigned int layer, unsigned int sector, unsigned int side);

  bool is_layer_fixed(unsigned int layer);
  bool is_layer_param_fixed(unsigned int layer, unsigned int param);

  void getLocalDerivativesXY(Surface surf, Acts::Vector3 global, const std::vector<float>& fitpars, float lcl_derivativeX[5], float lcl_derivativeY[5], unsigned int layer);

  void getGlobalDerivativesXY(Surface surf, Acts::Vector3 global, Acts::Vector3 fitpoint, const std::vector<float>& fitpars, float glb_derivativeX[6], float glbl_derivativeY[6], unsigned int layer);

  void get_projectionXY(Surface surf, std::pair<Acts::Vector3, Acts::Vector3> tangent, Acts::Vector3& projX, Acts::Vector3& projY);

  TpcClusterZCrossingCorrection m_clusterCrossingCorrection;
  TpcDistortionCorrectionContainer* _dcc_static{nullptr};
  TpcDistortionCorrectionContainer* _dcc_average{nullptr};
  TpcDistortionCorrectionContainer* _dcc_fluctuation{nullptr};

  unsigned int _cluster_version = 5;
  bool test_output = false;

  std::map<int, std::pair<std::pair<int, float>, std::pair<int, float>> > InttConstraints;

  ClusterErrorPara _ClusErrPara;

  std::set<unsigned int> fixed_layers;
  std::set<unsigned int> fixed_sectors;
  std::set<std::pair<unsigned int,unsigned int>> fixed_layer_params;

  // set default groups to lowest level
  AlignmentDefs::siliconGrp si_grp = AlignmentDefs::siliconGrp::snsr;
  AlignmentDefs::tpcGrp tpc_grp = AlignmentDefs::tpcGrp::htst;
  AlignmentDefs::mmsGrp mms_grp = AlignmentDefs::mmsGrp::tl;

 /// tpc distortion correction utility class
  TpcDistortionCorrection _distortionCorrection;

  //  TrackSeedContainer *_svtx_seed_map{nullptr};
  TrackSeedContainer *_track_map_tpc{nullptr};
  TrackSeedContainer *_track_map_silicon{nullptr};
  TrkrClusterContainer *_cluster_map{nullptr};
  ActsGeometry *_tGeometry{nullptr};

  std::string data_outfilename = ("mille_helical_output_data_file.bin");  
  std::string steering_outfilename = ("steer_helical.txt");  

  bool fitsilicon = true;
  bool fittpc = false;
  bool fitfulltrack = false;

<<<<<<< HEAD
  float dca_cut = 0.2;  // 1 mm
=======
  float dca_cut = 0.19;  // 1 mm

  SvtxTrackMap* m_trackmap = nullptr;
  SvtxAlignmentStateMap* m_alignmentmap = nullptr;
>>>>>>> 52ebb7cb

  std::string _field;
  int _fieldDir = -1;
  std::map<unsigned int, float> _layerMisalignment;

  std::string _track_map_name = "TpcTrackSeedContainer";
  std::string _silicon_track_map_name = "SiliconTrackSeedContainer";

  bool make_ntuple = true;
  TNtuple *ntp{nullptr};
  TFile *fout{nullptr};

  int event = 0;

};

#endif // HELICALFITTER_H<|MERGE_RESOLUTION|>--- conflicted
+++ resolved
@@ -80,11 +80,10 @@
   Acts::Vector3 get_helix_pca(std::vector<float>& fitpars, Acts::Vector3 global);
   void correctTpcGlobalPositions(std::vector<Acts::Vector3> global_vec,  std::vector<TrkrDefs::cluskey> cluskey_vec);
   unsigned int addSiliconClusters(std::vector<float>& fitpars, std::vector<Acts::Vector3>& global_vec,  std::vector<TrkrDefs::cluskey>& cluskey_vec);
-<<<<<<< HEAD
+
   void addGlobalConstraintIntt(int glbl_label[6], Surface surf);
-=======
+
   void set_dca_cut(float dca) {dca_cut = dca;}
->>>>>>> 52ebb7cb
 
  private:
 
@@ -155,14 +154,10 @@
   bool fittpc = false;
   bool fitfulltrack = false;
 
-<<<<<<< HEAD
-  float dca_cut = 0.2;  // 1 mm
-=======
   float dca_cut = 0.19;  // 1 mm
 
   SvtxTrackMap* m_trackmap = nullptr;
   SvtxAlignmentStateMap* m_alignmentmap = nullptr;
->>>>>>> 52ebb7cb
 
   std::string _field;
   int _fieldDir = -1;
