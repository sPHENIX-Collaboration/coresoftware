// Tell emacs that this is a C++ source
//  -*- C++ -*-.

/*!
 *  \file		  MakeMilleFiles.h
 *  \brief		Class for moving corrected TPC clusters to the nearest TPC readout layer radius
 *  \author	 Tony Frawley <afrawley@fsu.edu>
 */

#ifndef MAKEMILLEFILES_H
#define MAKEMILLEFILES_H

#include <fun4all/SubsysReco.h>

#include <string>
#include <vector>

#include <trackbase/ActsGeometry.h>
#include <trackbase/ClusterErrorPara.h>
#include <trackbase/TrkrDefs.h>
#include <trackbase_historic/ActsTransformations.h>

#include <trackbase_historic/SvtxTrackState_v1.h>

#include <tpc/TpcClusterZCrossingCorrection.h>
#include <tpc/TpcDistortionCorrection.h>
#include <tpc/TpcDistortionCorrectionContainer.h>

#include <ActsExamples/EventData/Track.hpp>
#include <ActsExamples/EventData/Trajectories.hpp>

class PHCompositeNode;
class PHG4TpcCylinderGeomContainer;
class SvtxTrack;
class SvtxTrackMap;
class TrkrCluster;
class TrkrClusterContainer;
class TpcDistortionCorrectionContainer;
class ClusterErrorPara;
class Mille;

using Trajectory = ActsExamples::Trajectories;

enum siliconGroup
{
  sensor,
  stave,
  barrel
};
enum tpcGroup
{
  subsurf,
  sector,
  tpc
};
enum mmsGroup
{
  tile,
  mms
};

/*
 * Class which contains alignment information to be written to pede, 
 * obtained from Acts::Trajectories and track states
 * Also defines all matrix and residual dimensions
 */
class AlignmentState
{
 public:
  /// The number of global (alignment) parameters
  static const int NGL = 6;
  /// The number of local (track state) parameters
  static const int NLC = 8;
  /// The number of residuals per state (e.g. 2D or 3D)
  static const int NRES = 2;

  using GlobalMatrix = Acts::ActsMatrix<NRES, NGL>;
  using LocalMatrix = Acts::ActsMatrix<NRES, NLC>;
  using ResidualVector = Eigen::Matrix<Acts::ActsScalar, NRES, 1>;

  AlignmentState(size_t index, ResidualVector res,
                 GlobalMatrix ralign,
                 LocalMatrix rtrack,
                 Acts::Vector3 clusglob)
    : m_tsIndex(index)
    , m_residual(res)
    , m_dResAlignmentPar(ralign)
    , m_dResTrackPar(rtrack)
    , m_clusglob(clusglob)
  {
  }

  void set_residual(const ResidualVector& res) { m_residual = res; }
  void set_dResAlignmentPar(const GlobalMatrix& d)
  {
    m_dResAlignmentPar = d;
  }
  void set_dResTrackPar(const LocalMatrix& d)
  {
    m_dResTrackPar = d;
  }

  const ResidualVector& get_residual() const { return m_residual; }
  const GlobalMatrix& get_dResAlignmentPar() const
  {
    return m_dResAlignmentPar;
  }
  const LocalMatrix& get_dResTrackPar() const
  {
    return m_dResTrackPar;
  }
  void set_tsIndex(const size_t index) { m_tsIndex = index; }
  const size_t& get_tsIndex() const { return m_tsIndex; }
  const Acts::Vector3& get_clusglob() const { return m_clusglob; }

 private:
  size_t m_tsIndex;
  ResidualVector m_residual;
  GlobalMatrix m_dResAlignmentPar;
  LocalMatrix m_dResTrackPar;
  Acts::Vector3 m_clusglob;
};

using AlignmentStateMap = std::map<TrkrDefs::cluskey, AlignmentState>;

class MakeMilleFiles : public SubsysReco
{
 public:
  MakeMilleFiles(const std::string& name = "MakeMilleFiles");

  int InitRun(PHCompositeNode* topNode) override;
  int process_event(PHCompositeNode* topNode) override;
  int End(PHCompositeNode* topNode) override;

  void set_binary(bool bin) { _binary = bin; }

  void set_datafile_name(const std::string& file) { data_outfilename = file; }
  void set_steeringfile_name(const std::string& file) { steering_outfilename = file; }
  void set_silicon_grouping(int group) { si_group = (siliconGroup) group; }
  void set_tpc_grouping(int group) { tpc_group = (tpcGroup) group; }
  void set_mms_grouping(int group) { mms_group = (mmsGroup) group; }

 private:
  Mille* _mille;

  std::map<const unsigned int, Trajectory>* _trajectories;

  int GetNodes(PHCompositeNode* topNode);
  Acts::Vector3 getPCALinePoint(Acts::Vector3 global, SvtxTrackState* state);
  std::vector<Acts::Vector3> getDerivativesAlignmentAngles(Acts::Vector3& global,
                                                           TrkrDefs::cluskey cluster_key,
                                                           TrkrCluster* cluster,
                                                           Surface surface, int crossing);
  SvtxTrack::StateIter getStateIter(Acts::Vector3& global, SvtxTrack* track);
  void makeTpcGlobalCorrections(TrkrDefs::cluskey cluster_key,
                                short int crossing, Acts::Vector3& global);
  float convertTimeToZ(TrkrDefs::cluskey cluster_key, TrkrCluster* cluster);
  Acts::Transform3 makePerturbationTransformation(Acts::Vector3 angles);
  int getLabelBase(Acts::GeometryIdentifier id);

  AlignmentStateMap getAlignmentStates(const Trajectory& traj,
                                       SvtxTrack* track, short int crossing);
  void addTrackToMilleFile(AlignmentStateMap& alignStates, const Trajectory& traj);

  std::map<int, float> derivativeGL;
  std::string data_outfilename = ("mille_output_data_file.bin");
  std::string steering_outfilename = ("steer.txt");

  /// tpc distortion correction utility class
  TpcDistortionCorrection _distortionCorrection;
  bool _binary = true;
  unsigned int _cluster_version = 4;

  ClusterErrorPara _ClusErrPara;

  float sensorAngles[3] = {0.1, 0.1, 0.2};  // perturbation values for each alignment angle

  // set default groups to lowest level
  siliconGroup si_group = siliconGroup::sensor;
  tpcGroup tpc_group = tpcGroup::subsurf;
  mmsGroup mms_group = mmsGroup::tile;

<<<<<<< HEAD
  int nstaves[7] = {12,16,20,12,12,16,16};
  int nsensors_stave[7] = {9,9,9,4,4,4,4};
=======
  int nstaves[7] = {12, 16, 20, 12, 12, 16, 16};
>>>>>>> 487e4570

  std::map<unsigned int, unsigned int> base_layer_map = {{10, 0}, {12, 3}, {14, 7}, {16, 55}};

  SvtxTrackMap* _track_map{nullptr};
  TrkrClusterContainer* _cluster_map{nullptr};
  ActsGeometry* _tGeometry{nullptr};

  TpcClusterZCrossingCorrection m_clusterCrossingCorrection;
  TpcDistortionCorrectionContainer* _dcc_static{nullptr};
  TpcDistortionCorrectionContainer* _dcc_average{nullptr};
  TpcDistortionCorrectionContainer* _dcc_fluctuation{nullptr};
};

#endif  // MAKEMILLEFILES_H<|MERGE_RESOLUTION|>--- conflicted
+++ resolved
@@ -180,12 +180,8 @@
   tpcGroup tpc_group = tpcGroup::subsurf;
   mmsGroup mms_group = mmsGroup::tile;
 
-<<<<<<< HEAD
   int nstaves[7] = {12,16,20,12,12,16,16};
   int nsensors_stave[7] = {9,9,9,4,4,4,4};
-=======
-  int nstaves[7] = {12, 16, 20, 12, 12, 16, 16};
->>>>>>> 487e4570
 
   std::map<unsigned int, unsigned int> base_layer_map = {{10, 0}, {12, 3}, {14, 7}, {16, 55}};
 
