--- conflicted
+++ resolved
@@ -114,197 +114,9 @@
 
     if (Verbosity() > 0)
     {
-<<<<<<< HEAD
-      auto track = phtrk_iter->second;
-      auto crossing = track->get_silicon_seed()->get_crossing(); 
-      
-      if (Verbosity() > 0)
-	{
-	  std::cout << std::endl << __LINE__   << ": Processing track itrack: " << phtrk_iter->first << ": nhits: " << track-> size_cluster_keys()
-		    << ": Total tracks: " << _track_map->size() << ": phi: " << track->get_phi() << std::endl;
-	}
-
-      // Make any desired track cuts here
-      // Maybe set a lower pT limit - low pT tracks are not very sensitive to alignment
-     
-      std::map<TrkrDefs::cluskey, TrkrCluster*> all_clusters;
-      for( const auto& seed: { track->get_silicon_seed(), track->get_tpc_seed() } )
-	{
-      // Get all clusters for this track from the seeds
-	  for (auto key_iter = seed->begin_cluster_keys();
-	       key_iter != seed->end_cluster_keys();
-	       ++key_iter)
-	    {
-	      TrkrDefs::cluskey cluster_key = *key_iter;
-	      auto cluster = _cluster_map->findCluster(cluster_key);
-	      if(!cluster) { continue;}
-	      all_clusters.insert(std::make_pair(cluster_key, cluster));
-	    }
-
-	  for(auto clus_iter : all_clusters)
-	    {
-	      TrkrDefs::cluskey cluster_key = clus_iter.first;
-	      auto cluster = clus_iter.second;
- 	      
-	      // we want the global cluster positions
-	      Acts::Vector3 global  = _tGeometry->getGlobalPosition(cluster_key, cluster);
-	      
-	      // TPC clusters need distortion corrections, silicon and MM's clusters do not
-	      unsigned int trkrId = TrkrDefs::getTrkrId(cluster_key);
-	      if(trkrId == TrkrDefs::tpcId) { makeTpcGlobalCorrections(cluster_key, crossing, global); }
-	      
-	      // we have our global cluster position, corrected if necessary. Each component is three measurements, x, y and z
-	      // we need to find the residual and its derivative wrt parameters in each coordinate direction
-	      
-	      // find track state that is the closest to cluster 
-	      auto state_iter =  getStateIter(global, track);
-
-	      // Use the PCA of the track to the measurement to get the residual
-	      Acts::Vector3 pca = getPCALinePoint(global, state_iter->second);
-	      Acts::Vector3 residual = global - pca;
-	      
-	      if(Verbosity() > 1)
-		{
-		  std::cout << " cluster global " << global(0) << "  " << global(1) << "  " << global(2) << " track PCA " << pca(0) << "  " << pca(1) << "  " << pca(2) 
-			    << " residual " << residual(0) << "  " << residual(1) << "  " << residual(2)  << std::endl;
-		}
-	      
-	      // need standard deviation of measurements
-	      Acts::Vector3 clus_sigma(0,0,0);
-	      if(_cluster_version==3)
-		{
-		  clus_sigma(2) = cluster->getZError();
-		  clus_sigma(0) = cluster->getRPhiError() / sqrt(2);
-		  clus_sigma(1) = cluster->getRPhiError() / sqrt(2);
-		}
-	      else if(_cluster_version==4)
-		{
-		  double clusRadius = sqrt(global[0]*global[0] + global[1]*global[1]);
-		  auto para_errors = _ClusErrPara.get_simple_cluster_error(cluster,clusRadius,cluster_key);
-		  float exy2 = para_errors.first * Acts::UnitConstants::cm2;
-		  float ez2 = para_errors.second * Acts::UnitConstants::cm2;
-		  clus_sigma(2) = sqrt(ez2);
-		  clus_sigma(0) = sqrt(exy2 / 2.0);
-		  clus_sigma(1) = sqrt(exy2 / 2.0);
-		}
-	      
-	      // Get the surface for this cluster
-	      Surface surf = _tGeometry->maps().getSurface(cluster_key, cluster);
-
-	      // if this is a TPC cluster, check that the corrections did not change the surface
-	      // ***** Do we really want to do this? We are aligning the readout pads
-	      // ***** BUT: the tracker uses the transformation for the new surface, not the readout surface
-	      if(trkrId == TrkrDefs::tpcId)
-		{
-		  TrkrDefs::hitsetkey hitsetkey = TrkrDefs::getHitSetKeyFromClusKey(cluster_key);
-		  TrkrDefs::subsurfkey new_subsurfkey = 0;    
-		  surf = _tGeometry->get_tpc_surface_from_coords(hitsetkey,  global, new_subsurfkey);
-		}
-	      if(!surf)  { continue; }
-
-	      // For now, ignore local pars
-	      static const int NLC = 5;
-	      float lcl_derivative[NLC] = {0,0,0,0,0};
-	      	      
-	      // The global alignment parameters are given initial values of zero by default, we do not specify them
-	      // We identify the global alignment parameters for this surface
-	      Acts::GeometryIdentifier id = surf->geometryId();
-	      int label_base = getLabelBase(id);   // This value depends on how the surfaces are grouped
-	      
-	      static const int NGL = 6;
-	      int glbl_label[NGL];
-	      for(int i=0;i<NGL;++i) 
-		{
-		  glbl_label[i] = label_base + i;
-		  if(Verbosity() > 1) { std::cout << "  glbl " << i << " label " << glbl_label[i] << " "; }
-		}
-	      if(Verbosity() > 1) { std::cout << std::endl; }
-
-	      // Add the measurement separately for each coordinate direction to Mille
-	      // set the derivatives non-zero only for parameters we want to be optimized
-	      float glbl_derivative[NGL];
-	      // The angleDerivs dimensions are [alpha/beta/gamma](x/y/z)
-	      std::vector<Acts::Vector3> angleDerivs = getDerivativesAlignmentAngles(global, cluster_key, cluster, surf, crossing); 
-
-	      // check for nan's
-	     
-
-
-	      // x - relevant global pars are alpha, beta, gamma, dx (ipar 0,1,2,3)
-	      for(int i=0;i<NGL;++i) {glbl_derivative[i] = 0.0;}
-	      glbl_derivative[3] = 1.0;  // optimize dx
-	      glbl_derivative[0] = angleDerivs[0](0);  // dx/dalpha
-	      glbl_derivative[1] = angleDerivs[1](0);  // dx/dbeta
-	      glbl_derivative[2] = angleDerivs[2](0);  // dx/dgamma
-	      if(clus_sigma(0) < 1.0)  // discards crazy clusters
-		{ _mille->mille(NLC, lcl_derivative, NGL, glbl_derivative, glbl_label, residual(0), clus_sigma(0));}
-
-	      if(Verbosity() > 3)
-		{
-		  std::cout << " X:  float buffer: " << " residual " << "  " << residual(0);
-		  for (int il=0;il<NLC;++il) { if(lcl_derivative[il] != 0) std::cout << " llc_deriv["<< il << "] " << lcl_derivative[il] << "  ";  }
-		  std::cout  << " sigma " << "  " << clus_sigma(0) << "  ";
-		  for (int ig=0;ig<NGL;++ig) { if(glbl_derivative[ig] != 0)  std::cout << " glbl_deriv["<< ig << "] " << glbl_derivative[ig] << "  ";  }
-		  std::cout << " X:  int buffer: " << " 0 " << "  ";
-		  for (int il=0;il<NLC;++il) { if(lcl_derivative[il] != 0) std::cout << " llc_label["<< il << "] " << il << "  ";  }
-		  std::cout << " 0 " << "  ";
-		  for (int ig=0;ig<NGL;++ig) { if(glbl_derivative[ig] != 0) std::cout << " glbl_label["<< ig << "] " << glbl_label[ig] << "  ";  }
-		  std::cout << " end of X meas " << std::endl;		    
-		}
-	      
-	      // y - relevant global pars are alpha, beta, gamma, dy (ipar 0,1,2,4)
-	      for(int i=0;i<NGL;++i) {glbl_derivative[i] = 0.0;}
-	      glbl_derivative[4] = 1.0; // optimize dy
-	      glbl_derivative[0] = angleDerivs[0](1);   // dy/dalpha
-	      glbl_derivative[1] = angleDerivs[1](1);   // dy/dbeta
-	      glbl_derivative[2] = angleDerivs[2](1);   // dy/dgamma
-	      if(clus_sigma(1) < 1.0)  // discards crazy clusters
-		{_mille->mille(NLC, lcl_derivative, NGL, glbl_derivative, glbl_label, residual(1), clus_sigma(1));}
-	      
-	      if(Verbosity() > 3) 
-		{ 
-		  std::cout << " Y:  float buffer: " << " residual " << "  " << residual(1);
-		  for (int il=0;il<NLC;++il) { if(lcl_derivative[il] != 0) std::cout << " llc_deriv["<< il << "] " << lcl_derivative[il] << "  ";  }
-		  std::cout  << " sigma " << "  " << clus_sigma(1) << "  ";
-		  for (int ig=0;ig<NGL;++ig) { if(glbl_derivative[ig] != 0)  std::cout << " glbl_deriv["<< ig << "] " << glbl_derivative[ig] << "  ";  }
-		  std::cout << " Y:  int buffer: " << " 0 " << "  ";
-		  for (int il=0;il<NLC;++il) { if(lcl_derivative[il] != 0) std::cout << " llc_label["<< il << "] " << il << "  "; }
-		  std::cout << " 0 " << "  ";
-		  for (int ig=0;ig<NGL;++ig) { if(glbl_derivative[ig] != 0) std::cout << " glbl_label["<< ig << "] " << glbl_label[ig] << "  "; }
-		  std::cout << " end of Y meas " << std::endl;		    
-		}
-	      
-	      // z - relevant global pars are alpha, beta, dz (ipar 0,1,5)
-	      glbl_derivative[5] = 1.0;  // optimize dz
-	      glbl_derivative[0] = angleDerivs[0](2);  // dz/dalpha
-	      glbl_derivative[1] = angleDerivs[1](2);  // dz/dbeta
-	      glbl_derivative[2] = angleDerivs[2](2);  // dz/dgamma
-	      if(clus_sigma(2) < 1.0)
-		{_mille->mille(NLC, lcl_derivative, NGL, glbl_derivative, glbl_label, residual(2), clus_sigma(2));}
-	      
-	      if(Verbosity() > 3)
-		{
-		  std::cout << " Z:  float buffer: " << " residual " << "  " << residual(2);
-		  for (int il=0;il<NLC;++il) { if(lcl_derivative[il] != 0) std::cout << " llc_deriv["<< il << "] " << lcl_derivative[il] << "  "; }
-		  std::cout  << " sigma " << "  " << clus_sigma(2) << "  ";
-		  for (int ig=0;ig<NGL;++ig) { if(glbl_derivative[ig] != 0)  std::cout << " glbl_deriv["<< ig << "] " << glbl_derivative[ig] << "  "; }
-		  std::cout << " Z:  int buffer: " << " 0 " << "  ";
-		  for (int il=0;il<NLC;++il) { if(lcl_derivative[il] != 0) std::cout << " llc_label["<< il << "] " << il << "  ";  }
-		  std::cout << " 0 " << "  ";
-		  for (int ig=0;ig<NGL;++ig) { if(glbl_derivative[ig] != 0) std::cout << " glbl_label["<< ig << "] " << glbl_label[ig] << "  ";  }
-		  std::cout << " end of Z meas " << std::endl;		    
-		}
-	    }
-	}
-      
-      // close out this track
-      _mille->end();
-      
-=======
       std::cout << std::endl
                 << __LINE__ << ": Processing track itrack: " << phtrk_iter->first << ": nhits: " << track->size_cluster_keys()
                 << ": Total tracks: " << _track_map->size() << ": phi: " << track->get_phi() << std::endl;
->>>>>>> 487e4570
     }
 
     // Make any desired track cuts here
@@ -327,10 +139,7 @@
 int MakeMilleFiles::End(PHCompositeNode* /*topNode*/)
 {
   delete _mille;
-<<<<<<< HEAD
-
-=======
->>>>>>> 487e4570
+
   return Fun4AllReturnCodes::EVENT_OK;
 }
 
@@ -593,10 +402,7 @@
 
   // decide what level of grouping we want
   if (layer < 7)
-  {
-    if (si_group == siliconGroup::sensor)
-    {
-<<<<<<< HEAD
+    {
       if(si_group == siliconGroup::sensor)
 	{
 	  // every sensor has a different label
@@ -611,17 +417,15 @@
 	  return label_base;
 	}
       if(si_group == siliconGroup::barrel)
-	// layer only, assign all sensors to sensor 0 
-	label_base += layer*1000000 + 0;
-=======
-      // every sensor has a different label
-      label_base += layer * 1000 + sensor * 10;
->>>>>>> 487e4570
-      return label_base;
-    }
-    if (si_group == siliconGroup::stave)
-    {
-<<<<<<< HEAD
+	{
+	  // layer only, assign all sensors to sensor 0 
+	  label_base += layer*1000000 + 0;
+      
+	  return label_base;
+	}
+    }
+  else if (layer > 6 && layer < 55)
+    {
       if(tpc_group == tpcGroup::subsurf)
 	{
 	  // every surface has separate label
@@ -642,46 +446,9 @@
 	  label_base += 7*1000000 + 0;
 	  return label_base;
 	}
-=======
-      // layer and stave, assign all sensors to the stave number
-      int stave = sensor / nstaves[layer];
-      label_base += layer * 1000 + stave * 10;
-      return label_base;
->>>>>>> 487e4570
-    }
-    if (si_group == siliconGroup::barrel)
-      // layer only, assign all sensors to sensor 0
-      label_base += layer * 1000 + 0;
-    return label_base;
-  }
-  else if (layer > 6 && layer < 55)
-  {
-    if (tpc_group == tpcGroup::subsurf)
-    {
-      // every surface has separate label
-      label_base += layer * 1000 + sensor * 10;
-      return label_base;
-    }
-    if (tpc_group == tpcGroup::sector)
-    {
-      // all tpc layers, assign layer 7 and side and sector number to all layers and subsurfaces
-      int side = sensor / 2;  // check!!!!
-      int sector = (sensor - side * 144) / 12;
-      label_base += 7 * 1000 + side * 1000 + sector * 10;
-      return label_base;
-    }
-    if (tpc_group == tpcGroup::tpc)
-    {
-      // all tpc layers and all sectors, assign layer 7 and sensor 0 to all layers and sensors
-      label_base += 7 * 1000 + 0;
-      return label_base;
-    }
-  }
+    }
   else
-  {
-    if (mms_group == mmsGroup::tile)
-    {
-<<<<<<< HEAD
+    {
       if(mms_group == mmsGroup::tile)
 	{
 	  // every tile has different label
@@ -694,23 +461,11 @@
 	  label_base += 55*1000000 + 0;	  
 	  return label_base;
 	}
-=======
-      // every tile has different label
-      label_base += layer * 1000 + sensor * 10;
-      return label_base;
->>>>>>> 487e4570
-    }
-    if (mms_group == mmsGroup::mms)
-    {
-      // assign layer 55 and tile 0 to all
-      label_base += 55 * 1000 + 0;
-      return label_base;
-    }
-  }
+    }
 
   return -1;
 }
-
+  
 AlignmentStateMap MakeMilleFiles::getAlignmentStates(const Trajectory& traj,
                                                      SvtxTrack* track,
                                                      short int crossing)
