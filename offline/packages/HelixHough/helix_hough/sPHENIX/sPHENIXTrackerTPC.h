#ifndef __SPHENIXTRACKERTPC__
#define __SPHENIXTRACKERTPC__

#include "HelixHough.h"
#include <vector>
#include <set>
#include <map>
#include <string>
#include "CylinderKalman.h"
#include "HelixKalmanState.h"
#include "Pincushion.h"

class AngleIndexPair {
 public:
  AngleIndexPair(float ang, unsigned int idx) : angle(ang), index(idx) {
    float twopi = 2. * M_PI;
    int a = (int)(angle / twopi);
    angle -= a * twopi;
    while (angle < 0.) {
      angle += twopi;
    }
    while (angle >= twopi) {
      angle -= twopi;
    }
  }
  ~AngleIndexPair() {}

  bool operator<(const AngleIndexPair& other) const {
    return angle < other.angle;
  }

  static float absDiff(float angle1, float angle2) {
    float diff = (angle1 - angle2);
    while (diff > M_PI) {
      diff -= 2. * M_PI;
    }
    while (diff < -M_PI) {
      diff += 2. * M_PI;
    }
    diff = fabs(diff);
    return diff;
  }

  float angle;
  unsigned int index;
};

class AngleIndexList {
 public:
  AngleIndexList() : sorted(false) {}
  ~AngleIndexList() {}

  void addPair(AngleIndexPair& angind) {
    sorted = false;
    vec.push_back(angind);
  }

  void getRangeListSimple(float angle, float error,
                          std::vector<AngleIndexPair*>& result) {
    result.clear();

    for (unsigned int i = 0; i < vec.size(); i++) {
      if (AngleIndexPair::absDiff(angle, vec[i].angle) <= error) {
        result.push_back(&(vec[i]));
      }
    }
  }

  void getRangeList(float angle, float error,
                    std::vector<AngleIndexPair*>& result) {
    float twopi = 2. * M_PI;
    int a = (int)(angle / twopi);
    angle -= a * twopi;
    while (angle < 0.) {
      angle += twopi;
    }
    while (angle >= twopi) {
      angle -= twopi;
    }

    if (vec.size() <= 4) {
      return getRangeListSimple(angle, error, result);
    }

    result.clear();

    unsigned int closest = findClosest(angle);
    // first, traverse upward
    unsigned int current = closest;
    unsigned int lowest = 0;
    unsigned int highest = vec.size() - 1;
    while (true) {
      if (AngleIndexPair::absDiff(angle, vec[current].angle) <= error) {
        result.push_back(&(vec[current]));
        current = (current + 1) % (vec.size());
        if (current == closest) {
          return;
        }
      } else {
        break;
      }
    }

    // now, traverse downward
    if (current <= closest) {
      lowest = current;
    } else {
      highest = current;
    }
    current = ((closest + vec.size()) - 1) % (vec.size());
    while (true) {
      if ((current == lowest) || (current == highest)) {
        break;
      }
      if (AngleIndexPair::absDiff(angle, vec[current].angle) <= error) {
        result.push_back(&(vec[current]));
        current = ((current + vec.size()) - 1) % (vec.size());
      } else {
        break;
      }
    }
  }

  unsigned int findClosestSimple(float angle, unsigned int lower,
                                 unsigned int upper) {
    unsigned int closest = lower;
    float diff = AngleIndexPair::absDiff(vec[closest].angle, angle);
    for (unsigned int i = (lower + 1); i <= upper; i++) {
      float tempdiff = AngleIndexPair::absDiff(vec[i].angle, angle);
      if (tempdiff < diff) {
        closest = i;
        diff = tempdiff;
      }
    }

    return closest;
  }

  unsigned int findClosest(float angle) {
    if (vec.size() <= 4) {
      return findClosestSimple(angle, 0, vec.size() - 1);
    }

    if (sorted == false) {
      std::sort(vec.begin(), vec.end());
      sorted = true;
    }

    unsigned int lower = 0;
    unsigned int upper = vec.size() - 1;
    unsigned int middle = vec.size() / 2;
    while (true) {
      if ((upper - lower) <= 4) {
        return findClosestSimple(angle, lower, upper);
      }

      if (angle <= vec[middle].angle) {
        upper = middle;
        middle = (lower + upper) / 2;
      } else {
        lower = middle;
        middle = (lower + upper) / 2;
      }
    }
  }

  std::vector<AngleIndexPair> vec;
  bool sorted;
};

class TrackSegment {
 public:
  TrackSegment()
      : chi2(0.), ux(0.), uy(0.), kappa(0.), dkappa(0.), seed(0), n_hits(0) {}
  ~TrackSegment() {}

  float chi2;
  float ux, uy;
  float kappa;
  float dkappa;
  std::vector<unsigned int> hits;
  unsigned int seed;
  unsigned int bin;
  unsigned int n_hits;
};

class sPHENIXTrackerTPC : public HelixHough {
 public:
  sPHENIXTrackerTPC(unsigned int n_phi, unsigned int n_d, unsigned int n_k,
                 unsigned int n_dzdl, unsigned int n_z0,
                 HelixResolution& min_resolution,
                 HelixResolution& max_resolution, HelixRange& range,
                 std::vector<float>& material, std::vector<float>& radius,
                 float Bfield);
  sPHENIXTrackerTPC(std::vector<std::vector<unsigned int> >& zoom_profile,
                 unsigned int minzoom, HelixRange& range,
                 std::vector<float>& material, std::vector<float>& radius,
                 float Bfield, bool parallel = false,
                 unsigned int num_threads = 1);
  virtual ~sPHENIXTrackerTPC();

  void finalize(std::vector<SimpleTrack3D>& input,
                std::vector<SimpleTrack3D>& output);
  
  void findTracks(std::vector<SimpleHit3D>& hits,
                  std::vector<SimpleTrack3D>& tracks,
		  const HelixRange& range);
  void findTracksBySegments(std::vector<SimpleHit3D>& hits,
                            std::vector<SimpleTrack3D>& tracks,
                            const HelixRange& range);  
  void initEvent(std::vector<SimpleHit3D>& hits, unsigned int min_hits) {
    int min_layer = 999999;
    int max_layer = 0;
    for (unsigned int i = 0; i < hits.size(); ++i) {
      if (hits[i].get_layer() < min_layer) {
        min_layer = hits[i].get_layer();
      }
      if (hits[i].get_layer() > max_layer) {
        max_layer = hits[i].get_layer();
      }
    }
    setSeedLayer(min_layer);
    setNLayers(max_layer + 1);

    nfits = 0;
    combos.clear();
    fail_combos.clear();
    pass_combos.clear();
    seeding = false;
    //     required_layers = min_hits;
    required_layers = req_layers;
    findtracksiter = 0;
    CAtime = 0.;
    KALtime = 0.;
    findtracks_bin = 0;
  }

  void initSeeding(std::vector<SimpleTrack3D>& seeds) {
    seeding = true;
    seed_used.clear();
    seed_used.assign(seeds.size(), false);
    AngleIndexList templist;
    angle_list.clear();
    angle_list.assign(n_layers, templist);
  }

  void clear() {
    track_states.clear();
    isolation_variable.clear();
  }

<<<<<<< HEAD
  void findHelicesParallel(std::vector<SimpleHit3D>& hits,
                           unsigned int min_hits, unsigned int max_hits,
                           std::vector<SimpleTrack3D>& tracks);
  void findHelicesParallelOneHelicity(std::vector<SimpleHit3D>& hits,
                                      unsigned int min_hits,
                                      unsigned int max_hits,
                                      std::vector<SimpleTrack3D>& tracks);

  float dcaToVertexXY(SimpleTrack3D& track, float vx, float vy);

=======
>>>>>>> d97dabdd
  bool breakRecursion(const std::vector<SimpleHit3D>& hits,
                      const HelixRange& range);
  float phiError(SimpleHit3D& hit, float min_k, float max_k, float min_d,
                 float max_d, float min_z0, float max_z0, float min_dzdl,
                 float max_dzdl, bool pairvoting = false);
  float dzdlError(SimpleHit3D& hit, float min_k, float max_k, float min_d,
                  float max_d, float min_z0, float max_z0, float min_dzdl,
                  float max_dzdl, bool pairvoting = false);

<<<<<<< HEAD
  static float fitTrack(SimpleTrack3D& track,
			float scale = 1.0);
  static float fitTrack(SimpleTrack3D& track,
			std::vector<float>& chi2_hit,
			float scale = 1.0);
=======
  static float fitTrack(SimpleTrack3D& track);
  static float fitTrack(SimpleTrack3D& track, std::vector<float>& chi2_hit);
>>>>>>> d97dabdd

  void setVerbosity(int v) { verbosity = v; }

  void setCutOnDca(bool dcut) { cut_on_dca = dcut; }
  void setDcaCut(float dcut) { dca_cut = dcut; }
  void setVertex(float vx, float vy, float vz) {
    vertex_x = vx;
    vertex_y = vy;
    vertex_z = vz;
  }

  void setRejectGhosts(bool rg) { reject_ghosts = rg; }

  std::vector<float>& getIsolation() { return isolation_variable; }

<<<<<<< HEAD
  static void calculateKappaTangents(
      float* x1_a, float* y1_a, float* z1_a, float* x2_a, float* y2_a,
      float* z2_a, float* x3_a, float* y3_a, float* z3_a, float* dx1_a,
      float* dy1_a, float* dz1_a, float* dx2_a, float* dy2_a, float* dz2_a,
      float* dx3_a, float* dy3_a, float* dz3_a, float* kappa_a, float* dkappa_a,
      float* ux_mid_a, float* uy_mid_a, float* ux_end_a, float* uy_end_a,
      float* dzdl_1_a, float* dzdl_2_a, float* ddzdl_1_a, float* ddzdl_2_a);
  void calculateKappaTangents(
      float* x1_a, float* y1_a, float* z1_a, float* x2_a, float* y2_a,
      float* z2_a, float* x3_a, float* y3_a, float* z3_a, float* dx1_a,
      float* dy1_a, float* dz1_a, float* dx2_a, float* dy2_a, float* dz2_a,
      float* dx3_a, float* dy3_a, float* dz3_a, float* kappa_a, float* dkappa_a,
      float* ux_mid_a, float* uy_mid_a, float* ux_end_a, float* uy_end_a,
      float* dzdl_1_a, float* dzdl_2_a, float* ddzdl_1_a, float* ddzdl_2_a,
      float sinang_cut, float cosang_diff_inv, float* cur_kappa_a,
      float* cur_dkappa_a, float* cur_ux_a, float* cur_uy_a, float* cur_chi2_a,
      float* chi2_a);
  void projectToLayer(SimpleTrack3D& seed, unsigned int layer, float& x,
                      float& y, float& z);
  // void findSeededTracksByProjection(std::vector<SimpleTrack3D>& seeds,
  //                                   std::vector<SimpleHit3D>& hits,
  //                                   std::vector<SimpleTrack3D>& tracks,
  //                                   const HelixRange& range);

  void setRangeFromSeed(HelixRange& range, SimpleTrack3D& seed);

=======
>>>>>>> d97dabdd
  void pairRejection(std::vector<SimpleTrack3D>& input,
                     std::vector<SimpleTrack3D>& output,
                     std::vector<bool>& usetrack,
                     std::vector<float>& next_best_chi2);
  void tripletRejection(std::vector<SimpleTrack3D>& input,
                        std::vector<SimpleTrack3D>& output,
                        std::vector<bool>& usetrack,
                        std::vector<float>& next_best_chi2);

  bool seedWasUsed(unsigned int seed_index) { return seed_used.at(seed_index); }

  void setSeparateByHelicity(bool sbh) {
    separate_by_helicity = sbh;
    if (is_parallel == true) {
      for (unsigned int i = 0; i < thread_trackers.size(); ++i) {
        thread_trackers[i]->setSeparateByHelicity(sbh);
      }
    }
  }

  void requireLayers(unsigned int nl) {
    check_layers = true;
    req_layers = nl;
    if (is_parallel == true) {
      for (unsigned int i = 0; i < thread_trackers.size(); ++i) {
        thread_trackers[i]->requireLayers(nl);
      }
    }
  }

  virtual void setMaxHitsPairs(unsigned int mhp) {
    max_hits_pairs = mhp;
    if (is_parallel == true) {
      for (unsigned int i = 0; i < thread_trackers.size(); ++i) {
        thread_trackers[i]->setMaxHitsPairs(mhp);
      }
    }
  }

  void setBinScale(float b_scl) {
    bin_scale = b_scl;
    if (is_parallel == true) {
      for (unsigned int i = 0; i < thread_trackers.size(); ++i) {
        thread_trackers[i]->setBinScale(b_scl);
      }
    }
  }
  void setZBinScale(float b_scl) {
    z_bin_scale = b_scl;
    if (is_parallel == true) {
      for (unsigned int i = 0; i < thread_trackers.size(); ++i) {
        thread_trackers[i]->setZBinScale(b_scl);
      }
    }
  }
  void setRemoveHits(bool rh) {
    remove_hits = rh;
    if (is_parallel == true) {
      for (unsigned int i = 0; i < thread_trackers.size(); ++i) {
        thread_trackers[i]->setRemoveHits(rh);
      }
    }
  }

  void setSeedLayer(int sl) {
    seed_layer = sl;
    if (is_parallel == true) {
      for (unsigned int i = 0; i < thread_trackers.size(); ++i) {
        thread_trackers[i]->setSeedLayer(sl);
      }
    }
  }

  void setNLayers(unsigned int n) {
    n_layers = n;
    std::vector<SimpleHit3D> one_layer;
    layer_sorted.clear();
    layer_sorted.assign(n_layers, one_layer);
    temp_comb.assign(n_layers, 0);
    if (is_parallel == true) {
      for (unsigned int i = 0; i < thread_trackers.size(); ++i) {
        thread_trackers[i]->setNLayers(n);
      }
    }
  }

  void setFastChi2Cut(float par0, float par1, float max) {
    fast_chi2_cut_par0 = par0;
    fast_chi2_cut_par1 = par1;
    fast_chi2_cut_max = max;
    if (is_parallel == true) {
      for (unsigned int i = 0; i < thread_trackers.size(); ++i) {
        thread_trackers[i]->setFastChi2Cut(par0, par1, max);
      }
    }
  }
  void setChi2Cut(float c) {
    chi2_cut = c;
    if (is_parallel == true) {
      for (unsigned int i = 0; i < thread_trackers.size(); ++i) {
        thread_trackers[i]->setChi2Cut(c);
      }
    }
  }
  void setChi2RemovalCut(float c) {
    chi2_removal_cut = c;
    if (is_parallel == true) {
      for (unsigned int i = 0; i < thread_trackers.size(); ++i) {
        thread_trackers[i]->setChi2RemovalCut(c);
      }
    }
  }

  void setNRemovalHits(unsigned int n) {
    n_removal_hits = n;
    if (is_parallel == true) {
      for (unsigned int i = 0; i < thread_trackers.size(); ++i) {
        thread_trackers[i]->setNRemovalHits(n);
      }
    }
  }

  void setCosAngleCut(float cut) {
    cosang_cut = cut;
    if (is_parallel == true) {
      for (unsigned int i = 0; i < thread_trackers.size(); ++i) {
        thread_trackers[i]->setCosAngleCut(cut);
      }
    }
  }

  void setCellularAutomatonChi2Cut(float cut) {
    ca_chi2_cut = cut;
    if (is_parallel == true) {
      for (unsigned int i = 0; i < thread_trackers.size(); ++i) {
        thread_trackers[i]->setCellularAutomatonChi2Cut(cut);
      }
    }
  }

  void setThread() { is_thread = true; }

  void initSplitting(std::vector<SimpleHit3D>& hits, unsigned int min_hits,
                     unsigned int max_hits);

  void setHitErrorScale(unsigned int layer, float scale) {
    if (layer >= hit_error_scale.size()) {
      hit_error_scale.resize(layer + 1, 1.);
    }
    hit_error_scale[layer] = scale;
  }

  void setRequirePixels(bool rp){require_pixels = rp;}

 private:
  void findTracksByCombinatorialKalman(std::vector<SimpleHit3D>& hits,
                                       std::vector<SimpleTrack3D>& tracks,
                                       const HelixRange& range);

  float fast_chi2_cut_par0;
  float fast_chi2_cut_par1;
  float fast_chi2_cut_max;
  float chi2_cut;
  float chi2_removal_cut;
  unsigned int n_removal_hits;
  std::set<std::vector<unsigned int> > combos;
  std::map<std::vector<unsigned int>, HelixKalmanState> pass_combos;
  std::set<std::vector<unsigned int> > fail_combos;
  std::vector<float> detector_scatter;
  std::vector<float> integrated_scatter;
  std::vector<float> detector_radii;
  bool seeding;
  int verbosity;
  bool cut_on_dca;
  float dca_cut;
  float vertex_x, vertex_y, vertex_z;
  unsigned int required_layers;
  bool reject_ghosts;
  unsigned int nfits;

  CylinderKalman* kalman;

  std::vector<float> isolation_variable;

  unsigned int findtracksiter;

  float prev_max_k;
  float prev_max_dzdl;
  float prev_p_inv;

  float detector_B_field;

  std::vector<TrackSegment> segments1;
  std::vector<TrackSegment> segments2;
  
  std::vector<std::vector<SimpleHit3D> > layer_sorted;
  std::vector<unsigned int> temp_comb;
  
  int seed_layer;
  
  std::vector<bool> seed_used;
  
  unsigned int nthreads;
  std::vector<SeamStress::Seamstress*> *vssp;
  std::vector<SeamStress::Seamstress> vss;
  SeamStress::Pincushion<sPHENIXTrackerTPC> *pins;
  std::vector<sPHENIXTrackerTPC*> thread_trackers;
  std::vector<std::vector<SimpleTrack3D> > thread_tracks;
  std::vector<HelixRange> thread_ranges;
  std::vector<std::vector<SimpleHit3D> > thread_hits;
  std::vector<std::vector<SimpleHit3D> > split_input_hits;
  std::vector<std::vector<std::vector<SimpleHit3D> >* > split_output_hits;
  std::vector<std::vector<HelixRange>* > split_ranges;
  bool is_parallel;
  unsigned int thread_min_hits;
  unsigned int thread_max_hits;
  bool is_thread;
  
  std::vector<AngleIndexList> angle_list;
  
  double CAtime;
  double KALtime;
  
  std::vector<std::vector<SimpleHit3D> > layer_sorted_1[4];
  unsigned int findtracks_bin;
  
  float ca_chi2_cut;
  float cosang_cut;
  
  std::vector<float> hit_error_scale;

  bool require_pixels;
};


#endif<|MERGE_RESOLUTION|>--- conflicted
+++ resolved
@@ -249,19 +249,6 @@
     isolation_variable.clear();
   }
 
-<<<<<<< HEAD
-  void findHelicesParallel(std::vector<SimpleHit3D>& hits,
-                           unsigned int min_hits, unsigned int max_hits,
-                           std::vector<SimpleTrack3D>& tracks);
-  void findHelicesParallelOneHelicity(std::vector<SimpleHit3D>& hits,
-                                      unsigned int min_hits,
-                                      unsigned int max_hits,
-                                      std::vector<SimpleTrack3D>& tracks);
-
-  float dcaToVertexXY(SimpleTrack3D& track, float vx, float vy);
-
-=======
->>>>>>> d97dabdd
   bool breakRecursion(const std::vector<SimpleHit3D>& hits,
                       const HelixRange& range);
   float phiError(SimpleHit3D& hit, float min_k, float max_k, float min_d,
@@ -271,16 +258,11 @@
                   float max_d, float min_z0, float max_z0, float min_dzdl,
                   float max_dzdl, bool pairvoting = false);
 
-<<<<<<< HEAD
   static float fitTrack(SimpleTrack3D& track,
 			float scale = 1.0);
   static float fitTrack(SimpleTrack3D& track,
 			std::vector<float>& chi2_hit,
 			float scale = 1.0);
-=======
-  static float fitTrack(SimpleTrack3D& track);
-  static float fitTrack(SimpleTrack3D& track, std::vector<float>& chi2_hit);
->>>>>>> d97dabdd
 
   void setVerbosity(int v) { verbosity = v; }
 
@@ -296,35 +278,6 @@
 
   std::vector<float>& getIsolation() { return isolation_variable; }
 
-<<<<<<< HEAD
-  static void calculateKappaTangents(
-      float* x1_a, float* y1_a, float* z1_a, float* x2_a, float* y2_a,
-      float* z2_a, float* x3_a, float* y3_a, float* z3_a, float* dx1_a,
-      float* dy1_a, float* dz1_a, float* dx2_a, float* dy2_a, float* dz2_a,
-      float* dx3_a, float* dy3_a, float* dz3_a, float* kappa_a, float* dkappa_a,
-      float* ux_mid_a, float* uy_mid_a, float* ux_end_a, float* uy_end_a,
-      float* dzdl_1_a, float* dzdl_2_a, float* ddzdl_1_a, float* ddzdl_2_a);
-  void calculateKappaTangents(
-      float* x1_a, float* y1_a, float* z1_a, float* x2_a, float* y2_a,
-      float* z2_a, float* x3_a, float* y3_a, float* z3_a, float* dx1_a,
-      float* dy1_a, float* dz1_a, float* dx2_a, float* dy2_a, float* dz2_a,
-      float* dx3_a, float* dy3_a, float* dz3_a, float* kappa_a, float* dkappa_a,
-      float* ux_mid_a, float* uy_mid_a, float* ux_end_a, float* uy_end_a,
-      float* dzdl_1_a, float* dzdl_2_a, float* ddzdl_1_a, float* ddzdl_2_a,
-      float sinang_cut, float cosang_diff_inv, float* cur_kappa_a,
-      float* cur_dkappa_a, float* cur_ux_a, float* cur_uy_a, float* cur_chi2_a,
-      float* chi2_a);
-  void projectToLayer(SimpleTrack3D& seed, unsigned int layer, float& x,
-                      float& y, float& z);
-  // void findSeededTracksByProjection(std::vector<SimpleTrack3D>& seeds,
-  //                                   std::vector<SimpleHit3D>& hits,
-  //                                   std::vector<SimpleTrack3D>& tracks,
-  //                                   const HelixRange& range);
-
-  void setRangeFromSeed(HelixRange& range, SimpleTrack3D& seed);
-
-=======
->>>>>>> d97dabdd
   void pairRejection(std::vector<SimpleTrack3D>& input,
                      std::vector<SimpleTrack3D>& output,
                      std::vector<bool>& usetrack,
