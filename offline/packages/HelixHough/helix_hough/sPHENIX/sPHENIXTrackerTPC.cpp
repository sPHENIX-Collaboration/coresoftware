#include "sPHENIXTrackerTPC.h"
#include <float.h>
#include <sys/time.h>
#include <algorithm>
#include <cmath>
#include <iostream>
#include <Eigen/Core>
#include <Eigen/Dense>
#include <Eigen/LU>
#include "vector_math_inline.h"

using namespace std;
using namespace Eigen;
using namespace SeamStress;

class hitTriplet {
public:
  hitTriplet(unsigned int h1, unsigned int h2, unsigned int h3, unsigned int t,
             float c)
    : hit1(h1), hit2(h2), hit3(h3), track(t), chi2(c) {}
  ~hitTriplet() {}

  bool operator<(const hitTriplet& other) const {
    return (hit1 < other.hit1) ||
      ((hit2 < other.hit2) && (hit1 == other.hit1)) ||
      ((hit3 < other.hit3) && (hit1 == other.hit1) &&
       (hit2 == other.hit2));
  }

  bool operator==(const hitTriplet& other) const {
    return ((hit1 == other.hit1) && (hit2 == other.hit2) &&
            (hit3 == other.hit3));
  }

  unsigned int hit1, hit2, hit3, track;
  float chi2;
};

void sPHENIXTrackerTPC::tripletRejection(vector<SimpleTrack3D>& input,
                                         vector<SimpleTrack3D>& output,
                                         vector<bool>& usetrack,
                                         vector<float>& next_best_chi2) {
  vector<hitTriplet> trips;
  for (unsigned int i = 0; i < input.size(); ++i) {
    for (unsigned int h1 = 0; h1 < input[i].hits.size(); ++h1) {
      for (unsigned int h2 = (h1 + 1); h2 < input[i].hits.size(); ++h2) {
        for (unsigned int h3 = (h2 + 1); h3 < input[i].hits.size(); ++h3) {
          if (cut_on_dca == false) {
            trips.push_back(
			    hitTriplet(input[i].hits[h1].get_id(), input[i].hits[h2].get_id(),
				       input[i].hits[h3].get_id(), i, track_states[i].chi2));
          }
        }
      }
    }
  }
  if (trips.size() == 0) {
    return;
  }
  sort(trips.begin(), trips.end());
  unsigned int pos = 0;
  unsigned int cur_h1 = trips[pos].hit1;
  unsigned int cur_h2 = trips[pos].hit2;
  while (pos < trips.size()) {
    unsigned int next_pos = pos + 1;
    if (next_pos >= trips.size()) {
      break;
    }
    while (trips[pos] == trips[next_pos]) {
      next_pos += 1;
      if (next_pos >= trips.size()) {
        break;
      }
    }
    if ((next_pos - pos) > 1) {
      float best_chi2 = trips[pos].chi2;
      float next_chi2 = trips[pos + 1].chi2;
      unsigned int best_pos = pos;
      for (unsigned int i = (pos + 1); i < next_pos; ++i) {
        if (input[trips[i].track].hits.size() <
            input[trips[best_pos].track].hits.size()) {
          continue;
        } else if ((input[trips[i].track].hits.size() >
                    input[trips[best_pos].track].hits.size()) ||
                   (input[trips[i].track].hits.back().get_layer() >
                    input[trips[best_pos].track].hits.back().get_layer())) {
          next_chi2 = best_chi2;
          best_chi2 = trips[i].chi2;
          best_pos = i;
          continue;
        }
        if ((trips[i].chi2 < best_chi2) ||
            (usetrack[trips[best_pos].track] == false)) {
          next_chi2 = best_chi2;
          best_chi2 = trips[i].chi2;
          best_pos = i;
        } else if (trips[i].chi2 < next_chi2) {
          next_chi2 = trips[i].chi2;
        }
      }
      for (unsigned int i = pos; i < next_pos; ++i) {
        if (i != best_pos) {
          usetrack[trips[i].track] = false;
        } else {
          next_best_chi2[trips[i].track] = next_chi2;
        }
      }
    }
    pos = next_pos;
    cur_h1 = trips[pos].hit1;
    cur_h2 = trips[pos].hit2;
  }
}

sPHENIXTrackerTPC::sPHENIXTrackerTPC(unsigned int n_phi, unsigned int n_d,
                                     unsigned int n_k, unsigned int n_dzdl,
                                     unsigned int n_z0,
                                     HelixResolution& min_resolution,
                                     HelixResolution& max_resolution,
                                     HelixRange& range, vector<float>& material,
                                     vector<float>& radius, float Bfield)
  : HelixHough(n_phi, n_d, n_k, n_dzdl, n_z0, min_resolution, max_resolution,
	       range),
    fast_chi2_cut_par0(12.),
    fast_chi2_cut_par1(0.),
    fast_chi2_cut_max(FLT_MAX),
    chi2_cut(3.),
    chi2_removal_cut(1.),
    n_removal_hits(0),
    seeding(false),
    verbosity(0),
    cut_on_dca(false),
    dca_cut(0.01),
    vertex_x(0.),
    vertex_y(0.),
    vertex_z(0.),
    required_layers(0),
    reject_ghosts(false),
    nfits(0),
    findtracksiter(0),
    prev_max_k(0.),
    prev_max_dzdl(0.),
    prev_p_inv(0.),
    seed_layer(0),
    ca_chi2_cut(2.0),
    cosang_cut(0.985),
    require_pixels(false) {
  vector<float> detector_material;

  for (unsigned int i = 0; i < radius.size(); ++i) {
    detector_radii.push_back(radius[i]);
  }
  for (unsigned int i = 0; i < material.size(); ++i) {
    detector_scatter.push_back(1.41421356237309515 * 0.0136 *
                               sqrt(3. * material[i]));
    detector_material.push_back(3. * material[i]);
  }

  detector_B_field = Bfield;

  integrated_scatter.assign(detector_scatter.size(), 0.);
  float total_scatter_2 = 0.;
  for (unsigned int l = 0; l < detector_scatter.size(); ++l) {
    total_scatter_2 += detector_scatter[l] * detector_scatter[l];
    integrated_scatter[l] = sqrt(total_scatter_2);
  }

  kalman =
    new CylinderKalman(detector_radii, detector_material, detector_B_field);

  vector<SimpleHit3D> one_layer;
  layer_sorted.assign(n_layers, one_layer);
  for (unsigned int i = 0; i < 4; ++i) {
    layer_sorted_1[i].assign(n_layers, one_layer);
  }
  temp_comb.assign(n_layers, 0);
}

sPHENIXTrackerTPC::sPHENIXTrackerTPC(
				     vector<vector<unsigned int> >& zoom_profile, unsigned int minzoom,
				     HelixRange& range, vector<float>& material, vector<float>& radius,
				     float Bfield, bool parallel, unsigned int num_threads)
  : HelixHough(zoom_profile, minzoom, range),
    fast_chi2_cut_par0(12.),
    fast_chi2_cut_par1(0.),
    fast_chi2_cut_max(FLT_MAX),
    chi2_cut(3.),
    chi2_removal_cut(1.),
    n_removal_hits(0),
    seeding(false),
    verbosity(0),
    cut_on_dca(false),
    dca_cut(0.01),
    vertex_x(0.),
    vertex_y(0.),
    vertex_z(0.),
    required_layers(0),
    reject_ghosts(false),
    nfits(0),
    findtracksiter(0),
    prev_max_k(0.),
    prev_max_dzdl(0.),
    prev_p_inv(0.),
    seed_layer(0),
    nthreads(num_threads),
    vssp(NULL),
    pins(NULL),
    is_parallel(parallel),
    is_thread(false),
    ca_chi2_cut(2.0),
    cosang_cut(0.985),
    require_pixels(false) {
  vector<float> detector_material;

  for (unsigned int i = 0; i < radius.size(); ++i) {
    detector_radii.push_back(radius[i]);
  }
  for (unsigned int i = 0; i < material.size(); ++i) {
    detector_scatter.push_back(1.41421356237309515 * 0.0136 *
                               sqrt(3. * material[i]));
    detector_material.push_back(3. * material[i]);
  }

  detector_B_field = Bfield;

  integrated_scatter.assign(detector_scatter.size(), 0.);
  float total_scatter_2 = 0.;
  for (unsigned int l = 0; l < detector_scatter.size(); ++l) {
    total_scatter_2 += detector_scatter[l] * detector_scatter[l];
    integrated_scatter[l] = sqrt(total_scatter_2);
  }

  kalman =
    new CylinderKalman(detector_radii, detector_material, detector_B_field);

  vector<SimpleHit3D> one_layer;
  layer_sorted.assign(n_layers, one_layer);
  for (unsigned int i = 0; i < 4; ++i) {
    layer_sorted_1[i].assign(n_layers, one_layer);
  }
  temp_comb.assign(n_layers, 0);

  if (is_parallel == true) {
    Seamstress::init_vector(num_threads, vss);

    vssp = new vector<Seamstress*>();
    for (unsigned int i = 0; i < vss.size(); i++) {
      vssp->push_back(&(vss[i]));
    }

    pins = new Pincushion<sPHENIXTrackerTPC>(this, vssp);

    vector<vector<unsigned int> > zoom_profile_new;
    for (unsigned int i = 1; i < zoom_profile.size(); ++i) {
      zoom_profile_new.push_back(zoom_profile[i]);
    }

    for (unsigned int i = 0; i < nthreads; ++i) {
      thread_trackers.push_back(new sPHENIXTrackerTPC(
						      zoom_profile, minzoom, range, material, radius, Bfield));
      thread_trackers.back()->setThread();
      thread_trackers.back()->setStartZoom(1);
      thread_tracks.push_back(vector<SimpleTrack3D>());
      thread_ranges.push_back(HelixRange());
      thread_hits.push_back(vector<SimpleHit3D>());
      split_output_hits.push_back(new vector<vector<SimpleHit3D> >());
      split_ranges.push_back(new vector<HelixRange>());
      split_input_hits.push_back(vector<SimpleHit3D>());
    }
  }
}

sPHENIXTrackerTPC::~sPHENIXTrackerTPC() {
  if (kalman != NULL) delete kalman;
  for (unsigned int i = 0; i < vss.size(); i++) {
    vss[i].stop();
  }
  for (unsigned int i = 0; i < thread_trackers.size(); ++i) {
    delete thread_trackers[i];
    delete split_output_hits[i];
    delete split_ranges[i];
  }

  if (pins != NULL) delete pins;
  if (vssp != NULL) delete vssp;
}

<<<<<<< HEAD
float sPHENIXTrackerTPC::kappaToPt(float kappa) {
  return detector_B_field / 333.6 / kappa;
}

float sPHENIXTrackerTPC::ptToKappa(float pt) {
  return detector_B_field / 333.6 / pt;
}

// hel should be +- 1
static void xyTangent(SimpleHit3D& hit1, SimpleHit3D& hit2, float kappa,
                      float hel, float& ux_out, float& uy_out, float& ux_in,
                      float& uy_in) {
  float x = hit2.get_x() - hit1.get_x();
  float y = hit2.get_y() - hit1.get_y();
  float D = sqrt(x * x + y * y);
  float ak = 0.5 * kappa * D;
  float D_inv = 1. / D;
  float hk = sqrt(1. - ak * ak);

  float kcx = (ak * x + hel * hk * y) * D_inv;
  float kcy = (ak * y - hel * hk * x) * D_inv;
  float ktx = -(kappa * y - kcy);
  float kty = kappa * x - kcx;
  float norm = 1. / sqrt(ktx * ktx + kty * kty);
  ux_out = ktx * norm;
  uy_out = kty * norm;

  ktx = kcy;
  kty = -kcx;
  norm = 1. / sqrt(ktx * ktx + kty * kty);
  ux_in = ktx * norm;
  uy_in = kty * norm;
}

// hel should be +- 1
static float cosScatter(SimpleHit3D& hit1, SimpleHit3D& hit2, SimpleHit3D& hit3,
                        float kappa, float hel) {
  float ux_in = 0.;
  float uy_in = 0.;
  float ux_out = 0.;
  float uy_out = 0.;

  float temp1 = 0.;
  float temp2 = 0.;

  xyTangent(hit1, hit2, kappa, hel, ux_in, uy_in, temp1, temp2);
  xyTangent(hit2, hit3, kappa, hel, temp1, temp2, ux_out, uy_out);

  return ux_in * ux_out + uy_in * uy_out;
}

static float dzdsSimple(SimpleHit3D& hit1, SimpleHit3D& hit2, float k) {
  float x = hit2.get_x() - hit1.get_x();
  float y = hit2.get_y() - hit1.get_y();
  float D = sqrt(x * x + y * y);
  float s = 0.;
  float temp1 = k * D * 0.5;
  temp1 *= temp1;
  float temp2 = D * 0.5;
  s += 2. * temp2;
  temp2 *= temp1;
  s += temp2 / 3.;
  temp2 *= temp1;
  s += (3. / 20.) * temp2;
  temp2 *= temp1;
  s += (5. / 56.) * temp2;

  return (hit2.get_z() - hit1.get_z()) / s;
}

float sPHENIXTrackerTPC::dcaToVertexXY(SimpleTrack3D& track, float vx,
                                       float vy) {
  float d_out = 0.;

  // find point at the dca to 0
  float x0 = track.d * cos(track.phi);
  float y0 = track.d * sin(track.phi);

  // change variables so x0,y0 -> 0,0
  float phi2 =
    atan2((1. + track.kappa * track.d) * sin(track.phi) - track.kappa * y0,
	  (1. + track.kappa * track.d) * cos(track.phi) - track.kappa * x0);

  // translate so that (0,0) -> (x0 - vx , y0 - vy)
  float cosphi = cos(phi2);
  float sinphi = sin(phi2);
  float tx = cosphi + track.kappa * (x0 - vx);
  float ty = sinphi + track.kappa * (y0 - vy);
  float dk = sqrt(tx * tx + ty * ty) - 1.;
  if (track.kappa == 0.) {
    d_out = (x0 - vx) * cosphi + (y0 - vy) * sinphi;
  } else {
    d_out = dk / track.kappa;
  }
  return fabs(d_out);
}

=======
>>>>>>> d97dabdd
void sPHENIXTrackerTPC::finalize(vector<SimpleTrack3D>& input,
                                 vector<SimpleTrack3D>& output) {

  if (is_thread == true) {
    for (unsigned int i = 0; i < input.size(); ++i) {
      output.push_back(input[i]);
    }
    return;
  }

  unsigned int nt = input.size();
  vector<bool> usetrack;
  usetrack.assign(input.size(), true);
  vector<float> next_best_chi2;
  next_best_chi2.assign(input.size(), 99999.);

  if (reject_ghosts == true) {
    tripletRejection(input, output, usetrack, next_best_chi2);
  }

  vector<HelixKalmanState> states_new;

  for (unsigned int i = 0; i < nt; ++i) {
    if (usetrack[i] == true) {
      if (!(track_states[i].chi2 == track_states[i].chi2)) {
        continue;
      }

      output.push_back(input[i]);
      output.back().index = (output.size() - 1);
      states_new.push_back(track_states[i]);
      isolation_variable.push_back(next_best_chi2[i]);
    }
  }

  track_states = states_new;
  if (smooth_back == true) {
    for (unsigned int i = 0; i < output.size(); ++i) {
<<<<<<< HEAD
  
      // HelixKalmanState state = track_states[i];

      // track_states[i].C *= 30;

      // track_states[i].chi2 = 0.;
      // track_states[i].x_int = 0.;
      // track_states[i].y_int = 0.;
      // track_states[i].z_int = 0.;
      // track_states[i].position = output[i].hits.size();
      // for(int h=(output[i].hits.size() - 1);h>=0;--h)
      // {
      //   SimpleHit3D hit = output[i].hits[h];
      //   float err_scale = 1.0;
      //   hit.dx *= err_scale;hit.dy *= err_scale;hit.dz *= err_scale;
      //   kalman->addHit(hit, track_states[i]);
      // }
=======
      if (n_layers < 20) {
        HelixKalmanState state = track_states[i];

        track_states[i].C *= 3.;
        track_states[i].chi2 = 0.;
        track_states[i].x_int = 0.;
        track_states[i].y_int = 0.;
        track_states[i].z_int = 0.;
        track_states[i].position = 0;
        for (int h = (output[i].hits.size() - 1); h >= 0; --h) {
          SimpleHit3D hit = output[i].hits[h];
          float err_scale = 1.;
          int layer = hit.get_layer();
          if ((layer >= 0) && (layer < (int)(hit_error_scale.size()))) {
            err_scale = hit_error_scale[layer];
          }
          err_scale *=
              3.0;  // fudge factor, like needed due to non-gaussian errors
          hit.set_ex( hit.get_ex() * err_scale);
          hit.set_ey( hit.get_ey() * err_scale);
          hit.set_ez( hit.get_ez() * err_scale);
          kalman->addHit(hit, track_states[i]);
          track_states[i].position = h;
        }

        track_states[i].chi2 = state.chi2;
        track_states[i].C *= 2. / 3.;

        output[i].phi = track_states[i].phi;
        output[i].d = track_states[i].d;
        output[i].kappa = track_states[i].kappa;
        output[i].z0 = track_states[i].z0;
        output[i].dzdl = track_states[i].dzdl;
      } else {
        SimpleTrack3D temp_track = output[i];
        vector<SimpleHit3D> temp_hits;
        vector<float> chi2_hit;
        fitTrack(temp_track, chi2_hit);
        for (unsigned int i = 0; i < chi2_hit.size(); ++i) {
          if (chi2_hit[i] < 10. || temp_track.hits[i].get_layer() < 2) {
            temp_hits.push_back(temp_track.hits[i]);
          }
        }
>>>>>>> d97dabdd

      // SimpleTrack3D temp_track = output[i];
      // fitTrack(temp_track);
      // if( temp_track.kappa == temp_track.kappa )
      // {
      //   track_states[i].kappa = temp_track.kappa;
      //   track_states[i].nu = sqrt(temp_track.kappa);
      // }

      SimpleTrack3D temp_track = output[i];
      vector<SimpleHit3D> temp_hits;
      vector<float> chi2_hit;
      fitTrack(temp_track, chi2_hit);
      for (unsigned int i = 0; i < chi2_hit.size(); ++i) {
	if (chi2_hit[i] < 10. || temp_track.hits[i].get_layer() < 2) {
	  temp_hits.push_back(temp_track.hits[i]);
	}
      }

      temp_track.hits = temp_hits;

      fitTrack(temp_track, chi2_hit);

      if (temp_track.kappa == temp_track.kappa) {
	track_states[i].kappa = temp_track.kappa;
	track_states[i].nu = sqrt(temp_track.kappa);
      }

      HelixKalmanState state = track_states[i];

      track_states[i].C *= 10.;

      track_states[i].chi2 = 0.;
      track_states[i].x_int = 0.;
      track_states[i].y_int = 0.;
      track_states[i].z_int = 0.;
      track_states[i].position = output[i].hits.size();
      for (int h = (temp_track.hits.size() - 1); h >= 0; --h) {
	SimpleHit3D hit = temp_track.hits[h];
	kalman->addHit(hit, track_states[i]);
      }

      if (fabs(track_states[i].d) < 0.01) {
	SimpleHit3D vertex_hit;
	vertex_hit.set_x(0.0);
	vertex_hit.set_y(0.0);
	vertex_hit.set_z(0.0);
	//vertex_hit.set_ex(0.0001);
	//vertex_hit.set_ey(0.0001);
	//vertex_hit.set_ez(0.0001);
	temp_track.hits.push_back(vertex_hit);

	fitTrack(temp_track, chi2_hit);

	temp_track.hits.pop_back();
      }

      if (temp_track.kappa == temp_track.kappa) {
	track_states[i].kappa = temp_track.kappa;
	track_states[i].nu = sqrt(temp_track.kappa);
      }

      if (!(track_states[i].kappa == track_states[i].kappa)) {
	track_states[i] = state;
	if (temp_track.kappa == temp_track.kappa) {
	  track_states[i].kappa = temp_track.kappa;
	  track_states[i].nu = sqrt(temp_track.kappa);
	}
      }

      if (output[i].phi < 0.) {
	output[i].phi += 2. * M_PI;
      }
      output[i].phi = track_states[i].phi;
      output[i].d = track_states[i].d;
      output[i].kappa = track_states[i].kappa;
      output[i].z0 = track_states[i].z0;
      output[i].dzdl = track_states[i].dzdl;
    }
    
  }

  if (verbosity > 0) {
    cout << "# fits = " << nfits << endl;
    cout << "findTracks called " << findtracksiter << " times" << endl;
    cout << "CAtime = " << CAtime << endl;
    cout << "KALime = " << KALtime << endl;
  }
}

<<<<<<< HEAD
void sPHENIXTrackerTPC::findTracks(vector<SimpleHit3D>& hits,
                                   vector<SimpleTrack3D>& tracks,
                                   const HelixRange& range) {
  findtracksiter += 1;
  findTracksBySegments(hits, tracks, range);

  //   findTracksBySegments(hits,tracks,range);
}

=======
>>>>>>> d97dabdd
bool sPHENIXTrackerTPC::breakRecursion(const vector<SimpleHit3D>& hits,
                                       const HelixRange& range) {
  if (seeding == true) {
    return false;
  }
  unsigned int layer_mask[4] = {0, 0, 0, 0};
  for (unsigned int i = 0; i < hits.size(); ++i) {
    if (hits[i].get_layer() < 32) {
      layer_mask[0] = layer_mask[0] | (1 << hits[i].get_layer());
    } else if (hits[i].get_layer() < 64) {
      layer_mask[1] = layer_mask[1] | (1 << (hits[i].get_layer() - 32));
    } else if (hits[i].get_layer() < 96) {
      layer_mask[2] = layer_mask[2] | (1 << (hits[i].get_layer() - 64));
    } else if (hits[i].get_layer() < 128) {
      layer_mask[3] = layer_mask[3] | (1 << (hits[i].get_layer() - 96));
    }
  }
  unsigned int nlayers =
    __builtin_popcount(layer_mask[0]) + __builtin_popcount(layer_mask[1]) +
    __builtin_popcount(layer_mask[2]) + __builtin_popcount(layer_mask[3]);

  if (require_pixels == true) {
    if (((layer_mask[0] & 1) == 0) || ((layer_mask[0] & 2) == 0)) {
      return true;
    }
  }

  return (nlayers < required_layers);
}

float sPHENIXTrackerTPC::phiError(SimpleHit3D& hit, float min_k, float max_k,
                                  float min_d, float max_d, float min_z0,
                                  float max_z0, float min_dzdl, float max_dzdl,
                                  bool pairvoting) {
  float Bfield_inv = 1. / detector_B_field;
  float p_inv = 0.;

  if ((prev_max_k == max_k) && (prev_max_dzdl == max_dzdl)) {
    p_inv = prev_p_inv;
  } else {
    prev_max_k = max_k;
    prev_max_dzdl = max_dzdl;
    prev_p_inv = 3.33333333333333314e+02 * max_k * Bfield_inv *
      sqrt(1. - max_dzdl * max_dzdl);
    p_inv = prev_p_inv;
  }
  float total_scatter_2 = 0.;
  for (int i = seed_layer + 1; i <= (hit.get_layer()); ++i) {
    float this_scatter = detector_scatter[i - 1] *
      (detector_radii[i] - detector_radii[i - 1]) /
      detector_radii[i];
    total_scatter_2 += this_scatter * this_scatter;
  }
  float angle = p_inv * sqrt(total_scatter_2) * 1.0;
  float dsize = 0.5 * (max_d - min_d);
  float angle_from_d = dsize / detector_radii[hit.get_layer()];
  float returnval = 0.;
  if (pairvoting == false) {
    if (angle_from_d > angle) {
      returnval = 0.;
    } else {
      returnval = (angle - angle_from_d);
    }
  } else {
    returnval = angle;
  }

  return returnval;
}

float sPHENIXTrackerTPC::dzdlError(SimpleHit3D& hit, float min_k, float max_k,
                                   float min_d, float max_d, float min_z0,
                                   float max_z0, float min_dzdl, float max_dzdl,
                                   bool pairvoting) {
  float Bfield_inv = 1. / detector_B_field;
  float p_inv = 0.;

  if ((prev_max_k == max_k) && (prev_max_dzdl == max_dzdl)) {
    p_inv = prev_p_inv;
  } else {
    prev_max_k = max_k;
    prev_max_dzdl = max_dzdl;
    prev_p_inv = 3.33333333333333314e+02 * max_k * Bfield_inv *
      sqrt(1. - max_dzdl * max_dzdl);
    p_inv = prev_p_inv;
  }
  float total_scatter_2 = 0.;
  for (int i = seed_layer + 1; i <= (hit.get_layer()); ++i) {
    float this_scatter = detector_scatter[i - 1] *
      (detector_radii[i] - detector_radii[i - 1]) /
      detector_radii[i];
    total_scatter_2 += this_scatter * this_scatter;
  }
  float angle = p_inv * sqrt(total_scatter_2) * 1.0;
  float z0size = 0.5 * (max_z0 - min_z0);
  float angle_from_z0 = z0size / detector_radii[hit.get_layer()];
  float returnval = 0.;
  if (pairvoting == false) {
    if (angle_from_z0 > angle) {
      returnval = 0.;
    } else {
      returnval = (angle - angle_from_z0);
    }
  } else {
    returnval = angle;
  }

  return returnval;
}

void sPHENIXTrackerTPC::findTracks(vector<SimpleHit3D>& hits,
                                   vector<SimpleTrack3D>& tracks,
                                   const HelixRange& range) {
  findtracksiter += 1;
  findTracksBySegments(hits, tracks, range);

}

<<<<<<< HEAD
float sPHENIXTrackerTPC::fitTrack(SimpleTrack3D& track,
				  float scale) {
=======
float sPHENIXTrackerTPC::fitTrack(SimpleTrack3D& track) {
>>>>>>> d97dabdd
  vector<float> chi2_hit;
  return sPHENIXTrackerTPC::fitTrack(track, chi2_hit, scale);
}

float sPHENIXTrackerTPC::fitTrack(SimpleTrack3D& track,
                                  vector<float>& chi2_hit,
				  float scale) {
  
  chi2_hit.clear();
  vector<float> xyres;
  vector<float> xyres_inv;
  vector<float> zres;
  vector<float> zres_inv;
  for (unsigned int i = 0; i < track.hits.size(); i++) {

    float ex = (2.0*sqrt(track.hits[i].get_size(0,0))) * scale;
    float ey = (2.0*sqrt(track.hits[i].get_size(1,1))) * scale;
    float ez = (2.0*sqrt(track.hits[i].get_size(2,2))) * scale;

    if (track.hits[i].get_layer() < 0) {
      ex = 0.0001 * scale;
      ey = 0.0001 * scale;
      ez = 0.0001 * scale;
    }
    
    xyres.push_back(sqrt( ex * ex + ey * ey ));
    xyres_inv.push_back(1. / xyres.back());
    zres.push_back( ez );
    zres_inv.push_back(1. / zres.back());
  }

  chi2_hit.resize(track.hits.size(), 0.);

  MatrixXf y = MatrixXf::Zero(track.hits.size(), 1);
  for (unsigned int i = 0; i < track.hits.size(); i++) {
    y(i, 0) = (pow(track.hits[i].get_x(), 2) + pow(track.hits[i].get_y(), 2));
    y(i, 0) *= xyres_inv[i];
  }

  MatrixXf X = MatrixXf::Zero(track.hits.size(), 3);
  for (unsigned int i = 0; i < track.hits.size(); i++) {
    X(i, 0) = track.hits[i].get_x();
    X(i, 1) = track.hits[i].get_y();
    X(i, 2) = -1.;
    X(i, 0) *= xyres_inv[i];
    X(i, 1) *= xyres_inv[i];
    X(i, 2) *= xyres_inv[i];
  }

  MatrixXf Xt = X.transpose();

  MatrixXf prod = Xt * X;

  MatrixXf Xty = Xt * y;
  MatrixXf beta = prod.ldlt().solve(Xty);

  float cx = beta(0, 0) * 0.5;
  float cy = beta(1, 0) * 0.5;
  float r = sqrt(cx * cx + cy * cy - beta(2, 0));

  float phi = atan2(cy, cx);
  float d = sqrt(cx * cx + cy * cy) - r;
  float k = 1. / r;

  MatrixXf diff = y - (X * beta);
  MatrixXf chi2 = (diff.transpose()) * diff;

  float dx = d * cos(phi);
  float dy = d * sin(phi);

  MatrixXf y2 = MatrixXf::Zero(track.hits.size(), 1);
  for (unsigned int i = 0; i < track.hits.size(); i++) {
    y2(i, 0) = track.hits[i].get_z();
    y2(i, 0) *= zres_inv[i];
  }

  MatrixXf X2 = MatrixXf::Zero(track.hits.size(), 2);
  for (unsigned int i = 0; i < track.hits.size(); i++) {
    float D = sqrt(pow(dx - track.hits[i].get_x(), 2) + pow(dy - track.hits[i].get_y(), 2));
    float s = 0.0;

    if (0.5 * k * D > 0.1) {
      float v = 0.5 * k * D;
      if (v >= 0.999999) {
        v = 0.999999;
      }
      s = 2. * asin(v) / k;
    } else {
      float temp1 = k * D * 0.5;
      temp1 *= temp1;
      float temp2 = D * 0.5;
      s += 2. * temp2;
      temp2 *= temp1;
      s += temp2 / 3.;
      temp2 *= temp1;
      s += (3. / 20.) * temp2;
      temp2 *= temp1;
      s += (5. / 56.) * temp2;
    }

    X2(i, 0) = s;
    X2(i, 1) = 1.0;

    X2(i, 0) *= zres_inv[i];
    X2(i, 1) *= zres_inv[i];
  }

  MatrixXf Xt2 = X2.transpose();
  MatrixXf prod2 = Xt2 * X2;

  MatrixXf Xty2 = Xt2 * y2;
  MatrixXf beta2 = prod2.ldlt().solve(Xty2);

  MatrixXf diff2 = y2 - (X2 * beta2);
  MatrixXf chi2_z = (diff2.transpose()) * diff2;

  float z0 = beta2(1, 0);
  float dzdl = beta2(0, 0) / sqrt(1. + beta2(0, 0) * beta2(0, 0));

  track.phi = phi;
  track.d = d;
  track.kappa = k;
  track.dzdl = dzdl;
  track.z0 = z0;

  if (track.kappa != 0.) {
    r = 1. / track.kappa;
  } else {
    r = 1.0e10;
  }

  cx = (track.d + r) * cos(track.phi);
  cy = (track.d + r) * sin(track.phi);

  float chi2_tot = 0.;
  for (unsigned int h = 0; h < track.hits.size(); h++) {
    float dx1 = track.hits[h].get_x() - cx;
    float dy1 = track.hits[h].get_y() - cy;

    float dx2 = track.hits[h].get_x() + cx;
    float dy2 = track.hits[h].get_y() + cy;

    float xydiff1 = sqrt(dx1 * dx1 + dy1 * dy1) - r;
    float xydiff2 = sqrt(dx2 * dx2 + dy2 * dy2) - r;
    float xydiff = xydiff2;
    if (fabs(xydiff1) < fabs(xydiff2)) {
      xydiff = xydiff1;
    }

    float ls_xy = xyres[h];

    chi2_hit[h] = 0.;
    chi2_hit[h] += xydiff * xydiff / (ls_xy * ls_xy);
    chi2_hit[h] += diff2(h, 0) * diff2(h, 0);

    chi2_tot += chi2_hit[h];
  }

  unsigned int deg_of_freedom = 2 * track.hits.size() - 5;

  return (chi2_tot) / ((float)(deg_of_freedom));
}

<<<<<<< HEAD

static inline double sign(double x) {
  return ((double)(x > 0.)) - ((double)(x < 0.));
}

void sPHENIXTrackerTPC::projectToLayer(SimpleTrack3D& seed, unsigned int layer,
                                       float& x, float& y, float& z) {
  float phi = seed.phi;
  float d = seed.d;
  float k = seed.kappa;
  float z0 = seed.z0;
  float dzdl = seed.dzdl;

  float hitx = seed.hits.back().get_x();
  float hity = seed.hits.back().get_y();

  float rad_det = detector_radii[layer];

  float cosphi = cos(phi);
  float sinphi = sin(phi);

  k = fabs(k);

  float kd = (d * k + 1.);
  float kcx = kd * cosphi;
  float kcy = kd * sinphi;
  float kd_inv = 1. / kd;
  float R2 = rad_det * rad_det;
  float a = 0.5 * (k * R2 + (d * d * k + 2. * d)) * kd_inv;
  float tmp1 = a * kd_inv;
  float P2x = kcx * tmp1;
  float P2y = kcy * tmp1;

  float h = sqrt(R2 - a * a);

  float ux = -kcy * kd_inv;
  float uy = kcx * kd_inv;

  float x1 = P2x + ux * h;
  float y1 = P2y + uy * h;
  float x2 = P2x - ux * h;
  float y2 = P2y - uy * h;
  float diff1 = (x1 - hitx) * (x1 - hitx) + (y1 - hity) * (y1 - hity);
  float diff2 = (x2 - hitx) * (x2 - hitx) + (y2 - hity) * (y2 - hity);
  float signk = 0.;
  if (diff1 < diff2) {
    signk = 1.;
  } else {
    signk = -1.;
  }
  x = P2x + signk * ux * h;
  y = P2y + signk * uy * h;

  double sign_dzdl = sign(dzdl);
  double onedzdl2_inv = 1. / (1. - dzdl * dzdl);
  double startx = d * cosphi;
  double starty = d * sinphi;
  double D = sqrt((startx - x) * (startx - x) + (starty - y) * (starty - y));
  double D_inv = 1. / D;
  double v = 0.5 * k * D;
  z = 0.;
  if (v > 0.1) {
    if (v >= 0.999999) {
      v = 0.999999;
=======
static bool remove_bad_hits(SimpleTrack3D& track, float cut) {
  SimpleTrack3D temp_track = track;
  float fit_chi2 = 0.;
  vector<float> chi2_hit;
  vector<float> temp_hits;
  while (true) {
    temp_track = track;
    fit_chi2 = sPHENIXTrackerTPC::fitTrack(temp_track, chi2_hit);
    bool all_good = true;
    track.hits.clear();
    for (int h = 0; h < temp_track.hits.size(); h += 1) {
      if (chi2_hit[h] < cut) {
        track.hits.push_back(temp_track.hits[h]);
      } else {
        all_good = false;
      }
    }
    if (track.hits.size() < 3) {
      return false;
    }
    if (all_good == true) {
      return true;
    }
  }
}

static bool fit_all_update(vector<vector<int> >& layer_indexes,
                           SimpleTrack3D& temp_track, vector<int>& best_ind,
                           vector<float>& best_chi2, SimpleTrack3D& track,
                           float& chi2, int iter = 0) {
  if (iter != 0) {
    if (remove_bad_hits(track, 5.) == false) {
      return false;
    }
    sPHENIXTrackerTPC::fitTrack(track);
  }

  vector<float> chi2_hit;
  float r = 1. / track.kappa;
  float cx = (track.d + r) * cos(track.phi);
  float cy = (track.d + r) * sin(track.phi);

  float phi = atan2(cy, cx);
  float d = sqrt(cx * cx + cy * cy) - r;
  float dx = d * cos(phi);
  float dy = d * sin(phi);

  float k = track.kappa;

  best_ind.assign(layer_indexes.size(), -1);
  best_chi2.assign(layer_indexes.size(), -1.);
  for (int i = 0; i < temp_track.hits.size(); i += 1) {
    float dx1 = temp_track.hits[i].get_x() - cx;
    float dy1 = temp_track.hits[i].get_y() - cy;
    float dx2 = temp_track.hits[i].get_x() + cx;
    float dy2 = temp_track.hits[i].get_y() + cy;
    float xydiff1 = sqrt(dx1 * dx1 + dy1 * dy1) - r;
    float xydiff2 = sqrt(dx2 * dx2 + dy2 * dy2) - r;
    float xydiff = xydiff2;
    if (fabs(xydiff1) < fabs(xydiff2)) {
      xydiff = xydiff1;
    }
    float dr2 = (temp_track.hits[i].get_ex()) * (temp_track.hits[i].get_ex()) +
                (temp_track.hits[i].get_ey()) * (temp_track.hits[i].get_ey());
    float chi2_xy = xydiff * xydiff / dr2;

    float D = sqrt(pow(dx - temp_track.hits[i].get_x(), 2) +
                   pow(dy - temp_track.hits[i].get_y(), 2));
    float s = 0.0;

    if (0.5 * k * D > 0.1) {
      float v = 0.5 * k * D;
      if (v >= 0.999999) {
        v = 0.999999;
      }
      s = 2. * asin(v) / k;
    } else {
      float temp1 = k * D * 0.5;
      temp1 *= temp1;
      float temp2 = D * 0.5;
      s += 2. * temp2;
      temp2 *= temp1;
      s += temp2 / 3.;
      temp2 *= temp1;
      s += (3. / 20.) * temp2;
      temp2 *= temp1;
      s += (5. / 56.) * temp2;
    }

    float x2beta =
        s * track.dzdl / (sqrt(1. - track.dzdl * track.dzdl)) + track.z0;
    float diff = temp_track.hits[i].get_z() - x2beta;

    float chi2_z =
        diff * diff / (temp_track.hits[i].get_ez() * temp_track.hits[i].get_ez());

    chi2_xy += chi2_z;

    if (chi2_xy > 5.0) {
      continue;
    }

    if ((best_chi2[temp_track.hits[i].get_layer()] < -0.) ||
        (best_chi2[temp_track.hits[i].get_layer()] > chi2_xy)) {
      best_chi2[temp_track.hits[i].get_layer()] = chi2_xy;
      best_ind[temp_track.hits[i].get_layer()] = i;
    }
  }

  track.hits.clear();
  for (int i = 0; i < layer_indexes.size(); i += 1) {
    if (best_ind[i] < 0) {
      continue;
>>>>>>> d97dabdd
    }
    track.hits.push_back(temp_track.hits[best_ind[i]]);
  }
  if (track.hits.size() < 8) {
    return false;
  }
  return true;
}

<<<<<<< HEAD

void sPHENIXTrackerTPC::initSplitting(vector<SimpleHit3D>& hits, unsigned int min_hits, unsigned int max_hits)
{
  initEvent(hits, min_hits);
  (*(hits_vec[0])) = hits;
  zoomranges.clear();
  for(unsigned int z=0;z<=max_zoom;z++)
    {
      zoomranges.push_back(top_range);
    }
}


void sPHENIXTrackerTPC::findHelicesParallelOneHelicity(vector<SimpleHit3D>& hits, unsigned int min_hits, unsigned int max_hits, vector<SimpleTrack3D>& tracks)
{
  unsigned int hits_per_thread = (hits.size() + 2*nthreads)/nthreads;
  unsigned int pos=0;
  while(pos < hits.size())
    {
      for(unsigned int i=0;i<nthreads;++i)
	{
	  if(pos>=hits.size()){break;}
	  for(unsigned int j=0;j<hits_per_thread;++j)
	    {
	      if(pos>=hits.size()){break;}
	      split_input_hits[i].push_back(hits[pos]);
	      pos+=1;
	    }
	}
    }
  for(unsigned int i=0;i<nthreads;++i)
    {
      thread_trackers[i]->setTopRange(top_range);
      thread_trackers[i]->initSplitting(split_input_hits[i], thread_min_hits, thread_max_hits);
    }
  pins->sewStraight(&sPHENIXTrackerTPC::splitHitsParallelThread, nthreads);
  thread_ranges.clear();
  thread_hits.clear();
  
  unsigned int nbins = split_output_hits[0]->size();
  for(unsigned int b=0;b<nbins;++b)
    {
      thread_ranges.push_back( (*(split_ranges[0]))[b] );
      thread_hits.push_back(vector<SimpleHit3D>());
      for(unsigned int i=0;i<nthreads;++i)
	{
	  for(unsigned int j=0;j<(*(split_output_hits[i]))[b].size();++j)
	    {
	      thread_hits.back().push_back( (*(split_output_hits[i]))[b][j] );
	    }
	}
    }
  
  pins->sewStraight(&sPHENIXTrackerTPC::findHelicesParallelThread, nthreads);
}


void sPHENIXTrackerTPC::findHelicesParallel(vector<SimpleHit3D>& hits, unsigned int min_hits, unsigned int max_hits, vector<SimpleTrack3D>& tracks)
{
  thread_min_hits = min_hits;
  thread_max_hits = max_hits;
  
  for(unsigned int i=0;i<nthreads;++i)
    {
      thread_tracks[i].clear();
      thread_trackers[i]->clear();
      if(cluster_start_bin!=0){thread_trackers[i]->setClusterStartBin(cluster_start_bin-1);}
      else{thread_trackers[i]->setClusterStartBin(0);}
    }
  
  initSplitting(hits, min_hits, max_hits);
  
  if(separate_by_helicity==true)
    {
      for(unsigned int i=0;i<nthreads;++i)
	{
	  thread_trackers[i]->setSeparateByHelicity(true);
	  thread_trackers[i]->setOnlyOneHelicity(true);
	  thread_trackers[i]->setHelicity(true);
	  split_output_hits[i]->clear();
	  split_input_hits[i].clear();
	}
      findHelicesParallelOneHelicity(hits, min_hits, max_hits, tracks);
    
      for(unsigned int i=0;i<nthreads;++i)
	{
	  thread_trackers[i]->setSeparateByHelicity(true);
	  thread_trackers[i]->setOnlyOneHelicity(true);
	  thread_trackers[i]->setHelicity(false);
	  split_output_hits[i]->clear();
	  split_input_hits[i].clear();
	}
      findHelicesParallelOneHelicity(hits, min_hits, max_hits, tracks);
    }
  else
    {
      for(unsigned int i=0;i<nthreads;++i)
	{
	  thread_trackers[i]->setSeparateByHelicity(false);
	  thread_trackers[i]->setOnlyOneHelicity(false);
	  split_output_hits[i]->clear();
	  split_input_hits[i].clear();
	}
    
      findHelicesParallelOneHelicity(hits, min_hits, max_hits, tracks);
    }
  
  vector<SimpleTrack3D> temp_tracks;
  for(unsigned int i=0;i<nthreads;++i)
    {
      vector<HelixKalmanState>* states = &(thread_trackers[i]->getKalmanStates());
      for(unsigned int j=0;j<thread_tracks[i].size();++j)
	{
	  track_states.push_back((*states)[j]);
	  temp_tracks.push_back(thread_tracks[i][j]);
	}
    }
  finalize(temp_tracks, tracks);
}


void sPHENIXTrackerTPC::splitHitsParallelThread(void* arg)
{
  unsigned long int w = (*((unsigned long int *)arg));
  thread_trackers[w]->splitIntoBins(thread_min_hits, thread_max_hits, *(split_ranges[w]), *(split_output_hits[w]), 0);
}


void sPHENIXTrackerTPC::findHelicesParallelThread(void* arg)
{
  unsigned long int w = (*((unsigned long int *)arg));
  
  for(unsigned int i=w;i<thread_ranges.size();i+=nthreads)
    {
      if(thread_hits[i].size() == 0){continue;}
      thread_trackers[w]->setTopRange(thread_ranges[i]);
      thread_trackers[w]->findHelices(thread_hits[i], thread_min_hits, thread_max_hits, thread_tracks[w]);
    }
}



void sPHENIXTrackerTPC::calculateKappaTangents(
					       float* x1_a, float* y1_a, float* z1_a, float* x2_a, float* y2_a,
					       float* z2_a, float* x3_a, float* y3_a, float* z3_a, float* dx1_a,
					       float* dy1_a, float* dz1_a, float* dx2_a, float* dy2_a, float* dz2_a,
					       float* dx3_a, float* dy3_a, float* dz3_a, float* kappa_a, float* dkappa_a,
					       float* ux_mid_a, float* uy_mid_a, float* ux_end_a, float* uy_end_a,
					       float* dzdl_1_a, float* dzdl_2_a, float* ddzdl_1_a, float* ddzdl_2_a) {
  static const __m128 two = {2., 2., 2., 2.};

  __m128 x1 = _mm_load_ps(x1_a);
  __m128 x2 = _mm_load_ps(x2_a);
  __m128 x3 = _mm_load_ps(x3_a);
  __m128 y1 = _mm_load_ps(y1_a);
  __m128 y2 = _mm_load_ps(y2_a);
  __m128 y3 = _mm_load_ps(y3_a);
  __m128 z1 = _mm_load_ps(z1_a);
  __m128 z2 = _mm_load_ps(z2_a);
  __m128 z3 = _mm_load_ps(z3_a);

  __m128 dx1 = _mm_load_ps(dx1_a);
  __m128 dx2 = _mm_load_ps(dx2_a);
  __m128 dx3 = _mm_load_ps(dx3_a);
  __m128 dy1 = _mm_load_ps(dy1_a);
  __m128 dy2 = _mm_load_ps(dy2_a);
  __m128 dy3 = _mm_load_ps(dy3_a);
  __m128 dz1 = _mm_load_ps(dz1_a);
  __m128 dz2 = _mm_load_ps(dz2_a);
  __m128 dz3 = _mm_load_ps(dz3_a);

  __m128 D12 = _mm_sub_ps(x2, x1);
  D12 = _mm_mul_ps(D12, D12);
  __m128 tmp1 = _mm_sub_ps(y2, y1);
  tmp1 = _mm_mul_ps(tmp1, tmp1);
  D12 = _mm_add_ps(D12, tmp1);
  D12 = _vec_sqrt_ps(D12);

  __m128 D23 = _mm_sub_ps(x3, x2);
  D23 = _mm_mul_ps(D23, D23);
  tmp1 = _mm_sub_ps(y3, y2);
  tmp1 = _mm_mul_ps(tmp1, tmp1);
  D23 = _mm_add_ps(D23, tmp1);
  D23 = _vec_sqrt_ps(D23);

  __m128 D31 = _mm_sub_ps(x1, x3);
  D31 = _mm_mul_ps(D31, D31);
  tmp1 = _mm_sub_ps(y1, y3);
  tmp1 = _mm_mul_ps(tmp1, tmp1);
  D31 = _mm_add_ps(D31, tmp1);
  D31 = _vec_sqrt_ps(D31);

  __m128 k = _mm_mul_ps(D12, D23);
  k = _mm_mul_ps(k, D31);
  k = _vec_rec_ps(k);
  tmp1 = (D12 + D23 + D31) * (D23 + D31 - D12) * (D12 + D31 - D23) *
    (D12 + D23 - D31);
  tmp1 = _vec_sqrt_ps(tmp1);
  k *= tmp1;

  __m128 tmp2 = _mm_cmpgt_ps(tmp1, zero);
  tmp1 = _mm_and_ps(tmp2, k);
  tmp2 = _mm_andnot_ps(tmp2, zero);
  k = _mm_xor_ps(tmp1, tmp2);

  _mm_store_ps(kappa_a, k);
  __m128 k_inv = _vec_rec_ps(k);

  __m128 D12_inv = _vec_rec_ps(D12);
  __m128 D23_inv = _vec_rec_ps(D23);
  __m128 D31_inv = _vec_rec_ps(D31);

  __m128 dr1 = dx1 * dx1 + dy1 * dy1;
  dr1 = _vec_sqrt_ps(dr1);
  __m128 dr2 = dx2 * dx2 + dy2 * dy2;
  dr2 = _vec_sqrt_ps(dr2);
  __m128 dr3 = dx3 * dx3 + dy3 * dy3;
  dr3 = _vec_sqrt_ps(dr3);

  __m128 dk1 = (dr1 + dr2) * D12_inv * D12_inv;
  __m128 dk2 = (dr2 + dr3) * D23_inv * D23_inv;
  __m128 dk = dk1 + dk2;
  _mm_store_ps(dkappa_a, dk);

  __m128 ux12 = (x2 - x1) * D12_inv;
  __m128 uy12 = (y2 - y1) * D12_inv;
  __m128 ux23 = (x3 - x2) * D23_inv;
  __m128 uy23 = (y3 - y2) * D23_inv;
  __m128 ux13 = (x3 - x1) * D31_inv;
  __m128 uy13 = (y3 - y1) * D31_inv;

  __m128 cosalpha = ux12 * ux13 + uy12 * uy13;
  __m128 sinalpha = ux13 * uy12 - ux12 * uy13;

  __m128 ux_mid = ux23 * cosalpha - uy23 * sinalpha;
  __m128 uy_mid = ux23 * sinalpha + uy23 * cosalpha;
  _mm_store_ps(ux_mid_a, ux_mid);
  _mm_store_ps(uy_mid_a, uy_mid);

  __m128 ux_end = ux23 * cosalpha + uy23 * sinalpha;
  __m128 uy_end = uy23 * cosalpha - ux23 * sinalpha;

  _mm_store_ps(ux_end_a, ux_end);
  _mm_store_ps(uy_end_a, uy_end);

  // asin(x) = 2*atan( x/( 1 + sqrt( 1 - x*x ) ) )
  __m128 v = one - sinalpha * sinalpha;
  v = _vec_sqrt_ps(v);
  v += one;
  v = _vec_rec_ps(v);
  v *= sinalpha;
  __m128 s2 = _vec_atan_ps(v);
  s2 *= two;
  s2 *= k_inv;
  tmp1 = _mm_cmpgt_ps(k, zero);
  tmp2 = _mm_and_ps(tmp1, s2);
  tmp1 = _mm_andnot_ps(tmp1, D23);
  s2 = _mm_xor_ps(tmp1, tmp2);

  // dz/dl = (dz/ds)/sqrt(1 + (dz/ds)^2)
  // = dz/sqrt(s^2 + dz^2)
  __m128 del_z_2 = z3 - z2;
  __m128 dzdl_2 = s2 * s2 + del_z_2 * del_z_2;
  dzdl_2 = _vec_rsqrt_ps(dzdl_2);
  dzdl_2 *= del_z_2;
  __m128 ddzdl_2 = (dz2 + dz3) * D23_inv;
  _mm_store_ps(dzdl_2_a, dzdl_2);
  _mm_store_ps(ddzdl_2_a, ddzdl_2);

  sinalpha = ux13 * uy23 - ux23 * uy13;
  v = one - sinalpha * sinalpha;
  v = _vec_sqrt_ps(v);
  v += one;
  v = _vec_rec_ps(v);
  v *= sinalpha;
  __m128 s1 = _vec_atan_ps(v);
  s1 *= two;
  s1 *= k_inv;
  tmp1 = _mm_cmpgt_ps(k, zero);
  tmp2 = _mm_and_ps(tmp1, s1);
  tmp1 = _mm_andnot_ps(tmp1, D12);
  s1 = _mm_xor_ps(tmp1, tmp2);

  __m128 del_z_1 = z2 - z1;
  __m128 dzdl_1 = s1 * s1 + del_z_1 * del_z_1;
  dzdl_1 = _vec_rsqrt_ps(dzdl_1);
  dzdl_1 *= del_z_1;
  __m128 ddzdl_1 = (dz1 + dz2) * D12_inv;
  _mm_store_ps(dzdl_1_a, dzdl_1);
  _mm_store_ps(ddzdl_1_a, ddzdl_1);
}

void sPHENIXTrackerTPC::calculateKappaTangents(
					       float* x1_a, float* y1_a, float* z1_a, float* x2_a, float* y2_a,
					       float* z2_a, float* x3_a, float* y3_a, float* z3_a, float* dx1_a,
					       float* dy1_a, float* dz1_a, float* dx2_a, float* dy2_a, float* dz2_a,
					       float* dx3_a, float* dy3_a, float* dz3_a, float* kappa_a, float* dkappa_a,
					       float* ux_mid_a, float* uy_mid_a, float* ux_end_a, float* uy_end_a,
					       float* dzdl_1_a, float* dzdl_2_a, float* ddzdl_1_a, float* ddzdl_2_a,
					       float sinang_cut, float cosang_diff_inv, float* cur_kappa_a,
					       float* cur_dkappa_a, float* cur_ux_a, float* cur_uy_a, float* cur_chi2_a,
					       float* chi2_a) {
  static const __m128 two = {2., 2., 2., 2.};

  __m128 x1 = _mm_load_ps(x1_a);
  __m128 x2 = _mm_load_ps(x2_a);
  __m128 x3 = _mm_load_ps(x3_a);
  __m128 y1 = _mm_load_ps(y1_a);
  __m128 y2 = _mm_load_ps(y2_a);
  __m128 y3 = _mm_load_ps(y3_a);
  __m128 z1 = _mm_load_ps(z1_a);
  __m128 z2 = _mm_load_ps(z2_a);
  __m128 z3 = _mm_load_ps(z3_a);

  __m128 dx1 = _mm_load_ps(dx1_a);
  __m128 dx2 = _mm_load_ps(dx2_a);
  __m128 dx3 = _mm_load_ps(dx3_a);
  __m128 dy1 = _mm_load_ps(dy1_a);
  __m128 dy2 = _mm_load_ps(dy2_a);
  __m128 dy3 = _mm_load_ps(dy3_a);
  __m128 dz1 = _mm_load_ps(dz1_a);
  __m128 dz2 = _mm_load_ps(dz2_a);
  __m128 dz3 = _mm_load_ps(dz3_a);

  __m128 D12 = _mm_sub_ps(x2, x1);
  D12 = _mm_mul_ps(D12, D12);
  __m128 tmp1 = _mm_sub_ps(y2, y1);
  tmp1 = _mm_mul_ps(tmp1, tmp1);
  D12 = _mm_add_ps(D12, tmp1);
  D12 = _vec_sqrt_ps(D12);

  __m128 D23 = _mm_sub_ps(x3, x2);
  D23 = _mm_mul_ps(D23, D23);
  tmp1 = _mm_sub_ps(y3, y2);
  tmp1 = _mm_mul_ps(tmp1, tmp1);
  D23 = _mm_add_ps(D23, tmp1);
  D23 = _vec_sqrt_ps(D23);

  __m128 D31 = _mm_sub_ps(x1, x3);
  D31 = _mm_mul_ps(D31, D31);
  tmp1 = _mm_sub_ps(y1, y3);
  tmp1 = _mm_mul_ps(tmp1, tmp1);
  D31 = _mm_add_ps(D31, tmp1);
  D31 = _vec_sqrt_ps(D31);

  __m128 k = _mm_mul_ps(D12, D23);
  k = _mm_mul_ps(k, D31);
  k = _vec_rec_ps(k);
  tmp1 = (D12 + D23 + D31) * (D23 + D31 - D12) * (D12 + D31 - D23) *
    (D12 + D23 - D31);
  tmp1 = _vec_sqrt_ps(tmp1);
  k *= tmp1;

  __m128 tmp2 = _mm_cmpgt_ps(tmp1, zero);
  tmp1 = _mm_and_ps(tmp2, k);
  tmp2 = _mm_andnot_ps(tmp2, zero);
  k = _mm_xor_ps(tmp1, tmp2);

  _mm_store_ps(kappa_a, k);
  __m128 k_inv = _vec_rec_ps(k);

  __m128 D12_inv = _vec_rec_ps(D12);
  __m128 D23_inv = _vec_rec_ps(D23);
  __m128 D31_inv = _vec_rec_ps(D31);

  __m128 dr1 = dx1 * dx1 + dy1 * dy1;
  dr1 = _vec_sqrt_ps(dr1);
  __m128 dr2 = dx2 * dx2 + dy2 * dy2;
  dr2 = _vec_sqrt_ps(dr2);
  __m128 dr3 = dx3 * dx3 + dy3 * dy3;
  dr3 = _vec_sqrt_ps(dr3);

  __m128 dk1 = (dr1 + dr2) * D12_inv * D12_inv;
  __m128 dk2 = (dr2 + dr3) * D23_inv * D23_inv;
  __m128 dk = dk1 + dk2;
  _mm_store_ps(dkappa_a, dk);

  __m128 ux12 = (x2 - x1) * D12_inv;
  __m128 uy12 = (y2 - y1) * D12_inv;
  __m128 ux23 = (x3 - x2) * D23_inv;
  __m128 uy23 = (y3 - y2) * D23_inv;
  __m128 ux13 = (x3 - x1) * D31_inv;
  __m128 uy13 = (y3 - y1) * D31_inv;

  __m128 cosalpha = ux12 * ux13 + uy12 * uy13;
  __m128 sinalpha = ux13 * uy12 - ux12 * uy13;

  __m128 ux_mid = ux23 * cosalpha - uy23 * sinalpha;
  __m128 uy_mid = ux23 * sinalpha + uy23 * cosalpha;
  _mm_store_ps(ux_mid_a, ux_mid);
  _mm_store_ps(uy_mid_a, uy_mid);

  __m128 ux_end = ux23 * cosalpha + uy23 * sinalpha;
  __m128 uy_end = uy23 * cosalpha - ux23 * sinalpha;

  _mm_store_ps(ux_end_a, ux_end);
  _mm_store_ps(uy_end_a, uy_end);

  // asin(x) = 2*atan( x/( 1 + sqrt( 1 - x*x ) ) )
  __m128 v = one - sinalpha * sinalpha;
  v = _vec_sqrt_ps(v);
  v += one;
  v = _vec_rec_ps(v);
  v *= sinalpha;
  __m128 s2 = _vec_atan_ps(v);
  s2 *= two;
  s2 *= k_inv;
  tmp1 = _mm_cmpgt_ps(k, zero);
  tmp2 = _mm_and_ps(tmp1, s2);
  tmp1 = _mm_andnot_ps(tmp1, D23);
  s2 = _mm_xor_ps(tmp1, tmp2);

  // dz/dl = (dz/ds)/sqrt(1 + (dz/ds)^2)
  // = dz/sqrt(s^2 + dz^2)
  __m128 del_z_2 = z3 - z2;
  __m128 dzdl_2 = s2 * s2 + del_z_2 * del_z_2;
  dzdl_2 = _vec_rsqrt_ps(dzdl_2);
  dzdl_2 *= del_z_2;
  __m128 ddzdl_2 = (dz2 + dz3) * D23_inv;
  _mm_store_ps(dzdl_2_a, dzdl_2);
  _mm_store_ps(ddzdl_2_a, ddzdl_2);

  sinalpha = ux13 * uy23 - ux23 * uy13;
  v = one - sinalpha * sinalpha;
  v = _vec_sqrt_ps(v);
  v += one;
  v = _vec_rec_ps(v);
  v *= sinalpha;
  __m128 s1 = _vec_atan_ps(v);
  s1 *= two;
  s1 *= k_inv;
  tmp1 = _mm_cmpgt_ps(k, zero);
  tmp2 = _mm_and_ps(tmp1, s1);
  tmp1 = _mm_andnot_ps(tmp1, D12);
  s1 = _mm_xor_ps(tmp1, tmp2);

  __m128 del_z_1 = z2 - z1;
  __m128 dzdl_1 = s1 * s1 + del_z_1 * del_z_1;
  dzdl_1 = _vec_rsqrt_ps(dzdl_1);
  dzdl_1 *= del_z_1;
  __m128 ddzdl_1 = (dz1 + dz2) * D12_inv;
  _mm_store_ps(dzdl_1_a, dzdl_1);
  _mm_store_ps(ddzdl_1_a, ddzdl_1);

  __m128 c_dk = _mm_load_ps(cur_dkappa_a);
  __m128 c_k = _mm_load_ps(cur_kappa_a);
  __m128 c_ux = _mm_load_ps(cur_ux_a);
  __m128 c_uy = _mm_load_ps(cur_uy_a);
  __m128 c_chi2 = _mm_load_ps(cur_chi2_a);
  __m128 sinang = _mm_load1_ps(&sinang_cut);
  __m128 cosdiff = _mm_load1_ps(&cosang_diff_inv);

  __m128 kdiff = c_k - k;
  __m128 n_dk = c_dk + dk + sinang * k;
  __m128 chi2_k = kdiff * kdiff / (n_dk * n_dk);
  __m128 cos_scatter = c_ux * ux_mid + c_uy * uy_mid;
  __m128 chi2_ang =
    (one - cos_scatter) * (one - cos_scatter) * cosdiff * cosdiff;
  tmp1 = dzdl_1 * sinang;
  _vec_fabs_ps(tmp1);
  __m128 chi2_dzdl = (dzdl_1 - dzdl_2) / (ddzdl_1 + ddzdl_2 + tmp1);
  chi2_dzdl *= chi2_dzdl;
  chi2_dzdl *= one_o_2;

  __m128 n_chi2 = c_chi2 + chi2_ang + chi2_k + chi2_dzdl;
  _mm_store_ps(chi2_a, n_chi2);
}

struct TempComb {
  TempComb() {}
  HelixKalmanState state;
  SimpleTrack3D track;

  inline bool operator<(const TempComb& other) const {
    if (track.hits.size() > other.track.hits.size()) {
      return true;
    } else if (track.hits.size() == other.track.hits.size()) {
      return state.chi2 < other.state.chi2;
    } else {
      return false;
    }
  }
};

void sPHENIXTrackerTPC::initDummyHits(vector<SimpleHit3D>& dummies,
                                      const HelixRange& range,
                                      HelixKalmanState& init_state) {
  SimpleTrack3D dummy_track;
  dummy_track.hits.push_back(SimpleHit3D());
  dummy_track.kappa = 0.5 * (range.min_k + range.max_k);
  dummy_track.phi = 0.5 * (range.min_phi + range.max_phi);
  dummy_track.d = 0.5 * (range.min_d + range.max_d);
  dummy_track.dzdl = 0.5 * (range.min_dzdl + range.max_dzdl);
  dummy_track.z0 = 0.5 * (range.min_z0 + range.max_z0);

  init_state.kappa = dummy_track.kappa;
  init_state.nu = sqrt(dummy_track.kappa);
  init_state.phi = dummy_track.phi;
  init_state.d = dummy_track.d;
  init_state.dzdl = dummy_track.dzdl;
  init_state.z0 = dummy_track.z0;

  init_state.C = Matrix<float, 5, 5>::Zero(5, 5);
  init_state.C(0, 0) = pow(range.max_phi - range.min_phi, 2.);
  init_state.C(1, 1) = pow(range.max_d - range.min_d, 2.);
  init_state.C(2, 2) = pow(10. * sqrt(range.max_k - range.min_k), 2.);
  init_state.C(3, 3) = pow(range.max_z0 - range.min_z0, 2.);
  init_state.C(4, 4) = pow(range.max_dzdl - range.min_dzdl, 2.);
  init_state.chi2 = 0.;
  init_state.position = 0;
  init_state.x_int = 0.;
  init_state.y_int = 0.;
  init_state.z_int = 0.;

  for (unsigned int i = 0; i < n_layers; ++i) {
    float x, y, z;
    projectToLayer(dummy_track, i, x, y, z);
    dummies[i].set_x(x);
    dummies[i].set_y(x);
    dummies[i].set_z(x);
    dummies[i].set_layer(i);
  }
}

static bool next_combo_n(vector<int> const& lsizes, vector<int>& comb_n) {
  unsigned int n = lsizes.size() / 2;
  for (int l = 0; l < n; ++l) {
    if (comb_n[l] == (lsizes[l] - 1)) {
      comb_n[l] = 0;
    } else {
      comb_n[l] += 1;
      return true;
    }
  }
  return false;
}

static SimpleHit3D& get_hit(vector<SimpleHit3D>& hits,
                            vector<SimpleHit3D>& dummies, int index) {
  if (index >= 0) {
    return hits[index];
  } else {
    return dummies[(-index) - 1];
  }
}

class hit_triplet {
public:
  hit_triplet(unsigned int h1, unsigned int h2, unsigned int h3, unsigned int t,
              float c)
    : hit1(h1), hit2(h2), hit3(h3), track(t), chi2(c) {}
  ~hit_triplet() {}

  bool operator<(const hit_triplet& other) const {
    return (hit1 < other.hit1) ||
      ((hit2 < other.hit2) && (hit1 == other.hit1)) ||
      ((hit3 < other.hit3) && (hit1 == other.hit1) &&
       (hit2 == other.hit2));
  }

  bool operator==(const hit_triplet& other) const {
    return ((hit1 == other.hit1) && (hit2 == other.hit2) &&
            (hit3 == other.hit3));
  }

  unsigned int hit1, hit2, hit3, track;
  float chi2;
};

static void triplet_rejection(vector<SimpleTrack3D>& input,
                              vector<float>& chi2s, vector<bool>& usetrack) {
  vector<hit_triplet> trips;
  for (unsigned int i = 0; i < input.size(); ++i) {
    for (unsigned int h1 = 0; h1 < input[i].hits.size(); ++h1) {
      for (unsigned int h2 = (h1 + 1); h2 < input[i].hits.size(); ++h2) {
        for (unsigned int h3 = (h2 + 1); h3 < input[i].hits.size(); ++h3) {
          trips.push_back(hit_triplet(input[i].hits[h1].get_id(),
                                      input[i].hits[h2].get_id(),
                                      input[i].hits[h3].get_id(), i, chi2s[i]));
        }
      }
    }
  }
  if (trips.size() == 0) {
    return;
  }
  sort(trips.begin(), trips.end());
  unsigned int pos = 0;
  unsigned int cur_h1 = trips[pos].hit1;
  unsigned int cur_h2 = trips[pos].hit2;
  while (pos < trips.size()) {
    unsigned int next_pos = pos + 1;
    if (next_pos >= trips.size()) {
      break;
    }
    while (trips[pos] == trips[next_pos]) {
      next_pos += 1;
      if (next_pos >= trips.size()) {
        break;
      }
    }
    if ((next_pos - pos) > 1) {
      float best_chi2 = trips[pos].chi2;
      float next_chi2 = trips[pos + 1].chi2;
      unsigned int best_pos = pos;
      for (unsigned int i = (pos + 1); i < next_pos; ++i) {
        if (input[trips[i].track].hits.size() <
            input[trips[best_pos].track].hits.size()) {
          continue;
        } else if ((input[trips[i].track].hits.size() >
                    input[trips[best_pos].track].hits.size()) ||
                   (input[trips[i].track].hits.back().get_layer() >
                    input[trips[best_pos].track].hits.back().get_layer())) {
          next_chi2 = best_chi2;
          best_chi2 = trips[i].chi2;
          best_pos = i;
          continue;
        }
        if ((trips[i].chi2 < best_chi2) ||
            (usetrack[trips[best_pos].track] == false)) {
          next_chi2 = best_chi2;
          best_chi2 = trips[i].chi2;
          best_pos = i;
        } else if (trips[i].chi2 < next_chi2) {
          next_chi2 = trips[i].chi2;
        }
      }
      for (unsigned int i = pos; i < next_pos; ++i) {
        if (i != best_pos) {
          usetrack[trips[i].track] = false;
        }
      }
    }
    pos = next_pos;
    cur_h1 = trips[pos].hit1;
    cur_h2 = trips[pos].hit2;
  }
}

static bool remove_bad_hits(SimpleTrack3D& track, float cut, float scale = 1.0) {
  SimpleTrack3D temp_track = track;
  float fit_chi2 = 0.;
  vector<float> chi2_hit;
  vector<float> temp_hits;
  while (true) {
    temp_track = track;
    fit_chi2 = sPHENIXTrackerTPC::fitTrack(temp_track, chi2_hit, scale);
    bool all_good = true;
    track.hits.clear();
    for (int h = 0; h < temp_track.hits.size(); h += 1) {
      if (chi2_hit[h] < cut) {
        track.hits.push_back(temp_track.hits[h]);
      } else {
        all_good = false;
      }
    }
    if (track.hits.size() < 3) {
      return false;
    }
    if (all_good == true) {
      return true;
    }
  }
}

static bool fit_all_update(vector<vector<int> >& layer_indexes,
                           SimpleTrack3D& temp_track, vector<int>& best_ind,
                           vector<float>& best_chi2, SimpleTrack3D& track,
                           float& chi2, int iter = 0,
			   float tempscale = 1.0, float scale = 1.0) {
  if (iter != 0) {
    if (remove_bad_hits(track, 5., scale) == false) {
      return false;
    }
    sPHENIXTrackerTPC::fitTrack(track, scale);
  }

  vector<float> chi2_hit;
  float r = 1. / track.kappa;
  float cx = (track.d + r) * cos(track.phi);
  float cy = (track.d + r) * sin(track.phi);

  float phi = atan2(cy, cx);
  float d = sqrt(cx * cx + cy * cy) - r;
  float dx = d * cos(phi);
  float dy = d * sin(phi);

  float k = track.kappa;

  best_ind.assign(layer_indexes.size(), -1);
  best_chi2.assign(layer_indexes.size(), -1.);
  for (int i = 0; i < temp_track.hits.size(); i += 1) {
    float dx1 = temp_track.hits[i].get_x() - cx;
    float dy1 = temp_track.hits[i].get_y() - cy;
    float dx2 = temp_track.hits[i].get_x() + cx;
    float dy2 = temp_track.hits[i].get_y() + cy;
    float xydiff1 = sqrt(dx1 * dx1 + dy1 * dy1) - r;
    float xydiff2 = sqrt(dx2 * dx2 + dy2 * dy2) - r;
    float xydiff = xydiff2;
    if (fabs(xydiff1) < fabs(xydiff2)) {
      xydiff = xydiff1;
    }
   
    float tex = (2.0*sqrt(temp_track.hits[i].get_size(0,0))) * tempscale;
    float tey = (2.0*sqrt(temp_track.hits[i].get_size(1,1))) * tempscale;
    float tez = (2.0*sqrt(temp_track.hits[i].get_size(2,2))) * tempscale;
    
    float dr2 = tex * tex + tey * tey;
    float chi2_xy = xydiff * xydiff / dr2;

    float D = sqrt(pow(dx - temp_track.hits[i].get_x(), 2) +
                   pow(dy - temp_track.hits[i].get_y(), 2));
    float s = 0.0;

    if (0.5 * k * D > 0.1) {
      float v = 0.5 * k * D;
      if (v >= 0.999999) {
        v = 0.999999;
      }
      s = 2. * asin(v) / k;
    } else {
      float temp1 = k * D * 0.5;
      temp1 *= temp1;
      float temp2 = D * 0.5;
      s += 2. * temp2;
      temp2 *= temp1;
      s += temp2 / 3.;
      temp2 *= temp1;
      s += (3. / 20.) * temp2;
      temp2 *= temp1;
      s += (5. / 56.) * temp2;
    }

    float x2beta =
      s * track.dzdl / (sqrt(1. - track.dzdl * track.dzdl)) + track.z0;
    float diff = temp_track.hits[i].get_z() - x2beta;

    float chi2_z =
      diff * diff / (tez * tez);

    chi2_xy += chi2_z;

    if (chi2_xy > 5.0) {
      continue;
    }

    if ((best_chi2[temp_track.hits[i].get_layer()] < -0.) ||
        (best_chi2[temp_track.hits[i].get_layer()] > chi2_xy)) {
      best_chi2[temp_track.hits[i].get_layer()] = chi2_xy;
      best_ind[temp_track.hits[i].get_layer()] = i;
    }
  }

  track.hits.clear();
  for (int i = 0; i < layer_indexes.size(); i += 1) {
    if (best_ind[i] < 0) {
      continue;
    }
    track.hits.push_back(temp_track.hits[best_ind[i]]);
  }
  // chi2 = sPHENIXTrackerTPC::fitTrack(track, chi2_hit, tempscale);
  // if(remove_bad_hits(track,6.0)==false)
  // {
  //   return false;
  // }
  if (track.hits.size() < 8) {
    return false;
  }
  return true;
}

static bool fit_all(vector<SimpleHit3D>& hits,
                    vector<vector<int> >& layer_indexes, SimpleTrack3D& track,
                    float& chi2) {

=======
static bool fit_all(vector<SimpleHit3D>& hits,
                    vector<vector<int> >& layer_indexes, SimpleTrack3D& track,
                    float& chi2) {
>>>>>>> d97dabdd
  float scale1 = 32.;
  float scale2 = sqrt(sqrt(0.5));

  SimpleTrack3D temp_track;
  vector<float> chi2_hit;
  for (int i = 0; i < hits.size(); i += 1) {
    if (hits[i].get_layer() < 3) {
      continue;
    }
    temp_track.hits.push_back(hits[i]);
<<<<<<< HEAD
=======
    temp_track.hits.back().set_ex( temp_track.hits.back().get_ex() * scale1 );
    temp_track.hits.back().set_ey( temp_track.hits.back().get_ey() * scale1 );
    temp_track.hits.back().set_ez( temp_track.hits.back().get_ez() * scale1 );
>>>>>>> d97dabdd
  }

  vector<int> best_ind;
  vector<float> best_chi2;
  track.hits.clear();
  for (int i = 0; i < hits.size(); i += 1) {
    if (hits[i].get_layer() < 3) {
      continue;
    }
    if (layer_indexes[hits[i].get_layer()].size() != 2) {
      continue;
    }
    track.hits.push_back(hits[i]);
<<<<<<< HEAD
  }
  sPHENIXTrackerTPC::fitTrack(track, chi2_hit, scale1);

  float tempscale = scale1;
  for (int i = 0; i < 20; ++i) {
    if (fit_all_update(layer_indexes, temp_track, best_ind, best_chi2, track,
                       chi2, i, tempscale, tempscale) == false) {
      return false;
    }
    tempscale *= scale2;

    sPHENIXTrackerTPC::fitTrack(track, chi2_hit, tempscale);
  }

  if (fit_all_update(layer_indexes, temp_track, best_ind, best_chi2, track,
                     chi2, 1.0, 1.0) == false) {
    return false;
  }

  chi2 = sPHENIXTrackerTPC::fitTrack(track, chi2_hit, 1.0);//scale1); // maybe this should be one
=======
    track.hits.back().set_ex( track.hits.back().get_ex() * scale1);
    track.hits.back().set_ey( track.hits.back().get_ey() * scale1);
    track.hits.back().set_ez( track.hits.back().get_ez() * scale1);
  }
  sPHENIXTrackerTPC::fitTrack(track, chi2_hit);

  for (int i = 0; i < 20; ++i) {
    if (fit_all_update(layer_indexes, temp_track, best_ind, best_chi2, track,
                       chi2, i) == false) {
      return false;
    }
    for (unsigned int h = 0; h < temp_track.hits.size(); ++h) {
      temp_track.hits[h].set_ex( temp_track.hits[h].get_ex() * scale2);
      temp_track.hits[h].set_ey( temp_track.hits[h].get_ey() * scale2);
      temp_track.hits[h].set_ez( temp_track.hits[h].get_ez() * scale2);
    }
    sPHENIXTrackerTPC::fitTrack(track, chi2_hit);
  }

  if (fit_all_update(layer_indexes, temp_track, best_ind, best_chi2, track,
                     chi2) == false) {
    return false;
  }

  for (unsigned int h = 0; h < temp_track.hits.size(); ++h) {
    temp_track.hits[h].set_ex( temp_track.hits[h].get_ex() * 1./sqrt(12.) );
    temp_track.hits[h].set_ex( temp_track.hits[h].get_ey() * 1./sqrt(12.) );
    temp_track.hits[h].set_ex( temp_track.hits[h].get_ez() * 1./sqrt(12.) );
  }

  chi2 = sPHENIXTrackerTPC::fitTrack(track, chi2_hit);
>>>>>>> d97dabdd
  if ((chi2 < 10.0) && (track.hits.size() > ((layer_indexes.size() * 1) / 2))) {
    return true;
  }
  return false;
}

void sPHENIXTrackerTPC::findTracksByCombinatorialKalman(
    vector<SimpleHit3D>& hits, vector<SimpleTrack3D>& tracks,
    const HelixRange& range) {

  timeval t1, t2;
  double time1 = 0.;
  double time2 = 0.;

  gettimeofday(&t1, NULL);
  float CHI2_CUT = chi2_cut + 2.;

  vector<vector<int> > layer_indexes;
  layer_indexes.assign(n_layers, vector<int>());
  for (unsigned int i = 0; i < hits.size(); ++i) {
    layer_indexes[hits[i].get_layer()].push_back(i);
  }
  for (int i = 0; i < (int)n_layers; ++i) {
    layer_indexes[i].push_back(-(i + 1));
  }

  SimpleTrack3D fit_all_track;
  float fit_all_chi2 = -1.;
  bool fit_all_success =
    fit_all(hits, layer_indexes, fit_all_track, fit_all_chi2);
  if (fit_all_success == true) {
    HelixKalmanState state;
    state.phi = fit_all_track.phi;
    if (state.phi < 0.) {
      state.phi += 2. * M_PI;
    }
    state.d = fit_all_track.d;
    state.kappa = fit_all_track.kappa;
    state.nu = sqrt(state.kappa);
    state.z0 = fit_all_track.z0;
    state.dzdl = fit_all_track.dzdl;
    state.C = Matrix<float, 5, 5>::Zero(5, 5);
    state.C(0, 0) = pow(0.01, 2.);
    state.C(1, 1) = pow(0.01, 2.);
    state.C(2, 2) = pow(0.01 * state.nu, 2.);
    state.C(3, 3) = pow(0.01, 2.);
    state.C(4, 4) = pow(0.01, 2.);
    state.chi2 = 0.;
    state.position = n_layers;
    state.x_int = 0.;
    state.y_int = 0.;
    state.z_int = 0.;

    state.C *= 3.;

    SimpleTrack3D temp_track;
    vector<SimpleHit3D> temp_hits;

    for (int h = ((int)(fit_all_track.hits.size() - 1)); h >= 0; h -= 1) {
      HelixKalmanState temp_state(state);
      kalman->addHit(fit_all_track.hits[h], temp_state);
      if ((temp_state.chi2 - state.chi2) < 4.) {
        state = temp_state;
        temp_hits.push_back(fit_all_track.hits[h]);
      }
    }

    state.chi2 = 0.;
    state.position = n_layers;
    state.x_int = 0.;
    state.y_int = 0.;
    state.z_int = 0.;

    state.C *= 3.;
    temp_hits.clear();
    for (int h = ((int)(fit_all_track.hits.size() - 1)); h >= 0; h -= 1) {
      HelixKalmanState temp_state(state);
      kalman->addHit(fit_all_track.hits[h], temp_state);
      if ((temp_state.chi2 - state.chi2) < 10.) {
        state = temp_state;
        temp_hits.push_back(fit_all_track.hits[h]);
      }
    }
    for (int h = ((int)(temp_hits.size() - 1)); h >= 0; h -= 1) {
      temp_track.hits.push_back(temp_hits[h]);
    }

    state.C *= 10.;

    vector<vector<int> > inner_combos;
    for (int l = 0; l < 2; ++l) {
      for (int i0 = 0; i0 < layer_indexes[0].size(); ++i0) {
        for (int i1 = 0; i1 < layer_indexes[1].size(); ++i1) {
          for (int i2 = 0; i2 < layer_indexes[2].size(); ++i2) {
            inner_combos.push_back(vector<int>(3, 0));
            inner_combos.back()[0] = layer_indexes[0][i0];
            inner_combos.back()[1] = layer_indexes[1][i1];
            inner_combos.back()[2] = layer_indexes[2][i2];
          }
        }
      }
    }

    float best_chi2_p[4] = {-1., -1., -1., -1.};
    int best_ind_p[4] = {-1, -1, -1, -1};

    for (int c = 0; c < inner_combos.size(); ++c) {
      HelixKalmanState temp_state(state);
      int n_p = 0;
      for (int l = 2; l >= 0; l -= 1) {
        if (inner_combos[c][l] >= 0) {
          n_p += 1;
          kalman->addHit(hits[inner_combos[c][l]], temp_state);
        }
      }
      float chi2 = temp_state.chi2 - state.chi2;
      if ((best_chi2_p[n_p] == -1) || (chi2 < best_chi2_p[n_p])) {
        best_chi2_p[n_p] = chi2;
        best_ind_p[n_p] = c;
      }
    }

    int best_np = 0;
    for (int n = 3; n >= 0; n -= 1) {
      if ((best_chi2_p[n] > 0.) && (best_chi2_p[n] < 25.)) {
        best_np = n;
        break;
      }
    }

    vector<SimpleHit3D> inner_hits;
    if (best_np > 0) {
      for (int l = 2; l >= 0; l -= 1) {
        int c = best_ind_p[best_np];
        if (inner_combos[c][l] >= 0) {
          inner_hits.push_back(hits[inner_combos[c][l]]);
          kalman->addHit(hits[inner_combos[c][l]], state);
        }
      }
    }

    vector<SimpleHit3D> new_hits;
    for (int i = (((int)(inner_hits.size())) - 1); i >= 0; i -= 1) {
      new_hits.push_back(inner_hits[i]);
    }
    for (unsigned int i = 0; i < temp_track.hits.size(); ++i) {
      new_hits.push_back(temp_track.hits[i]);
    }
    temp_track.hits = new_hits;

    if ((state.chi2 < chi2_cut * (2. * (temp_track.hits.size()) - 5.)) &&
        (temp_track.hits.size() > (n_layers / 2)) && best_np > 0) {
      tracks.push_back(temp_track);
      track_states.push_back(state);
      if (remove_hits == true) {
        for (unsigned int i = 0; i < tracks.back().hits.size(); ++i) {
          (*hit_used)[tracks.back().hits[i].get_id()] = true;
        }
      }
      gettimeofday(&t2, NULL);
      time1 = ((double)(t1.tv_sec) + (double)(t1.tv_usec) / 1000000.);
      time2 = ((double)(t2.tv_sec) + (double)(t2.tv_usec) / 1000000.);
      CAtime += (time2 - time1);
      return;
    } else {

      gettimeofday(&t2, NULL);
      time1 = ((double)(t1.tv_sec) + (double)(t1.tv_usec) / 1000000.);
      time2 = ((double)(t2.tv_sec) + (double)(t2.tv_usec) / 1000000.);
      CAtime += (time2 - time1);
      return;
    }
  } else {

    gettimeofday(&t2, NULL);
    time1 = ((double)(t1.tv_sec) + (double)(t1.tv_usec) / 1000000.);
    time2 = ((double)(t2.tv_sec) + (double)(t2.tv_usec) / 1000000.);
    CAtime += (time2 - time1);
    return;
  }
}

void sPHENIXTrackerTPC::findTracksBySegments(vector<SimpleHit3D>& hits,
                                             vector<SimpleTrack3D>& tracks,
                                             const HelixRange& range) {
  findTracksByCombinatorialKalman(hits, tracks, range);
<<<<<<< HEAD
  return;
=======
>>>>>>> d97dabdd
}
<|MERGE_RESOLUTION|>--- conflicted
+++ resolved
@@ -285,106 +285,6 @@
   if (vssp != NULL) delete vssp;
 }
 
-<<<<<<< HEAD
-float sPHENIXTrackerTPC::kappaToPt(float kappa) {
-  return detector_B_field / 333.6 / kappa;
-}
-
-float sPHENIXTrackerTPC::ptToKappa(float pt) {
-  return detector_B_field / 333.6 / pt;
-}
-
-// hel should be +- 1
-static void xyTangent(SimpleHit3D& hit1, SimpleHit3D& hit2, float kappa,
-                      float hel, float& ux_out, float& uy_out, float& ux_in,
-                      float& uy_in) {
-  float x = hit2.get_x() - hit1.get_x();
-  float y = hit2.get_y() - hit1.get_y();
-  float D = sqrt(x * x + y * y);
-  float ak = 0.5 * kappa * D;
-  float D_inv = 1. / D;
-  float hk = sqrt(1. - ak * ak);
-
-  float kcx = (ak * x + hel * hk * y) * D_inv;
-  float kcy = (ak * y - hel * hk * x) * D_inv;
-  float ktx = -(kappa * y - kcy);
-  float kty = kappa * x - kcx;
-  float norm = 1. / sqrt(ktx * ktx + kty * kty);
-  ux_out = ktx * norm;
-  uy_out = kty * norm;
-
-  ktx = kcy;
-  kty = -kcx;
-  norm = 1. / sqrt(ktx * ktx + kty * kty);
-  ux_in = ktx * norm;
-  uy_in = kty * norm;
-}
-
-// hel should be +- 1
-static float cosScatter(SimpleHit3D& hit1, SimpleHit3D& hit2, SimpleHit3D& hit3,
-                        float kappa, float hel) {
-  float ux_in = 0.;
-  float uy_in = 0.;
-  float ux_out = 0.;
-  float uy_out = 0.;
-
-  float temp1 = 0.;
-  float temp2 = 0.;
-
-  xyTangent(hit1, hit2, kappa, hel, ux_in, uy_in, temp1, temp2);
-  xyTangent(hit2, hit3, kappa, hel, temp1, temp2, ux_out, uy_out);
-
-  return ux_in * ux_out + uy_in * uy_out;
-}
-
-static float dzdsSimple(SimpleHit3D& hit1, SimpleHit3D& hit2, float k) {
-  float x = hit2.get_x() - hit1.get_x();
-  float y = hit2.get_y() - hit1.get_y();
-  float D = sqrt(x * x + y * y);
-  float s = 0.;
-  float temp1 = k * D * 0.5;
-  temp1 *= temp1;
-  float temp2 = D * 0.5;
-  s += 2. * temp2;
-  temp2 *= temp1;
-  s += temp2 / 3.;
-  temp2 *= temp1;
-  s += (3. / 20.) * temp2;
-  temp2 *= temp1;
-  s += (5. / 56.) * temp2;
-
-  return (hit2.get_z() - hit1.get_z()) / s;
-}
-
-float sPHENIXTrackerTPC::dcaToVertexXY(SimpleTrack3D& track, float vx,
-                                       float vy) {
-  float d_out = 0.;
-
-  // find point at the dca to 0
-  float x0 = track.d * cos(track.phi);
-  float y0 = track.d * sin(track.phi);
-
-  // change variables so x0,y0 -> 0,0
-  float phi2 =
-    atan2((1. + track.kappa * track.d) * sin(track.phi) - track.kappa * y0,
-	  (1. + track.kappa * track.d) * cos(track.phi) - track.kappa * x0);
-
-  // translate so that (0,0) -> (x0 - vx , y0 - vy)
-  float cosphi = cos(phi2);
-  float sinphi = sin(phi2);
-  float tx = cosphi + track.kappa * (x0 - vx);
-  float ty = sinphi + track.kappa * (y0 - vy);
-  float dk = sqrt(tx * tx + ty * ty) - 1.;
-  if (track.kappa == 0.) {
-    d_out = (x0 - vx) * cosphi + (y0 - vy) * sinphi;
-  } else {
-    d_out = dk / track.kappa;
-  }
-  return fabs(d_out);
-}
-
-=======
->>>>>>> d97dabdd
 void sPHENIXTrackerTPC::finalize(vector<SimpleTrack3D>& input,
                                  vector<SimpleTrack3D>& output) {
 
@@ -423,86 +323,15 @@
   track_states = states_new;
   if (smooth_back == true) {
     for (unsigned int i = 0; i < output.size(); ++i) {
-<<<<<<< HEAD
-  
-      // HelixKalmanState state = track_states[i];
-
-      // track_states[i].C *= 30;
-
-      // track_states[i].chi2 = 0.;
-      // track_states[i].x_int = 0.;
-      // track_states[i].y_int = 0.;
-      // track_states[i].z_int = 0.;
-      // track_states[i].position = output[i].hits.size();
-      // for(int h=(output[i].hits.size() - 1);h>=0;--h)
-      // {
-      //   SimpleHit3D hit = output[i].hits[h];
-      //   float err_scale = 1.0;
-      //   hit.dx *= err_scale;hit.dy *= err_scale;hit.dz *= err_scale;
-      //   kalman->addHit(hit, track_states[i]);
-      // }
-=======
-      if (n_layers < 20) {
-        HelixKalmanState state = track_states[i];
-
-        track_states[i].C *= 3.;
-        track_states[i].chi2 = 0.;
-        track_states[i].x_int = 0.;
-        track_states[i].y_int = 0.;
-        track_states[i].z_int = 0.;
-        track_states[i].position = 0;
-        for (int h = (output[i].hits.size() - 1); h >= 0; --h) {
-          SimpleHit3D hit = output[i].hits[h];
-          float err_scale = 1.;
-          int layer = hit.get_layer();
-          if ((layer >= 0) && (layer < (int)(hit_error_scale.size()))) {
-            err_scale = hit_error_scale[layer];
-          }
-          err_scale *=
-              3.0;  // fudge factor, like needed due to non-gaussian errors
-          hit.set_ex( hit.get_ex() * err_scale);
-          hit.set_ey( hit.get_ey() * err_scale);
-          hit.set_ez( hit.get_ez() * err_scale);
-          kalman->addHit(hit, track_states[i]);
-          track_states[i].position = h;
-        }
-
-        track_states[i].chi2 = state.chi2;
-        track_states[i].C *= 2. / 3.;
-
-        output[i].phi = track_states[i].phi;
-        output[i].d = track_states[i].d;
-        output[i].kappa = track_states[i].kappa;
-        output[i].z0 = track_states[i].z0;
-        output[i].dzdl = track_states[i].dzdl;
-      } else {
-        SimpleTrack3D temp_track = output[i];
-        vector<SimpleHit3D> temp_hits;
-        vector<float> chi2_hit;
-        fitTrack(temp_track, chi2_hit);
-        for (unsigned int i = 0; i < chi2_hit.size(); ++i) {
-          if (chi2_hit[i] < 10. || temp_track.hits[i].get_layer() < 2) {
-            temp_hits.push_back(temp_track.hits[i]);
-          }
-        }
->>>>>>> d97dabdd
-
-      // SimpleTrack3D temp_track = output[i];
-      // fitTrack(temp_track);
-      // if( temp_track.kappa == temp_track.kappa )
-      // {
-      //   track_states[i].kappa = temp_track.kappa;
-      //   track_states[i].nu = sqrt(temp_track.kappa);
-      // }
 
       SimpleTrack3D temp_track = output[i];
       vector<SimpleHit3D> temp_hits;
       vector<float> chi2_hit;
       fitTrack(temp_track, chi2_hit);
       for (unsigned int i = 0; i < chi2_hit.size(); ++i) {
-	if (chi2_hit[i] < 10. || temp_track.hits[i].get_layer() < 2) {
-	  temp_hits.push_back(temp_track.hits[i]);
-	}
+        if (chi2_hit[i] < 10. || temp_track.hits[i].get_layer() < 2) {
+          temp_hits.push_back(temp_track.hits[i]);
+        }
       }
 
       temp_track.hits = temp_hits;
@@ -510,8 +339,8 @@
       fitTrack(temp_track, chi2_hit);
 
       if (temp_track.kappa == temp_track.kappa) {
-	track_states[i].kappa = temp_track.kappa;
-	track_states[i].nu = sqrt(temp_track.kappa);
+        track_states[i].kappa = temp_track.kappa;
+        track_states[i].nu = sqrt(temp_track.kappa);
       }
 
       HelixKalmanState state = track_states[i];
@@ -576,18 +405,6 @@
   }
 }
 
-<<<<<<< HEAD
-void sPHENIXTrackerTPC::findTracks(vector<SimpleHit3D>& hits,
-                                   vector<SimpleTrack3D>& tracks,
-                                   const HelixRange& range) {
-  findtracksiter += 1;
-  findTracksBySegments(hits, tracks, range);
-
-  //   findTracksBySegments(hits,tracks,range);
-}
-
-=======
->>>>>>> d97dabdd
 bool sPHENIXTrackerTPC::breakRecursion(const vector<SimpleHit3D>& hits,
                                        const HelixRange& range) {
   if (seeding == true) {
@@ -706,12 +523,8 @@
 
 }
 
-<<<<<<< HEAD
 float sPHENIXTrackerTPC::fitTrack(SimpleTrack3D& track,
 				  float scale) {
-=======
-float sPHENIXTrackerTPC::fitTrack(SimpleTrack3D& track) {
->>>>>>> d97dabdd
   vector<float> chi2_hit;
   return sPHENIXTrackerTPC::fitTrack(track, chi2_hit, scale);
 }
@@ -875,832 +688,14 @@
   return (chi2_tot) / ((float)(deg_of_freedom));
 }
 
-<<<<<<< HEAD
-
-static inline double sign(double x) {
-  return ((double)(x > 0.)) - ((double)(x < 0.));
-}
-
-void sPHENIXTrackerTPC::projectToLayer(SimpleTrack3D& seed, unsigned int layer,
-                                       float& x, float& y, float& z) {
-  float phi = seed.phi;
-  float d = seed.d;
-  float k = seed.kappa;
-  float z0 = seed.z0;
-  float dzdl = seed.dzdl;
-
-  float hitx = seed.hits.back().get_x();
-  float hity = seed.hits.back().get_y();
-
-  float rad_det = detector_radii[layer];
-
-  float cosphi = cos(phi);
-  float sinphi = sin(phi);
-
-  k = fabs(k);
-
-  float kd = (d * k + 1.);
-  float kcx = kd * cosphi;
-  float kcy = kd * sinphi;
-  float kd_inv = 1. / kd;
-  float R2 = rad_det * rad_det;
-  float a = 0.5 * (k * R2 + (d * d * k + 2. * d)) * kd_inv;
-  float tmp1 = a * kd_inv;
-  float P2x = kcx * tmp1;
-  float P2y = kcy * tmp1;
-
-  float h = sqrt(R2 - a * a);
-
-  float ux = -kcy * kd_inv;
-  float uy = kcx * kd_inv;
-
-  float x1 = P2x + ux * h;
-  float y1 = P2y + uy * h;
-  float x2 = P2x - ux * h;
-  float y2 = P2y - uy * h;
-  float diff1 = (x1 - hitx) * (x1 - hitx) + (y1 - hity) * (y1 - hity);
-  float diff2 = (x2 - hitx) * (x2 - hitx) + (y2 - hity) * (y2 - hity);
-  float signk = 0.;
-  if (diff1 < diff2) {
-    signk = 1.;
-  } else {
-    signk = -1.;
-  }
-  x = P2x + signk * ux * h;
-  y = P2y + signk * uy * h;
-
-  double sign_dzdl = sign(dzdl);
-  double onedzdl2_inv = 1. / (1. - dzdl * dzdl);
-  double startx = d * cosphi;
-  double starty = d * sinphi;
-  double D = sqrt((startx - x) * (startx - x) + (starty - y) * (starty - y));
-  double D_inv = 1. / D;
-  double v = 0.5 * k * D;
-  z = 0.;
-  if (v > 0.1) {
-    if (v >= 0.999999) {
-      v = 0.999999;
-=======
-static bool remove_bad_hits(SimpleTrack3D& track, float cut) {
-  SimpleTrack3D temp_track = track;
-  float fit_chi2 = 0.;
-  vector<float> chi2_hit;
-  vector<float> temp_hits;
-  while (true) {
-    temp_track = track;
-    fit_chi2 = sPHENIXTrackerTPC::fitTrack(temp_track, chi2_hit);
-    bool all_good = true;
-    track.hits.clear();
-    for (int h = 0; h < temp_track.hits.size(); h += 1) {
-      if (chi2_hit[h] < cut) {
-        track.hits.push_back(temp_track.hits[h]);
-      } else {
-        all_good = false;
-      }
-    }
-    if (track.hits.size() < 3) {
-      return false;
-    }
-    if (all_good == true) {
-      return true;
-    }
-  }
-}
-
-static bool fit_all_update(vector<vector<int> >& layer_indexes,
-                           SimpleTrack3D& temp_track, vector<int>& best_ind,
-                           vector<float>& best_chi2, SimpleTrack3D& track,
-                           float& chi2, int iter = 0) {
-  if (iter != 0) {
-    if (remove_bad_hits(track, 5.) == false) {
-      return false;
-    }
-    sPHENIXTrackerTPC::fitTrack(track);
-  }
-
-  vector<float> chi2_hit;
-  float r = 1. / track.kappa;
-  float cx = (track.d + r) * cos(track.phi);
-  float cy = (track.d + r) * sin(track.phi);
-
-  float phi = atan2(cy, cx);
-  float d = sqrt(cx * cx + cy * cy) - r;
-  float dx = d * cos(phi);
-  float dy = d * sin(phi);
-
-  float k = track.kappa;
-
-  best_ind.assign(layer_indexes.size(), -1);
-  best_chi2.assign(layer_indexes.size(), -1.);
-  for (int i = 0; i < temp_track.hits.size(); i += 1) {
-    float dx1 = temp_track.hits[i].get_x() - cx;
-    float dy1 = temp_track.hits[i].get_y() - cy;
-    float dx2 = temp_track.hits[i].get_x() + cx;
-    float dy2 = temp_track.hits[i].get_y() + cy;
-    float xydiff1 = sqrt(dx1 * dx1 + dy1 * dy1) - r;
-    float xydiff2 = sqrt(dx2 * dx2 + dy2 * dy2) - r;
-    float xydiff = xydiff2;
-    if (fabs(xydiff1) < fabs(xydiff2)) {
-      xydiff = xydiff1;
-    }
-    float dr2 = (temp_track.hits[i].get_ex()) * (temp_track.hits[i].get_ex()) +
-                (temp_track.hits[i].get_ey()) * (temp_track.hits[i].get_ey());
-    float chi2_xy = xydiff * xydiff / dr2;
-
-    float D = sqrt(pow(dx - temp_track.hits[i].get_x(), 2) +
-                   pow(dy - temp_track.hits[i].get_y(), 2));
-    float s = 0.0;
-
-    if (0.5 * k * D > 0.1) {
-      float v = 0.5 * k * D;
-      if (v >= 0.999999) {
-        v = 0.999999;
-      }
-      s = 2. * asin(v) / k;
-    } else {
-      float temp1 = k * D * 0.5;
-      temp1 *= temp1;
-      float temp2 = D * 0.5;
-      s += 2. * temp2;
-      temp2 *= temp1;
-      s += temp2 / 3.;
-      temp2 *= temp1;
-      s += (3. / 20.) * temp2;
-      temp2 *= temp1;
-      s += (5. / 56.) * temp2;
-    }
-
-    float x2beta =
-        s * track.dzdl / (sqrt(1. - track.dzdl * track.dzdl)) + track.z0;
-    float diff = temp_track.hits[i].get_z() - x2beta;
-
-    float chi2_z =
-        diff * diff / (temp_track.hits[i].get_ez() * temp_track.hits[i].get_ez());
-
-    chi2_xy += chi2_z;
-
-    if (chi2_xy > 5.0) {
-      continue;
-    }
-
-    if ((best_chi2[temp_track.hits[i].get_layer()] < -0.) ||
-        (best_chi2[temp_track.hits[i].get_layer()] > chi2_xy)) {
-      best_chi2[temp_track.hits[i].get_layer()] = chi2_xy;
-      best_ind[temp_track.hits[i].get_layer()] = i;
-    }
-  }
-
-  track.hits.clear();
-  for (int i = 0; i < layer_indexes.size(); i += 1) {
-    if (best_ind[i] < 0) {
-      continue;
->>>>>>> d97dabdd
-    }
-    track.hits.push_back(temp_track.hits[best_ind[i]]);
-  }
-  if (track.hits.size() < 8) {
-    return false;
-  }
-  return true;
-}
-
-<<<<<<< HEAD
-
-void sPHENIXTrackerTPC::initSplitting(vector<SimpleHit3D>& hits, unsigned int min_hits, unsigned int max_hits)
-{
+void sPHENIXTrackerTPC::initSplitting(vector<SimpleHit3D>& hits,
+                                      unsigned int min_hits,
+                                      unsigned int max_hits) {
   initEvent(hits, min_hits);
   (*(hits_vec[0])) = hits;
   zoomranges.clear();
-  for(unsigned int z=0;z<=max_zoom;z++)
-    {
-      zoomranges.push_back(top_range);
-    }
-}
-
-
-void sPHENIXTrackerTPC::findHelicesParallelOneHelicity(vector<SimpleHit3D>& hits, unsigned int min_hits, unsigned int max_hits, vector<SimpleTrack3D>& tracks)
-{
-  unsigned int hits_per_thread = (hits.size() + 2*nthreads)/nthreads;
-  unsigned int pos=0;
-  while(pos < hits.size())
-    {
-      for(unsigned int i=0;i<nthreads;++i)
-	{
-	  if(pos>=hits.size()){break;}
-	  for(unsigned int j=0;j<hits_per_thread;++j)
-	    {
-	      if(pos>=hits.size()){break;}
-	      split_input_hits[i].push_back(hits[pos]);
-	      pos+=1;
-	    }
-	}
-    }
-  for(unsigned int i=0;i<nthreads;++i)
-    {
-      thread_trackers[i]->setTopRange(top_range);
-      thread_trackers[i]->initSplitting(split_input_hits[i], thread_min_hits, thread_max_hits);
-    }
-  pins->sewStraight(&sPHENIXTrackerTPC::splitHitsParallelThread, nthreads);
-  thread_ranges.clear();
-  thread_hits.clear();
-  
-  unsigned int nbins = split_output_hits[0]->size();
-  for(unsigned int b=0;b<nbins;++b)
-    {
-      thread_ranges.push_back( (*(split_ranges[0]))[b] );
-      thread_hits.push_back(vector<SimpleHit3D>());
-      for(unsigned int i=0;i<nthreads;++i)
-	{
-	  for(unsigned int j=0;j<(*(split_output_hits[i]))[b].size();++j)
-	    {
-	      thread_hits.back().push_back( (*(split_output_hits[i]))[b][j] );
-	    }
-	}
-    }
-  
-  pins->sewStraight(&sPHENIXTrackerTPC::findHelicesParallelThread, nthreads);
-}
-
-
-void sPHENIXTrackerTPC::findHelicesParallel(vector<SimpleHit3D>& hits, unsigned int min_hits, unsigned int max_hits, vector<SimpleTrack3D>& tracks)
-{
-  thread_min_hits = min_hits;
-  thread_max_hits = max_hits;
-  
-  for(unsigned int i=0;i<nthreads;++i)
-    {
-      thread_tracks[i].clear();
-      thread_trackers[i]->clear();
-      if(cluster_start_bin!=0){thread_trackers[i]->setClusterStartBin(cluster_start_bin-1);}
-      else{thread_trackers[i]->setClusterStartBin(0);}
-    }
-  
-  initSplitting(hits, min_hits, max_hits);
-  
-  if(separate_by_helicity==true)
-    {
-      for(unsigned int i=0;i<nthreads;++i)
-	{
-	  thread_trackers[i]->setSeparateByHelicity(true);
-	  thread_trackers[i]->setOnlyOneHelicity(true);
-	  thread_trackers[i]->setHelicity(true);
-	  split_output_hits[i]->clear();
-	  split_input_hits[i].clear();
-	}
-      findHelicesParallelOneHelicity(hits, min_hits, max_hits, tracks);
-    
-      for(unsigned int i=0;i<nthreads;++i)
-	{
-	  thread_trackers[i]->setSeparateByHelicity(true);
-	  thread_trackers[i]->setOnlyOneHelicity(true);
-	  thread_trackers[i]->setHelicity(false);
-	  split_output_hits[i]->clear();
-	  split_input_hits[i].clear();
-	}
-      findHelicesParallelOneHelicity(hits, min_hits, max_hits, tracks);
-    }
-  else
-    {
-      for(unsigned int i=0;i<nthreads;++i)
-	{
-	  thread_trackers[i]->setSeparateByHelicity(false);
-	  thread_trackers[i]->setOnlyOneHelicity(false);
-	  split_output_hits[i]->clear();
-	  split_input_hits[i].clear();
-	}
-    
-      findHelicesParallelOneHelicity(hits, min_hits, max_hits, tracks);
-    }
-  
-  vector<SimpleTrack3D> temp_tracks;
-  for(unsigned int i=0;i<nthreads;++i)
-    {
-      vector<HelixKalmanState>* states = &(thread_trackers[i]->getKalmanStates());
-      for(unsigned int j=0;j<thread_tracks[i].size();++j)
-	{
-	  track_states.push_back((*states)[j]);
-	  temp_tracks.push_back(thread_tracks[i][j]);
-	}
-    }
-  finalize(temp_tracks, tracks);
-}
-
-
-void sPHENIXTrackerTPC::splitHitsParallelThread(void* arg)
-{
-  unsigned long int w = (*((unsigned long int *)arg));
-  thread_trackers[w]->splitIntoBins(thread_min_hits, thread_max_hits, *(split_ranges[w]), *(split_output_hits[w]), 0);
-}
-
-
-void sPHENIXTrackerTPC::findHelicesParallelThread(void* arg)
-{
-  unsigned long int w = (*((unsigned long int *)arg));
-  
-  for(unsigned int i=w;i<thread_ranges.size();i+=nthreads)
-    {
-      if(thread_hits[i].size() == 0){continue;}
-      thread_trackers[w]->setTopRange(thread_ranges[i]);
-      thread_trackers[w]->findHelices(thread_hits[i], thread_min_hits, thread_max_hits, thread_tracks[w]);
-    }
-}
-
-
-
-void sPHENIXTrackerTPC::calculateKappaTangents(
-					       float* x1_a, float* y1_a, float* z1_a, float* x2_a, float* y2_a,
-					       float* z2_a, float* x3_a, float* y3_a, float* z3_a, float* dx1_a,
-					       float* dy1_a, float* dz1_a, float* dx2_a, float* dy2_a, float* dz2_a,
-					       float* dx3_a, float* dy3_a, float* dz3_a, float* kappa_a, float* dkappa_a,
-					       float* ux_mid_a, float* uy_mid_a, float* ux_end_a, float* uy_end_a,
-					       float* dzdl_1_a, float* dzdl_2_a, float* ddzdl_1_a, float* ddzdl_2_a) {
-  static const __m128 two = {2., 2., 2., 2.};
-
-  __m128 x1 = _mm_load_ps(x1_a);
-  __m128 x2 = _mm_load_ps(x2_a);
-  __m128 x3 = _mm_load_ps(x3_a);
-  __m128 y1 = _mm_load_ps(y1_a);
-  __m128 y2 = _mm_load_ps(y2_a);
-  __m128 y3 = _mm_load_ps(y3_a);
-  __m128 z1 = _mm_load_ps(z1_a);
-  __m128 z2 = _mm_load_ps(z2_a);
-  __m128 z3 = _mm_load_ps(z3_a);
-
-  __m128 dx1 = _mm_load_ps(dx1_a);
-  __m128 dx2 = _mm_load_ps(dx2_a);
-  __m128 dx3 = _mm_load_ps(dx3_a);
-  __m128 dy1 = _mm_load_ps(dy1_a);
-  __m128 dy2 = _mm_load_ps(dy2_a);
-  __m128 dy3 = _mm_load_ps(dy3_a);
-  __m128 dz1 = _mm_load_ps(dz1_a);
-  __m128 dz2 = _mm_load_ps(dz2_a);
-  __m128 dz3 = _mm_load_ps(dz3_a);
-
-  __m128 D12 = _mm_sub_ps(x2, x1);
-  D12 = _mm_mul_ps(D12, D12);
-  __m128 tmp1 = _mm_sub_ps(y2, y1);
-  tmp1 = _mm_mul_ps(tmp1, tmp1);
-  D12 = _mm_add_ps(D12, tmp1);
-  D12 = _vec_sqrt_ps(D12);
-
-  __m128 D23 = _mm_sub_ps(x3, x2);
-  D23 = _mm_mul_ps(D23, D23);
-  tmp1 = _mm_sub_ps(y3, y2);
-  tmp1 = _mm_mul_ps(tmp1, tmp1);
-  D23 = _mm_add_ps(D23, tmp1);
-  D23 = _vec_sqrt_ps(D23);
-
-  __m128 D31 = _mm_sub_ps(x1, x3);
-  D31 = _mm_mul_ps(D31, D31);
-  tmp1 = _mm_sub_ps(y1, y3);
-  tmp1 = _mm_mul_ps(tmp1, tmp1);
-  D31 = _mm_add_ps(D31, tmp1);
-  D31 = _vec_sqrt_ps(D31);
-
-  __m128 k = _mm_mul_ps(D12, D23);
-  k = _mm_mul_ps(k, D31);
-  k = _vec_rec_ps(k);
-  tmp1 = (D12 + D23 + D31) * (D23 + D31 - D12) * (D12 + D31 - D23) *
-    (D12 + D23 - D31);
-  tmp1 = _vec_sqrt_ps(tmp1);
-  k *= tmp1;
-
-  __m128 tmp2 = _mm_cmpgt_ps(tmp1, zero);
-  tmp1 = _mm_and_ps(tmp2, k);
-  tmp2 = _mm_andnot_ps(tmp2, zero);
-  k = _mm_xor_ps(tmp1, tmp2);
-
-  _mm_store_ps(kappa_a, k);
-  __m128 k_inv = _vec_rec_ps(k);
-
-  __m128 D12_inv = _vec_rec_ps(D12);
-  __m128 D23_inv = _vec_rec_ps(D23);
-  __m128 D31_inv = _vec_rec_ps(D31);
-
-  __m128 dr1 = dx1 * dx1 + dy1 * dy1;
-  dr1 = _vec_sqrt_ps(dr1);
-  __m128 dr2 = dx2 * dx2 + dy2 * dy2;
-  dr2 = _vec_sqrt_ps(dr2);
-  __m128 dr3 = dx3 * dx3 + dy3 * dy3;
-  dr3 = _vec_sqrt_ps(dr3);
-
-  __m128 dk1 = (dr1 + dr2) * D12_inv * D12_inv;
-  __m128 dk2 = (dr2 + dr3) * D23_inv * D23_inv;
-  __m128 dk = dk1 + dk2;
-  _mm_store_ps(dkappa_a, dk);
-
-  __m128 ux12 = (x2 - x1) * D12_inv;
-  __m128 uy12 = (y2 - y1) * D12_inv;
-  __m128 ux23 = (x3 - x2) * D23_inv;
-  __m128 uy23 = (y3 - y2) * D23_inv;
-  __m128 ux13 = (x3 - x1) * D31_inv;
-  __m128 uy13 = (y3 - y1) * D31_inv;
-
-  __m128 cosalpha = ux12 * ux13 + uy12 * uy13;
-  __m128 sinalpha = ux13 * uy12 - ux12 * uy13;
-
-  __m128 ux_mid = ux23 * cosalpha - uy23 * sinalpha;
-  __m128 uy_mid = ux23 * sinalpha + uy23 * cosalpha;
-  _mm_store_ps(ux_mid_a, ux_mid);
-  _mm_store_ps(uy_mid_a, uy_mid);
-
-  __m128 ux_end = ux23 * cosalpha + uy23 * sinalpha;
-  __m128 uy_end = uy23 * cosalpha - ux23 * sinalpha;
-
-  _mm_store_ps(ux_end_a, ux_end);
-  _mm_store_ps(uy_end_a, uy_end);
-
-  // asin(x) = 2*atan( x/( 1 + sqrt( 1 - x*x ) ) )
-  __m128 v = one - sinalpha * sinalpha;
-  v = _vec_sqrt_ps(v);
-  v += one;
-  v = _vec_rec_ps(v);
-  v *= sinalpha;
-  __m128 s2 = _vec_atan_ps(v);
-  s2 *= two;
-  s2 *= k_inv;
-  tmp1 = _mm_cmpgt_ps(k, zero);
-  tmp2 = _mm_and_ps(tmp1, s2);
-  tmp1 = _mm_andnot_ps(tmp1, D23);
-  s2 = _mm_xor_ps(tmp1, tmp2);
-
-  // dz/dl = (dz/ds)/sqrt(1 + (dz/ds)^2)
-  // = dz/sqrt(s^2 + dz^2)
-  __m128 del_z_2 = z3 - z2;
-  __m128 dzdl_2 = s2 * s2 + del_z_2 * del_z_2;
-  dzdl_2 = _vec_rsqrt_ps(dzdl_2);
-  dzdl_2 *= del_z_2;
-  __m128 ddzdl_2 = (dz2 + dz3) * D23_inv;
-  _mm_store_ps(dzdl_2_a, dzdl_2);
-  _mm_store_ps(ddzdl_2_a, ddzdl_2);
-
-  sinalpha = ux13 * uy23 - ux23 * uy13;
-  v = one - sinalpha * sinalpha;
-  v = _vec_sqrt_ps(v);
-  v += one;
-  v = _vec_rec_ps(v);
-  v *= sinalpha;
-  __m128 s1 = _vec_atan_ps(v);
-  s1 *= two;
-  s1 *= k_inv;
-  tmp1 = _mm_cmpgt_ps(k, zero);
-  tmp2 = _mm_and_ps(tmp1, s1);
-  tmp1 = _mm_andnot_ps(tmp1, D12);
-  s1 = _mm_xor_ps(tmp1, tmp2);
-
-  __m128 del_z_1 = z2 - z1;
-  __m128 dzdl_1 = s1 * s1 + del_z_1 * del_z_1;
-  dzdl_1 = _vec_rsqrt_ps(dzdl_1);
-  dzdl_1 *= del_z_1;
-  __m128 ddzdl_1 = (dz1 + dz2) * D12_inv;
-  _mm_store_ps(dzdl_1_a, dzdl_1);
-  _mm_store_ps(ddzdl_1_a, ddzdl_1);
-}
-
-void sPHENIXTrackerTPC::calculateKappaTangents(
-					       float* x1_a, float* y1_a, float* z1_a, float* x2_a, float* y2_a,
-					       float* z2_a, float* x3_a, float* y3_a, float* z3_a, float* dx1_a,
-					       float* dy1_a, float* dz1_a, float* dx2_a, float* dy2_a, float* dz2_a,
-					       float* dx3_a, float* dy3_a, float* dz3_a, float* kappa_a, float* dkappa_a,
-					       float* ux_mid_a, float* uy_mid_a, float* ux_end_a, float* uy_end_a,
-					       float* dzdl_1_a, float* dzdl_2_a, float* ddzdl_1_a, float* ddzdl_2_a,
-					       float sinang_cut, float cosang_diff_inv, float* cur_kappa_a,
-					       float* cur_dkappa_a, float* cur_ux_a, float* cur_uy_a, float* cur_chi2_a,
-					       float* chi2_a) {
-  static const __m128 two = {2., 2., 2., 2.};
-
-  __m128 x1 = _mm_load_ps(x1_a);
-  __m128 x2 = _mm_load_ps(x2_a);
-  __m128 x3 = _mm_load_ps(x3_a);
-  __m128 y1 = _mm_load_ps(y1_a);
-  __m128 y2 = _mm_load_ps(y2_a);
-  __m128 y3 = _mm_load_ps(y3_a);
-  __m128 z1 = _mm_load_ps(z1_a);
-  __m128 z2 = _mm_load_ps(z2_a);
-  __m128 z3 = _mm_load_ps(z3_a);
-
-  __m128 dx1 = _mm_load_ps(dx1_a);
-  __m128 dx2 = _mm_load_ps(dx2_a);
-  __m128 dx3 = _mm_load_ps(dx3_a);
-  __m128 dy1 = _mm_load_ps(dy1_a);
-  __m128 dy2 = _mm_load_ps(dy2_a);
-  __m128 dy3 = _mm_load_ps(dy3_a);
-  __m128 dz1 = _mm_load_ps(dz1_a);
-  __m128 dz2 = _mm_load_ps(dz2_a);
-  __m128 dz3 = _mm_load_ps(dz3_a);
-
-  __m128 D12 = _mm_sub_ps(x2, x1);
-  D12 = _mm_mul_ps(D12, D12);
-  __m128 tmp1 = _mm_sub_ps(y2, y1);
-  tmp1 = _mm_mul_ps(tmp1, tmp1);
-  D12 = _mm_add_ps(D12, tmp1);
-  D12 = _vec_sqrt_ps(D12);
-
-  __m128 D23 = _mm_sub_ps(x3, x2);
-  D23 = _mm_mul_ps(D23, D23);
-  tmp1 = _mm_sub_ps(y3, y2);
-  tmp1 = _mm_mul_ps(tmp1, tmp1);
-  D23 = _mm_add_ps(D23, tmp1);
-  D23 = _vec_sqrt_ps(D23);
-
-  __m128 D31 = _mm_sub_ps(x1, x3);
-  D31 = _mm_mul_ps(D31, D31);
-  tmp1 = _mm_sub_ps(y1, y3);
-  tmp1 = _mm_mul_ps(tmp1, tmp1);
-  D31 = _mm_add_ps(D31, tmp1);
-  D31 = _vec_sqrt_ps(D31);
-
-  __m128 k = _mm_mul_ps(D12, D23);
-  k = _mm_mul_ps(k, D31);
-  k = _vec_rec_ps(k);
-  tmp1 = (D12 + D23 + D31) * (D23 + D31 - D12) * (D12 + D31 - D23) *
-    (D12 + D23 - D31);
-  tmp1 = _vec_sqrt_ps(tmp1);
-  k *= tmp1;
-
-  __m128 tmp2 = _mm_cmpgt_ps(tmp1, zero);
-  tmp1 = _mm_and_ps(tmp2, k);
-  tmp2 = _mm_andnot_ps(tmp2, zero);
-  k = _mm_xor_ps(tmp1, tmp2);
-
-  _mm_store_ps(kappa_a, k);
-  __m128 k_inv = _vec_rec_ps(k);
-
-  __m128 D12_inv = _vec_rec_ps(D12);
-  __m128 D23_inv = _vec_rec_ps(D23);
-  __m128 D31_inv = _vec_rec_ps(D31);
-
-  __m128 dr1 = dx1 * dx1 + dy1 * dy1;
-  dr1 = _vec_sqrt_ps(dr1);
-  __m128 dr2 = dx2 * dx2 + dy2 * dy2;
-  dr2 = _vec_sqrt_ps(dr2);
-  __m128 dr3 = dx3 * dx3 + dy3 * dy3;
-  dr3 = _vec_sqrt_ps(dr3);
-
-  __m128 dk1 = (dr1 + dr2) * D12_inv * D12_inv;
-  __m128 dk2 = (dr2 + dr3) * D23_inv * D23_inv;
-  __m128 dk = dk1 + dk2;
-  _mm_store_ps(dkappa_a, dk);
-
-  __m128 ux12 = (x2 - x1) * D12_inv;
-  __m128 uy12 = (y2 - y1) * D12_inv;
-  __m128 ux23 = (x3 - x2) * D23_inv;
-  __m128 uy23 = (y3 - y2) * D23_inv;
-  __m128 ux13 = (x3 - x1) * D31_inv;
-  __m128 uy13 = (y3 - y1) * D31_inv;
-
-  __m128 cosalpha = ux12 * ux13 + uy12 * uy13;
-  __m128 sinalpha = ux13 * uy12 - ux12 * uy13;
-
-  __m128 ux_mid = ux23 * cosalpha - uy23 * sinalpha;
-  __m128 uy_mid = ux23 * sinalpha + uy23 * cosalpha;
-  _mm_store_ps(ux_mid_a, ux_mid);
-  _mm_store_ps(uy_mid_a, uy_mid);
-
-  __m128 ux_end = ux23 * cosalpha + uy23 * sinalpha;
-  __m128 uy_end = uy23 * cosalpha - ux23 * sinalpha;
-
-  _mm_store_ps(ux_end_a, ux_end);
-  _mm_store_ps(uy_end_a, uy_end);
-
-  // asin(x) = 2*atan( x/( 1 + sqrt( 1 - x*x ) ) )
-  __m128 v = one - sinalpha * sinalpha;
-  v = _vec_sqrt_ps(v);
-  v += one;
-  v = _vec_rec_ps(v);
-  v *= sinalpha;
-  __m128 s2 = _vec_atan_ps(v);
-  s2 *= two;
-  s2 *= k_inv;
-  tmp1 = _mm_cmpgt_ps(k, zero);
-  tmp2 = _mm_and_ps(tmp1, s2);
-  tmp1 = _mm_andnot_ps(tmp1, D23);
-  s2 = _mm_xor_ps(tmp1, tmp2);
-
-  // dz/dl = (dz/ds)/sqrt(1 + (dz/ds)^2)
-  // = dz/sqrt(s^2 + dz^2)
-  __m128 del_z_2 = z3 - z2;
-  __m128 dzdl_2 = s2 * s2 + del_z_2 * del_z_2;
-  dzdl_2 = _vec_rsqrt_ps(dzdl_2);
-  dzdl_2 *= del_z_2;
-  __m128 ddzdl_2 = (dz2 + dz3) * D23_inv;
-  _mm_store_ps(dzdl_2_a, dzdl_2);
-  _mm_store_ps(ddzdl_2_a, ddzdl_2);
-
-  sinalpha = ux13 * uy23 - ux23 * uy13;
-  v = one - sinalpha * sinalpha;
-  v = _vec_sqrt_ps(v);
-  v += one;
-  v = _vec_rec_ps(v);
-  v *= sinalpha;
-  __m128 s1 = _vec_atan_ps(v);
-  s1 *= two;
-  s1 *= k_inv;
-  tmp1 = _mm_cmpgt_ps(k, zero);
-  tmp2 = _mm_and_ps(tmp1, s1);
-  tmp1 = _mm_andnot_ps(tmp1, D12);
-  s1 = _mm_xor_ps(tmp1, tmp2);
-
-  __m128 del_z_1 = z2 - z1;
-  __m128 dzdl_1 = s1 * s1 + del_z_1 * del_z_1;
-  dzdl_1 = _vec_rsqrt_ps(dzdl_1);
-  dzdl_1 *= del_z_1;
-  __m128 ddzdl_1 = (dz1 + dz2) * D12_inv;
-  _mm_store_ps(dzdl_1_a, dzdl_1);
-  _mm_store_ps(ddzdl_1_a, ddzdl_1);
-
-  __m128 c_dk = _mm_load_ps(cur_dkappa_a);
-  __m128 c_k = _mm_load_ps(cur_kappa_a);
-  __m128 c_ux = _mm_load_ps(cur_ux_a);
-  __m128 c_uy = _mm_load_ps(cur_uy_a);
-  __m128 c_chi2 = _mm_load_ps(cur_chi2_a);
-  __m128 sinang = _mm_load1_ps(&sinang_cut);
-  __m128 cosdiff = _mm_load1_ps(&cosang_diff_inv);
-
-  __m128 kdiff = c_k - k;
-  __m128 n_dk = c_dk + dk + sinang * k;
-  __m128 chi2_k = kdiff * kdiff / (n_dk * n_dk);
-  __m128 cos_scatter = c_ux * ux_mid + c_uy * uy_mid;
-  __m128 chi2_ang =
-    (one - cos_scatter) * (one - cos_scatter) * cosdiff * cosdiff;
-  tmp1 = dzdl_1 * sinang;
-  _vec_fabs_ps(tmp1);
-  __m128 chi2_dzdl = (dzdl_1 - dzdl_2) / (ddzdl_1 + ddzdl_2 + tmp1);
-  chi2_dzdl *= chi2_dzdl;
-  chi2_dzdl *= one_o_2;
-
-  __m128 n_chi2 = c_chi2 + chi2_ang + chi2_k + chi2_dzdl;
-  _mm_store_ps(chi2_a, n_chi2);
-}
-
-struct TempComb {
-  TempComb() {}
-  HelixKalmanState state;
-  SimpleTrack3D track;
-
-  inline bool operator<(const TempComb& other) const {
-    if (track.hits.size() > other.track.hits.size()) {
-      return true;
-    } else if (track.hits.size() == other.track.hits.size()) {
-      return state.chi2 < other.state.chi2;
-    } else {
-      return false;
-    }
-  }
-};
-
-void sPHENIXTrackerTPC::initDummyHits(vector<SimpleHit3D>& dummies,
-                                      const HelixRange& range,
-                                      HelixKalmanState& init_state) {
-  SimpleTrack3D dummy_track;
-  dummy_track.hits.push_back(SimpleHit3D());
-  dummy_track.kappa = 0.5 * (range.min_k + range.max_k);
-  dummy_track.phi = 0.5 * (range.min_phi + range.max_phi);
-  dummy_track.d = 0.5 * (range.min_d + range.max_d);
-  dummy_track.dzdl = 0.5 * (range.min_dzdl + range.max_dzdl);
-  dummy_track.z0 = 0.5 * (range.min_z0 + range.max_z0);
-
-  init_state.kappa = dummy_track.kappa;
-  init_state.nu = sqrt(dummy_track.kappa);
-  init_state.phi = dummy_track.phi;
-  init_state.d = dummy_track.d;
-  init_state.dzdl = dummy_track.dzdl;
-  init_state.z0 = dummy_track.z0;
-
-  init_state.C = Matrix<float, 5, 5>::Zero(5, 5);
-  init_state.C(0, 0) = pow(range.max_phi - range.min_phi, 2.);
-  init_state.C(1, 1) = pow(range.max_d - range.min_d, 2.);
-  init_state.C(2, 2) = pow(10. * sqrt(range.max_k - range.min_k), 2.);
-  init_state.C(3, 3) = pow(range.max_z0 - range.min_z0, 2.);
-  init_state.C(4, 4) = pow(range.max_dzdl - range.min_dzdl, 2.);
-  init_state.chi2 = 0.;
-  init_state.position = 0;
-  init_state.x_int = 0.;
-  init_state.y_int = 0.;
-  init_state.z_int = 0.;
-
-  for (unsigned int i = 0; i < n_layers; ++i) {
-    float x, y, z;
-    projectToLayer(dummy_track, i, x, y, z);
-    dummies[i].set_x(x);
-    dummies[i].set_y(x);
-    dummies[i].set_z(x);
-    dummies[i].set_layer(i);
-  }
-}
-
-static bool next_combo_n(vector<int> const& lsizes, vector<int>& comb_n) {
-  unsigned int n = lsizes.size() / 2;
-  for (int l = 0; l < n; ++l) {
-    if (comb_n[l] == (lsizes[l] - 1)) {
-      comb_n[l] = 0;
-    } else {
-      comb_n[l] += 1;
-      return true;
-    }
-  }
-  return false;
-}
-
-static SimpleHit3D& get_hit(vector<SimpleHit3D>& hits,
-                            vector<SimpleHit3D>& dummies, int index) {
-  if (index >= 0) {
-    return hits[index];
-  } else {
-    return dummies[(-index) - 1];
-  }
-}
-
-class hit_triplet {
-public:
-  hit_triplet(unsigned int h1, unsigned int h2, unsigned int h3, unsigned int t,
-              float c)
-    : hit1(h1), hit2(h2), hit3(h3), track(t), chi2(c) {}
-  ~hit_triplet() {}
-
-  bool operator<(const hit_triplet& other) const {
-    return (hit1 < other.hit1) ||
-      ((hit2 < other.hit2) && (hit1 == other.hit1)) ||
-      ((hit3 < other.hit3) && (hit1 == other.hit1) &&
-       (hit2 == other.hit2));
-  }
-
-  bool operator==(const hit_triplet& other) const {
-    return ((hit1 == other.hit1) && (hit2 == other.hit2) &&
-            (hit3 == other.hit3));
-  }
-
-  unsigned int hit1, hit2, hit3, track;
-  float chi2;
-};
-
-static void triplet_rejection(vector<SimpleTrack3D>& input,
-                              vector<float>& chi2s, vector<bool>& usetrack) {
-  vector<hit_triplet> trips;
-  for (unsigned int i = 0; i < input.size(); ++i) {
-    for (unsigned int h1 = 0; h1 < input[i].hits.size(); ++h1) {
-      for (unsigned int h2 = (h1 + 1); h2 < input[i].hits.size(); ++h2) {
-        for (unsigned int h3 = (h2 + 1); h3 < input[i].hits.size(); ++h3) {
-          trips.push_back(hit_triplet(input[i].hits[h1].get_id(),
-                                      input[i].hits[h2].get_id(),
-                                      input[i].hits[h3].get_id(), i, chi2s[i]));
-        }
-      }
-    }
-  }
-  if (trips.size() == 0) {
-    return;
-  }
-  sort(trips.begin(), trips.end());
-  unsigned int pos = 0;
-  unsigned int cur_h1 = trips[pos].hit1;
-  unsigned int cur_h2 = trips[pos].hit2;
-  while (pos < trips.size()) {
-    unsigned int next_pos = pos + 1;
-    if (next_pos >= trips.size()) {
-      break;
-    }
-    while (trips[pos] == trips[next_pos]) {
-      next_pos += 1;
-      if (next_pos >= trips.size()) {
-        break;
-      }
-    }
-    if ((next_pos - pos) > 1) {
-      float best_chi2 = trips[pos].chi2;
-      float next_chi2 = trips[pos + 1].chi2;
-      unsigned int best_pos = pos;
-      for (unsigned int i = (pos + 1); i < next_pos; ++i) {
-        if (input[trips[i].track].hits.size() <
-            input[trips[best_pos].track].hits.size()) {
-          continue;
-        } else if ((input[trips[i].track].hits.size() >
-                    input[trips[best_pos].track].hits.size()) ||
-                   (input[trips[i].track].hits.back().get_layer() >
-                    input[trips[best_pos].track].hits.back().get_layer())) {
-          next_chi2 = best_chi2;
-          best_chi2 = trips[i].chi2;
-          best_pos = i;
-          continue;
-        }
-        if ((trips[i].chi2 < best_chi2) ||
-            (usetrack[trips[best_pos].track] == false)) {
-          next_chi2 = best_chi2;
-          best_chi2 = trips[i].chi2;
-          best_pos = i;
-        } else if (trips[i].chi2 < next_chi2) {
-          next_chi2 = trips[i].chi2;
-        }
-      }
-      for (unsigned int i = pos; i < next_pos; ++i) {
-        if (i != best_pos) {
-          usetrack[trips[i].track] = false;
-        }
-      }
-    }
-    pos = next_pos;
-    cur_h1 = trips[pos].hit1;
-    cur_h2 = trips[pos].hit2;
+  for (unsigned int z = 0; z <= max_zoom; z++) {
+    zoomranges.push_back(top_range);
   }
 }
 
@@ -1824,12 +819,7 @@
       continue;
     }
     track.hits.push_back(temp_track.hits[best_ind[i]]);
-  }
-  // chi2 = sPHENIXTrackerTPC::fitTrack(track, chi2_hit, tempscale);
-  // if(remove_bad_hits(track,6.0)==false)
-  // {
-  //   return false;
-  // }
+  } 
   if (track.hits.size() < 8) {
     return false;
   }
@@ -1839,12 +829,6 @@
 static bool fit_all(vector<SimpleHit3D>& hits,
                     vector<vector<int> >& layer_indexes, SimpleTrack3D& track,
                     float& chi2) {
-
-=======
-static bool fit_all(vector<SimpleHit3D>& hits,
-                    vector<vector<int> >& layer_indexes, SimpleTrack3D& track,
-                    float& chi2) {
->>>>>>> d97dabdd
   float scale1 = 32.;
   float scale2 = sqrt(sqrt(0.5));
 
@@ -1855,12 +839,6 @@
       continue;
     }
     temp_track.hits.push_back(hits[i]);
-<<<<<<< HEAD
-=======
-    temp_track.hits.back().set_ex( temp_track.hits.back().get_ex() * scale1 );
-    temp_track.hits.back().set_ey( temp_track.hits.back().get_ey() * scale1 );
-    temp_track.hits.back().set_ez( temp_track.hits.back().get_ez() * scale1 );
->>>>>>> d97dabdd
   }
 
   vector<int> best_ind;
@@ -1874,7 +852,6 @@
       continue;
     }
     track.hits.push_back(hits[i]);
-<<<<<<< HEAD
   }
   sPHENIXTrackerTPC::fitTrack(track, chi2_hit, scale1);
 
@@ -1895,39 +872,6 @@
   }
 
   chi2 = sPHENIXTrackerTPC::fitTrack(track, chi2_hit, 1.0);//scale1); // maybe this should be one
-=======
-    track.hits.back().set_ex( track.hits.back().get_ex() * scale1);
-    track.hits.back().set_ey( track.hits.back().get_ey() * scale1);
-    track.hits.back().set_ez( track.hits.back().get_ez() * scale1);
-  }
-  sPHENIXTrackerTPC::fitTrack(track, chi2_hit);
-
-  for (int i = 0; i < 20; ++i) {
-    if (fit_all_update(layer_indexes, temp_track, best_ind, best_chi2, track,
-                       chi2, i) == false) {
-      return false;
-    }
-    for (unsigned int h = 0; h < temp_track.hits.size(); ++h) {
-      temp_track.hits[h].set_ex( temp_track.hits[h].get_ex() * scale2);
-      temp_track.hits[h].set_ey( temp_track.hits[h].get_ey() * scale2);
-      temp_track.hits[h].set_ez( temp_track.hits[h].get_ez() * scale2);
-    }
-    sPHENIXTrackerTPC::fitTrack(track, chi2_hit);
-  }
-
-  if (fit_all_update(layer_indexes, temp_track, best_ind, best_chi2, track,
-                     chi2) == false) {
-    return false;
-  }
-
-  for (unsigned int h = 0; h < temp_track.hits.size(); ++h) {
-    temp_track.hits[h].set_ex( temp_track.hits[h].get_ex() * 1./sqrt(12.) );
-    temp_track.hits[h].set_ex( temp_track.hits[h].get_ey() * 1./sqrt(12.) );
-    temp_track.hits[h].set_ex( temp_track.hits[h].get_ez() * 1./sqrt(12.) );
-  }
-
-  chi2 = sPHENIXTrackerTPC::fitTrack(track, chi2_hit);
->>>>>>> d97dabdd
   if ((chi2 < 10.0) && (track.hits.size() > ((layer_indexes.size() * 1) / 2))) {
     return true;
   }
@@ -2114,8 +1058,4 @@
                                              vector<SimpleTrack3D>& tracks,
                                              const HelixRange& range) {
   findTracksByCombinatorialKalman(hits, tracks, range);
-<<<<<<< HEAD
-  return;
-=======
->>>>>>> d97dabdd
-}
+}
