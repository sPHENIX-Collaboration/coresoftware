/**
 * \file TpcSpaceChargeReconstructionHelper.cc
 * \brief performs simple histogram manipulations for generating space charge distortion map suitable for correcting TPC clusters
 * \author Hugo Pereira Da Costa <hugo.pereira-da-costa@cea.fr>
 */

#include "TpcSpaceChargeReconstructionHelper.h"

#include <micromegas/CylinderGeomMicromegas.h>

#include <TH3.h>
#include <TString.h>

#include <iostream>

namespace
{
  /// square
  template<class T> 
  inline constexpr T square( T x ) { return x*x; }
<<<<<<< HEAD

  // regularize angle between 0 and 2PI
  template<class T>
  inline constexpr T get_bound_angle( T phi ) 
  {
    while( phi < 0 ) phi += 2*M_PI;
    while( phi >= 2*M_PI ) phi -= 2*M_PI;
    return phi;
  }

  // sector from angle
  constexpr double get_sector( double phi ) 
  {
    int isec = std::floor( (phi+M_PI/12)/(M_PI/6) ); 
    if( isec < 0 ) isec += 12;
    if( isec >= 12 ) isec -= 12;
    return isec;
  }
  
=======

  // regularize angle between 0 and 2PI
  template<class T>
  inline constexpr T get_bound_angle( T phi ) 
  {
    while( phi < 0 ) phi += 2*M_PI;
    while( phi >= 2*M_PI ) phi -= 2*M_PI;
    return phi;
  }
 
>>>>>>> 39db3ca9
  // angle from a given sector
  constexpr double get_sector_phi( int isec ) { return isec*M_PI/6; }

  // Micromegas geometry
  // TODO: should get those numbers from actual geometry configuration

  /// fully equiped sector
  static constexpr double isec_ref = 9;
  static constexpr double phi_ref = get_sector_phi(isec_ref);

  // radius of the outermost micromegas layer
  static constexpr double r_ref = 85.1;

  /// micromegas azimutal angle. It is used for interpolation between sectors
  /** 
   * 31.6cm corresponds to the micromegas tile width from CAD drawings, also used in PHG4MicromegasDetector.cc
   * there is a reduction factor of 0.6, to avoid side effects
   */
  static constexpr double delta_phi_mm = 0.6*(31.6/CylinderGeomMicromegas::reference_radius); 
  
  /// z extrapolation window
  static constexpr double zextrap_min = 53.2 - 5.0;
  static constexpr double zextrap_max = 56.6 + 5.0;
  
}

//____________________________________________________________________________________
void TpcSpaceChargeReconstructionHelper::extrapolate_z( TH3* hin )
{
  if( !hin ) return;

  // get reference phi bin
  const int phibin_ref = hin->GetXaxis()->FindBin( phi_ref );

  // loop over radial bins
  for( int ir = 0; ir < hin->GetYaxis()->GetNbins(); ++ir )
  {

    // get current radius
    const auto r = hin->GetYaxis()->GetBinCenter( ir+1 );

    // get z integration window for reference
    const auto zextrap_min_loc = zextrap_min * r/r_ref;
    const auto zextrap_max_loc = zextrap_max * r/r_ref;

    // get corresponding bins
    const int zbin_min[2] = { hin->GetZaxis()->FindBin( -zextrap_max_loc ), hin->GetZaxis()->FindBin( zextrap_min_loc ) };
    const int zbin_max[2] = { hin->GetZaxis()->FindBin( -zextrap_min_loc ), hin->GetZaxis()->FindBin( zextrap_max_loc ) };

    for( int isign = 0; isign < 2; ++isign )
    {
      // adjust z positions
      const auto z_min = hin->GetZaxis()->GetBinCenter( zbin_min[isign] );
      const auto z_max = hin->GetZaxis()->GetBinCenter( zbin_max[isign] );

      // get reference
      const auto content_min = hin->GetBinContent( phibin_ref, ir+1, zbin_min[isign] );
      const auto content_max = hin->GetBinContent( phibin_ref, ir+1, zbin_max[isign] );
      const auto error_min = hin->GetBinError( phibin_ref, ir+1, zbin_min[isign] );
      const auto error_max = hin->GetBinError( phibin_ref, ir+1, zbin_max[isign] );

      // loop over z bins
      for( int iz = zbin_min[isign]+1; iz < zbin_max[isign]; ++iz )
      {

        const auto z = hin->GetZaxis()->GetBinCenter( iz );

        // interpolate
        const auto alpha_min = (z_max-z)/(z_max-z_min);
        const auto alpha_max = (z-z_min)/(z_max-z_min);

        const auto content = alpha_min*content_min + alpha_max*content_max;
        const auto error = std::sqrt(square( alpha_min * error_min ) + square( alpha_max*error_max));

        hin->SetBinContent( phibin_ref, ir+1, iz, content );
        hin->SetBinError( phibin_ref, ir+1, iz, error );
      }
    }
  }
}

//____________________________________________________________________________________
void TpcSpaceChargeReconstructionHelper::extrapolate_phi1( TH3* hin )
{
  if( !hin ) return;
  
  // get phi bin range for a given sector
  auto get_phibin_range = []( TH3* hin, int isec  )
  {

    // get corresponding first and last bin
    const double phi = get_sector_phi( isec );
    const double phi_min = get_bound_angle( phi - M_PI/12 );
    const double phi_max = get_bound_angle( phi + M_PI/12 ); 

    // find corresponding bins
    const int phibin_min = hin->GetXaxis()->FindBin( phi_min );
    const int phibin_max = hin->GetXaxis()->FindBin( phi_max );    
    return std::make_pair( phibin_min, phibin_max ); 
  };
  
  // get reference bins
  const auto [phibin_min_ref, phibin_max_ref] = get_phibin_range( hin, isec_ref );
  
  // get number of phi bins
  const int nphibins = hin->GetNbinsX();

  // copy all r and z bins from reference phi bin to destination
  auto copy_phi_bin = []( TH3* hin, int phibin_ref, int phibin_dest )
  {
    
    // loop over radial bins
    for( int ir = 0; ir < hin->GetYaxis()->GetNbins(); ++ir )
    {
      
      // loop over z bins
      for( int iz = 0; iz < hin->GetZaxis()->GetNbins(); ++iz )
      {
        const auto content_ref = hin->GetBinContent( phibin_ref, ir+1, iz+1 );
        const auto error_ref = hin->GetBinError( phibin_ref, ir+1, iz+1 );
        
        // calculate scale factor
        const auto scale = 1;
        
        // assign to output histogram
        hin->SetBinContent( phibin_dest, ir+1, iz+1, content_ref*scale );
        hin->SetBinError( phibin_dest, ir+1, iz+1, error_ref*std::abs(scale) );
      }
    }
    
  };
  
  // loop over sectors
  for( int isec = 0; isec < 12; ++isec )
  {
    // skip reference sector
    if( isec == isec_ref ) continue;

    const auto [phibin_min, phibin_max] = get_phibin_range( hin, isec );

    // loop over bins
    for( int ibin = 0; ibin < phibin_max_ref - phibin_min_ref; ++ibin )
    {
      int phibin_ref = (phibin_min_ref + ibin); 
      if( phibin_ref > nphibins ) phibin_ref -= nphibins;
      
      int phibin = (phibin_min + ibin);   
      if( phibin > nphibins ) phibin -= nphibins;
      
      copy_phi_bin( hin, phibin_ref, phibin );
    }
  }
}

//_______________________________________________
void TpcSpaceChargeReconstructionHelper::extrapolate_phi2( TH3* hin )
{
  if( !hin ) return;

  
  // loop over sectors
  for( int isec = 0; isec < 12; ++isec )
  {    
    // get phi range for interpolation from this sector to the next
    const double phi_min = get_sector_phi(isec)+delta_phi_mm/2;
    const double phi_max = get_sector_phi(isec+1)-delta_phi_mm/2;
    
    // get corresponding bins
    const int phibin_min = hin->GetXaxis()->FindBin(get_bound_angle(phi_min));
    const int phibin_max = hin->GetXaxis()->FindBin(get_bound_angle(phi_max));
        
    // loop over radial bins
    for( int ir = 0; ir < hin->GetYaxis()->GetNbins(); ++ir )
    {
      
      // loop over z bins
      for( int iz = 0; iz < hin->GetZaxis()->GetNbins(); ++iz )
      {
        const auto content_min = hin->GetBinContent( phibin_min, ir+1, iz+1 );
        const auto content_max = hin->GetBinContent( phibin_max, ir+1, iz+1 );
        const auto error_min = hin->GetBinError( phibin_min, ir+1, iz+1 );
        const auto error_max = hin->GetBinError( phibin_max, ir+1, iz+1 );

        // loop over relevant phi bins
        for( int iphi = phibin_min+1; iphi < phibin_max; ++iphi )
        {
          // get phi
          const auto phi = hin->GetXaxis()->GetBinCenter( iphi );
          
          // perform linear extrapolation
          const auto alpha_min = (phi_max-phi)/(phi_max-phi_min);
          const auto alpha_max = (phi-phi_min)/(phi_max-phi_min);
          
          const auto content = alpha_min*content_min + alpha_max*content_max;
          const auto error = std::sqrt(square( alpha_min * error_min ) + square( alpha_max*error_max));
          
          hin->SetBinContent( iphi, ir+1, iz+1, content );
          hin->SetBinError( iphi, ir+1, iz+1, error );
        }
      }
    }
  }
  
}

//_______________________________________________
std::tuple<TH3*, TH3*> TpcSpaceChargeReconstructionHelper::split( TH3* hin )
{
  if( !hin ) return std::make_tuple<TH3*, TH3*>( nullptr, nullptr );

  auto xaxis = hin->GetXaxis();
  auto yaxis = hin->GetYaxis();
  auto zaxis = hin->GetZaxis();
  auto ibin = zaxis->FindBin( (double) 0 );

  // create histograms
  auto hneg = new TH3F(
    Form( "%s_negz", hin->GetName() ), Form( "%s_negz", hin->GetTitle() ),
    xaxis->GetNbins(), xaxis->GetXmin(), xaxis->GetXmax(),
    yaxis->GetNbins(), yaxis->GetXmin(), yaxis->GetXmax(),
    ibin-1, zaxis->GetXmin(), zaxis->GetBinUpEdge( ibin-1 ) );

  auto hpos = new TH3F(
    Form( "%s_posz", hin->GetName() ), Form( "%s_posz", hin->GetTitle() ),
    xaxis->GetNbins(), xaxis->GetXmin(), xaxis->GetXmax(),
    yaxis->GetNbins(), yaxis->GetXmin(), yaxis->GetXmax(),
    zaxis->GetNbins() - (ibin-1), zaxis->GetBinLowEdge(ibin), zaxis->GetXmax() );

  // copy content and errors
  for( int ix = 0; ix < xaxis->GetNbins(); ++ix )
    for( int iy = 0; iy < yaxis->GetNbins(); ++iy )
    for( int iz = 0; iz < zaxis->GetNbins(); ++iz )
  {
    const auto content = hin->GetBinContent( ix+1, iy+1, iz+1 );
    const auto error = hin->GetBinError( ix+1, iy+1, iz+1 );

    if( iz < ibin-1 )
    {
      hneg->SetBinContent( ix+1, iy+1, iz+1, content );
      hneg->SetBinError( ix+1, iy+1, iz+1, error );
    } else {
      hpos->SetBinContent( ix+1, iy+1, iz - (ibin-1) + 1, content );
      hpos->SetBinError( ix+1, iy+1, iz - (ibin-1) + 1, error );
    }
  }

  // also copy axis titles
  for( const auto h: {hneg, hpos} )
  {
    h->GetXaxis()->SetTitle( hin->GetXaxis()->GetTitle() );
    h->GetYaxis()->SetTitle( hin->GetYaxis()->GetTitle() );
    h->GetZaxis()->SetTitle( hin->GetZaxis()->GetTitle() );
  }

  return std::make_tuple( hneg, hpos );
}

//___________________________________________________________________________
TH3* TpcSpaceChargeReconstructionHelper::copy_histogram( TH3* hin, const TString& name )
{
  std::array<int, 3> bins;
  std::array<double, 3> x_min;
  std::array<double, 3> x_max;

  int index = 0;
  for( const auto axis:{ hin->GetXaxis(), hin->GetYaxis(), hin->GetZaxis() } )
  {
    // calculate bin width
    const auto bin_width = (axis->GetXmax() - axis->GetXmin())/axis->GetNbins();

    // increase the number of bins by two
    bins[index] = axis->GetNbins()+2;

    // update axis limits accordingly
    x_min[index] = axis->GetXmin()-bin_width;
    x_max[index] = axis->GetXmax()+bin_width;
    ++index;
  }

  // create new histogram
  auto hout = new TH3F( name, name,
    bins[0], x_min[0], x_max[0],
    bins[1], x_min[1], x_max[1],
    bins[2], x_min[2], x_max[2] );

  // update axis legend
  hout->GetXaxis()->SetTitle( hin->GetXaxis()->GetTitle() );
  hout->GetYaxis()->SetTitle( hin->GetYaxis()->GetTitle() );
  hout->GetZaxis()->SetTitle( hin->GetZaxis()->GetTitle() );

  // copy content
  const auto phibins = hin->GetXaxis()->GetNbins();
  const auto rbins = hin->GetYaxis()->GetNbins();
  const auto zbins = hin->GetZaxis()->GetNbins();

  // fill center
  for( int iphi = 0; iphi < phibins; ++iphi )
    for( int ir = 0; ir < rbins; ++ir )
    for( int iz = 0; iz < zbins; ++iz )
  {
    hout->SetBinContent( iphi+2, ir+2, iz+2, hin->GetBinContent( iphi+1, ir+1, iz+1 ) );
    hout->SetBinError( iphi+2, ir+2, iz+2, hin->GetBinError( iphi+1, ir+1, iz+1 ) );
  }

  // fill guarding phi bins
  /*
   * we use 2pi periodicity to do that:
   * - last valid bin is copied to first guarding bin;
   * - first valid bin is copied to last guarding bin
   */
  for( int ir = 0; ir < rbins+2; ++ir )
    for( int iz = 0; iz < zbins+2; ++iz )
  {
    // copy last bin to first guarding bin
    hout->SetBinContent( 1, ir+1, iz+1, hout->GetBinContent( phibins+1, ir+1, iz+1 ) );
    hout->SetBinError( 1, ir+1, iz+1, hout->GetBinError( phibins+1, ir+1, iz+1 ) );

    // copy first bin to last guarding bin
    hout->SetBinContent( phibins+2, ir+1, iz+1, hout->GetBinContent( 2, ir+1, iz+1 ) );
    hout->SetBinError( phibins+2, ir+1, iz+1, hout->GetBinError( 2, ir+1, iz+1 ) );
  }

  // fill guarding r bins
  for( int iphi = 0; iphi < phibins+2; ++iphi )
    for( int iz = 0; iz < zbins+2; ++iz )
  {
    hout->SetBinContent( iphi+1, 1, iz+1, hout->GetBinContent( iphi+1, 2, iz+1 ) );
    hout->SetBinError( iphi+1, 1, iz+1, hout->GetBinError( iphi+1, 2, iz+1 ) );

    hout->SetBinContent( iphi+1, rbins+2, iz+1, hout->GetBinContent( iphi+1, rbins+1, iz+1 ) );
    hout->SetBinError( iphi+1, rbins+1, iz+1, hout->GetBinError( iphi+1, rbins+1, iz+1 ) );
  }

  // fill guarding z bins
  for( int iphi = 0; iphi < phibins+2; ++iphi )
    for( int ir = 0; ir < rbins+2; ++ir )
  {
    hout->SetBinContent( iphi+1, ir+1, 1, hout->GetBinContent( iphi+1, ir+1, 2 ) );
    hout->SetBinError( iphi+1, ir+1, 1, hout->GetBinError( iphi+1, ir+1, 2 ) );

    hout->SetBinContent( iphi+1, ir+1, zbins+2, hout->GetBinContent( iphi+1, ir+1, zbins+1 ) );
    hout->SetBinError( iphi+1, ir+1, zbins+2, hout->GetBinError( iphi+1, ir+1, zbins+1 ) );
  }

  return hout;

}<|MERGE_RESOLUTION|>--- conflicted
+++ resolved
@@ -18,7 +18,6 @@
   /// square
   template<class T> 
   inline constexpr T square( T x ) { return x*x; }
-<<<<<<< HEAD
 
   // regularize angle between 0 and 2PI
   template<class T>
@@ -28,28 +27,7 @@
     while( phi >= 2*M_PI ) phi -= 2*M_PI;
     return phi;
   }
-
-  // sector from angle
-  constexpr double get_sector( double phi ) 
-  {
-    int isec = std::floor( (phi+M_PI/12)/(M_PI/6) ); 
-    if( isec < 0 ) isec += 12;
-    if( isec >= 12 ) isec -= 12;
-    return isec;
-  }
-  
-=======
-
-  // regularize angle between 0 and 2PI
-  template<class T>
-  inline constexpr T get_bound_angle( T phi ) 
-  {
-    while( phi < 0 ) phi += 2*M_PI;
-    while( phi >= 2*M_PI ) phi -= 2*M_PI;
-    return phi;
-  }
  
->>>>>>> 39db3ca9
   // angle from a given sector
   constexpr double get_sector_phi( int isec ) { return isec*M_PI/6; }
 
