#include "PHTpcResiduals.h"
#include "TpcSpaceChargeMatrixContainerv1.h"

#include <fun4all/Fun4AllReturnCodes.h>
#include <phool/PHCompositeNode.h>
#include <phool/getClass.h>
#include <phool/phool.h>
#include <phool/PHDataNode.h>
#include <phool/PHNode.h>
#include <phool/PHNodeIterator.h>
#include <phool/PHObject.h>
#include <phool/PHTimer.h>

#include <tpc/TpcDistortionCorrectionContainer.h>

#include <trackbase/TpcDefs.h>
#include <trackbase/TrkrCluster.h>
#include <trackbase/TrkrClusterContainer.h>
#include <trackbase_historic/SvtxTrack.h>
#include <trackbase_historic/SvtxTrackMap.h>
#include <trackbase_historic/SvtxTrackState_v1.h>

#include <trackreco/ActsPropagator.h>

#include <micromegas/MicromegasDefs.h>

#include <Acts/Surfaces/PerigeeSurface.hpp>
#include <Acts/Geometry/GeometryIdentifier.hpp>
#include <Acts/MagneticField/ConstantBField.hpp>
#include <Acts/MagneticField/InterpolatedBFieldMap.hpp>

#pragma GCC diagnostic push
#pragma GCC diagnostic ignored "-Wdeprecated-declarations"
#include <Acts/Propagator/EigenStepper.hpp>
#pragma GCC diagnostic pop

#include <Acts/Propagator/Navigator.hpp>
#include <Acts/Surfaces/Surface.hpp>

#include <Acts/MagneticField/MagneticFieldProvider.hpp>


#include <cmath>
#include <TFile.h>
#include <TTree.h>
#include <TH1.h>
#include <TH2.h>

#include <iostream>
#include <sstream>

namespace 
{
  
  // square
  template<class T> inline constexpr T square( const T& x ) { return x*x; }

  // radius
  template<class T> T get_r( const T& x, const T& y ) { return std::sqrt( square(x) + square(y) ); }

  template<class T> inline constexpr T deltaPhi(const T& phi)
  {
    if (phi > M_PI) 
      return phi - 2. * M_PI;
    else if (phi <= -M_PI) 
      return phi + 2.* M_PI;
    else 
      return phi;
  }
  
  /// get sector median angle associated to a given index
  /** this assumes that sector 0 is centered on phi=0, then numbered along increasing phi */
  inline constexpr double get_sector_phi( int isec ) 
  { return isec*M_PI/6; }
  
  // specify bins for which one will save histograms
  static const std::vector<float> phi_rec = { get_sector_phi(9) };
  static const std::vector<float> z_rec = { 5. };

  //! get cluster keys from a given track
  std::vector<TrkrDefs::cluskey> get_cluster_keys( SvtxTrack* track )
  {
    std::vector<TrkrDefs::cluskey> out;
    for( const auto& seed: { track->get_silicon_seed(), track->get_tpc_seed() } )
    {
      if( seed )
      { std::copy( seed->begin_cluster_keys(), seed->end_cluster_keys(), std::back_inserter( out ) ); }
    }
    return out;
  }

  /// return number of clusters of a given type that belong to a tracks
  template<int type>
    int count_clusters( const std::vector<TrkrDefs::cluskey>& keys )
  {
    return std::count_if( keys.begin(), keys.end(),
      []( const TrkrDefs::cluskey& key ) { return TrkrDefs::getTrkrId(key) == type; } );
  }

  /// streamer
  std::ostream& operator << (std::ostream& out, const Acts::Vector3& v )
  {
    out << "(" << v.x() << "," << v.y() << "," << v.z() << ")";
    return out;
  }
  
}

//___________________________________________________________________________________
PHTpcResiduals::PHTpcResiduals(const std::string &name)
  : SubsysReco(name)
  , m_matrix_container( new TpcSpaceChargeMatrixContainerv1 )
{}

//___________________________________________________________________________________
int PHTpcResiduals::Init(PHCompositeNode */*topNode*/)
{

  // configuration printout
  std::cout << "PHTpcResiduals::Init - m_maxTAlpha: " << m_maxTAlpha << std::endl;
  std::cout << "PHTpcResiduals::Init - m_maxTBeta: " << m_maxTBeta << std::endl;
  std::cout << "PHTpcResiduals::Init - m_maxResidualDrphi: " << m_maxResidualDrphi << " cm" << std::endl;
  std::cout << "PHTpcResiduals::Init - m_maxResidualDz: " << m_maxResidualDz << " cm" << std::endl;
  std::cout << "PHTpcResiduals::Init - m_minPt: " << m_minPt << " GeV/c" << std::endl;
  
  // reset counters
  m_total_tracks = 0;
  m_accepted_tracks = 0;

  m_total_clusters = 0;
  m_accepted_clusters = 0;

  return Fun4AllReturnCodes::EVENT_OK;
}

//___________________________________________________________________________________
int PHTpcResiduals::InitRun(PHCompositeNode *topNode)
{
  if(getNodes(topNode) != Fun4AllReturnCodes::EVENT_OK)
  { return Fun4AllReturnCodes::ABORTEVENT; }

  if(createNodes(topNode) != Fun4AllReturnCodes::EVENT_OK)
  { return Fun4AllReturnCodes::ABORTEVENT; }

  return Fun4AllReturnCodes::EVENT_OK;
}

//___________________________________________________________________________________
int PHTpcResiduals::process_event(PHCompositeNode *topNode)
{
  const auto returnVal = processTracks(topNode);  
  ++m_event;

  return returnVal;
}

//___________________________________________________________________________________
int PHTpcResiduals::End(PHCompositeNode */*topNode*/)
{
  std::cout << "PHTpcResiduals::End - writing matrices to " << m_outputfile << std::endl;
      
  // save matrix container in output file
  if( m_matrix_container )
  {
    std::unique_ptr<TFile> outputfile( TFile::Open( m_outputfile.c_str(), "RECREATE" ) );
    outputfile->cd();
    m_matrix_container->Write( "TpcSpaceChargeMatrixContainer" );
  }
  
  // print counters
  std::cout
    << "PHTpcResiduals::End -"
    << " track statistics total: " << m_total_tracks
    << " accepted: " << m_accepted_tracks
    << " fraction: " << 100.*m_accepted_tracks/m_total_tracks << "%"
    << std::endl;

  std::cout
    << "PHTpcResiduals::End -"
    << " cluster statistics total: " << m_total_clusters
    << " accepted: " << m_accepted_clusters << " fraction: "
    << 100.*m_accepted_clusters/m_total_clusters << "%"
    << std::endl;

  return Fun4AllReturnCodes::EVENT_OK;
}

//___________________________________________________________________________________
int PHTpcResiduals::processTracks(PHCompositeNode */*topNode*/)
{

  if( Verbosity() )
  { std::cout << "PHTpcResiduals::processTracks - proto track size " << m_trackMap->size() <<std::endl; }

  for(const auto &[trackKey, track] : *m_trackMap)
  {
    // if(Verbosity() > 1) 
    { std::cout << "PHTpcResiduals::processTracks - Processing track key " << trackKey << std::endl; }
    
    ++m_total_tracks;
    if(checkTrack(track))
    {
      ++m_accepted_tracks;
      processTrack(track);
    }
  }
  
  return Fun4AllReturnCodes::EVENT_OK;
}

//___________________________________________________________________________________
bool PHTpcResiduals::checkTrack(SvtxTrack* track) const
{
  if(Verbosity() > 2)
  { std::cout << "PHTpcResiduals::checkTrack - pt: " << track->get_pt() << std::endl; }
 
  if(track->get_pt() < m_minPt)
  { return false; }

  // ignore tracks with too few mvtx, intt and micromegas hits
  const auto cluster_keys( get_cluster_keys( track ) );
  if( count_clusters<TrkrDefs::mvtxId>(cluster_keys) < 2 ) return false;
  if( count_clusters<TrkrDefs::inttId>(cluster_keys) < 2 ) return false;
  if( m_useMicromegas && count_clusters<TrkrDefs::micromegasId>(cluster_keys) < 2 ) return false;


  return true;

}

//___________________________________________________________________________________
Acts::BoundTrackParameters PHTpcResiduals::makeTrackParams(SvtxTrack* track) const
{ return makeTrackParams(track,track->get_state(0)); }

//___________________________________________________________________________________
Acts::BoundTrackParameters PHTpcResiduals::makeTrackParams(SvtxTrack* track, SvtxTrackState* state) const
{
<<<<<<< HEAD
  // momentum and charge
  const Acts::Vector3 momentum(state->get_px(), state->get_py(), state->get_pz());
=======
  Acts::Vector3 momentum(track->get_px(), 
			 track->get_py(), 
			 track->get_pz());
>>>>>>> 0e230657
  double trackQ = track->get_charge() * Acts::UnitConstants::e;
  double p = state->get_p();
  
  // covariance
  const Acts::BoundSymMatrix cov = m_transformer.rotateSvtxTrackCovToActs(state);

  // position
  const Acts::Vector3 position(
    state->get_x() * Acts::UnitConstants::cm,
    state->get_y() * Acts::UnitConstants::cm,
    state->get_z() * Acts::UnitConstants::cm);

  // if( Verbosity() )
  {
    std::cout << "PHTpcResiduals::makeTrackParams -"
      << " position: " << position
      << " momentum: " << momentum
      << std::endl;
    
    // covariance
    std::cout << "PHTpcResiduals::makeTrackParams - cov: " << std::endl;
    for( int i = 0; i < 6; ++i )
    {
      std::cout << "  "; 
      for( int j = 0; j<6; ++j )
      {
        std::cout << state->get_error(i,j) << " ";
      }
      std::cout << std::endl;
    }
  }
  
  const auto perigee = Acts::Surface::makeShared<Acts::PerigeeSurface>(position);
  const auto actsFourPos = Acts::Vector4(position(0), position(1), position(2), 10 * Acts::UnitConstants::ns);
  return Acts::BoundTrackParameters::create(perigee, m_tGeometry->geometry().geoContext,
    actsFourPos, momentum,
    p, trackQ, cov).value();
}

//_____________________________________________________________________________________________
void PHTpcResiduals::processTrack(SvtxTrack* track)
{

  if(Verbosity() > 1)
  {
    std::cout << "PHTpcResiduals::processTrack -" 
      << " track momentum: " << Acts::Vector3( track->get_px(),  track->get_py(), track->get_pz() )
      << " position: " << Acts::Vector3( track->get_x(), track->get_y(), track->get_z() )
      << std::endl;
  }
  ActsPropagator propagator(m_tGeometry);

  // create ACTS parameters from track parameters at origin
  auto trackParams = makeTrackParams(track);
  
  // store crossing. It is used in calculating cluster's global position
  m_crossing = track->get_crossing();
  assert( m_crossing != SHRT_MAX );

  for( const auto& cluskey:get_cluster_keys( track ) )
  {
    // increment counter
    ++m_total_clusters;
    
    // make sure cluster is from TPC
    const auto detId = TrkrDefs::getTrkrId(cluskey);
    if(detId != TrkrDefs::tpcId) continue;  
    
    const auto cluster = m_clusterContainer->findCluster(cluskey);      
    const auto surface = m_tGeometry->maps().getSurface( cluskey, cluster );   
    auto result = propagator.propagateTrack(trackParams, surface);
    
    // skip if propagation failed
    if(!result.ok())
    {
      if( Verbosity() > 1 )
      {
        std::cout << "Starting track params position/momentum: "
          << trackParams.position(m_tGeometry->geometry().geoContext).transpose()
          << std::endl
          << std::endl
          << "Track params phi/eta "
          << std::atan2(trackParams.momentum().y(),
          trackParams.momentum().x())
          << " and "
          << std::atanh(trackParams.momentum().z()/trackParams.momentum().norm())
          << std::endl;
      }
      
      continue;
    }
    
    // get extrapolated track state, convert to sPHENIX and add to track
    auto& [pathLength, trackStateParams] = result.value();    
    pathLength /= Acts::UnitConstants::cm;

    if(Verbosity() > 1)
    {
      std::cout << "PHTpcResiduals::processTrack -"
        << " path length: " << pathLength
        << " track momentum : "
        << trackParams.momentum()
        << " propagator momentum : "
        << trackStateParams.momentum()
        << std::endl;
    }


    addTrackState( track, cluskey, pathLength, trackStateParams );
    
    // calculate residuals with respect to cluster
    // Get all the relevant information for residual calculation
    const auto globClusPos = getGlobalPosition(cluskey, cluster, m_crossing);
    const double clusR = get_r(globClusPos(0),globClusPos(1));
    const double clusPhi = std::atan2(globClusPos(1), globClusPos(0));
    const double clusZ = globClusPos(2);
    
    // cluster errors
    double clusRPhiErr = 0;
    double clusZErr = 0;
    if( m_cluster_version == 4 )
    {
      const auto errors_square = m_cluster_error_parametrization.get_cluster_error( cluster, clusR, cluskey, track->get_tpc_seed()->get_qOverR(), track->get_tpc_seed()->get_slope() ); 
      clusRPhiErr = std::sqrt( errors_square.first );
      clusZErr = std::sqrt( errors_square.second );
    } else {
      clusRPhiErr = cluster->getRPhiError();
      clusZErr = cluster->getZError();
    }
    
    if(Verbosity() > 3)
    {
      std::cout << "PHTpcResiduals::processTrack -"
        << " cluskey: " << cluskey
        << " clusR: " << clusR 
        << " clusPhi: " << clusPhi << "+/-" << clusRPhiErr
        << " clusZ: " << clusZ << "+/-" << clusZErr
        << std::endl;
    }
    
    /* 
     * as instructed by Christof, it should not be necessary to cut on small
     * cluster errors any more with clusters of version 4 or higher 
     */ 
    if( m_cluster_version < 4 )
    {
      /*
       * remove clusters with too small errors since they are likely pathological
       * and have a large contribution to the chisquare
       * TODO: make these cuts configurable
       */
      if(clusRPhiErr < 0.015) continue;
      if(clusZErr < 0.05) continue;
    }
    
    const auto globalStatePos = trackStateParams.position(m_tGeometry->geometry().getGeoContext());
    const auto globalStateMom = trackStateParams.momentum();
    const auto globalStateCov = *trackStateParams.covariance();
    
    const double trackRPhiErr = std::sqrt(globalStateCov(Acts::eBoundLoc0, Acts::eBoundLoc0))/Acts::UnitConstants::cm;
    const double trackZErr = sqrt(globalStateCov(Acts::eBoundLoc1, Acts::eBoundLoc1))/Acts::UnitConstants::cm;    
    
    const double globStateX = globalStatePos.x()/Acts::UnitConstants::cm;
    const double globStateY = globalStatePos.y()/Acts::UnitConstants::cm;
    const double globStateZ = globalStatePos.z()/Acts::UnitConstants::cm;
    
    const double trackR = std::sqrt(square(globStateX) + square(globStateY));
    
    const double dr = clusR - trackR;
    const double trackDrDt = (globStateX * globalStateMom(0) + globStateY * globalStateMom(1)) / trackR;
    const double trackDxDr = globalStateMom(0) / trackDrDt;
    const double trackDyDr = globalStateMom(1) / trackDrDt;
    const double trackDzDr = globalStateMom(2) / trackDrDt;
    
    const double trackX = globStateX + dr * trackDxDr;
    const double trackY = globStateY + dr * trackDyDr;
    const double trackZ = globStateZ + dr * trackDzDr;
    const double trackPhi = std::atan2(trackY, trackX);
    
    if(Verbosity() > 2)
    {
      std::cout << "PHTpcResiduals::processTrack -"
        << " trackR: " << trackR 
        << " dr: " << dr 
        << " trackDrDt: " << trackDrDt 
        << " trackDxDr: " << trackDxDr
        << " trackDyDr: " << trackDyDr 
        << " trackDzDr: " << trackDzDr
        << " trackPhi: " << trackPhi << "+/-" << trackRPhiErr
        << " track position: (" << trackX << ", " << trackY << ", " << trackZ  << ")"
        << std::endl;
    }
        
    const double erp = square(clusRPhiErr) + square(trackRPhiErr);
    const double ez = square(clusZErr) + square(trackZErr);
    
    // Calculate residuals
    const double drphi = clusR * deltaPhi(clusPhi - trackPhi);
    const double dz  = clusZ - trackZ;
    
    if(Verbosity() > 3)
    {
      std::cout << "PHTpcResiduals::processTrack -"
        << " drphi: " << drphi 
        << " dz: " << dz 
        << std::endl;
    }
        
    const double trackPPhi = -trackStateParams.momentum()(0) * std::sin(trackPhi) + trackStateParams.momentum()(1) * std::cos(trackPhi);
    const double trackPR = trackStateParams.momentum()(0) * std::cos(trackPhi) + trackStateParams.momentum()(1) * std::sin(trackPhi);
    const double trackPZ = trackStateParams.momentum()(2);
    
    const double trackAlpha = -trackPPhi / trackPR;
    const double trackBeta = -trackPZ / trackPR;
    
    if(Verbosity() > 3)
    {
      std::cout 
        << "PHTpcResiduals::processTrack -"
        << " trackPPhi: " << trackPPhi 
        << " trackPR: " << trackPR
        << " trackPZ: " << trackPZ 
        << " trackAlpha: " << trackAlpha 
        << " trackBeta: " << trackBeta
        << std::endl;
    }
        
    // get cell index
    const auto index = getCell(globClusPos);
    if(Verbosity() > 3)
    { std::cout << "Bin index found is " << index << std::endl; }
    
    if(index < 0 ) continue;
    
    if(Verbosity() > 3)
    {
      std::cout << "PHTpcResiduals::processTrack - layer: " << (int) TrkrDefs::getLayer(cluskey) << std::endl;
      std::cout << "PHTpcResiduals::processTrack -"
        << " cluster: (" << clusR << ", " << clusR*clusPhi << ", " << clusZ << ")"
        << " (" << clusRPhiErr << ", " << clusZErr << ")"
        << std::endl;
      
      std::cout << "PHTpcResiduals::processTrack -"
        << " track: (" << trackR << ", " << clusR*trackPhi << ", " << trackZ << ")"
        << " (" << trackAlpha << ", " << trackBeta << ")"
        << " (" << trackRPhiErr << ", " << trackZErr << ")"
        << std::endl;
      std::cout << std::endl;
    }
    
    // check track angles and residuals agains cuts
    if(std::abs(trackAlpha) > m_maxTAlpha || std::abs(drphi) > m_maxResidualDrphi)
    { continue; }
    
    if(std::abs(trackBeta) > m_maxTBeta || std::abs(dz) > m_maxResidualDz)
    { continue; }
    
    // Fill distortion matrices
    m_matrix_container->add_to_lhs(index, 0, 0, 1./erp );
    m_matrix_container->add_to_lhs(index, 0, 1, 0 );
    m_matrix_container->add_to_lhs(index, 0, 2, trackAlpha/erp );
    
    m_matrix_container->add_to_lhs(index, 1, 0, 0 );
    m_matrix_container->add_to_lhs(index, 1, 1, 1./ez );
    m_matrix_container->add_to_lhs(index, 1, 2, trackBeta/ez );
    
    m_matrix_container->add_to_lhs(index, 2, 0, trackAlpha/erp );
    m_matrix_container->add_to_lhs(index, 2, 1, trackBeta/ez );
    m_matrix_container->add_to_lhs(index, 2, 2, square(trackAlpha)/erp + square(trackBeta)/ez );
    
    m_matrix_container->add_to_rhs(index, 0, drphi/erp );
    m_matrix_container->add_to_rhs(index, 1, dz/ez );
    m_matrix_container->add_to_rhs(index, 2, trackAlpha*drphi/erp + trackBeta*dz/ez );
    
    // update entries in cell
    m_matrix_container->add_to_entries(index);
    
    // increment number of accepted clusters
    ++m_accepted_clusters;
      
  }
        
}

//_______________________________________________________________________________________________________
void PHTpcResiduals::addTrackState( SvtxTrack* track, TrkrDefs::cluskey key, float pathlength, const Acts::BoundTrackParameters& params )
{

  /* this is essentially a copy of the code from trackbase_historic/ActsTransformations::fillSvtxTrackStates */
  
  // create track state
  SvtxTrackState_v1 state( pathlength );

  // save global position
  const auto global = params.position(m_tGeometry->geometry().getGeoContext());
  state.set_x(global.x() / Acts::UnitConstants::cm);
  state.set_y(global.y() / Acts::UnitConstants::cm);
  state.set_z(global.z() / Acts::UnitConstants::cm);

  // save momentum
  const auto momentum = params.momentum();
  state.set_px(momentum.x());
  state.set_py(momentum.y());
  state.set_pz(momentum.z());

  // covariance
  const auto globalCov = m_transformer.rotateActsCovToSvtxTrack(params);
  for (int i = 0; i < 6; ++i)
    for (int j = 0; j < 6; ++j)
  { state.set_error(i, j, globalCov(i,j)); }
 
  state.set_name(std::to_string((TrkrDefs::cluskey) key));

  track->insert_state(&state);
}

//_______________________________________________________________________________
int PHTpcResiduals::getCell(const Acts::Vector3& loc)
{

  // get grid dimensions from matrix container
  int phibins = 0;
  int rbins = 0;
  int zbins = 0;
  m_matrix_container->get_grid_dimensions( phibins, rbins, zbins );
  
  // phi
  float phi = std::atan2(loc(1), loc(0));
  while( phi < m_phiMin ) phi += 2.*M_PI;
  while( phi >= m_phiMax ) phi -= 2.*M_PI;
  const int iphi = phibins * (phi - m_phiMin) / (m_phiMax - m_phiMin);
  
  // r
  const auto r = get_r( loc(0), loc(1) );
  if( r < m_rMin || r >= m_rMax ) return -1;
  const int ir = rbins * (r - m_rMin) / (m_rMax - m_rMin);
  
  // z
  const auto z = loc(2);
  if( z < m_zMin || z >= m_zMax ) return -1;
  const int iz = zbins * (z - m_zMin) / (m_zMax - m_zMin);

  // get index from matrix container
  return m_matrix_container->get_cell_index( iphi, ir, iz );

}

//_______________________________________________________________________________
int PHTpcResiduals::createNodes(PHCompositeNode */*topNode*/)
{ return Fun4AllReturnCodes::EVENT_OK; }

//_______________________________________________________________________________
int PHTpcResiduals::getNodes(PHCompositeNode *topNode)
{
  m_clusterContainer = findNode::getClass<TrkrClusterContainer>(topNode,"TRKR_CLUSTER");
  if(!m_clusterContainer)
  {
    std::cout << PHWHERE << "No TRKR_CLUSTER node on node tree. Exiting." << std::endl;
    return Fun4AllReturnCodes::ABORTEVENT;
  }

  m_tGeometry = findNode::getClass<ActsGeometry>(topNode, "ActsGeometry");
  if(!m_tGeometry)
  {
    std::cout << "ActsTrackingGeometry not on node tree. Exiting." << std::endl;
    return Fun4AllReturnCodes::ABORTEVENT;
  }

  m_trackMap = findNode::getClass<SvtxTrackMap>(topNode, "SvtxSiliconMMTrackMap");  
  if (!m_trackMap)
  {
    std::cout << PHWHERE << "SvtxSiliconMMTrackMap not on node tree. Exiting." << std::endl;
    return Fun4AllReturnCodes::ABORTEVENT;
  }

  // tpc distortion corrections
  m_dcc_static = findNode::getClass<TpcDistortionCorrectionContainer>(topNode,"TpcDistortionCorrectionContainerStatic");
  m_dcc_average = findNode::getClass<TpcDistortionCorrectionContainer>(topNode,"TpcDistortionCorrectionContainerAverage");
  m_dcc_fluctuation = findNode::getClass<TpcDistortionCorrectionContainer>(topNode,"TpcDistortionCorrectionContainerFluctuation");

  return Fun4AllReturnCodes::EVENT_OK;
}

//_________________________________________________________________________________
Acts::Vector3 PHTpcResiduals::getGlobalPosition( TrkrDefs::cluskey key, TrkrCluster* cluster, short int crossing ) const
{
  // get global position from Acts transform
  auto globalPosition = m_tGeometry->getGlobalPosition(key, cluster);
  
  // for the TPC calculate the proper z based on crossing and side
  const auto trkrid = TrkrDefs::getTrkrId(key);
  if(trkrid ==  TrkrDefs::tpcId)
  {	 
    const auto side = TpcDefs::getSide(key);
    globalPosition.z() = m_clusterCrossingCorrection.correctZ(globalPosition.z(), side, crossing);    
    
    // apply distortion corrections
    if(m_dcc_static) 
    {
      globalPosition = m_distortionCorrection.get_corrected_position( globalPosition, m_dcc_static ); 
    }
    
    if(m_dcc_average) 
    { 
      globalPosition = m_distortionCorrection.get_corrected_position( globalPosition, m_dcc_average ); 
    }
    
    if(m_dcc_fluctuation) 
    { 
      globalPosition = m_distortionCorrection.get_corrected_position( globalPosition, m_dcc_fluctuation ); 
    }
  }
    
  return globalPosition;
}

void PHTpcResiduals::setGridDimensions(const int phiBins, const int rBins, const int zBins)
{ m_matrix_container->set_grid_dimensions( phiBins, rBins, zBins ); }
<|MERGE_RESOLUTION|>--- conflicted
+++ resolved
@@ -235,14 +235,9 @@
 //___________________________________________________________________________________
 Acts::BoundTrackParameters PHTpcResiduals::makeTrackParams(SvtxTrack* track, SvtxTrackState* state) const
 {
-<<<<<<< HEAD
-  // momentum and charge
-  const Acts::Vector3 momentum(state->get_px(), state->get_py(), state->get_pz());
-=======
   Acts::Vector3 momentum(track->get_px(), 
 			 track->get_py(), 
 			 track->get_pz());
->>>>>>> 0e230657
   double trackQ = track->get_charge() * Acts::UnitConstants::e;
   double p = state->get_p();
   
