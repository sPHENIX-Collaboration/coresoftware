--- conflicted
+++ resolved
@@ -261,13 +261,9 @@
     cluster->getActsLocalError(1,0) * Acts::UnitConstants::cm2;
   cov(Acts::eBoundLoc1, Acts::eBoundLoc1) = 
     cluster->getActsLocalError(1,1) * Acts::UnitConstants::cm2;
-  
-<<<<<<< HEAD
+
+  const auto key = cluster->getClusKey();
   SourceLink sl(surf->geometryId(),key, surf, loc, cov);
-=======
-  const auto key = cluster->getClusKey();
-  SourceLink sl(key, surf, loc, cov);
->>>>>>> b1622aaa
   
   return sl;
 }
@@ -615,11 +611,7 @@
   return;
 }
 
-<<<<<<< HEAD
 int PHTpcResiduals::getCell(const Acts::Vector3& loc)
-=======
-int PHTpcResiduals::getCell(const Acts::Vector3D& loc) const
->>>>>>> b1622aaa
 {
 
   // get grid dimensions from matrix container
