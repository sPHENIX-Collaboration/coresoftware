--- conflicted
+++ resolved
@@ -351,7 +351,7 @@
       }
         
       addTrackState( track, pathLength, trackStateParams );
-<<<<<<< HEAD
+
         
       // calculate residuals with respect to cluster
       // Get all the relevant information for residual calculation
@@ -500,156 +500,6 @@
           << std::endl;
         std::cout << std::endl;
       }
-=======
-        
-      // calculate residuals with respect to cluster
-      // Get all the relevant information for residual calculation
-      cluskey = key;
-      const auto globClusPos = getGlobalPosition(cluskey, cluster, m_crossing);
-      clusR = get_r(globClusPos(0),globClusPos(1));
-      clusPhi = std::atan2(globClusPos(1), globClusPos(0));
-      clusZ = globClusPos(2);
-
-      // cluster errors
-      if( m_cluster_version >= 4 )
-      {
-        const auto errors_square = m_cluster_error_parametrization.get_cluster_error( track->get_tpc_seed(), cluster, clusR, cluskey ); 
-        clusRPhiErr = std::sqrt( errors_square.first );
-        clusZErr = std::sqrt( errors_square.second );
-      } else {
-        clusRPhiErr = cluster->getRPhiError();
-        clusZErr = cluster->getZError();
-      }
-                
-      if(Verbosity() > 3)
-      {
-        std::cout << "PHTpcResiduals::processTrack -"
-          << " cluskey: " << cluskey
-          << " clusR: " << clusR 
-          << " clusPhi: " << clusPhi << "+/-" << clusRPhiErr
-          << " clusZ: " << clusZ << "+/-" << clusZErr
-          << std::endl;
-      }
-          
-      if(clusRPhiErr < 0.015) continue;
-      if(clusZErr < 0.05) continue;
-      
-      const auto globalStatePos = trackStateParams.position(m_tGeometry->geometry().getGeoContext());
-      const auto globalStateMom = trackStateParams.momentum();
-      const auto globalStateCov = *trackStateParams.covariance();
-      
-      stateRPhiErr = std::sqrt(globalStateCov(Acts::eBoundLoc0, Acts::eBoundLoc0))/Acts::UnitConstants::cm;
-      stateZErr = sqrt(globalStateCov(Acts::eBoundLoc1, Acts::eBoundLoc1))/Acts::UnitConstants::cm;
-      
-      stateZ = globalStatePos.z()/Acts::UnitConstants::cm;
-      
-      const auto globStateX = globalStatePos.x()/Acts::UnitConstants::cm;
-      const auto globStateY = globalStatePos.y()/Acts::UnitConstants::cm;
-      const auto globStateZ = stateZ;
-      
-      stateR = std::sqrt(square(globStateX) + square(globStateY));
-      
-      const auto dr = clusR - stateR;
-      const auto trackDrDt = (globStateX * globalStateMom(0) + globStateY * globalStateMom(1)) / stateR;
-      const auto trackDxDr = globalStateMom(0) / trackDrDt;
-      const auto trackDyDr = globalStateMom(1) / trackDrDt;
-      const auto trackDzDr = globalStateMom(2) / trackDrDt;
-      
-      const auto trackX = globStateX + dr * trackDxDr;
-      const auto trackY = globStateY + dr * trackDyDr;
-      const auto trackZ = globStateZ + dr * trackDzDr;
-      
-      if(Verbosity() > 2)
-      {
-        std::cout << "PHTpcResiduals::processTrack -"
-          << " stateR: " << stateR 
-          << " dr: " << dr 
-          << " trackDrDt: " << trackDrDt 
-          << " trackDxDr: " << trackDxDr
-          << " trackDyDr: " << trackDyDr 
-          << " trackDzDr: " << trackDzDr
-          << " track position: (" << trackX << ", " << trackY << ", " << trackZ  << ")"
-          << std::endl;
-      }
-      
-      statePhi = std::atan2(trackY, trackX);
-      stateZ = trackZ;
-      
-      if(Verbosity() > 3)
-      {
-        std::cout << "PHTpcResiduals::processTrack -" 
-          << " stateR: " << stateR
-          << " statePhi: " << statePhi << "+/-" << stateRPhiErr
-          << " stateZ: " << stateZ << "+/-" << stateZErr 
-          << std::endl;
-      }
-      
-      const auto erp = square(clusRPhiErr) + square(stateRPhiErr);
-      const auto ez = square(clusZErr) + square(stateZErr);
-      
-      // Calculate residuals
-      drphi = clusR * deltaPhi(clusPhi - statePhi);
-      dz  = clusZ - stateZ;
-      
-      if(Verbosity() > 3)
-      {
-        std::cout << "PHTpcResiduals::processTrack -"
-          << " drphi: " << drphi 
-          << " dz: " << dz 
-          << std::endl;
-      }
-      
-      const auto trackEta = std::atanh(trackStateParams.momentum().z() / trackStateParams.absoluteMomentum());
-      const auto clusEta = std::atanh(clusZ / std::sqrt(
-        square(globClusPos(0)) +
-        square(globClusPos(1)) +
-        square(globClusPos(2))));
-      
-      const auto trackPPhi = -trackStateParams.momentum()(0) * std::sin(statePhi) + trackStateParams.momentum()(1) * std::cos(statePhi);
-      const auto trackPR = trackStateParams.momentum()(0) * std::cos(statePhi) + trackStateParams.momentum()(1) * std::sin(statePhi);
-      const auto trackPZ = trackStateParams.momentum()(2);
-      
-      const auto trackAlpha = -trackPPhi / trackPR;
-      const auto trackBeta = -trackPZ / trackPR;
-      
-      if(Verbosity() > 3)
-      {
-        std::cout 
-          << "PHTpcResiduals::processTrack -"
-          << " trackPPhi: " << trackPPhi 
-          << " trackPR: " << trackPR
-          << " trackPZ: " << trackPZ 
-          << " trackAlpha: " << trackAlpha 
-          << " trackBeta: " << trackBeta
-          << std::endl;
-      }
-      
-      tanBeta = trackBeta;
-      tanAlpha = trackAlpha;
-      
-      // get cell index
-      const auto index = getCell(globClusPos);
-      if(Verbosity() > 3)
-      { std::cout << "Bin index found is " << index << std::endl; }
-      
-      if(index < 0 ) continue;
-      
-      if(Verbosity() > 3)
-      {
-        std::cout << "PHTpcResiduals::processTrack - layer: " << (int) TrkrDefs::getLayer(key) << std::endl;
-        std::cout << "PHTpcResiduals::processTrack -"
-          << " cluster: (" << clusR << ", " << clusR*clusPhi << ", " << clusZ << ")"
-          << " (" << clusRPhiErr << ", " << clusZErr << ")"
-          << std::endl;
-        
-        std::cout << "PHTpcResiduals::processTrack -"
-          << " track: (" << stateR << ", " << clusR*statePhi << ", " << stateZ << ")"
-          << " (" << tanAlpha << ", " << tanBeta << ")"
-          << " (" << stateRPhiErr << ", " << stateZErr << ")"
-          << std::endl;
-        std::cout << std::endl;
-      }
->>>>>>> afdd0f3f
       
       if( m_savehistograms )
       {
