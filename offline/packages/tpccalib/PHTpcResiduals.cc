--- conflicted
+++ resolved
@@ -241,14 +241,7 @@
 //___________________________________________________________________________________
 Acts::BoundTrackParameters PHTpcResiduals::makeTrackParams(SvtxTrack* track) const
 {
-<<<<<<< HEAD
-  // momentum and charge
-  Acts::Vector3D momentum(track->get_px(), track->get_py(), track->get_pz());
-=======
-  Acts::Vector3 momentum(track->get_px(), 
-			  track->get_py(), 
-			  track->get_pz());
->>>>>>> 7c444bcf
+  Acts::Vector3 momentum(track->get_px(), track->get_py(), track->get_pz());
   double trackQ = track->get_charge() * Acts::UnitConstants::e;
   double p = track->get_p();
   
@@ -261,13 +254,7 @@
 	  cov(i,j) = track->get_acts_covariance(i, j);
 	}
     }
-<<<<<<< HEAD
-    
-  // position
-  const Acts::Vector3D position(track->get_x() * Acts::UnitConstants::cm,
-=======
   const Acts::Vector3 position(track->get_x() * Acts::UnitConstants::cm,
->>>>>>> 7c444bcf
     track->get_y() * Acts::UnitConstants::cm,
     track->get_z() * Acts::UnitConstants::cm);
 
@@ -285,7 +272,7 @@
 Acts::BoundTrackParameters PHTpcResiduals::makeTrackParams(SvtxTrack* track, SvtxTrackState* state) const
 {
   // momentum and charge
-  const Acts::Vector3D momentum(state->get_px(), state->get_py(), state->get_pz());
+  const Acts::Vector3 momentum(state->get_px(), state->get_py(), state->get_pz());
   double trackQ = track->get_charge() * Acts::UnitConstants::e;
   double p = state->get_p();
   
@@ -293,18 +280,16 @@
   const Acts::BoundSymMatrix cov = m_transformer.rotateSvtxTrackCovToActs( state,  m_tGeometry->geoContext );
 
   // position
-  const Acts::Vector3D position(
+  const Acts::Vector3 position(
     state->get_x() * Acts::UnitConstants::cm,
     state->get_y() * Acts::UnitConstants::cm,
     state->get_z() * Acts::UnitConstants::cm);
 
   const auto perigee = Acts::Surface::makeShared<Acts::PerigeeSurface>(position);
-  const auto actsFourPos = Acts::Vector4D(position(0), position(1), position(2), 10 * Acts::UnitConstants::ns);
-  Acts::BoundTrackParameters seed(perigee, m_tGeometry->geoContext,
+  const auto actsFourPos = Acts::Vector4(position(0), position(1), position(2), 10 * Acts::UnitConstants::ns);
+  return Acts::BoundTrackParameters::create(perigee, m_tGeometry->geoContext,
 				  actsFourPos, momentum,
-				  p, trackQ, cov);
- 
-  return seed;
+				  p, trackQ, cov).value();
 }
 
 void PHTpcResiduals::processTrack(SvtxTrack* track)
@@ -335,7 +320,6 @@
       const auto globClusPos = m_transformer.getGlobalPosition(cluster, m_surfMaps, m_tGeometry);
       const auto cluster_r = get_r(globClusPos(0),globClusPos(1));
 
-<<<<<<< HEAD
       // find track state that is the closest to cluster
       /* this assumes that both clusters and states are sorted along r */
       float dr_min = -1;
@@ -353,17 +337,9 @@
       const auto state = state_iter->second;
       const auto trackParams = makeTrackParams( track, state );
 
-      // create source link from cluster
-      const auto sl = makeSourceLink(cluster);
-
-      // extrapolate track parameters to cluster
-      auto result = propagateTrackState(trackParams, sl);
-=======
-      const auto surf = m_transformer.getSurface( m_clusterContainer->findCluster(cluskey), 
-						  m_surfMaps );
+      const auto surf = m_transformer.getSurface( cluster, m_surfMaps );
 
       auto result = propagateTrackState(trackParams, surf);
->>>>>>> 7c444bcf
 
       if(result.ok())
       {
