--- conflicted
+++ resolved
@@ -114,12 +114,8 @@
   ExtrapolationResult propagateTrackState( const Acts::BoundTrackParameters& params, const SourceLink& sl ) const;
 
   /// Gets distortion cell for identifying bins in TPC
-<<<<<<< HEAD
   int getCell(const Acts::Vector3& loc);
-=======
-  int getCell(const Acts::Vector3D& loc) const;
->>>>>>> b1622aaa
-  
+
   void makeHistograms();
   
   SourceLink makeSourceLink(TrkrCluster* cluster) const;
