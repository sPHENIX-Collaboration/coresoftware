--- conflicted
+++ resolved
@@ -113,18 +113,12 @@
   int getCell(const Acts::Vector3& loc);
 
   void makeHistograms();
-  
-<<<<<<< HEAD
-  SourceLink makeSourceLink(TrkrCluster* cluster) const;
-  
+    
   //! create ACTS track parameters from Svtx track
   Acts::BoundTrackParameters makeTrackParams(SvtxTrack* ) const;
   
   //! create ACTS track parameters from Svtx track state
   Acts::BoundTrackParameters makeTrackParams(SvtxTrack*, SvtxTrackState* ) const;
-=======
-  Acts::BoundTrackParameters makeTrackParams(SvtxTrack* track) const;
->>>>>>> 7c444bcf
 
   /// acts transformation
   ActsTransformations m_transformer;
