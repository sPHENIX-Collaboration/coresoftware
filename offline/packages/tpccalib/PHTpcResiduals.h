#ifndef TRACKRECO_PHTPCRESIDUALS_H
#define TRACKRECO_PHTPCRESIDUALS_H

#include <fun4all/SubsysReco.h>
#include <tpc/TpcDistortionCorrection.h>
#include <tpc/TpcClusterZCrossingCorrection.h>
#include <trackbase/ActsGeometry.h>
#include <trackbase/ClusterErrorPara.h>
#include <trackbase/TrkrDefs.h>
#include <trackbase_historic/ActsTransformations.h>

#include <Acts/Utilities/Result.hpp>
#include <Acts/EventData/TrackParameters.hpp>

#include <memory>
#include <optional>

class PHCompositeNode;
class SvtxTrack;
class SvtxTrackState;
class SvtxTrackMap;
class TpcSpaceChargeMatrixContainer;
class TrkrCluster;
class TrkrClusterContainer;

class TFile;
class TH1;
class TH2;
class TTree;

/**
 * This class takes preliminary fits from PHActsTrkFitter to the 
 * silicon + MM clusters and calculates the residuals in the TPC 
 * from that track fit. The TPC state has to be explicitly determined
 * here since the Acts::DirectNavigator does not visit the TPC states
 */
class PHTpcResiduals : public SubsysReco
{

 public:

  PHTpcResiduals(const std::string &name = "PHTpcResiduals");
  ~PHTpcResiduals() override = default;

  int Init(PHCompositeNode *topNode) override;
  int InitRun(PHCompositeNode *topNode) override;
  int process_event(PHCompositeNode *topNode) override;
  int End(PHCompositeNode *topNode) override;

  ///@name Option for setting distortion correction calculation limits
  //@{
  void setMaxTrackAlpha(float maxTAlpha) 
  { m_maxTAlpha = maxTAlpha;}
  
  void setMaxTrackBeta(float maxTBeta)
  { m_maxTBeta = maxTBeta; }
  
  void setMaxTrackResidualDrphi(float maxResidualDrphi) 
  { m_maxResidualDrphi = maxResidualDrphi;}
  
  void setMaxTrackResidualDz(float maxResidualDz)
  { m_maxResidualDz = maxResidualDz; }
<<<<<<< HEAD
  
  //@}

  /// track min pT 
  void setMinPt( double value ) 
  { m_minPt = value; }
  
=======
  
  //@}

  /// track min pT 
  void setMinPt( double value ) 
  { m_minPt = value; }
  
>>>>>>> 025fc549
  /// Grid dimensions
  void setGridDimensions(const int phiBins, const int rBins, const int zBins);

  /// set to true to store evaluation histograms and ntuples
  void setSavehistograms( bool ) {}
    
  /// output file name for evaluation histograms
  void setHistogramOutputfile(const std::string&) {}

  /// output file name for storing the space charge reconstruction matrices
  void setOutputfile(const std::string &outputfile)
  {m_outputfile = outputfile;}

  /// require micromegas to be present when extrapolating tracks to the TPC
  void setUseMicromegas( bool value )
  { m_useMicromegas = value; }

  /// cluster version
  /* Note: this could be retrived automatically using dynamic casts from TrkrCluster objects */
  void setClusterVersion(int value) { m_cluster_version = value; }

  private:

  using BoundTrackParam = 
    const Acts::BoundTrackParameters;
  
  /// pairs path length and track parameters
  using BoundTrackParamPair = std::pair<float,BoundTrackParam>;

  int getNodes(PHCompositeNode *topNode);
  int createNodes(PHCompositeNode *topNode);

  /// get global position for a given cluster
  /**
   * uses ActsTransformation to convert cluster local position into global coordinates
   */
  Acts::Vector3 getGlobalPosition(TrkrDefs::cluskey, TrkrCluster*, short int crossing) const;

  int processTracks(PHCompositeNode *topNode);

  bool checkTrack(SvtxTrack* track) const;
  void processTrack(SvtxTrack* track);

  /// fill track state from bound track parameters
  void addTrackState( SvtxTrack* track, TrkrDefs::cluskey key, float pathlength, const Acts::BoundTrackParameters& params );
  
  /** \brief 
   * Propagates the silicon+MM track fit to the surface on which
   * an available source link in the TPC exists, added from the stub
   * matching propagation
   * returns the path lenght and the resulting parameters
   */
  std::optional<BoundTrackParamPair> propagateTrackState( const Acts::BoundTrackParameters& params, const Surface& surf ) const;

  /// Gets distortion cell for identifying bins in TPC
  int getCell(const Acts::Vector3& loc);

  //! create ACTS track parameters from Svtx track
  Acts::BoundTrackParameters makeTrackParams(SvtxTrack* ) const;
<<<<<<< HEAD
  
  //! create ACTS track parameters from Svtx track state
  Acts::BoundTrackParameters makeTrackParams(SvtxTrack*, SvtxTrackState* ) const;
=======
>>>>>>> 025fc549

  /// acts transformation
  ActsTransformations m_transformer;
  
  /// Node information for Acts tracking geometry and silicon+MM
  /// track fit
  SvtxTrackMap *m_trackMap = nullptr;
  ActsGeometry *m_tGeometry = nullptr;
  TrkrClusterContainer *m_clusterContainer = nullptr;

  // crossing z correction
  TpcClusterZCrossingCorrection m_clusterCrossingCorrection;
  
  // distortion corrections
  TpcDistortionCorrectionContainer* m_dcc_static = nullptr;
  TpcDistortionCorrectionContainer* m_dcc_average = nullptr;
  TpcDistortionCorrectionContainer* m_dcc_fluctuation = nullptr;

  /// tpc distortion correction utility class
  TpcDistortionCorrection m_distortionCorrection;
  
  float m_maxTAlpha = 0.6;
  float m_maxResidualDrphi = 0.5; // cm
  float m_maxTBeta = 1.5;
  float m_maxResidualDz = 0.5; // cm

  static constexpr float m_phiMin = 0;
  static constexpr float m_phiMax = 2. * M_PI;

  static constexpr float m_rMin = 20; // cm
  static constexpr float m_rMax = 78; // cm

  static constexpr int m_minClusCount = 10;

  /// Tpc geometry
  static constexpr unsigned int m_nLayersTpc = 48;
  static constexpr float m_zMin = -105.5; // cm
  static constexpr float m_zMax = 105.5;  // cm
 
  /// cluster error parametrisation
  ClusterErrorPara m_cluster_error_parametrization;
  
  /// cluster version
  int m_cluster_version = 4;

  /// matrix container
  std::unique_ptr<TpcSpaceChargeMatrixContainer> m_matrix_container;
  
  // TODO: check if needed
  int m_event = 0;
  
  /// require micromegas to be present when extrapolating tracks to the TPC
  bool m_useMicromegas = true;

  /// minimum pT required for track to be considered in residuals calculation (GeV/c)
  double m_minPt = 0.5;
  
  /// output file
  std::string m_outputfile = "TpcSpaceChargeMatrices.root";

  /// running track crossing id
  short int m_crossing = 0;
  
  ///@name counters
  //@{
  int m_total_tracks = 0;
  int m_accepted_tracks = 0;

  int m_total_clusters = 0;
  int m_accepted_clusters = 0;
  //@}

};

#endif
<|MERGE_RESOLUTION|>--- conflicted
+++ resolved
@@ -60,23 +60,12 @@
   
   void setMaxTrackResidualDz(float maxResidualDz)
   { m_maxResidualDz = maxResidualDz; }
-<<<<<<< HEAD
-  
   //@}
 
   /// track min pT 
   void setMinPt( double value ) 
   { m_minPt = value; }
   
-=======
-  
-  //@}
-
-  /// track min pT 
-  void setMinPt( double value ) 
-  { m_minPt = value; }
-  
->>>>>>> 025fc549
   /// Grid dimensions
   void setGridDimensions(const int phiBins, const int rBins, const int zBins);
 
@@ -136,12 +125,9 @@
 
   //! create ACTS track parameters from Svtx track
   Acts::BoundTrackParameters makeTrackParams(SvtxTrack* ) const;
-<<<<<<< HEAD
-  
+
   //! create ACTS track parameters from Svtx track state
   Acts::BoundTrackParameters makeTrackParams(SvtxTrack*, SvtxTrackState* ) const;
-=======
->>>>>>> 025fc549
 
   /// acts transformation
   ActsTransformations m_transformer;
