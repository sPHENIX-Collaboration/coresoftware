/**
 * \file PHTpcCentralMembraneMatcher.cc
 * \brief match reconstructed CM clusters to CM pads, calculate differences, store on the node tree and compute distortion reconstruction maps
 * \author Tony Frawley <frawley@fsunuc.physics.fsu.edu>, Hugo Pereira Da Costa <hugo.pereira-da-costa@cea.fr>
 */

#include "PHTpcCentralMembraneMatcher.h"

#include <trackbase/CMFlashClusterContainerv1.h>
#include <trackbase/CMFlashClusterv3.h>
#include <trackbase/CMFlashDifferenceContainerv1.h>
#include <trackbase/CMFlashDifferencev1.h>

#include <fun4all/Fun4AllReturnCodes.h>

#include <phool/PHCompositeNode.h>
#include <phool/getClass.h>
#include <phool/phool.h>
<<<<<<< HEAD
//#include <trackbase/CMFlashClusterv3.h>
//#include <trackbase/CMFlashClusterContainerv1.h>
#include <trackbase/LaserClusterv1.h>
#include <trackbase/LaserClusterContainerv1.h>
#include <trackbase/CMFlashDifferencev1.h>
#include <trackbase/CMFlashDifferenceContainerv1.h>
=======
>>>>>>> 0ae5df5b

#include <TF1.h>
#include <TFile.h>
#include <TGraph.h>
#include <TH1.h>
#include <TH2.h>
#include <TNtuple.h>
#include <TString.h>
#include <TStyle.h>
#include <TVector3.h>

#include <boost/format.hpp>

#include <cmath>
#include <set>
#include <string>

namespace
{
  template <class T>
  inline constexpr T delta_phi(const T& phi)
  {
    if (phi > M_PI)
    {
      return phi - 2. * M_PI;
    }
    else if (phi <= -M_PI)
    {
      return phi + 2. * M_PI;
    }
    else
    {
      return phi;
    }
  }

  template <class T>
  inline constexpr T square(const T& x)
  {
    return x * x;
  }

  template <class T>
  inline T get_r(const T& x, const T& y)
  {
    return std::sqrt(square(x) + square(y));
  }

  // stream acts vector3
  [[maybe_unused]] std::ostream& operator<<(std::ostream& out, const Acts::Vector3& v)
  {
    out << "(" << v.x() << ", " << v.y() << ", " << v.z() << ")";
    return out;
  }

  /// normalize distortions based on the number of entries in each cell, as recorded in the m_hentries histogram
  [[maybe_unused]] void normalize_distortions(TpcDistortionCorrectionContainer* dcc)
  {
    // loop over side
    for (unsigned int i = 0; i < 2; ++i)
    {
      // loop over bins in entries
      for (int ip = 0; ip < dcc->m_hentries[i]->GetNbinsX(); ++ip)
      {
        for (int ir = 0; ir < dcc->m_hentries[i]->GetNbinsY(); ++ir)
        {
          // count number of times a given cell was filled
          const auto entries = dcc->m_hentries[i]->GetBinContent(ip + 1, ir + 1);
          if (entries <= 1)
          {
            continue;
          }

          // normalize histograms
          for (const auto& h : {dcc->m_hDRint[i], dcc->m_hDPint[i], dcc->m_hDZint[i]})
          {
            h->SetBinContent(ip + 1, ir + 1, h->GetBinContent(ip + 1, ir + 1) / entries);
            h->SetBinError(ip + 1, ir + 1, h->GetBinError(ip + 1, ir + 1) / entries);
          }
        }
      }
    }
  }

  /// fill distortion correction histograms' guarding bins, to allow ::Interpolate to work over the full acceptance
  [[maybe_unused]] void fill_guarding_bins(TpcDistortionCorrectionContainer* dcc)
  {
    // loop over side
    for (unsigned int i = 0; i < 2; ++i)
    {
      for (const auto& h : {dcc->m_hDRint[i], dcc->m_hDPint[i], dcc->m_hDZint[i], dcc->m_hentries[i]})
      {
        // fill guarding phi bins
        /*
         * we use 2pi periodicity to do that:
         * - last valid bin is copied to first guarding bin;
         * - first valid bin is copied to last guarding bin
         */
        const auto phibins = h->GetNbinsX();
        const auto rbins = h->GetNbinsY();
        for (int ir = 0; ir < rbins; ++ir)
        {
          // copy last valid bin to first guarding bin
          h->SetBinContent(1, ir + 1, h->GetBinContent(phibins - 1, ir + 1));
          h->SetBinError(1, ir + 1, h->GetBinError(phibins - 1, ir + 1));

          // copy first valid bin to last guarding bin
          h->SetBinContent(phibins, ir + 1, h->GetBinContent(2, ir + 1));
          h->SetBinError(phibins, ir + 1, h->GetBinError(2, ir + 1));
        }

        // fill guarding r bins
        for (int iphi = 0; iphi < phibins; ++iphi)
        {
          // copy first valid bin to first guarding bin
          h->SetBinContent(iphi + 1, 1, h->GetBinContent(iphi + 1, 2));
          h->SetBinError(iphi + 1, 1, h->GetBinError(iphi + 1, 2));

          // copy last valid bin to last guarding bin
          h->SetBinContent(iphi + 1, rbins, h->GetBinContent(iphi + 1, rbins - 1));
          h->SetBinError(iphi + 1, rbins, h->GetBinError(iphi + 1, rbins - 1));
        }
      }
    }
  }

}  // namespace

//____________________________________________________________________________..
PHTpcCentralMembraneMatcher::PHTpcCentralMembraneMatcher(const std::string& name)
  : SubsysReco(name)
{
  // calculate stripes center positions
  CalculateCenters(nPads_R1, R1_e, nGoodStripes_R1_e, keepUntil_R1_e, nStripesIn_R1_e, nStripesBefore_R1_e, cx1_e, cy1_e);
  CalculateCenters(nPads_R1, R1, nGoodStripes_R1, keepUntil_R1, nStripesIn_R1, nStripesBefore_R1, cx1, cy1);
  CalculateCenters(nPads_R2, R2, nGoodStripes_R2, keepUntil_R2, nStripesIn_R2, nStripesBefore_R2, cx2, cy2);
  CalculateCenters(nPads_R3, R3, nGoodStripes_R3, keepUntil_R3, nStripesIn_R3, nStripesBefore_R3, cx3, cy3);
}

//___________________________________________________________
void PHTpcCentralMembraneMatcher::set_grid_dimensions(int phibins, int rbins)
{
  m_phibins = phibins;
  m_rbins = rbins;
}

/*
std::vector<double> PHTpcCentralMembraneMatcher::getRGaps( TH2 *r_phi ){

  TH1D *proj = r_phi->ProjectionY("R_proj",1,360);

  std::vector<double> pass1;

  for(int i=2; i<proj->GetNbinsX(); i++){
    if(proj->GetBinContent(i) > 0.15*proj->GetMaximum() && proj->GetBinContent(i) >= proj->GetBinContent(i-1) && proj->GetBinContent(i) >= proj->GetBinContent(i+1)) pass1.push_back(proj->GetBinCenter(i));
  }

  for(int i=0; i<(int)pass1.size()-1; i++){
    if(pass1[i+1]-pass1[i] > 0.75) continue;

    if(proj->GetBinContent(proj->FindBin(pass1[i])) > proj->GetBinContent(proj->FindBin(pass1[i+1]))) pass1.erase(std::next(pass1.begin(), i+1));
    else pass1.erase(std::next(pass1.begin(), i));

    i--;
  }

  return pass1;

}
*/

// get the average phi rotation using smoothed histograms
double PHTpcCentralMembraneMatcher::getPhiRotation_smoothed(TH1* hitHist, TH1* clustHist)
{
  // smooth the truth and cluster histograms
  hitHist->Smooth();
  clustHist->Smooth();

  // make a TF1 with a lambda function to make a function out of the truth histogram and shift it by a constant
  TF1* f1 = new TF1(
      "f1", [&](double* x, double* p)
      { return p[0] * hitHist->GetBinContent(hitHist->FindBin((x[0] - p[1]) > M_PI ? x[0] - p[1] - 2 * M_PI : x[0] - p[1])); },
      -M_PI, M_PI, 2);
  f1->SetParNames("A", "shift");
  f1->SetParameters(1.0, 0.0);
  //  f1->SetParLimits(1,-M_PI/18,M_PI/18);

  f1->SetNpx(500);

  clustHist->Fit("f1", "IQ");

  //  clustHist->Draw();
  // f1->Draw("same");

  return f1->GetParameter(1);
}

// get vector with peak positions in Y (R) of histogram
std::vector<double> PHTpcCentralMembraneMatcher::getRPeaks(TH2* r_phi)
{
  TH1D* proj = r_phi->ProjectionY("R_proj");

  std::vector<double> rPeaks;
  std::vector<double> rHeights;
  std::vector<double> finalRPeaks;
  std::vector<double> finalRHeights;
  std::vector<std::vector<int>> groupR;
  
  proj->GetXaxis()->SetRangeUser(0,41);
  double maxR1 = proj->GetMaximum();

  proj->GetXaxis()->SetRangeUser(41,58);
  double maxR2 = proj->GetMaximum();

  proj->GetXaxis()->SetRangeUser(58,100);
  double maxR3 = proj->GetMaximum();

  proj->GetXaxis()->SetRange(0,0);



<<<<<<< HEAD
  for(int i=2; i<proj->GetNbinsX(); i++){
    //peak is when content is higher than 0.15* maximum value and content is greater than or equal to both adjacent bins
    //if(proj->GetBinContent(i) > 0.15*proj->GetMaximum() && proj->GetBinContent(i) >= proj->GetBinContent(i-1) && proj->GetBinContent(i) >= proj->GetBinContent(i+1)){
    if((proj->GetBinCenter(i) < 41.0 && proj->GetBinContent(i) > 0.15*maxR1) || (proj->GetBinCenter(i) >= 41.0 && proj->GetBinCenter(i) < 58.0 && proj->GetBinContent(i) > 0.15*maxR2) || (proj->GetBinCenter(i) >= 58.0 && proj->GetBinContent(i) > 0.15*maxR3)){
    //    if(proj->GetBinContent(i) > 0.15*proj->GetMaximum()){
      rPeaks.push_back(proj->GetBinCenter(i));
      rHeights.push_back(proj->GetBinContent(i));
    }
  }



  double threshold = 0.75;

  for(int i=0; i<(int)rPeaks.size(); i++){
    std::vector<int> tmpR;
    tmpR.push_back(i);

    bool closePeak = false;
    int currentPeak = -1;

    if(rPeaks[i] > 41.0) threshold = 1.0;

    for(int j=0; j<(int)finalRPeaks.size(); j++){
      //for(int k=0; k<(int)groupR[j].size(); k++){
	if(fabs(rPeaks[i] - rPeaks[groupR[j][0]]) <= threshold || fabs(rPeaks[i] - finalRPeaks[j]) <= threshold){
	  closePeak = true;
	  currentPeak = j;
	  break;
	}
	//}
      if(closePeak) break;
    }

    if(!closePeak){
      finalRPeaks.push_back(rPeaks[i]);
      finalRHeights.push_back(rHeights[i]);
      groupR.push_back(tmpR);
      tmpR.clear();
      continue;
    }
  
    groupR[currentPeak].push_back(i);
    double num = 0.0;
    double den = 0.0;
    for(int j=0; j<(int)groupR[currentPeak].size(); j++){
      double rHeight = proj->GetBinContent(proj->FindBin(rPeaks[groupR[currentPeak][j]]));
      num += rPeaks[groupR[currentPeak][j]] * rHeight;
      den += rHeight;
    }
    
    finalRPeaks[currentPeak] = num/den;
    finalRHeights[currentPeak] = den;
  }

  if(Verbosity())
    {

      std::cout << "rPeaks: {";
      for(int i=0; i<(int)finalRPeaks.size(); i++){
        if(i < (int)finalRPeaks.size()-1) std::cout << finalRPeaks[i] << ", ";
      }
      std::cout<< finalRPeaks[finalRPeaks.size()-1] << "}" << std::endl;

      std::cout << "rHeights: {";
      for(int i=0; i<(int)finalRHeights.size(); i++){
        if(i < (int)finalRHeights.size()-1) std::cout << finalRHeights[i] << ", ";
      }
      std::cout<< finalRHeights[finalRHeights.size()-1] << "}" << std::endl;

    }


  return finalRPeaks;
}


std::vector<int> PHTpcCentralMembraneMatcher::doGlobalRMatching(TH2F *r_phi, bool pos){

  TH1D *proj = r_phi->ProjectionY("R_proj");

  if(pos){
    m_global_RShift_pos = 0.0;
  }
  else{
    m_global_RShift_neg = 0.0;
  }

  std::vector<double> rPeaks;
  std::vector<double> rHeights;
  std::vector<double> finalRPeaks;
  std::vector<double> finalRHeights;
  std::vector<std::vector<int>> groupR;

  double totalHeight = 0.0;
  
  proj->GetXaxis()->SetRangeUser(0,41);
  double maxR1 = proj->GetMaximum();

  proj->GetXaxis()->SetRangeUser(41,58);
  double maxR2 = proj->GetMaximum();

  proj->GetXaxis()->SetRangeUser(58,100);
  double maxR3 = proj->GetMaximum();

  proj->GetXaxis()->SetRange(0,0);



  for(int i=2; i<proj->GetNbinsX(); i++){
    //peak is when content is higher than 0.15* maximum value and content is greater than or equal to both adjacent bins
    if((proj->GetBinCenter(i) < 41.0 && proj->GetBinContent(i) > 0.15*maxR1) || (proj->GetBinCenter(i) >= 41.0 && proj->GetBinCenter(i) < 58.0 && proj->GetBinContent(i) > 0.15*maxR2) || (proj->GetBinCenter(i) >= 58.0 && proj->GetBinContent(i) > 0.15*maxR3)){
      rPeaks.push_back(proj->GetBinCenter(i));
      rHeights.push_back(proj->GetBinContent(i));
    }
  }



  double threshold = 0.75;

  for(int i=0; i<(int)rPeaks.size(); i++){
    std::vector<int> tmpR;
    tmpR.push_back(i);

    bool closePeak = false;
    int currentPeak = -1;

    if(rPeaks[i] > 41.0) threshold = 1.0;

    for(int j=0; j<(int)finalRPeaks.size(); j++){
      for(int k=0; k<(int)groupR[j].size(); k++){
	if(fabs(rPeaks[i] - rPeaks[groupR[j][k]]) <= threshold || fabs(rPeaks[i] - finalRPeaks[j]) <= threshold){
	  closePeak = true;
	  currentPeak = j;
	  break;
	}
      }
      if(closePeak) break;
    }

    if(!closePeak){
      finalRPeaks.push_back(rPeaks[i]);
      finalRHeights.push_back(rHeights[i]);
      groupR.push_back(tmpR);
      tmpR.clear();
      continue;
    }
  
    groupR[currentPeak].push_back(i);
    double num = 0.0;
    double den = 0.0;
    for(int j=0; j<(int)groupR[currentPeak].size(); j++){
      double rHeight = proj->GetBinContent(proj->FindBin(rPeaks[groupR[currentPeak][j]]));
      num += rPeaks[groupR[currentPeak][j]] * rHeight;
      den += rHeight;
    }
    
    finalRPeaks[currentPeak] = num/den;
    finalRHeights[currentPeak] = den;
    totalHeight += den;
  }

  if(pos)
    {
      
      m_clust_RPeaks_pos.clear();

      for(int i=0; i<(int)finalRPeaks.size(); i++){
	m_clust_RPeaks_pos.push_back(finalRPeaks[i]);
      }
    }
  else
    {

      m_clust_RPeaks_neg.clear();

      for(int i=0; i<(int)finalRPeaks.size(); i++){
	m_clust_RPeaks_neg.push_back(finalRPeaks[i]);
      }
    }

  if(Verbosity())
    {

      std::cout << "finalRPeaks: {";
      for(int i=0; i<(int)finalRPeaks.size()-1; i++){
        std::cout << finalRPeaks[i] << ", ";
      }
      std::cout<< finalRPeaks[finalRPeaks.size()-1] << "}" << std::endl;

      if(pos){
      std::cout << "m_clust_RPeaks_pos: {";
      for(int i=0; i<(int)m_clust_RPeaks_pos.size()-1; i++){
        std::cout << m_clust_RPeaks_pos[i] << ", ";
      }
      std::cout<< m_clust_RPeaks_pos[m_clust_RPeaks_pos.size()-1] << "}" << std::endl;
      }


      if(!pos){
      std::cout << "m_clust_RPeaks_neg: {";
      for(int i=0; i<(int)m_clust_RPeaks_neg.size()-1; i++){
        std::cout << m_clust_RPeaks_neg[i] << ", ";
      }
      std::cout<< m_clust_RPeaks_neg[m_clust_RPeaks_neg.size()-1] << "}" << std::endl;
      }

      std::cout << "rHeights: {";
      for(int i=0; i<(int)finalRHeights.size()-1; i++){
        std::cout << finalRHeights[i] << ", ";
      }
      std::cout<< finalRHeights[finalRHeights.size()-1] << "}" << std::endl;

    }


  std::vector<int> skips;
  skips.push_back(0);

  double R1_gaps = 1.132;
  double R2_gaps = 2.0414;
  double R3_gaps = 2.1941;

  int skip = 0;
  for(int i=1; i<(int)finalRPeaks.size(); i++){
    skips.push_back(0);
    double gap = finalRPeaks[i] - finalRPeaks[i-1];
    int nGaps = 1;
    if(finalRPeaks[i] < 41){
      nGaps = (int)round(gap/R1_gaps);
    }
    if(finalRPeaks[i] >= 41 && finalRPeaks[i] < 58){
      nGaps = (int)round(gap/R2_gaps);
    }
    if(finalRPeaks[i] >= 58){
      nGaps = (int)round(gap/R3_gaps);
    }
    skip += nGaps-1;
    skips[i]=skip;
  }


  int startOffset = -999;
  double startDiff = 1000000.;
  for(int i=0; i<(int)m_truth_RPeaks.size(); i++){
    double diff = fabs(finalRPeaks[0]-m_truth_RPeaks[i]);
    if(diff<startDiff){
      startDiff = diff;
      startOffset = i;
    }
  }

  int maxShift = 2;
  while(startOffset+maxShift+skips[skips.size()-1] > (int)m_truth_RPeaks.size()-1){
    maxShift -= 1;
  }

  double bestSum = 100000000.0;
  int shift = 0;

  std::vector<double> shifts;

  for(int i=startOffset-2; i<=startOffset+maxShift; i++){
    double sum = 0.0;
    double move = m_truth_RPeaks[i] - finalRPeaks[0];
    for(int j=0; j<(int)finalRPeaks.size(); j++){
      sum += fabs(finalRPeaks[j] + move - m_truth_RPeaks[j+i+skips[j]]);//*totalHeight/finalRHeights[j];
    }
    shifts.push_back(sum);
    if(sum < bestSum){
      bestSum = sum;
      shift = i;
    }
  }

  if(Verbosity())
    {
      std::cout << "best total residual = " << bestSum << "   at shift " << shift << std::endl;
      for(int i=0; i<(int)shifts.size(); i++){
	std::cout << "total Residual shift=" << startOffset - 2 + i << "   : " << shifts[i] << std::endl;
      }
    }

  std::vector<int> hitMatches;

  for(int i=0; i<(int)finalRPeaks.size(); i++){
    hitMatches.push_back(i+shift+skips[i]);
  }

  if(pos){
    m_global_RShift_pos = m_truth_RPeaks[shift] - finalRPeaks[0];
  }else{
    m_global_RShift_neg = m_truth_RPeaks[shift] - finalRPeaks[0];
=======
  for (int i = 2; i < proj->GetNbinsX(); i++)
  {
    // peak is when content is higher than 0.15* maximum value and content is greater than or equal to both adjacent bins
    if (proj->GetBinContent(i) > 0.15 * proj->GetMaximum() && proj->GetBinContent(i) >= proj->GetBinContent(i - 1) && proj->GetBinContent(i) >= proj->GetBinContent(i + 1))
    {
      rPeaks.push_back(proj->GetBinCenter(i));
    }
  }

  // if two peaks are within 0.75 cm of eachother, remove one with fewer counts
  for (int i = 0; i < (int) rPeaks.size() - 1; i++)
  {
    if (rPeaks[i + 1] - rPeaks[i] > 0.75)
    {
      continue;
    }
    if (proj->GetBinContent(proj->FindBin(rPeaks[i])) > proj->GetBinContent(proj->FindBin(rPeaks[i + 1])))
    {
      rPeaks.erase(rPeaks.begin() + i + 1);
    }
    else
    {
      rPeaks.erase(rPeaks.begin() + i);
    }
    i--;
>>>>>>> 0ae5df5b
  }

  return hitMatches;

}

<<<<<<< HEAD

int PHTpcCentralMembraneMatcher::getClusterRMatch( std::vector<int> hitMatches, std::vector<double> clusterPeaks, double clusterR){

=======
int PHTpcCentralMembraneMatcher::getClusterRMatch(std::vector<int> hitMatches, std::vector<double> clusterPeaks, double clusterR)
{
>>>>>>> 0ae5df5b
  double closestDist = 100.;
  int closestPeak = -1;
  // find cluster peak closest to position of passed cluster
  for (int j = 0; j < (int) clusterPeaks.size(); j++)
  {
    if (std::abs(clusterR - clusterPeaks[j]) < closestDist)
    {
      closestDist = std::abs(clusterR - clusterPeaks[j]);
      closestPeak = j;
    }
  }

  // return hit match to cluster peak or -1 if closest peak failed (shouldn't be possible)
  if (closestPeak != -1)
  {
    return hitMatches[closestPeak];
  }
  else
  {
    return -1;
  }
}

//____________________________________________________________________________..
int PHTpcCentralMembraneMatcher::InitRun(PHCompositeNode* topNode)
{
  if (m_savehistograms)
  {
    static constexpr float max_dr = 5.0;
    static constexpr float max_dphi = 0.05;

    fout.reset(new TFile(m_histogramfilename.c_str(), "RECREATE"));
    hxy_reco = new TH2F("hxy_reco", "reco cluster x:y", 800, -100, 100, 800, -80, 80);
    hxy_truth = new TH2F("hxy_truth", "truth cluster x:y", 800, -100, 100, 800, -80, 80);

    hdrdphi = new TH2F("hdrdphi", "dr vs dphi", 800, -max_dr, max_dr, 800, -max_dphi, max_dphi);
    hdrdphi->GetXaxis()->SetTitle("dr");
    hdrdphi->GetYaxis()->SetTitle("dphi");

    hrdr = new TH2F("hrdr", "dr vs r", 800, 0.0, 80.0, 800, -max_dr, max_dr);
    hrdr->GetXaxis()->SetTitle("r");
    hrdr->GetYaxis()->SetTitle("dr");

    hrdphi = new TH2F("hrdphi", "dphi vs r", 800, 0.0, 80.0, 800, -max_dphi, max_dphi);
    hrdphi->GetXaxis()->SetTitle("r");
    hrdphi->GetYaxis()->SetTitle("dphi");

    hdphi = new TH1F("hdphi", "dph", 800, -max_dphi, max_dphi);
    hdphi->GetXaxis()->SetTitle("dphi");

    hdr1_single = new TH1F("hdr1_single", "innner dr single", 200, -max_dr, max_dr);
    hdr2_single = new TH1F("hdr2_single", "mid dr single", 200, -max_dr, max_dr);
    hdr3_single = new TH1F("hdr3_single", "outer dr single", 200, -max_dr, max_dr);
    hdr1_double = new TH1F("hdr1_double", "innner dr double", 200, -max_dr, max_dr);
    hdr2_double = new TH1F("hdr2_double", "mid dr double", 200, -max_dr, max_dr);
    hdr3_double = new TH1F("hdr3_double", "outer dr double", 200, -max_dr, max_dr);
    hdrphi = new TH1F("hdrphi", "r * dphi", 200, -0.05, 0.05);
    hnclus = new TH1F("hnclus", " nclusters ", 3, 0., 3.);

<<<<<<< HEAD
    m_debugfile.reset ( new TFile(m_debugfilename.c_str(),"RECREATE") );
    match_ntup = new TNtuple("match_ntup","Match NTuple","event:truthR:truthPhi:recoR:recoPhi:recoZ:nhits:r1:phi1:e1:layer1:r2:phi2:e2:layer2");
  }

  hit_r_phi = new TH2F("hit_r_phi","hit r vs #phi;#phi (rad); r (cm)",360,-M_PI,M_PI,500,0,100);

  clust_r_phi_pos = new TH2F("clust_r_phi_pos","clust R vs #phi Z>0;#phi (rad); r (cm)",360,-M_PI,M_PI,350,20,90);
  clust_r_phi_neg = new TH2F("clust_r_phi_neg","clust R vs #phi Z<0;#phi (rad); r (cm)",360,-M_PI,M_PI,350,20,90);
=======
    fout2.reset(new TFile(m_histogramfilename2.c_str(), "RECREATE"));
    match_ntup = new TNtuple("match_ntup", "Match NTuple", "event:truthR:truthPhi:recoR:recoPhi:recoZ:nclus:r1:phi1:e1:layer1:r2:phi2:e2:layer2");
  }

  hit_r_phi = new TH2F("hit_r_phi", "hit r vs #phi;#phi (rad); r (cm)", 360, -M_PI, M_PI, 500, 0, 100);
>>>>>>> 0ae5df5b

  clust_r_phi_pos = new TH2F("clust_r_phi_pos", "clust R vs #phi Z>0;#phi (rad); r (cm)", 360, -M_PI, M_PI, 500, 0, 100);
  clust_r_phi_neg = new TH2F("clust_r_phi_neg", "clust R vs #phi Z<0;#phi (rad); r (cm)", 360, -M_PI, M_PI, 500, 0, 100);

  // Get truth cluster positions
  //=====================

  const double phi_petal = M_PI / 9.0;  // angle span of one petal

  /*
   * utility function to
   * - duplicate generated truth position to cover both sides of the central membrane
   * - assign proper z,
   * - insert in container
   */
  auto save_truth_position = [&](TVector3 source)
  {
    source.SetZ(+1);
    m_truth_pos.push_back(source);

    hit_r_phi->Fill(source.Phi(), source.Perp());

    source.SetZ(-1);
    m_truth_pos.push_back(source);

    hit_r_phi->Fill(source.Phi(), source.Perp());
  };

  // inner region extended is the 8 layers inside 30 cm
  for (int j = 0; j < nRadii; ++j)
  {
    for (int i = 0; i < nGoodStripes_R1_e[j]; ++i)
    {
      for (int k = 0; k < 18; ++k)
      {
        TVector3 dummyPos(cx1_e[i][j], cy1_e[i][j], 0.0);
        dummyPos.RotateZ(k * phi_petal);
        save_truth_position(dummyPos);

        if (Verbosity() > 2)
        {
          std::cout << " i " << i << " j " << j << " k " << k << " x1 " << dummyPos.X() << " y1 " << dummyPos.Y()
                    << " theta " << std::atan2(dummyPos.Y(), dummyPos.X())
                    << " radius " << get_r(dummyPos.X(), dummyPos.y()) << std::endl;
        }
        if (m_savehistograms)
        {
          hxy_truth->Fill(dummyPos.X(), dummyPos.Y());
        }
      }
    }
  }

  // inner region is the 8 layers outside 30 cm
  for (int j = 0; j < nRadii; ++j)
  {
    for (int i = 0; i < nGoodStripes_R1[j]; ++i)
    {
      for (int k = 0; k < 18; ++k)
      {
        TVector3 dummyPos(cx1[i][j], cy1[i][j], 0.0);
        dummyPos.RotateZ(k * phi_petal);
        save_truth_position(dummyPos);

        if (Verbosity() > 2)
        {
          std::cout << " i " << i << " j " << j << " k " << k << " x1 " << dummyPos.X() << " y1 " << dummyPos.Y()
                    << " theta " << std::atan2(dummyPos.Y(), dummyPos.X())
                    << " radius " << get_r(dummyPos.X(), dummyPos.y()) << std::endl;
        }
        if (m_savehistograms)
        {
          hxy_truth->Fill(dummyPos.X(), dummyPos.Y());
        }
      }
    }
  }

  for (int j = 0; j < nRadii; ++j)
  {
    for (int i = 0; i < nGoodStripes_R2[j]; ++i)
    {
      for (int k = 0; k < 18; ++k)
      {
        TVector3 dummyPos(cx2[i][j], cy2[i][j], 0.0);
        dummyPos.RotateZ(k * phi_petal);
        save_truth_position(dummyPos);

        if (Verbosity() > 2)
        {
          std::cout << " i " << i << " j " << j << " k " << k << " x1 " << dummyPos.X() << " y1 " << dummyPos.Y()
                    << " theta " << std::atan2(dummyPos.Y(), dummyPos.X())
                    << " radius " << get_r(dummyPos.X(), dummyPos.y()) << std::endl;
        }
        if (m_savehistograms)
        {
          hxy_truth->Fill(dummyPos.X(), dummyPos.Y());
        }
      }
    }
  }

  for (int j = 0; j < nRadii; ++j)
  {
    for (int i = 0; i < nGoodStripes_R3[j]; ++i)
    {
      for (int k = 0; k < 18; ++k)
      {
        TVector3 dummyPos(cx3[i][j], cy3[i][j], 0.0);
        dummyPos.RotateZ(k * phi_petal);
        save_truth_position(dummyPos);

        if (Verbosity() > 2)
        {
          std::cout << " i " << i << " j " << j << " k " << k << " x1 " << dummyPos.X() << " y1 " << dummyPos.Y()
                    << " theta " << std::atan2(dummyPos.Y(), dummyPos.X())
                    << " radius " << get_r(dummyPos.X(), dummyPos.y()) << std::endl;
        }
        if (m_savehistograms)
        {
          hxy_truth->Fill(dummyPos.X(), dummyPos.Y());
        }
      }
    }
  }

  int ret = GetNodes(topNode);
  return ret;
}

//____________________________________________________________________________..
int PHTpcCentralMembraneMatcher::process_event(PHCompositeNode* /*topNode*/)
{
  std::vector<TVector3> reco_pos;
  std::vector<TVector3> pos1;
  std::vector<TVector3> pos2;
  std::vector<unsigned int> reco_nhits;
  std::vector<unsigned int> reco_adc;
  std::vector<unsigned int> adc1;
  std::vector<unsigned int> adc2;
  std::vector<unsigned int> layer1;
  std::vector<unsigned int> layer2;



  // reset output distortion correction container histograms
  for (const auto& harray : {m_dcc_out->m_hDRint, m_dcc_out->m_hDPint, m_dcc_out->m_hDZint, m_dcc_out->m_hentries})
  {
    clust_r_phi_pos->Reset();
    clust_r_phi_neg->Reset();

    if (!m_corrected_CMcluster_map || m_corrected_CMcluster_map->size() < 100)
    {
      m_event_index++;
      return Fun4AllReturnCodes::EVENT_OK;
    }

    for (const auto& h : harray)
    {
      h->Reset();
    }
  }

<<<<<<< HEAD
  for( const auto& h:harray ) { h->Reset(); } }

  int nClus_gt5 = 0;

=======
>>>>>>> 0ae5df5b
  // read the reconstructed CM clusters
  auto clusrange = m_corrected_CMcluster_map->getClusters();
  for (auto cmitr = clusrange.first;
       cmitr != clusrange.second;
       ++cmitr)
<<<<<<< HEAD
    {
      const auto& [cmkey, cmclus_orig] = *cmitr;
      //CMFlashCluster *cmclus = cmclus_orig;
      LaserCluster *cmclus = cmclus_orig;
      const unsigned int nhits = cmclus->getNhits();
      //const unsigned int nclus = cmclus->getNclusters();
      const unsigned int adc = cmclus->getAdc();

      //if(m_useOnly_nClus2 && nclus != 2) continue;

      if(nhits <= 5) continue;

      nClus_gt5++;

      //const bool isRGap = cmclus->getIsRGap();
            


       // Do the static + average distortion corrections if the container was found
      Acts::Vector3 pos(cmclus->getX(), cmclus->getY(), cmclus->getZ());
      //Acts::Vector3 apos1(cmclus->getX1(), cmclus->getY1(), cmclus->getZ1());
      //Acts::Vector3 apos2(cmclus->getX2(), cmclus->getY2(), cmclus->getZ2());
      if( m_dcc_in_static){
	pos = m_distortionCorrection.get_corrected_position( pos, m_dcc_in_static ); 
	//apos1 = m_distortionCorrection.get_corrected_position( apos1, m_dcc_in_static ); 
	//apos2 = m_distortionCorrection.get_corrected_position( apos2, m_dcc_in_static ); 
      }
      if( m_dcc_in_average){
	pos = m_distortionCorrection.get_corrected_position( pos, m_dcc_in_average ); 
	//apos1 = m_distortionCorrection.get_corrected_position( apos1, m_dcc_in_average ); 
	//apos2 = m_distortionCorrection.get_corrected_position( apos2, m_dcc_in_average ); 
      }



      TVector3 tmp_pos(pos[0], pos[1], pos[2]);
      TVector3 tmp_pos1(0.0,0.0,0.0);
      TVector3 tmp_pos2(0.0,0.0,0.0);


      //if(nclus == 1 && isRGap) continue;
      
      reco_pos.push_back(tmp_pos);      
      pos1.push_back(tmp_pos1);      
      pos2.push_back(tmp_pos2);      
      reco_nhits.push_back(nhits);
      reco_adc.push_back(adc);
      adc1.push_back(0);
      adc2.push_back(0);
      layer1.push_back(0);
      layer2.push_back(0);
      //adc1.push_back(cmclus->getAdc1());
      //adc2.push_back(cmclus->getAdc2());
      //layer1.push_back(cmclus->getLayer1());
      //layer2.push_back(cmclus->getLayer2());
=======
  {
    const auto& [cmkey, cmclus_orig] = *cmitr;
    CMFlashCluster* cmclus = cmclus_orig;
    const unsigned int nclus = cmclus->getNclusters();
    const unsigned int adc = cmclus->getAdc();

    if (m_useOnly_nClus2 && nclus != 2)
    {
      continue;
    }
>>>>>>> 0ae5df5b

    const bool isRGap = cmclus->getIsRGap();

    // Do the static + average distortion corrections if the container was found
    Acts::Vector3 pos(cmclus->getX(), cmclus->getY(), cmclus->getZ());
    Acts::Vector3 apos1(cmclus->getX1(), cmclus->getY1(), cmclus->getZ1());
    Acts::Vector3 apos2(cmclus->getX2(), cmclus->getY2(), cmclus->getZ2());
    if (m_dcc_in_static)
    {
      pos = m_distortionCorrection.get_corrected_position(pos, m_dcc_in_static);
      apos1 = m_distortionCorrection.get_corrected_position(apos1, m_dcc_in_static);
      apos2 = m_distortionCorrection.get_corrected_position(apos2, m_dcc_in_static);
    }
    if (m_dcc_in_average)
    {
      pos = m_distortionCorrection.get_corrected_position(pos, m_dcc_in_average);
      apos1 = m_distortionCorrection.get_corrected_position(apos1, m_dcc_in_average);
      apos2 = m_distortionCorrection.get_corrected_position(apos2, m_dcc_in_average);
    }

    TVector3 tmp_pos(pos[0], pos[1], pos[2]);
    TVector3 tmp_pos1(apos1[0], apos1[1], apos1[2]);
    TVector3 tmp_pos2(apos2[0], apos2[1], apos2[2]);

    if (nclus == 1 && isRGap)
    {
      continue;
    }

    reco_pos.push_back(tmp_pos);
    pos1.push_back(tmp_pos1);
    pos2.push_back(tmp_pos2);
    reco_nclusters.push_back(nclus);
    reco_adc.push_back(adc);
    adc1.push_back(cmclus->getAdc1());
    adc2.push_back(cmclus->getAdc2());
    layer1.push_back(cmclus->getLayer1());
    layer2.push_back(cmclus->getLayer2());

    if (tmp_pos.Z() < 0)
    {
      clust_r_phi_neg->Fill(tmp_pos.Phi(), tmp_pos.Perp());
    }
    else
    {
      clust_r_phi_pos->Fill(tmp_pos.Phi(), tmp_pos.Perp());
    }

<<<<<<< HEAD
  if(nClus_gt5 < 50){
    m_event_index++;
    return Fun4AllReturnCodes::EVENT_OK;
  }
=======
    if (Verbosity())
    {
      double raw_rad = sqrt(cmclus->getX() * cmclus->getX() + cmclus->getY() * cmclus->getY());
      double corr_rad = sqrt(tmp_pos.X() * tmp_pos.X() + tmp_pos.Y() * tmp_pos.Y());
      std::cout << "found raw cluster " << cmkey << " with x " << cmclus->getX() << " y " << cmclus->getY() << " z " << cmclus->getZ() << " radius " << raw_rad << std::endl;
      std::cout << "                --- corrected positions: " << tmp_pos.X() << "  " << tmp_pos.Y() << "  " << tmp_pos.Z() << " radius " << corr_rad << std::endl;
    }
>>>>>>> 0ae5df5b

    if (m_savehistograms)
    {
      hxy_reco->Fill(tmp_pos.X(), tmp_pos.Y());
    }
  }

  // get global phi rotation for each module
  m_clustRotation_pos[0] = getPhiRotation_smoothed(hit_r_phi->ProjectionX("hR1", 151, 206), clust_r_phi_pos->ProjectionX("cR1_pos", 151, 206));
  m_clustRotation_pos[1] = getPhiRotation_smoothed(hit_r_phi->ProjectionX("hR2", 206, 290), clust_r_phi_pos->ProjectionX("cR2_pos", 206, 290));
  m_clustRotation_pos[2] = getPhiRotation_smoothed(hit_r_phi->ProjectionX("hR3", 290, 499), clust_r_phi_pos->ProjectionX("cR3_pos", 290, 499));

  m_clustRotation_neg[0] = getPhiRotation_smoothed(hit_r_phi->ProjectionX("hR1", 151, 206), clust_r_phi_neg->ProjectionX("cR1_neg", 151, 206));
  m_clustRotation_neg[1] = getPhiRotation_smoothed(hit_r_phi->ProjectionX("hR2", 206, 290), clust_r_phi_neg->ProjectionX("cR2_neg", 206, 290));
  m_clustRotation_neg[2] = getPhiRotation_smoothed(hit_r_phi->ProjectionX("hR3", 290, 499), clust_r_phi_neg->ProjectionX("cR3_neg", 290, 499));

<<<<<<< HEAD
  //get hit and cluster peaks
  /*
  
  if(Verbosity()) std::cout << "hit R Peaks:" << std::endl;
=======
  // get hit and cluster peaks
>>>>>>> 0ae5df5b
  std::vector<double> hit_RPeaks = getRPeaks(hit_r_phi);
  if(Verbosity()) std::cout << "cluster R Peaks pos:" << std::endl;
  std::vector<double> clust_RPeaks_pos = getRPeaks(clust_r_phi_pos);
  if(Verbosity()) std::cout << "cluster R Peaks neg:" << std::endl;
  std::vector<double> clust_RPeaks_neg = getRPeaks(clust_r_phi_neg);

<<<<<<< HEAD
=======
  // identify where gaps between module 1&2 and 2&3 are by finding largest distances between peaks
  std::vector<double> clust_RGaps_pos;
>>>>>>> 0ae5df5b
  int R12Gap_pos = -1;
  double R12Gap_pos_value = 0.0;
  double prev_gap = 0.0;
  double next_gap = 0.0;
  double next_gap2 = 0.0;

  for(int i=0; i<(int)clust_RPeaks_pos.size()/2; i++){
    if(i>0) prev_gap = clust_RPeaks_pos[i] - clust_RPeaks_pos[i-1];
    if(i<(int)clust_RPeaks_pos.size()-2) next_gap = clust_RPeaks_pos[i+2] - clust_RPeaks_pos[i+1];
    if(i<(int)clust_RPeaks_pos.size()-3) next_gap2 = clust_RPeaks_pos[i+3] - clust_RPeaks_pos[i+2];
    if(clust_RPeaks_pos[i+1] - clust_RPeaks_pos[i] > R12Gap_pos_value && (clust_RPeaks_pos[i+1] - clust_RPeaks_pos[i]) - prev_gap > 0.2 && fabs(next_gap - next_gap2) < 0.2){
      R12Gap_pos = i;
      R12Gap_pos_value = clust_RPeaks_pos[i+1] - clust_RPeaks_pos[i];
    }
  }

  int R23Gap_pos = -1;
<<<<<<< HEAD
  double R23Gap_pos_value = 0.0;
  //prev_gap = 0.0;
  //next_gap = 0.0;
  //next_gap2 = 0.0;

  for(int i=(int)clust_RPeaks_pos.size()/2; i<(int)clust_RPeaks_pos.size()-1; i++){
    if(i>0) prev_gap = clust_RPeaks_pos[i] - clust_RPeaks_pos[i-1];
    if(i<(int)clust_RPeaks_pos.size()-2) next_gap = clust_RPeaks_pos[i+2] - clust_RPeaks_pos[i+1];
    if(i<(int)clust_RPeaks_pos.size()-3) next_gap2 = clust_RPeaks_pos[i+3] - clust_RPeaks_pos[i+2];
    if(clust_RPeaks_pos[i+1] - clust_RPeaks_pos[i] > R23Gap_pos_value && (clust_RPeaks_pos[i+1] - clust_RPeaks_pos[i]) - prev_gap > 0.2 && fabs(next_gap - next_gap2) < 0.2){
      R23Gap_pos = i;
      R23Gap_pos_value = clust_RPeaks_pos[i+1] - clust_RPeaks_pos[i];
    }
=======
  clust_RGaps_pos.reserve((int) clust_RPeaks_pos.size() - 1);
  for (int i = 0; i < (int) clust_RPeaks_pos.size() - 1; i++)
  {
    clust_RGaps_pos.push_back(clust_RPeaks_pos[i + 1] - clust_RPeaks_pos[i]);
  }
  int tmpGap_pos = std::distance(clust_RGaps_pos.begin(), std::max_element(clust_RGaps_pos.begin(), clust_RGaps_pos.end()));
  if (tmpGap_pos > (int) clust_RGaps_pos.size() / 2)
  {
    R23Gap_pos = tmpGap_pos;
    R12Gap_pos = std::distance(clust_RGaps_pos.begin(), std::max_element(clust_RGaps_pos.begin(), clust_RGaps_pos.begin() + R23Gap_pos));
  }
  else
  {
    R12Gap_pos = tmpGap_pos;
    R23Gap_pos = std::distance(clust_RGaps_pos.begin(), std::max_element(clust_RGaps_pos.begin() + R12Gap_pos + 1, clust_RGaps_pos.end()));
>>>>>>> 0ae5df5b
  }


  int R12Gap_neg = -1;
  double R12Gap_neg_value = 0.0;
  prev_gap = 0.0;
  next_gap = 0.0;
  next_gap2 = 0.0;

  for(int i=0; i<(int)clust_RPeaks_neg.size()/2; i++){
    if(i>0) prev_gap = clust_RPeaks_neg[i] - clust_RPeaks_neg[i-1];
    if(i<(int)clust_RPeaks_neg.size()-2) next_gap = clust_RPeaks_neg[i+2] - clust_RPeaks_neg[i+1];
    if(i<(int)clust_RPeaks_neg.size()-3) next_gap2 = clust_RPeaks_neg[i+3] - clust_RPeaks_neg[i+2];
    if(clust_RPeaks_neg[i+1] - clust_RPeaks_neg[i] > R12Gap_neg_value && (clust_RPeaks_neg[i+1] - clust_RPeaks_neg[i]) - prev_gap > 0.2 && fabs(next_gap - next_gap2) < 0.2){
      R12Gap_neg = i;
      R12Gap_neg_value = clust_RPeaks_neg[i+1] - clust_RPeaks_neg[i];
    }
  }

  int R23Gap_neg = -1;
<<<<<<< HEAD
  double R23Gap_neg_value = 0.0;
  //prev_gap = 0.0;

  for(int i=(int)clust_RPeaks_neg.size()/2; i<(int)clust_RPeaks_neg.size()-1; i++){
    if(i>0) prev_gap = clust_RPeaks_neg[i] - clust_RPeaks_neg[i-1];
    if(i<(int)clust_RPeaks_neg.size()-2) next_gap = clust_RPeaks_neg[i+2] - clust_RPeaks_neg[i+1];
    if(i<(int)clust_RPeaks_neg.size()-3) next_gap2 = clust_RPeaks_neg[i+3] - clust_RPeaks_neg[i+2];
    if(clust_RPeaks_neg[i+1] - clust_RPeaks_neg[i] > R23Gap_neg_value && (clust_RPeaks_neg[i+1] - clust_RPeaks_neg[i]) - prev_gap > 0.2 && fabs(next_gap - next_gap2) < 0.2){
      R23Gap_neg = i;
      R23Gap_neg_value = clust_RPeaks_neg[i+1] - clust_RPeaks_neg[i];
    }
=======
  clust_RGaps_neg.reserve((int) clust_RPeaks_neg.size() - 1);
  for (int i = 0; i < (int) clust_RPeaks_neg.size() - 1; i++)
  {
    clust_RGaps_neg.push_back(clust_RPeaks_neg[i + 1] - clust_RPeaks_neg[i]);
  }
  int tmpGap_neg = std::distance(clust_RGaps_neg.begin(), std::max_element(clust_RGaps_neg.begin(), clust_RGaps_neg.end()));
  if (tmpGap_neg > (int) clust_RGaps_neg.size() / 2)
  {
    R23Gap_neg = tmpGap_neg;
    R12Gap_neg = std::distance(clust_RGaps_neg.begin(), std::max_element(clust_RGaps_neg.begin(), clust_RGaps_neg.begin() + R23Gap_neg));
  }
  else
  {
    R12Gap_neg = tmpGap_neg;
    R23Gap_neg = std::distance(clust_RGaps_neg.begin(), std::max_element(clust_RGaps_neg.begin() + R12Gap_neg + 1, clust_RGaps_neg.end()));
>>>>>>> 0ae5df5b
  }


  
  //identify where gaps between module 1&2 and 2&3 are by finding largest distances between peaks
  std::vector<double> clust_RGaps_pos;
  for(int i=0; i<(int)clust_RPeaks_pos.size()-1; i++) clust_RGaps_pos.push_back(clust_RPeaks_pos[i+1] - clust_RPeaks_pos[i]);

  std::vector<double> clust_RGaps_neg;
  for(int i=0; i<(int)clust_RPeaks_neg.size()-1; i++) clust_RGaps_neg.push_back(clust_RPeaks_neg[i+1] - clust_RPeaks_neg[i]);

  double R12_dist_pos = fabs(((clust_RPeaks_pos[R12Gap_pos] + clust_RPeaks_pos[R12Gap_pos+1])/2.0) - ((hit_RPeaks[15] + hit_RPeaks[16])/2.0));
  double R23_dist_pos = fabs(((clust_RPeaks_pos[R23Gap_pos] + clust_RPeaks_pos[R23Gap_pos+1])/2.0) - ((hit_RPeaks[23] + hit_RPeaks[24])/2.0));

  double R12_dist_neg = fabs(((clust_RPeaks_neg[R12Gap_neg] + clust_RPeaks_neg[R12Gap_neg+1])/2.0) - ((hit_RPeaks[15] + hit_RPeaks[16])/2.0));
  double R23_dist_neg = fabs(((clust_RPeaks_neg[R23Gap_neg] + clust_RPeaks_neg[R23Gap_neg+1])/2.0) - ((hit_RPeaks[23] + hit_RPeaks[24])/2.0));

  bool isR12Better_pos = false;
  bool isR12Better_neg = false;

  if(R12_dist_pos < R23_dist_pos) isR12Better_pos = true;
  if(R12_dist_neg < R23_dist_neg) isR12Better_neg = true;

  std::cout << "R12_dist_pos=" << R12_dist_pos << "   R23_dist_pos=" << R23_dist_pos << "   isR12Better_pos? " << isR12Better_pos << std::endl;
  std::cout << "R12_dist_neg=" << R12_dist_neg << "   R23_dist_neg=" << R23_dist_neg << "   isR12Better_neg? " << isR12Better_neg << std::endl;

  int min_match_pos = 100;
  int min_match_neg = 100;
  std::vector<int> hitMatches_pos;
<<<<<<< HEAD
  for(int i=0; i<(int)clust_RPeaks_pos.size(); i++){
    if(isR12Better_pos){
      std::cout << "pos R12 is better for i=" << i << "   setting hit match to 15 + i - R12Gap_pos: " << 15 + i - R12Gap_pos << std::endl;
      hitMatches_pos.push_back(15 + i - R12Gap_pos );                                                                                                                                                
      //if multiple rows missing, offset for each one
      if(clust_RGaps_pos[R12Gap_pos] > 3.6) hitMatches_pos[i] -= 1;                                                                                                                                   
      if(clust_RGaps_pos[R12Gap_pos] > 4.6) hitMatches_pos[i] -= 1;                                                                                                                                  
      if(clust_RGaps_pos[R12Gap_pos] > 5.8) hitMatches_pos[i] -= 1;                                                                                                                                 
      if(hitMatches_pos[i] < min_match_pos) min_match_pos = hitMatches_pos[i];
    }else{
      hitMatches_pos.push_back(23+1 + i - (R23Gap_pos+1));
=======
  // match cluster peaks to hit peaks using gap positions
  for (int i = 0; i < (int) clust_RPeaks_pos.size(); i++)
  {
    // Module 1
    if (i < (R12Gap_pos + 1))
    {
      // module 1-2 gap is between 15 & 16 in hitPeaks
      hitMatches_pos.push_back(15 + i - R12Gap_pos);
      // if multiple rows missing, offset for each one
      if (clust_RGaps_pos[R12Gap_pos] > 3.6)
      {
        hitMatches_pos[i] -= 1;
      }
      if (clust_RGaps_pos[R12Gap_pos] > 4.6)
      {
        hitMatches_pos[i] -= 1;
      }
      if (clust_RGaps_pos[R12Gap_pos] > 5.8)
      {
        hitMatches_pos[i] -= 1;
      }
    }
    // module 1-2 gap is between 15 & 16
    else if (i < (R23Gap_pos + 1) && i >= (R12Gap_pos + 1))
    {
      hitMatches_pos.push_back(15 + 1 + i - (R12Gap_pos + 1));
      // module 2-3 gap is between 22 & 23
    }
    else if (i >= R23Gap_pos + 1)
    {
      hitMatches_pos.push_back(23 + 1 + i - (R23Gap_pos + 1));
>>>>>>> 0ae5df5b
    }
  }

  std::vector<int> hitMatches_neg;
<<<<<<< HEAD
  for(int i=0; i<(int)clust_RPeaks_neg.size(); i++){
    if(isR12Better_neg){
      std::cout << "neg R12 is better for i=" << i << "   setting hit match to 15 + i - R12Gap_neg: " << 15 + i - R12Gap_neg << std::endl;
      hitMatches_neg.push_back(15 + i - R12Gap_neg );
      //if multiple rows missing, offset for each one                                                                                                                                                 
      if(clust_RGaps_neg[R12Gap_neg] > 3.6) hitMatches_neg[i] -= 1;
      if(clust_RGaps_neg[R12Gap_neg] > 4.6) hitMatches_neg[i] -= 1;
      if(clust_RGaps_neg[R12Gap_neg] > 5.8) hitMatches_neg[i] -= 1;
      if(hitMatches_neg[i] < min_match_neg) min_match_neg = hitMatches_neg[i];
    }else{
      hitMatches_neg.push_back(23+1 + i - (R23Gap_neg+1));
=======
  for (int i = 0; i < (int) clust_RPeaks_neg.size(); i++)
  {
    if (i < (R12Gap_neg + 1))
    {
      hitMatches_neg.push_back(15 + i - R12Gap_neg);
      if (clust_RGaps_neg[R12Gap_neg] > 3.6)
      {
        hitMatches_neg[i] -= 1;
      }
      if (clust_RGaps_neg[R12Gap_neg] > 4.6)
      {
        hitMatches_neg[i] -= 1;
      }
      if (clust_RGaps_neg[R12Gap_neg] > 5.8)
      {
        hitMatches_neg[i] -= 1;
      }
    }
    else if (i < (R23Gap_neg + 1) && i >= (R12Gap_neg + 1))
    {
      hitMatches_neg.push_back(15 + 1 + i - (R12Gap_neg + 1));
    }
    else if (i >= R23Gap_neg + 1)
    {
      hitMatches_neg.push_back(23 + 1 + i - (R23Gap_neg + 1));
>>>>>>> 0ae5df5b
    }
  }
  */

  std::vector<int> hitMatches_pos = doGlobalRMatching(clust_r_phi_pos,true);
  std::vector<int> hitMatches_neg = doGlobalRMatching(clust_r_phi_neg,false);

  if(Verbosity())
    {

      //std::cout << "PHTpcCentralMembraneMatcher::process_event - R12Gap_pos= " << R12Gap_pos << "   value=" << R12Gap_pos_value << std::endl;
      //std::cout << "PHTpcCentralMembraneMatcher::process_event - R23Gap_pos= " << R23Gap_pos << "   value=" << R23Gap_pos_value << std::endl;
      for(int i=0; i<(int)hitMatches_pos.size(); i++){
	std::cout << "positive cluster index " << i << "   hit match " << hitMatches_pos[i] << "   recoPeak=" << m_clust_RPeaks_pos[i] << "   shifted recoPeak=" << m_clust_RPeaks_pos[i] + m_global_RShift_pos  << "   truthPeak=" << m_truth_RPeaks[hitMatches_pos[i]] << "   residual=" << m_truth_RPeaks[hitMatches_pos[i]] - (m_clust_RPeaks_pos[i] + m_global_RShift_pos) << std::endl;
      }

<<<<<<< HEAD

      //std::cout << "PHTpcCentralMembraneMatcher::process_event - R12Gap_neg= " << R12Gap_neg << "   value=" << R12Gap_neg_value << std::endl;
      //std::cout << "PHTpcCentralMembraneMatcher::process_event - R23Gap_neg= " << R23Gap_neg << "   value=" << R23Gap_neg_value << std::endl;
      for(int i=0; i<(int)hitMatches_neg.size(); i++){
	std::cout << "negative cluster index " << i << "   hit match " << hitMatches_neg[i] << "   recoPeak=" << m_clust_RPeaks_neg[i] << "   shifted recoPeak=" << m_clust_RPeaks_neg[i] + m_global_RShift_neg << "   truthPeak=" << m_truth_RPeaks[hitMatches_neg[i]] << "   residual=" << m_truth_RPeaks[hitMatches_neg[i]] - (m_clust_RPeaks_neg[i] + m_global_RShift_neg) << std::endl;
      }

    }

  
=======
>>>>>>> 0ae5df5b
  // Match reco and truth positions
  // std::map<unsigned int, unsigned int> matched_pair;
  std::vector<std::pair<unsigned int, unsigned int>> matched_pair;
  std::vector<unsigned int> matched_nclus;

  std::vector<bool> hits_matched(m_truth_pos.size());
  std::vector<bool> clusts_matched(reco_pos.size());

  // do iterative matching m_nMatchIter times
  for (int matchIt = 0; matchIt < m_nMatchIter; matchIt++)
  {
    // loop over truth positions
    for (unsigned int i = 0; i < m_truth_pos.size(); ++i)
    {
      if (hits_matched[i])
      {
        continue;
      }

      const double z1 = m_truth_pos[i].Z();
      const double rad1 = get_r(m_truth_pos[i].X(), m_truth_pos[i].Y());
      const double phi1 = m_truth_pos[i].Phi();

      int hitRadIndex = -1;

<<<<<<< HEAD
      //get which hit radial index this it
      for(int k=0; k<(int)m_truth_RPeaks.size(); k++){
	if(std::abs(rad1 - m_truth_RPeaks[k]) < 0.5){
	  hitRadIndex = k;
	  break;
	}
=======
      // get which hit radial index this it
      for (int k = 0; k < (int) hit_RPeaks.size(); k++)
      {
        if (std::abs(rad1 - hit_RPeaks[k]) < 0.5)
        {
          hitRadIndex = k;
          break;
        }
>>>>>>> 0ae5df5b
      }

      // for iterative looping: identify closest phi
      double prev_dphi = 1.1 * m_phi_cut;
      int matchJ = -1;

      // loop over cluster positions
<<<<<<< HEAD
      for(unsigned int j = 0; j < reco_pos.size(); ++j)
	{
	  if(clusts_matched[j]) continue;

	  int angleR = -1;

	  if(reco_pos[j].Perp() < 41) angleR = 0;
	  else if(reco_pos[j].Perp() >= 41 && reco_pos[j].Perp() < 58) angleR = 1;
	  if(reco_pos[j].Perp() >= 58) angleR = 2;


	  //const auto& nclus = reco_nclusters[j];
	  double phi2 = reco_pos[j].Phi();
	  const double z2 = reco_pos[j].Z();
	  const double rad2=get_r(reco_pos[j].X(), reco_pos[j].Y());
	  if(angleR != -1){
	    if(z2 > 0) phi2 -= m_clustRotation_pos[angleR];
	    else phi2 -= m_clustRotation_neg[angleR];
	  }


	  int clustRMatchIndex = -1;
	  if(z2 > 0) clustRMatchIndex = getClusterRMatch(hitMatches_pos, m_clust_RPeaks_pos, rad2);
	  else clustRMatchIndex = getClusterRMatch(hitMatches_neg, m_clust_RPeaks_neg, rad2);


	  if(clustRMatchIndex == -1) continue;

	  //const double phi2 = reco_pos[j].Phi();

	  // only match pairs that are on the same side of the TPC
	  const bool accepted_z = ((z1>0)==(z2>0));
	  if( !accepted_z ) continue;


=======
      for (unsigned int j = 0; j < reco_pos.size(); ++j)
      {
        if (clusts_matched[j])
        {
          continue;
        }
>>>>>>> 0ae5df5b

        int angleR = -1;

        if (reco_pos[j].Perp() < 41)
        {
          angleR = 0;
        }
        else if (reco_pos[j].Perp() >= 41 && reco_pos[j].Perp() < 58)
        {
          angleR = 1;
        }
        if (reco_pos[j].Perp() >= 58)
        {
          angleR = 2;
        }

        // const auto& nclus = reco_nclusters[j];
        double phi2 = reco_pos[j].Phi();
        const double z2 = reco_pos[j].Z();
        const double rad2 = get_r(reco_pos[j].X(), reco_pos[j].Y());
        if (angleR != -1)
        {
          if (z2 > 0)
          {
            phi2 -= m_clustRotation_pos[angleR];
          }
          else
          {
            phi2 -= m_clustRotation_neg[angleR];
          }
        }

        int clustRMatchIndex = -1;
        if (z2 > 0)
        {
          clustRMatchIndex = getClusterRMatch(hitMatches_pos, clust_RPeaks_pos, rad2);
        }
        else
        {
          clustRMatchIndex = getClusterRMatch(hitMatches_neg, clust_RPeaks_neg, rad2);
        }

        if (clustRMatchIndex == -1)
        {
          continue;
        }

        // const double phi2 = reco_pos[j].Phi();

<<<<<<< HEAD
      if(matchJ != -1){
	clusts_matched[matchJ] = true;
	matched_pair.emplace_back(i,matchJ);
	matched_nclus.push_back(reco_nhits[matchJ]);
	
	if(m_savehistograms)
	  {
	    
	    const auto& nclus = reco_nhits[matchJ];
	    const double rad2=get_r(reco_pos[matchJ].X(), reco_pos[matchJ].Y());
	    const double phi2 = reco_pos[matchJ].Phi();
=======
        // only match pairs that are on the same side of the TPC
        const bool accepted_z = ((z1 > 0) == (z2 > 0));
        if (!accepted_z)
        {
          continue;
        }

        const bool accepted_r = (hitRadIndex == clustRMatchIndex);

        const auto dphi = delta_phi(phi1 - phi2);
        const bool accepted_phi = std::abs(dphi) < m_phi_cut;
>>>>>>> 0ae5df5b

        if (!accepted_r || !accepted_phi)
        {
          continue;
        }

        if (fabs(dphi) < fabs(prev_dphi))
        {
          prev_dphi = dphi;
          matchJ = j;
          hits_matched[i] = true;
        }
      }  // end loop over reco_pos

      if (matchJ != -1)
      {
        clusts_matched[matchJ] = true;
        matched_pair.emplace_back(i, matchJ);
        matched_nclus.push_back(reco_nclusters[matchJ]);

        if (m_savehistograms)
        {
          const auto& nclus = reco_nclusters[matchJ];
          const double rad2 = get_r(reco_pos[matchJ].X(), reco_pos[matchJ].Y());
          const double phi2 = reco_pos[matchJ].Phi();

          const auto dr = rad1 - rad2;
          const auto dphi = delta_phi(phi1 - phi2);

          hnclus->Fill((float) nclus);

          double r = rad2;

          hdrphi->Fill(r * dphi);
          hdphi->Fill(dphi);
          hrdphi->Fill(r, dphi);
          hdrdphi->Fill(dr, dphi);
          hrdr->Fill(r, dr);
          if (nclus == 1)
          {
            if (r < 40.0)
            {
              hdr1_single->Fill(dr);
            }
            if (r >= 40.0 && r < 58.0)
            {
              hdr2_single->Fill(dr);
            }
            if (r >= 58.0)
            {
              hdr3_single->Fill(dr);
            }
          }
          else
          {
            if (r < 40.0)
            {
              hdr1_double->Fill(dr);
            }
            if (r >= 40.0 && r < 58.0)
            {
              hdr2_double->Fill(dr);
            }
            if (r >= 58.0)
            {
              hdr3_double->Fill(dr);
            }
          }
        }  // end save histos
      }    // end if match was found
    }      // end loop over truth pos
  }        // end loop over matching iterations

  // print some statistics:
  if (Verbosity())
  {
<<<<<<< HEAD
    const auto n_valid_truth = std::count_if( m_truth_pos.begin(), m_truth_pos.end(), []( const TVector3& pos ) { return get_r( pos.x(), pos.y() ) >  30; } );
    //const auto n_reco_size1 = std::count_if( reco_nhits.begin(), reco_nclusters.end(), []( const unsigned int& value ) { return value==1; } );
    //const auto n_reco_size2 = std::count_if( reco_nhits.begin(), reco_nclusters.end(), []( const unsigned int& value ) { return value==2; } );
=======
    const auto n_valid_truth = std::count_if(m_truth_pos.begin(), m_truth_pos.end(), [](const TVector3& pos)
                                             { return get_r(pos.x(), pos.y()) > 30; });
    const auto n_reco_size1 = std::count_if(reco_nclusters.begin(), reco_nclusters.end(), [](const unsigned int& value)
                                            { return value == 1; });
    const auto n_reco_size2 = std::count_if(reco_nclusters.begin(), reco_nclusters.end(), [](const unsigned int& value)
                                            { return value == 2; });
>>>>>>> 0ae5df5b
    std::cout << "PHTpcCentralMembraneMatcher::process_event - m_truth_pos size: " << m_truth_pos.size() << std::endl;
    std::cout << "PHTpcCentralMembraneMatcher::process_event - m_truth_pos size, r>30cm: " << n_valid_truth << std::endl;
    int pos_stripes_add = 0;
    int neg_stripes_add = 0;
    /*
    int nStr[8] = {3,4,4,4,4,5,4,5};
    for(int str=min_match_pos; str <= 7; str++){
      pos_stripes_add += nStr[str]*18;
    } 
    for(int str=min_match_neg; str <= 7; str++){
      neg_stripes_add += nStr[str]*18;
    } 
    */
    std::cout << "PHTpcCentralMembraneMatcher::process_event - m_truth_pos size, r>30cm + rows below with match: " << n_valid_truth + pos_stripes_add + neg_stripes_add<< std::endl;
    std::cout << "PHTpcCentralMembraneMatcher::process_event - reco_pos size: " << reco_pos.size() << std::endl;
    //std::cout << "PHTpcCentralMembraneMatcher::process_event - reco_pos size (nclus==1): " << n_reco_size1 << std::endl;
    //std::cout << "PHTpcCentralMembraneMatcher::process_event - reco_pos size (nclus==2): " << n_reco_size2 << std::endl;
    std::cout << "PHTpcCentralMembraneMatcher::process_event - matched_pair size: " << matched_pair.size() << std::endl;
  }

  for (unsigned int ip = 0; ip < matched_pair.size(); ++ip)
  {

    const std::pair<unsigned int, unsigned int>& p = matched_pair[ip];
    const unsigned int& nclus = matched_nclus[ip];

    // add to node tree
    unsigned int key = p.first;
    auto cmdiff = new CMFlashDifferencev1();
    cmdiff->setTruthPhi(m_truth_pos[p.first].Phi());
    cmdiff->setTruthR(m_truth_pos[p.first].Perp());
    cmdiff->setTruthZ(m_truth_pos[p.first].Z());

    cmdiff->setRecoPhi(reco_pos[p.second].Phi());
    cmdiff->setRecoR(reco_pos[p.second].Perp());
    cmdiff->setRecoZ(reco_pos[p.second].Z());
    cmdiff->setNclusters(reco_nhits[p.second]);

    if( Verbosity() > 1) std::cout << "adding cmdiff to container with key " << key << " in event " << m_event_index << std::endl;
    
    m_cm_flash_diffs->addDifferenceSpecifyKey(key, cmdiff);
<<<<<<< HEAD
    
    if(m_savehistograms) match_ntup->Fill(m_event_index,m_truth_pos[p.first].Perp(),m_truth_pos[p.first].Phi(),reco_pos[p.second].Perp(),reco_pos[p.second].Phi(),reco_pos[p.second].Z(),nclus,pos1[p.second].Perp(),pos1[p.second].Phi(),adc1[p.second],layer1[p.second],pos2[p.second].Perp(),pos2[p.second].Phi(),adc2[p.second],layer2[p.second]);
=======

    if (m_savehistograms)
    {
      match_ntup->Fill(m_event_index, m_truth_pos[p.first].Perp(), m_truth_pos[p.first].Phi(), reco_pos[p.second].Perp(), reco_pos[p.second].Phi(), reco_pos[p.second].Z(), nclus, pos1[p.second].Perp(), pos1[p.second].Phi(), adc1[p.second], layer1[p.second], pos2[p.second].Perp(), pos2[p.second].Phi(), adc2[p.second], layer2[p.second]);
    }
>>>>>>> 0ae5df5b


    // store cluster position
    const double clus_r = reco_pos[p.second].Perp();
    double clus_phi = reco_pos[p.second].Phi();
    if (clus_phi < 0)
    {
      clus_phi += 2 * M_PI;
    }

    const double clus_z = reco_pos[p.second].z();
    const unsigned int side = (clus_z < 0) ? 0 : 1;

    // calculate residuals (cluster - truth)
    const double dr = reco_pos[p.second].Perp() - m_truth_pos[p.first].Perp();
    const double dphi = delta_phi(reco_pos[p.second].Phi() - m_truth_pos[p.first].Phi());
    const double rdphi = reco_pos[p.second].Perp() * dphi;
    const double dz = reco_pos[p.second].z() - m_truth_pos[p.first].z();


    // fill distortion correction histograms
    /*
     * TODO:
     * - we might need to only fill the histograms for cm clusters that have 2 clusters only
     * - we might need a smoothing procedure to fill the bins that have no entries using neighbors
     */
    for (const auto& dcc : {m_dcc_out, m_dcc_out_aggregated.get()})
    {
      static_cast<TH2*>(dcc->m_hDRint[side])->Fill(clus_phi, clus_r, dr);
      static_cast<TH2*>(dcc->m_hDPint[side])->Fill(clus_phi, clus_r, rdphi);
      static_cast<TH2*>(dcc->m_hDZint[side])->Fill(clus_phi, clus_r, dz);
      static_cast<TH2*>(dcc->m_hentries[side])->Fill(clus_phi, clus_r);
    }
  }

  if (Verbosity())
  {
    std::cout << "PHTpcCentralMembraneMatcher::process_events - cmclusters: " << m_corrected_CMcluster_map->size() << std::endl;
    std::cout << "PHTpcCentralMembraneMatcher::process_events - matched pairs: " << matched_pair.size() << std::endl;
    std::cout << "PHTpcCentralMembraneMatcher::process_events - differences: " << m_cm_flash_diffs->size() << std::endl;
    std::cout << "PHTpcCentralMembraneMatcher::process_events - entries: " << m_dcc_out->m_hentries[0]->GetEntries() << ", " << m_dcc_out->m_hentries[1]->GetEntries() << std::endl;
  }

  // normalize per-event distortion correction histograms and fill guarding bins
<<<<<<< HEAD
  normalize_distortions( m_dcc_out );
  fill_guarding_bins( m_dcc_out );
    
  if(Verbosity() > 2)
    {	
      // read back differences from node tree as a check
      auto diffrange = m_cm_flash_diffs->getDifferences();
      for (auto cmitr = diffrange.first;
	   cmitr !=diffrange.second;
	   ++cmitr)
	{
	  auto key = cmitr->first;
	  auto cmreco = cmitr->second;

	  std::cout << " key " << key
		    << " nclus " << cmreco->getNclusters()
		    << " truth Phi " << cmreco->getTruthPhi() << " reco Phi " << cmreco->getRecoPhi()
		    << " truth R " << cmreco->getTruthR() << " reco R " << cmreco->getRecoR()
		    << " truth Z " << cmreco->getTruthZ() << " reco Z " << cmreco->getRecoZ()
		    << std::endl;
	}
=======
  normalize_distortions(m_dcc_out);
  fill_guarding_bins(m_dcc_out);

  if (Verbosity())
  {
    // read back differences from node tree as a check
    auto diffrange = m_cm_flash_diffs->getDifferences();
    for (auto cmitr = diffrange.first;
         cmitr != diffrange.second;
         ++cmitr)
    {
      auto key = cmitr->first;
      auto cmreco = cmitr->second;

      std::cout << " key " << key
                << " nclus " << cmreco->getNclusters()
                << " truth Phi " << cmreco->getTruthPhi() << " reco Phi " << cmreco->getRecoPhi()
                << " truth R " << cmreco->getTruthR() << " reco R " << cmreco->getRecoR()
                << " truth Z " << cmreco->getTruthZ() << " reco Z " << cmreco->getRecoZ()
                << std::endl;
>>>>>>> 0ae5df5b
    }
  }

  m_event_index++;

  return Fun4AllReturnCodes::EVENT_OK;
}

//____________________________________________________________________________..
int PHTpcCentralMembraneMatcher::End(PHCompositeNode* /*topNode*/)
{
  // write distortion corrections
  if (m_dcc_out_aggregated)
  {
    // normalize aggregated distortion correction histograms and fill guarding bins
    normalize_distortions(m_dcc_out_aggregated.get());
    fill_guarding_bins(m_dcc_out_aggregated.get());

    // create TFile and write all histograms
    std::unique_ptr<TFile> outputfile(TFile::Open(m_outputfile.c_str(), "RECREATE"));
    outputfile->cd();

    // loop over side
    for (unsigned int i = 0; i < 2; ++i)
    {
      for (const auto& h : {m_dcc_out_aggregated->m_hDRint[i], m_dcc_out_aggregated->m_hDPint[i], m_dcc_out_aggregated->m_hDZint[i], m_dcc_out_aggregated->m_hentries[i]})
      {
        if (h)
        {
          h->Write();
        }
      }
    }
  }

  // write evaluation histograms
  if (m_savehistograms && fout)
  {
    fout->cd();

    hxy_reco->Write();
    hxy_truth->Write();
    hdrdphi->Write();
    hrdr->Write();
    hrdphi->Write();
    hdphi->Write();
    hdrphi->Write();
    hdr1_single->Write();
    hdr2_single->Write();
    hdr3_single->Write();
    hdr1_double->Write();
    hdr2_double->Write();
    hdr3_double->Write();
    hnclus->Write();

    fout->Close();
  }

<<<<<<< HEAD
  if(m_savehistograms && m_debugfile)
=======
  if (m_savehistograms && fout2)
>>>>>>> 0ae5df5b
  {
    m_debugfile->cd();

    match_ntup->Write();
    hit_r_phi->Write();
    clust_r_phi_pos->Write();
    clust_r_phi_neg->Write();

    m_debugfile->Close();
  }

  return Fun4AllReturnCodes::EVENT_OK;
}

//____________________________________________________________________________..

int PHTpcCentralMembraneMatcher::GetNodes(PHCompositeNode* topNode)
{
  //---------------------------------
  // Get Objects off of the Node Tree
  //---------------------------------

<<<<<<< HEAD
  //m_corrected_CMcluster_map  = findNode::getClass<CMFlashClusterContainer>(topNode, "CORRECTED_CM_CLUSTER");
  m_corrected_CMcluster_map  = findNode::getClass<LaserClusterContainer>(topNode, "LASER_CLUSTER");
  if(!m_corrected_CMcluster_map)
    {
      std::cout << PHWHERE << "CORRECTED_CM_CLUSTER Node missing, abort." << std::endl;
      return Fun4AllReturnCodes::ABORTRUN;
    }
=======
  m_corrected_CMcluster_map = findNode::getClass<CMFlashClusterContainer>(topNode, "CORRECTED_CM_CLUSTER");
  if (!m_corrected_CMcluster_map)
  {
    std::cout << PHWHERE << "CORRECTED_CM_CLUSTER Node missing, abort." << std::endl;
    return Fun4AllReturnCodes::ABORTRUN;
  }
>>>>>>> 0ae5df5b

  // input tpc distortion correction static
  m_dcc_in_static = findNode::getClass<TpcDistortionCorrectionContainer>(topNode, "TpcDistortionCorrectionContainerStatic");
  if (m_dcc_in_static)
  {
    std::cout << "PHTpcCentralMembraneMatcher:   found TPC distortion correction container static" << std::endl;
  }

  // input tpc distortion correction average
  m_dcc_in_average = findNode::getClass<TpcDistortionCorrectionContainer>(topNode, "TpcDistortionCorrectionContainerAverage");
  if (m_dcc_in_average)
  {
    std::cout << "PHTpcCentralMembraneMatcher:   found TPC distortion correction container average" << std::endl;
  }

    
  
  PHNodeIterator iter(topNode);

  // Looking for the DST node
  PHCompositeNode* dstNode = dynamic_cast<PHCompositeNode*>(iter.findFirst("PHCompositeNode", "DST"));
  if (!dstNode)
<<<<<<< HEAD
    {
      std::cout << PHWHERE << "DST Node missing, doing nothing." << std::endl;
      return Fun4AllReturnCodes::ABORTRUN;
    }

  // Looking for the RUN node
  PHCompositeNode *runNode = dynamic_cast<PHCompositeNode *>(iter.findFirst("PHCompositeNode", "RUN"));
  if (!runNode)
    {
      std::cout << PHWHERE << "RUN Node missing, doing nothing." << std::endl;
      return Fun4AllReturnCodes::ABORTRUN;
    }      
  PHNodeIterator runiter(runNode);
  //auto flashDiffContainer = findNode::getClass<CMFlashDifferenceContainerv1>(runNode, "CM_FLASH_DIFFERENCES");
  auto flashDiffContainer = findNode::getClass<CMFlashDifferenceContainerv1>(topNode, "CM_FLASH_DIFFERENCES");
  if (!flashDiffContainer)
    {

      PHNodeIterator dstiter(dstNode);
    PHCompositeNode *DetNode =
      dynamic_cast<PHCompositeNode *>(dstiter.findFirst("PHCompositeNode", "TRKR"));
    if (!DetNode)
      {
	DetNode = new PHCompositeNode("TRKR");
	dstNode->addNode(DetNode);
      }

      flashDiffContainer = new CMFlashDifferenceContainerv1;
      PHIODataNode<PHObject> *CMFlashDifferenceNode =
	new PHIODataNode<PHObject>(flashDiffContainer, "CM_FLASH_DIFFERENCES", "PHObject");
      //runNode->addNode(CMFlashDifferenceNode);
      DetNode->addNode(CMFlashDifferenceNode);
    }
  
  
  //m_cm_flash_diffs = findNode::getClass<CMFlashDifferenceContainerv1>(runNode, "CM_FLASH_DIFFERENCES");
  m_cm_flash_diffs = findNode::getClass<CMFlashDifferenceContainerv1>(topNode, "CM_FLASH_DIFFERENCES");
  if (!m_cm_flash_diffs)
    {
      std::cout << PHWHERE << " ERROR: Can't find CM_FLASH_DIFFERENCES." << std::endl;
      return Fun4AllReturnCodes::ABORTRUN;
    }


  /*
  // Looking for the DST node
  PHCompositeNode *dstNode = dynamic_cast<PHCompositeNode *>(iter.findFirst("PHCompositeNode", "DST"));
  if (!dstNode)
    {
      std::cout << PHWHERE << "DST Node missing, doing nothing." << std::endl;
      return Fun4AllReturnCodes::ABORTRUN;
    }
=======
  {
    std::cout << PHWHERE << "DST Node missing, doing nothing." << std::endl;
    return Fun4AllReturnCodes::ABORTRUN;
  }
>>>>>>> 0ae5df5b
  PHNodeIterator dstiter(dstNode);
  PHCompositeNode* DetNode =
      dynamic_cast<PHCompositeNode*>(dstiter.findFirst("PHCompositeNode", "TRKR"));
  if (!DetNode)
  {
    DetNode = new PHCompositeNode("TRKR");
    dstNode->addNode(DetNode);
  }

  m_cm_flash_diffs = new CMFlashDifferenceContainerv1;
  PHIODataNode<PHObject>* CMFlashDifferenceNode =
      new PHIODataNode<PHObject>(m_cm_flash_diffs, "CM_FLASH_DIFFERENCES", "PHObject");
  DetNode->addNode(CMFlashDifferenceNode);
<<<<<<< HEAD
  */
    
  //// output tpc fluctuation distortion container
  //// this one is filled on the fly on a per-CM-event basis, and applied in the tracking chain
  const std::string dcc_out_node_name = "TpcDistortionCorrectionContainerFluctuation";
  m_dcc_out = findNode::getClass<TpcDistortionCorrectionContainer>(topNode,dcc_out_node_name);
  if( !m_dcc_out )
  { 
     /// Get the RUN node and check
     auto runNode = dynamic_cast<PHCompositeNode *>(iter.findFirst("PHCompositeNode", "RUN"));
     if (!runNode)
     {
       std::cout << "PHTpcCentralMembraneMatcher::InitRun - RUN Node missing, quitting" << std::endl;
       return Fun4AllReturnCodes::ABORTRUN;
     }

     std::cout << "PHTpcCentralMembraneMatcher::GetNodes - creating TpcDistortionCorrectionContainer in node " << dcc_out_node_name << std::endl;
     m_dcc_out = new TpcDistortionCorrectionContainer;
     auto node = new PHDataNode<TpcDistortionCorrectionContainer>(m_dcc_out, dcc_out_node_name);
     runNode->addNode(node);
   }

=======

  //// output tpc fluctuation distortion container
  //// this one is filled on the fly on a per-CM-event basis, and applied in the tracking chain
  const std::string dcc_out_node_name = "TpcDistortionCorrectionContainerFluctuation";
  m_dcc_out = findNode::getClass<TpcDistortionCorrectionContainer>(topNode, dcc_out_node_name);
  if (!m_dcc_out)
  {
    /// Get the RUN node and check
    auto runNode = dynamic_cast<PHCompositeNode*>(iter.findFirst("PHCompositeNode", "RUN"));
    if (!runNode)
    {
      std::cout << "PHTpcCentralMembraneMatcher::InitRun - RUN Node missing, quitting" << std::endl;
      return Fun4AllReturnCodes::ABORTRUN;
    }

    std::cout << "PHTpcCentralMembraneMatcher::GetNodes - creating TpcDistortionCorrectionContainer in node " << dcc_out_node_name << std::endl;
    m_dcc_out = new TpcDistortionCorrectionContainer;
    auto node = new PHDataNode<TpcDistortionCorrectionContainer>(m_dcc_out, dcc_out_node_name);
    runNode->addNode(node);
  }
>>>>>>> 0ae5df5b

  // create per event distortions. Do not put on the node tree
  // m_dcc_out = new TpcDistortionCorrectionContainer;

  // also prepare the local distortion container, used to aggregate multple events
  m_dcc_out_aggregated.reset(new TpcDistortionCorrectionContainer);

  // compute axis limits to include guarding bins, needed for TH2::Interpolate to work
  const float phiMin = m_phiMin - (m_phiMax - m_phiMin) / m_phibins;
  const float phiMax = m_phiMax + (m_phiMax - m_phiMin) / m_phibins;

  const float rMin = m_rMin - (m_rMax - m_rMin) / m_rbins;
  const float rMax = m_rMax + (m_rMax - m_rMin) / m_rbins;

  /*
  double r_bins_mm[69] = {217.83-2,217.83,
                       223.83, 229.83, 235.83, 241.83, 247.83, 253.83, 259.83, 265.83, 271.83, 277.83, 283.83, 289.83, 295.83, 301.83, 306.83,
                       311.05, 317.92, 323.31, 329.27, 334.63, 340.59, 345.95, 351.91, 357.27, 363.23, 368.59, 374.55, 379.91, 385.87, 391.23, 397.19, 402.49,
                       411.53, 421.70, 431.90, 442.11, 452.32, 462.52, 472.73, 482.94, 493.14, 503.35, 513.56, 523.76, 533.97, 544.18, 554.39, 564.59, 574.76,
                       583.67, 594.59, 605.57, 616.54, 627.51, 638.48, 649.45, 660.42, 671.39, 682.36, 693.33, 704.30, 715.27, 726.24, 737.21, 748.18, 759.11, 759.11+2};

  double r_bins[69];

  for(int i=0; i<69; i++){
    r_bins[i] = r_bins_mm[i]/10.0;
  }



  double phiBins[206] = { 0., 6.3083-2 * M_PI, 6.3401-2 * M_PI, 6.372-2 * M_PI, 6.4039-2 * M_PI, 6.4358-2 * M_PI, 6.4676-2 * M_PI, 6.4995-2 * M_PI, 6.5314-2 * M_PI,
                          0.2618, 0.2937, 0.3256, 0.3574, 0.3893, 0.4212, 0.453, 0.4849, 0.5168, 0.5487, 0.5805, 0.6124, 0.6443, 0.6762, 0.7081,
                          0.7399, 0.7718, 0.7854, 0.8173, 0.8491, 0.881, 0.9129, 0.9448, 0.9767, 1.0085, 1.0404, 1.0723, 1.1041, 1.136, 1.1679,
                          1.1998, 1.2317, 1.2635, 1.2954, 1.309, 1.3409, 1.3727, 1.4046, 1.4365, 1.4684, 1.5002, 1.5321, 1.564, 1.5959, 1.6277,
                          1.6596, 1.6915, 1.7234, 1.7552, 1.7871, 1.819, 1.8326, 1.8645, 1.8963, 1.9282, 1.9601, 1.992, 2.0238, 2.0557, 2.0876,
                          2.1195, 2.1513, 2.1832, 2.2151, 2.247, 2.2788, 2.3107, 2.3426, 2.3562, 2.3881, 2.42, 2.4518, 2.4837, 2.5156, 2.5474,
                          2.5793, 2.6112, 2.6431, 2.6749, 2.7068, 2.7387, 2.7706, 2.8024, 2.8343, 2.8662, 2.8798, 2.9117, 2.9436, 2.9754, 3.0073,
                          3.0392, 3.0711, 3.1029, 3.1348, 3.1667, 3.1986, 3.2304, 3.2623, 3.2942, 3.326, 3.3579, 3.3898, 3.4034, 3.4353, 3.4671,
                          3.499, 3.5309, 3.5628, 3.5946, 3.6265, 3.6584, 3.6903, 3.7221, 3.754, 3.7859, 3.8178, 3.8496, 3.8815, 3.9134, 3.927,
                          3.9589, 3.9907, 4.0226, 4.0545, 4.0864, 4.1182, 4.1501, 4.182, 4.2139, 4.2457, 4.2776, 4.3095, 4.3414, 4.3732, 4.4051,
                          4.437, 4.4506, 4.4825, 4.5143, 4.5462, 4.5781, 4.61, 4.6418, 4.6737, 4.7056, 4.7375, 4.7693, 4.8012, 4.8331, 4.865,
                          4.8968, 4.9287, 4.9606, 4.9742, 5.0061, 5.0379, 5.0698, 5.1017, 5.1336, 5.1654, 5.1973, 5.2292, 5.2611, 5.2929, 5.3248,
                          5.3567, 5.3886, 5.4204, 5.4523, 5.4842, 5.4978, 5.5297, 5.5615, 5.5934, 5.6253, 5.6572, 5.689, 5.7209, 5.7528, 5.7847,
                          5.8165, 5.8484, 5.8803, 5.9122, 5.944, 5.9759, 6.0078, 6.0214, 6.0533, 6.0851, 6.117, 6.1489, 6.1808, 6.2127, 6.2445,
                          6.2764, 2 * M_PI};
  */

  // reset all output distortion container so that they match the requested grid size
  const std::array<const std::string, 2> extension = {{"_negz", "_posz"}};
  for (const auto& dcc : {m_dcc_out, m_dcc_out_aggregated.get()})
  {
    // set dimensions to 2, since central membrane flashes only provide distortions at z = 0
    dcc->m_dimensions = 2;

    // create all histograms
    for (int i = 0; i < 2; ++i)
    {
      delete dcc->m_hDPint[i];
      dcc->m_hDPint[i] = new TH2F(
          (boost::format("hIntDistortionP%s") % extension[i]).str().c_str(),
          (boost::format("hIntDistortionP%s") % extension[i]).str().c_str(),
          m_phibins + 2, phiMin, phiMax, m_rbins + 2, rMin, rMax);
      delete dcc->m_hDRint[i];
      dcc->m_hDRint[i] = new TH2F(
          (boost::format("hIntDistortionR%s") % extension[i]).str().c_str(),
          (boost::format("hIntDistortionR%s") % extension[i]).str().c_str(),
          m_phibins + 2, phiMin, phiMax, m_rbins + 2, rMin, rMax);
      delete dcc->m_hDZint[i];
      dcc->m_hDZint[i] = new TH2F(
          (boost::format("hIntDistortionZ%s") % extension[i]).str().c_str(),
          (boost::format("hIntDistortionZ%s") % extension[i]).str().c_str(),
          m_phibins + 2, phiMin, phiMax, m_rbins + 2, rMin, rMax);
      delete dcc->m_hentries[i];
      dcc->m_hentries[i] = new TH2I(
          (boost::format("hEntries%s") % extension[i]).str().c_str(),
          (boost::format("hEntries%s") % extension[i]).str().c_str(),
          m_phibins + 2, phiMin, phiMax, m_rbins + 2, rMin, rMax);

      // delete dcc->m_hDPint[i]; dcc->m_hDPint[i] = new TH2F( Form("hIntDistortionP%s", extension[i].c_str()), Form("hIntDistortionP%s", extension[i].c_str()), 205, phiBins, 68, r_bins );
      // delete dcc->m_hDRint[i]; dcc->m_hDRint[i] = new TH2F( Form("hIntDistortionR%s", extension[i].c_str()), Form("hIntDistortionR%s", extension[i].c_str()), 205, phiBins, 68, r_bins );
      // delete dcc->m_hDZint[i]; dcc->m_hDZint[i] = new TH2F( Form("hIntDistortionZ%s", extension[i].c_str()), Form("hIntDistortionZ%s", extension[i].c_str()), 205, phiBins, 68, r_bins );
      // delete dcc->m_hentries[i]; dcc->m_hentries[i] = new TH2I( Form("hEntries%s", extension[i].c_str()), Form("hEntries%s", extension[i].c_str()), 205, phiBins, 68, r_bins);
    }
  }

  return Fun4AllReturnCodes::EVENT_OK;
}

//_____________________________________________________________
void PHTpcCentralMembraneMatcher::CalculateCenters(
    int nPads,
    const std::array<double, nRadii>& R,
    std::array<int, nRadii>& nGoodStripes,
    const std::array<int, nRadii>& keepUntil,
    std::array<int, nRadii>& nStripesIn,
    std::array<int, nRadii>& nStripesBefore,
    double cx[][nRadii], double cy[][nRadii])
{
  const double phi_module = M_PI / 6.0;  // angle span of a module
  const int pr_mult = 3;                 // multiples of intrinsic resolution of pads
  const int dw_mult = 8;                 // multiples of diffusion width
  const double diffwidth = 0.6 * mm;     // diffusion width
  const double adjust = 0.015;           // arbitrary angle to center the pattern in a petal

  double theta = 0.0;

  // center coords

  // calculate spacing first:
  std::array<double, nRadii> spacing{};
  for (int i = 0; i < nRadii; i++)
  {
    spacing[i] = 2.0 * ((dw_mult * diffwidth / R[i]) + (pr_mult * phi_module / nPads));
  }

  // center calculation
  for (int j = 0; j < nRadii; j++)
  {
    int i_out = 0;
    for (int i = keepThisAndAfter[j]; i < keepUntil[j]; i++)
    {
      if (j % 2 == 0)
      {
        theta = i * spacing[j] + (spacing[j] / 2) - adjust;
        cx[i_out][j] = R[j] * cos(theta) / cm;
        cy[i_out][j] = R[j] * sin(theta) / cm;
      }
      else
      {
        theta = (i + 1) * spacing[j] - adjust;
        cx[i_out][j] = R[j] * cos(theta) / cm;
        cy[i_out][j] = R[j] * sin(theta) / cm;
      }

      if (Verbosity() > 2)
      {
        std::cout << " j " << j << " i " << i << " i_out " << i_out << " theta " << theta << " cx " << cx[i_out][j] << " cy " << cy[i_out][j]
                  << " radius " << sqrt(pow(cx[i_out][j], 2) + pow(cy[i_out][j], 2)) << std::endl;
      }

      i_out++;

      nStripesBefore_R1_e[0] = 0;

      nStripesIn[j] = keepUntil[j] - keepThisAndAfter[j];
      if (j == 0)
      {
        nStripesBefore[j] = 0;
      }
      else
      {
        nStripesBefore[j] = nStripesIn[j - 1] + nStripesBefore[j - 1];
      }
      nStripesBefore_R1_e[0] = 0;
    }
    nGoodStripes[j] = i_out;
  }
}<|MERGE_RESOLUTION|>--- conflicted
+++ resolved
@@ -16,15 +16,6 @@
 #include <phool/PHCompositeNode.h>
 #include <phool/getClass.h>
 #include <phool/phool.h>
-<<<<<<< HEAD
-//#include <trackbase/CMFlashClusterv3.h>
-//#include <trackbase/CMFlashClusterContainerv1.h>
-#include <trackbase/LaserClusterv1.h>
-#include <trackbase/LaserClusterContainerv1.h>
-#include <trackbase/CMFlashDifferencev1.h>
-#include <trackbase/CMFlashDifferenceContainerv1.h>
-=======
->>>>>>> 0ae5df5b
 
 #include <TF1.h>
 #include <TFile.h>
@@ -228,320 +219,7 @@
   TH1D* proj = r_phi->ProjectionY("R_proj");
 
   std::vector<double> rPeaks;
-  std::vector<double> rHeights;
-  std::vector<double> finalRPeaks;
-  std::vector<double> finalRHeights;
-  std::vector<std::vector<int>> groupR;
-  
-  proj->GetXaxis()->SetRangeUser(0,41);
-  double maxR1 = proj->GetMaximum();
-
-  proj->GetXaxis()->SetRangeUser(41,58);
-  double maxR2 = proj->GetMaximum();
-
-  proj->GetXaxis()->SetRangeUser(58,100);
-  double maxR3 = proj->GetMaximum();
-
-  proj->GetXaxis()->SetRange(0,0);
-
-
-
-<<<<<<< HEAD
-  for(int i=2; i<proj->GetNbinsX(); i++){
-    //peak is when content is higher than 0.15* maximum value and content is greater than or equal to both adjacent bins
-    //if(proj->GetBinContent(i) > 0.15*proj->GetMaximum() && proj->GetBinContent(i) >= proj->GetBinContent(i-1) && proj->GetBinContent(i) >= proj->GetBinContent(i+1)){
-    if((proj->GetBinCenter(i) < 41.0 && proj->GetBinContent(i) > 0.15*maxR1) || (proj->GetBinCenter(i) >= 41.0 && proj->GetBinCenter(i) < 58.0 && proj->GetBinContent(i) > 0.15*maxR2) || (proj->GetBinCenter(i) >= 58.0 && proj->GetBinContent(i) > 0.15*maxR3)){
-    //    if(proj->GetBinContent(i) > 0.15*proj->GetMaximum()){
-      rPeaks.push_back(proj->GetBinCenter(i));
-      rHeights.push_back(proj->GetBinContent(i));
-    }
-  }
-
-
-
-  double threshold = 0.75;
-
-  for(int i=0; i<(int)rPeaks.size(); i++){
-    std::vector<int> tmpR;
-    tmpR.push_back(i);
-
-    bool closePeak = false;
-    int currentPeak = -1;
-
-    if(rPeaks[i] > 41.0) threshold = 1.0;
-
-    for(int j=0; j<(int)finalRPeaks.size(); j++){
-      //for(int k=0; k<(int)groupR[j].size(); k++){
-	if(fabs(rPeaks[i] - rPeaks[groupR[j][0]]) <= threshold || fabs(rPeaks[i] - finalRPeaks[j]) <= threshold){
-	  closePeak = true;
-	  currentPeak = j;
-	  break;
-	}
-	//}
-      if(closePeak) break;
-    }
-
-    if(!closePeak){
-      finalRPeaks.push_back(rPeaks[i]);
-      finalRHeights.push_back(rHeights[i]);
-      groupR.push_back(tmpR);
-      tmpR.clear();
-      continue;
-    }
-  
-    groupR[currentPeak].push_back(i);
-    double num = 0.0;
-    double den = 0.0;
-    for(int j=0; j<(int)groupR[currentPeak].size(); j++){
-      double rHeight = proj->GetBinContent(proj->FindBin(rPeaks[groupR[currentPeak][j]]));
-      num += rPeaks[groupR[currentPeak][j]] * rHeight;
-      den += rHeight;
-    }
-    
-    finalRPeaks[currentPeak] = num/den;
-    finalRHeights[currentPeak] = den;
-  }
-
-  if(Verbosity())
-    {
-
-      std::cout << "rPeaks: {";
-      for(int i=0; i<(int)finalRPeaks.size(); i++){
-        if(i < (int)finalRPeaks.size()-1) std::cout << finalRPeaks[i] << ", ";
-      }
-      std::cout<< finalRPeaks[finalRPeaks.size()-1] << "}" << std::endl;
-
-      std::cout << "rHeights: {";
-      for(int i=0; i<(int)finalRHeights.size(); i++){
-        if(i < (int)finalRHeights.size()-1) std::cout << finalRHeights[i] << ", ";
-      }
-      std::cout<< finalRHeights[finalRHeights.size()-1] << "}" << std::endl;
-
-    }
-
-
-  return finalRPeaks;
-}
-
-
-std::vector<int> PHTpcCentralMembraneMatcher::doGlobalRMatching(TH2F *r_phi, bool pos){
-
-  TH1D *proj = r_phi->ProjectionY("R_proj");
-
-  if(pos){
-    m_global_RShift_pos = 0.0;
-  }
-  else{
-    m_global_RShift_neg = 0.0;
-  }
-
-  std::vector<double> rPeaks;
-  std::vector<double> rHeights;
-  std::vector<double> finalRPeaks;
-  std::vector<double> finalRHeights;
-  std::vector<std::vector<int>> groupR;
-
-  double totalHeight = 0.0;
-  
-  proj->GetXaxis()->SetRangeUser(0,41);
-  double maxR1 = proj->GetMaximum();
-
-  proj->GetXaxis()->SetRangeUser(41,58);
-  double maxR2 = proj->GetMaximum();
-
-  proj->GetXaxis()->SetRangeUser(58,100);
-  double maxR3 = proj->GetMaximum();
-
-  proj->GetXaxis()->SetRange(0,0);
-
-
-
-  for(int i=2; i<proj->GetNbinsX(); i++){
-    //peak is when content is higher than 0.15* maximum value and content is greater than or equal to both adjacent bins
-    if((proj->GetBinCenter(i) < 41.0 && proj->GetBinContent(i) > 0.15*maxR1) || (proj->GetBinCenter(i) >= 41.0 && proj->GetBinCenter(i) < 58.0 && proj->GetBinContent(i) > 0.15*maxR2) || (proj->GetBinCenter(i) >= 58.0 && proj->GetBinContent(i) > 0.15*maxR3)){
-      rPeaks.push_back(proj->GetBinCenter(i));
-      rHeights.push_back(proj->GetBinContent(i));
-    }
-  }
-
-
-
-  double threshold = 0.75;
-
-  for(int i=0; i<(int)rPeaks.size(); i++){
-    std::vector<int> tmpR;
-    tmpR.push_back(i);
-
-    bool closePeak = false;
-    int currentPeak = -1;
-
-    if(rPeaks[i] > 41.0) threshold = 1.0;
-
-    for(int j=0; j<(int)finalRPeaks.size(); j++){
-      for(int k=0; k<(int)groupR[j].size(); k++){
-	if(fabs(rPeaks[i] - rPeaks[groupR[j][k]]) <= threshold || fabs(rPeaks[i] - finalRPeaks[j]) <= threshold){
-	  closePeak = true;
-	  currentPeak = j;
-	  break;
-	}
-      }
-      if(closePeak) break;
-    }
-
-    if(!closePeak){
-      finalRPeaks.push_back(rPeaks[i]);
-      finalRHeights.push_back(rHeights[i]);
-      groupR.push_back(tmpR);
-      tmpR.clear();
-      continue;
-    }
-  
-    groupR[currentPeak].push_back(i);
-    double num = 0.0;
-    double den = 0.0;
-    for(int j=0; j<(int)groupR[currentPeak].size(); j++){
-      double rHeight = proj->GetBinContent(proj->FindBin(rPeaks[groupR[currentPeak][j]]));
-      num += rPeaks[groupR[currentPeak][j]] * rHeight;
-      den += rHeight;
-    }
-    
-    finalRPeaks[currentPeak] = num/den;
-    finalRHeights[currentPeak] = den;
-    totalHeight += den;
-  }
-
-  if(pos)
-    {
-      
-      m_clust_RPeaks_pos.clear();
-
-      for(int i=0; i<(int)finalRPeaks.size(); i++){
-	m_clust_RPeaks_pos.push_back(finalRPeaks[i]);
-      }
-    }
-  else
-    {
-
-      m_clust_RPeaks_neg.clear();
-
-      for(int i=0; i<(int)finalRPeaks.size(); i++){
-	m_clust_RPeaks_neg.push_back(finalRPeaks[i]);
-      }
-    }
-
-  if(Verbosity())
-    {
-
-      std::cout << "finalRPeaks: {";
-      for(int i=0; i<(int)finalRPeaks.size()-1; i++){
-        std::cout << finalRPeaks[i] << ", ";
-      }
-      std::cout<< finalRPeaks[finalRPeaks.size()-1] << "}" << std::endl;
-
-      if(pos){
-      std::cout << "m_clust_RPeaks_pos: {";
-      for(int i=0; i<(int)m_clust_RPeaks_pos.size()-1; i++){
-        std::cout << m_clust_RPeaks_pos[i] << ", ";
-      }
-      std::cout<< m_clust_RPeaks_pos[m_clust_RPeaks_pos.size()-1] << "}" << std::endl;
-      }
-
-
-      if(!pos){
-      std::cout << "m_clust_RPeaks_neg: {";
-      for(int i=0; i<(int)m_clust_RPeaks_neg.size()-1; i++){
-        std::cout << m_clust_RPeaks_neg[i] << ", ";
-      }
-      std::cout<< m_clust_RPeaks_neg[m_clust_RPeaks_neg.size()-1] << "}" << std::endl;
-      }
-
-      std::cout << "rHeights: {";
-      for(int i=0; i<(int)finalRHeights.size()-1; i++){
-        std::cout << finalRHeights[i] << ", ";
-      }
-      std::cout<< finalRHeights[finalRHeights.size()-1] << "}" << std::endl;
-
-    }
-
-
-  std::vector<int> skips;
-  skips.push_back(0);
-
-  double R1_gaps = 1.132;
-  double R2_gaps = 2.0414;
-  double R3_gaps = 2.1941;
-
-  int skip = 0;
-  for(int i=1; i<(int)finalRPeaks.size(); i++){
-    skips.push_back(0);
-    double gap = finalRPeaks[i] - finalRPeaks[i-1];
-    int nGaps = 1;
-    if(finalRPeaks[i] < 41){
-      nGaps = (int)round(gap/R1_gaps);
-    }
-    if(finalRPeaks[i] >= 41 && finalRPeaks[i] < 58){
-      nGaps = (int)round(gap/R2_gaps);
-    }
-    if(finalRPeaks[i] >= 58){
-      nGaps = (int)round(gap/R3_gaps);
-    }
-    skip += nGaps-1;
-    skips[i]=skip;
-  }
-
-
-  int startOffset = -999;
-  double startDiff = 1000000.;
-  for(int i=0; i<(int)m_truth_RPeaks.size(); i++){
-    double diff = fabs(finalRPeaks[0]-m_truth_RPeaks[i]);
-    if(diff<startDiff){
-      startDiff = diff;
-      startOffset = i;
-    }
-  }
-
-  int maxShift = 2;
-  while(startOffset+maxShift+skips[skips.size()-1] > (int)m_truth_RPeaks.size()-1){
-    maxShift -= 1;
-  }
-
-  double bestSum = 100000000.0;
-  int shift = 0;
-
-  std::vector<double> shifts;
-
-  for(int i=startOffset-2; i<=startOffset+maxShift; i++){
-    double sum = 0.0;
-    double move = m_truth_RPeaks[i] - finalRPeaks[0];
-    for(int j=0; j<(int)finalRPeaks.size(); j++){
-      sum += fabs(finalRPeaks[j] + move - m_truth_RPeaks[j+i+skips[j]]);//*totalHeight/finalRHeights[j];
-    }
-    shifts.push_back(sum);
-    if(sum < bestSum){
-      bestSum = sum;
-      shift = i;
-    }
-  }
-
-  if(Verbosity())
-    {
-      std::cout << "best total residual = " << bestSum << "   at shift " << shift << std::endl;
-      for(int i=0; i<(int)shifts.size(); i++){
-	std::cout << "total Residual shift=" << startOffset - 2 + i << "   : " << shifts[i] << std::endl;
-      }
-    }
-
-  std::vector<int> hitMatches;
-
-  for(int i=0; i<(int)finalRPeaks.size(); i++){
-    hitMatches.push_back(i+shift+skips[i]);
-  }
-
-  if(pos){
-    m_global_RShift_pos = m_truth_RPeaks[shift] - finalRPeaks[0];
-  }else{
-    m_global_RShift_neg = m_truth_RPeaks[shift] - finalRPeaks[0];
-=======
+
   for (int i = 2; i < proj->GetNbinsX(); i++)
   {
     // peak is when content is higher than 0.15* maximum value and content is greater than or equal to both adjacent bins
@@ -567,21 +245,12 @@
       rPeaks.erase(rPeaks.begin() + i);
     }
     i--;
->>>>>>> 0ae5df5b
-  }
-
-  return hitMatches;
-
+  }
+  return rPeaks;
 }
 
-<<<<<<< HEAD
-
-int PHTpcCentralMembraneMatcher::getClusterRMatch( std::vector<int> hitMatches, std::vector<double> clusterPeaks, double clusterR){
-
-=======
 int PHTpcCentralMembraneMatcher::getClusterRMatch(std::vector<int> hitMatches, std::vector<double> clusterPeaks, double clusterR)
 {
->>>>>>> 0ae5df5b
   double closestDist = 100.;
   int closestPeak = -1;
   // find cluster peak closest to position of passed cluster
@@ -641,22 +310,11 @@
     hdrphi = new TH1F("hdrphi", "r * dphi", 200, -0.05, 0.05);
     hnclus = new TH1F("hnclus", " nclusters ", 3, 0., 3.);
 
-<<<<<<< HEAD
-    m_debugfile.reset ( new TFile(m_debugfilename.c_str(),"RECREATE") );
-    match_ntup = new TNtuple("match_ntup","Match NTuple","event:truthR:truthPhi:recoR:recoPhi:recoZ:nhits:r1:phi1:e1:layer1:r2:phi2:e2:layer2");
-  }
-
-  hit_r_phi = new TH2F("hit_r_phi","hit r vs #phi;#phi (rad); r (cm)",360,-M_PI,M_PI,500,0,100);
-
-  clust_r_phi_pos = new TH2F("clust_r_phi_pos","clust R vs #phi Z>0;#phi (rad); r (cm)",360,-M_PI,M_PI,350,20,90);
-  clust_r_phi_neg = new TH2F("clust_r_phi_neg","clust R vs #phi Z<0;#phi (rad); r (cm)",360,-M_PI,M_PI,350,20,90);
-=======
     fout2.reset(new TFile(m_histogramfilename2.c_str(), "RECREATE"));
     match_ntup = new TNtuple("match_ntup", "Match NTuple", "event:truthR:truthPhi:recoR:recoPhi:recoZ:nclus:r1:phi1:e1:layer1:r2:phi2:e2:layer2");
   }
 
   hit_r_phi = new TH2F("hit_r_phi", "hit r vs #phi;#phi (rad); r (cm)", 360, -M_PI, M_PI, 500, 0, 100);
->>>>>>> 0ae5df5b
 
   clust_r_phi_pos = new TH2F("clust_r_phi_pos", "clust R vs #phi Z>0;#phi (rad); r (cm)", 360, -M_PI, M_PI, 500, 0, 100);
   clust_r_phi_neg = new TH2F("clust_r_phi_neg", "clust R vs #phi Z<0;#phi (rad); r (cm)", 360, -M_PI, M_PI, 500, 0, 100);
@@ -793,15 +451,13 @@
   std::vector<TVector3> reco_pos;
   std::vector<TVector3> pos1;
   std::vector<TVector3> pos2;
-  std::vector<unsigned int> reco_nhits;
+  std::vector<unsigned int> reco_nclusters;
   std::vector<unsigned int> reco_adc;
   std::vector<unsigned int> adc1;
   std::vector<unsigned int> adc2;
   std::vector<unsigned int> layer1;
   std::vector<unsigned int> layer2;
 
-
-
   // reset output distortion correction container histograms
   for (const auto& harray : {m_dcc_out->m_hDRint, m_dcc_out->m_hDPint, m_dcc_out->m_hDZint, m_dcc_out->m_hentries})
   {
@@ -820,75 +476,11 @@
     }
   }
 
-<<<<<<< HEAD
-  for( const auto& h:harray ) { h->Reset(); } }
-
-  int nClus_gt5 = 0;
-
-=======
->>>>>>> 0ae5df5b
   // read the reconstructed CM clusters
   auto clusrange = m_corrected_CMcluster_map->getClusters();
   for (auto cmitr = clusrange.first;
        cmitr != clusrange.second;
        ++cmitr)
-<<<<<<< HEAD
-    {
-      const auto& [cmkey, cmclus_orig] = *cmitr;
-      //CMFlashCluster *cmclus = cmclus_orig;
-      LaserCluster *cmclus = cmclus_orig;
-      const unsigned int nhits = cmclus->getNhits();
-      //const unsigned int nclus = cmclus->getNclusters();
-      const unsigned int adc = cmclus->getAdc();
-
-      //if(m_useOnly_nClus2 && nclus != 2) continue;
-
-      if(nhits <= 5) continue;
-
-      nClus_gt5++;
-
-      //const bool isRGap = cmclus->getIsRGap();
-            
-
-
-       // Do the static + average distortion corrections if the container was found
-      Acts::Vector3 pos(cmclus->getX(), cmclus->getY(), cmclus->getZ());
-      //Acts::Vector3 apos1(cmclus->getX1(), cmclus->getY1(), cmclus->getZ1());
-      //Acts::Vector3 apos2(cmclus->getX2(), cmclus->getY2(), cmclus->getZ2());
-      if( m_dcc_in_static){
-	pos = m_distortionCorrection.get_corrected_position( pos, m_dcc_in_static ); 
-	//apos1 = m_distortionCorrection.get_corrected_position( apos1, m_dcc_in_static ); 
-	//apos2 = m_distortionCorrection.get_corrected_position( apos2, m_dcc_in_static ); 
-      }
-      if( m_dcc_in_average){
-	pos = m_distortionCorrection.get_corrected_position( pos, m_dcc_in_average ); 
-	//apos1 = m_distortionCorrection.get_corrected_position( apos1, m_dcc_in_average ); 
-	//apos2 = m_distortionCorrection.get_corrected_position( apos2, m_dcc_in_average ); 
-      }
-
-
-
-      TVector3 tmp_pos(pos[0], pos[1], pos[2]);
-      TVector3 tmp_pos1(0.0,0.0,0.0);
-      TVector3 tmp_pos2(0.0,0.0,0.0);
-
-
-      //if(nclus == 1 && isRGap) continue;
-      
-      reco_pos.push_back(tmp_pos);      
-      pos1.push_back(tmp_pos1);      
-      pos2.push_back(tmp_pos2);      
-      reco_nhits.push_back(nhits);
-      reco_adc.push_back(adc);
-      adc1.push_back(0);
-      adc2.push_back(0);
-      layer1.push_back(0);
-      layer2.push_back(0);
-      //adc1.push_back(cmclus->getAdc1());
-      //adc2.push_back(cmclus->getAdc2());
-      //layer1.push_back(cmclus->getLayer1());
-      //layer2.push_back(cmclus->getLayer2());
-=======
   {
     const auto& [cmkey, cmclus_orig] = *cmitr;
     CMFlashCluster* cmclus = cmclus_orig;
@@ -899,7 +491,6 @@
     {
       continue;
     }
->>>>>>> 0ae5df5b
 
     const bool isRGap = cmclus->getIsRGap();
 
@@ -948,12 +539,6 @@
       clust_r_phi_pos->Fill(tmp_pos.Phi(), tmp_pos.Perp());
     }
 
-<<<<<<< HEAD
-  if(nClus_gt5 < 50){
-    m_event_index++;
-    return Fun4AllReturnCodes::EVENT_OK;
-  }
-=======
     if (Verbosity())
     {
       double raw_rad = sqrt(cmclus->getX() * cmclus->getX() + cmclus->getY() * cmclus->getY());
@@ -961,7 +546,6 @@
       std::cout << "found raw cluster " << cmkey << " with x " << cmclus->getX() << " y " << cmclus->getY() << " z " << cmclus->getZ() << " radius " << raw_rad << std::endl;
       std::cout << "                --- corrected positions: " << tmp_pos.X() << "  " << tmp_pos.Y() << "  " << tmp_pos.Z() << " radius " << corr_rad << std::endl;
     }
->>>>>>> 0ae5df5b
 
     if (m_savehistograms)
     {
@@ -978,57 +562,15 @@
   m_clustRotation_neg[1] = getPhiRotation_smoothed(hit_r_phi->ProjectionX("hR2", 206, 290), clust_r_phi_neg->ProjectionX("cR2_neg", 206, 290));
   m_clustRotation_neg[2] = getPhiRotation_smoothed(hit_r_phi->ProjectionX("hR3", 290, 499), clust_r_phi_neg->ProjectionX("cR3_neg", 290, 499));
 
-<<<<<<< HEAD
-  //get hit and cluster peaks
-  /*
-  
-  if(Verbosity()) std::cout << "hit R Peaks:" << std::endl;
-=======
   // get hit and cluster peaks
->>>>>>> 0ae5df5b
   std::vector<double> hit_RPeaks = getRPeaks(hit_r_phi);
-  if(Verbosity()) std::cout << "cluster R Peaks pos:" << std::endl;
   std::vector<double> clust_RPeaks_pos = getRPeaks(clust_r_phi_pos);
-  if(Verbosity()) std::cout << "cluster R Peaks neg:" << std::endl;
   std::vector<double> clust_RPeaks_neg = getRPeaks(clust_r_phi_neg);
 
-<<<<<<< HEAD
-=======
   // identify where gaps between module 1&2 and 2&3 are by finding largest distances between peaks
   std::vector<double> clust_RGaps_pos;
->>>>>>> 0ae5df5b
   int R12Gap_pos = -1;
-  double R12Gap_pos_value = 0.0;
-  double prev_gap = 0.0;
-  double next_gap = 0.0;
-  double next_gap2 = 0.0;
-
-  for(int i=0; i<(int)clust_RPeaks_pos.size()/2; i++){
-    if(i>0) prev_gap = clust_RPeaks_pos[i] - clust_RPeaks_pos[i-1];
-    if(i<(int)clust_RPeaks_pos.size()-2) next_gap = clust_RPeaks_pos[i+2] - clust_RPeaks_pos[i+1];
-    if(i<(int)clust_RPeaks_pos.size()-3) next_gap2 = clust_RPeaks_pos[i+3] - clust_RPeaks_pos[i+2];
-    if(clust_RPeaks_pos[i+1] - clust_RPeaks_pos[i] > R12Gap_pos_value && (clust_RPeaks_pos[i+1] - clust_RPeaks_pos[i]) - prev_gap > 0.2 && fabs(next_gap - next_gap2) < 0.2){
-      R12Gap_pos = i;
-      R12Gap_pos_value = clust_RPeaks_pos[i+1] - clust_RPeaks_pos[i];
-    }
-  }
-
   int R23Gap_pos = -1;
-<<<<<<< HEAD
-  double R23Gap_pos_value = 0.0;
-  //prev_gap = 0.0;
-  //next_gap = 0.0;
-  //next_gap2 = 0.0;
-
-  for(int i=(int)clust_RPeaks_pos.size()/2; i<(int)clust_RPeaks_pos.size()-1; i++){
-    if(i>0) prev_gap = clust_RPeaks_pos[i] - clust_RPeaks_pos[i-1];
-    if(i<(int)clust_RPeaks_pos.size()-2) next_gap = clust_RPeaks_pos[i+2] - clust_RPeaks_pos[i+1];
-    if(i<(int)clust_RPeaks_pos.size()-3) next_gap2 = clust_RPeaks_pos[i+3] - clust_RPeaks_pos[i+2];
-    if(clust_RPeaks_pos[i+1] - clust_RPeaks_pos[i] > R23Gap_pos_value && (clust_RPeaks_pos[i+1] - clust_RPeaks_pos[i]) - prev_gap > 0.2 && fabs(next_gap - next_gap2) < 0.2){
-      R23Gap_pos = i;
-      R23Gap_pos_value = clust_RPeaks_pos[i+1] - clust_RPeaks_pos[i];
-    }
-=======
   clust_RGaps_pos.reserve((int) clust_RPeaks_pos.size() - 1);
   for (int i = 0; i < (int) clust_RPeaks_pos.size() - 1; i++)
   {
@@ -1044,40 +586,11 @@
   {
     R12Gap_pos = tmpGap_pos;
     R23Gap_pos = std::distance(clust_RGaps_pos.begin(), std::max_element(clust_RGaps_pos.begin() + R12Gap_pos + 1, clust_RGaps_pos.end()));
->>>>>>> 0ae5df5b
-  }
-
-
+  }
+
+  std::vector<double> clust_RGaps_neg;
   int R12Gap_neg = -1;
-  double R12Gap_neg_value = 0.0;
-  prev_gap = 0.0;
-  next_gap = 0.0;
-  next_gap2 = 0.0;
-
-  for(int i=0; i<(int)clust_RPeaks_neg.size()/2; i++){
-    if(i>0) prev_gap = clust_RPeaks_neg[i] - clust_RPeaks_neg[i-1];
-    if(i<(int)clust_RPeaks_neg.size()-2) next_gap = clust_RPeaks_neg[i+2] - clust_RPeaks_neg[i+1];
-    if(i<(int)clust_RPeaks_neg.size()-3) next_gap2 = clust_RPeaks_neg[i+3] - clust_RPeaks_neg[i+2];
-    if(clust_RPeaks_neg[i+1] - clust_RPeaks_neg[i] > R12Gap_neg_value && (clust_RPeaks_neg[i+1] - clust_RPeaks_neg[i]) - prev_gap > 0.2 && fabs(next_gap - next_gap2) < 0.2){
-      R12Gap_neg = i;
-      R12Gap_neg_value = clust_RPeaks_neg[i+1] - clust_RPeaks_neg[i];
-    }
-  }
-
   int R23Gap_neg = -1;
-<<<<<<< HEAD
-  double R23Gap_neg_value = 0.0;
-  //prev_gap = 0.0;
-
-  for(int i=(int)clust_RPeaks_neg.size()/2; i<(int)clust_RPeaks_neg.size()-1; i++){
-    if(i>0) prev_gap = clust_RPeaks_neg[i] - clust_RPeaks_neg[i-1];
-    if(i<(int)clust_RPeaks_neg.size()-2) next_gap = clust_RPeaks_neg[i+2] - clust_RPeaks_neg[i+1];
-    if(i<(int)clust_RPeaks_neg.size()-3) next_gap2 = clust_RPeaks_neg[i+3] - clust_RPeaks_neg[i+2];
-    if(clust_RPeaks_neg[i+1] - clust_RPeaks_neg[i] > R23Gap_neg_value && (clust_RPeaks_neg[i+1] - clust_RPeaks_neg[i]) - prev_gap > 0.2 && fabs(next_gap - next_gap2) < 0.2){
-      R23Gap_neg = i;
-      R23Gap_neg_value = clust_RPeaks_neg[i+1] - clust_RPeaks_neg[i];
-    }
-=======
   clust_RGaps_neg.reserve((int) clust_RPeaks_neg.size() - 1);
   for (int i = 0; i < (int) clust_RPeaks_neg.size() - 1; i++)
   {
@@ -1093,49 +606,9 @@
   {
     R12Gap_neg = tmpGap_neg;
     R23Gap_neg = std::distance(clust_RGaps_neg.begin(), std::max_element(clust_RGaps_neg.begin() + R12Gap_neg + 1, clust_RGaps_neg.end()));
->>>>>>> 0ae5df5b
-  }
-
-
-  
-  //identify where gaps between module 1&2 and 2&3 are by finding largest distances between peaks
-  std::vector<double> clust_RGaps_pos;
-  for(int i=0; i<(int)clust_RPeaks_pos.size()-1; i++) clust_RGaps_pos.push_back(clust_RPeaks_pos[i+1] - clust_RPeaks_pos[i]);
-
-  std::vector<double> clust_RGaps_neg;
-  for(int i=0; i<(int)clust_RPeaks_neg.size()-1; i++) clust_RGaps_neg.push_back(clust_RPeaks_neg[i+1] - clust_RPeaks_neg[i]);
-
-  double R12_dist_pos = fabs(((clust_RPeaks_pos[R12Gap_pos] + clust_RPeaks_pos[R12Gap_pos+1])/2.0) - ((hit_RPeaks[15] + hit_RPeaks[16])/2.0));
-  double R23_dist_pos = fabs(((clust_RPeaks_pos[R23Gap_pos] + clust_RPeaks_pos[R23Gap_pos+1])/2.0) - ((hit_RPeaks[23] + hit_RPeaks[24])/2.0));
-
-  double R12_dist_neg = fabs(((clust_RPeaks_neg[R12Gap_neg] + clust_RPeaks_neg[R12Gap_neg+1])/2.0) - ((hit_RPeaks[15] + hit_RPeaks[16])/2.0));
-  double R23_dist_neg = fabs(((clust_RPeaks_neg[R23Gap_neg] + clust_RPeaks_neg[R23Gap_neg+1])/2.0) - ((hit_RPeaks[23] + hit_RPeaks[24])/2.0));
-
-  bool isR12Better_pos = false;
-  bool isR12Better_neg = false;
-
-  if(R12_dist_pos < R23_dist_pos) isR12Better_pos = true;
-  if(R12_dist_neg < R23_dist_neg) isR12Better_neg = true;
-
-  std::cout << "R12_dist_pos=" << R12_dist_pos << "   R23_dist_pos=" << R23_dist_pos << "   isR12Better_pos? " << isR12Better_pos << std::endl;
-  std::cout << "R12_dist_neg=" << R12_dist_neg << "   R23_dist_neg=" << R23_dist_neg << "   isR12Better_neg? " << isR12Better_neg << std::endl;
-
-  int min_match_pos = 100;
-  int min_match_neg = 100;
+  }
+
   std::vector<int> hitMatches_pos;
-<<<<<<< HEAD
-  for(int i=0; i<(int)clust_RPeaks_pos.size(); i++){
-    if(isR12Better_pos){
-      std::cout << "pos R12 is better for i=" << i << "   setting hit match to 15 + i - R12Gap_pos: " << 15 + i - R12Gap_pos << std::endl;
-      hitMatches_pos.push_back(15 + i - R12Gap_pos );                                                                                                                                                
-      //if multiple rows missing, offset for each one
-      if(clust_RGaps_pos[R12Gap_pos] > 3.6) hitMatches_pos[i] -= 1;                                                                                                                                   
-      if(clust_RGaps_pos[R12Gap_pos] > 4.6) hitMatches_pos[i] -= 1;                                                                                                                                  
-      if(clust_RGaps_pos[R12Gap_pos] > 5.8) hitMatches_pos[i] -= 1;                                                                                                                                 
-      if(hitMatches_pos[i] < min_match_pos) min_match_pos = hitMatches_pos[i];
-    }else{
-      hitMatches_pos.push_back(23+1 + i - (R23Gap_pos+1));
-=======
   // match cluster peaks to hit peaks using gap positions
   for (int i = 0; i < (int) clust_RPeaks_pos.size(); i++)
   {
@@ -1167,24 +640,10 @@
     else if (i >= R23Gap_pos + 1)
     {
       hitMatches_pos.push_back(23 + 1 + i - (R23Gap_pos + 1));
->>>>>>> 0ae5df5b
     }
   }
 
   std::vector<int> hitMatches_neg;
-<<<<<<< HEAD
-  for(int i=0; i<(int)clust_RPeaks_neg.size(); i++){
-    if(isR12Better_neg){
-      std::cout << "neg R12 is better for i=" << i << "   setting hit match to 15 + i - R12Gap_neg: " << 15 + i - R12Gap_neg << std::endl;
-      hitMatches_neg.push_back(15 + i - R12Gap_neg );
-      //if multiple rows missing, offset for each one                                                                                                                                                 
-      if(clust_RGaps_neg[R12Gap_neg] > 3.6) hitMatches_neg[i] -= 1;
-      if(clust_RGaps_neg[R12Gap_neg] > 4.6) hitMatches_neg[i] -= 1;
-      if(clust_RGaps_neg[R12Gap_neg] > 5.8) hitMatches_neg[i] -= 1;
-      if(hitMatches_neg[i] < min_match_neg) min_match_neg = hitMatches_neg[i];
-    }else{
-      hitMatches_neg.push_back(23+1 + i - (R23Gap_neg+1));
-=======
   for (int i = 0; i < (int) clust_RPeaks_neg.size(); i++)
   {
     if (i < (R12Gap_neg + 1))
@@ -1210,36 +669,9 @@
     else if (i >= R23Gap_neg + 1)
     {
       hitMatches_neg.push_back(23 + 1 + i - (R23Gap_neg + 1));
->>>>>>> 0ae5df5b
-    }
-  }
-  */
-
-  std::vector<int> hitMatches_pos = doGlobalRMatching(clust_r_phi_pos,true);
-  std::vector<int> hitMatches_neg = doGlobalRMatching(clust_r_phi_neg,false);
-
-  if(Verbosity())
-    {
-
-      //std::cout << "PHTpcCentralMembraneMatcher::process_event - R12Gap_pos= " << R12Gap_pos << "   value=" << R12Gap_pos_value << std::endl;
-      //std::cout << "PHTpcCentralMembraneMatcher::process_event - R23Gap_pos= " << R23Gap_pos << "   value=" << R23Gap_pos_value << std::endl;
-      for(int i=0; i<(int)hitMatches_pos.size(); i++){
-	std::cout << "positive cluster index " << i << "   hit match " << hitMatches_pos[i] << "   recoPeak=" << m_clust_RPeaks_pos[i] << "   shifted recoPeak=" << m_clust_RPeaks_pos[i] + m_global_RShift_pos  << "   truthPeak=" << m_truth_RPeaks[hitMatches_pos[i]] << "   residual=" << m_truth_RPeaks[hitMatches_pos[i]] - (m_clust_RPeaks_pos[i] + m_global_RShift_pos) << std::endl;
-      }
-
-<<<<<<< HEAD
-
-      //std::cout << "PHTpcCentralMembraneMatcher::process_event - R12Gap_neg= " << R12Gap_neg << "   value=" << R12Gap_neg_value << std::endl;
-      //std::cout << "PHTpcCentralMembraneMatcher::process_event - R23Gap_neg= " << R23Gap_neg << "   value=" << R23Gap_neg_value << std::endl;
-      for(int i=0; i<(int)hitMatches_neg.size(); i++){
-	std::cout << "negative cluster index " << i << "   hit match " << hitMatches_neg[i] << "   recoPeak=" << m_clust_RPeaks_neg[i] << "   shifted recoPeak=" << m_clust_RPeaks_neg[i] + m_global_RShift_neg << "   truthPeak=" << m_truth_RPeaks[hitMatches_neg[i]] << "   residual=" << m_truth_RPeaks[hitMatches_neg[i]] - (m_clust_RPeaks_neg[i] + m_global_RShift_neg) << std::endl;
-      }
-
-    }
-
-  
-=======
->>>>>>> 0ae5df5b
+    }
+  }
+
   // Match reco and truth positions
   // std::map<unsigned int, unsigned int> matched_pair;
   std::vector<std::pair<unsigned int, unsigned int>> matched_pair;
@@ -1265,14 +697,6 @@
 
       int hitRadIndex = -1;
 
-<<<<<<< HEAD
-      //get which hit radial index this it
-      for(int k=0; k<(int)m_truth_RPeaks.size(); k++){
-	if(std::abs(rad1 - m_truth_RPeaks[k]) < 0.5){
-	  hitRadIndex = k;
-	  break;
-	}
-=======
       // get which hit radial index this it
       for (int k = 0; k < (int) hit_RPeaks.size(); k++)
       {
@@ -1281,7 +705,6 @@
           hitRadIndex = k;
           break;
         }
->>>>>>> 0ae5df5b
       }
 
       // for iterative looping: identify closest phi
@@ -1289,50 +712,12 @@
       int matchJ = -1;
 
       // loop over cluster positions
-<<<<<<< HEAD
-      for(unsigned int j = 0; j < reco_pos.size(); ++j)
-	{
-	  if(clusts_matched[j]) continue;
-
-	  int angleR = -1;
-
-	  if(reco_pos[j].Perp() < 41) angleR = 0;
-	  else if(reco_pos[j].Perp() >= 41 && reco_pos[j].Perp() < 58) angleR = 1;
-	  if(reco_pos[j].Perp() >= 58) angleR = 2;
-
-
-	  //const auto& nclus = reco_nclusters[j];
-	  double phi2 = reco_pos[j].Phi();
-	  const double z2 = reco_pos[j].Z();
-	  const double rad2=get_r(reco_pos[j].X(), reco_pos[j].Y());
-	  if(angleR != -1){
-	    if(z2 > 0) phi2 -= m_clustRotation_pos[angleR];
-	    else phi2 -= m_clustRotation_neg[angleR];
-	  }
-
-
-	  int clustRMatchIndex = -1;
-	  if(z2 > 0) clustRMatchIndex = getClusterRMatch(hitMatches_pos, m_clust_RPeaks_pos, rad2);
-	  else clustRMatchIndex = getClusterRMatch(hitMatches_neg, m_clust_RPeaks_neg, rad2);
-
-
-	  if(clustRMatchIndex == -1) continue;
-
-	  //const double phi2 = reco_pos[j].Phi();
-
-	  // only match pairs that are on the same side of the TPC
-	  const bool accepted_z = ((z1>0)==(z2>0));
-	  if( !accepted_z ) continue;
-
-
-=======
       for (unsigned int j = 0; j < reco_pos.size(); ++j)
       {
         if (clusts_matched[j])
         {
           continue;
         }
->>>>>>> 0ae5df5b
 
         int angleR = -1;
 
@@ -1382,19 +767,6 @@
 
         // const double phi2 = reco_pos[j].Phi();
 
-<<<<<<< HEAD
-      if(matchJ != -1){
-	clusts_matched[matchJ] = true;
-	matched_pair.emplace_back(i,matchJ);
-	matched_nclus.push_back(reco_nhits[matchJ]);
-	
-	if(m_savehistograms)
-	  {
-	    
-	    const auto& nclus = reco_nhits[matchJ];
-	    const double rad2=get_r(reco_pos[matchJ].X(), reco_pos[matchJ].Y());
-	    const double phi2 = reco_pos[matchJ].Phi();
-=======
         // only match pairs that are on the same side of the TPC
         const bool accepted_z = ((z1 > 0) == (z2 > 0));
         if (!accepted_z)
@@ -1406,7 +778,6 @@
 
         const auto dphi = delta_phi(phi1 - phi2);
         const bool accepted_phi = std::abs(dphi) < m_phi_cut;
->>>>>>> 0ae5df5b
 
         if (!accepted_r || !accepted_phi)
         {
@@ -1483,41 +854,22 @@
   // print some statistics:
   if (Verbosity())
   {
-<<<<<<< HEAD
-    const auto n_valid_truth = std::count_if( m_truth_pos.begin(), m_truth_pos.end(), []( const TVector3& pos ) { return get_r( pos.x(), pos.y() ) >  30; } );
-    //const auto n_reco_size1 = std::count_if( reco_nhits.begin(), reco_nclusters.end(), []( const unsigned int& value ) { return value==1; } );
-    //const auto n_reco_size2 = std::count_if( reco_nhits.begin(), reco_nclusters.end(), []( const unsigned int& value ) { return value==2; } );
-=======
     const auto n_valid_truth = std::count_if(m_truth_pos.begin(), m_truth_pos.end(), [](const TVector3& pos)
                                              { return get_r(pos.x(), pos.y()) > 30; });
     const auto n_reco_size1 = std::count_if(reco_nclusters.begin(), reco_nclusters.end(), [](const unsigned int& value)
                                             { return value == 1; });
     const auto n_reco_size2 = std::count_if(reco_nclusters.begin(), reco_nclusters.end(), [](const unsigned int& value)
                                             { return value == 2; });
->>>>>>> 0ae5df5b
     std::cout << "PHTpcCentralMembraneMatcher::process_event - m_truth_pos size: " << m_truth_pos.size() << std::endl;
     std::cout << "PHTpcCentralMembraneMatcher::process_event - m_truth_pos size, r>30cm: " << n_valid_truth << std::endl;
-    int pos_stripes_add = 0;
-    int neg_stripes_add = 0;
-    /*
-    int nStr[8] = {3,4,4,4,4,5,4,5};
-    for(int str=min_match_pos; str <= 7; str++){
-      pos_stripes_add += nStr[str]*18;
-    } 
-    for(int str=min_match_neg; str <= 7; str++){
-      neg_stripes_add += nStr[str]*18;
-    } 
-    */
-    std::cout << "PHTpcCentralMembraneMatcher::process_event - m_truth_pos size, r>30cm + rows below with match: " << n_valid_truth + pos_stripes_add + neg_stripes_add<< std::endl;
     std::cout << "PHTpcCentralMembraneMatcher::process_event - reco_pos size: " << reco_pos.size() << std::endl;
-    //std::cout << "PHTpcCentralMembraneMatcher::process_event - reco_pos size (nclus==1): " << n_reco_size1 << std::endl;
-    //std::cout << "PHTpcCentralMembraneMatcher::process_event - reco_pos size (nclus==2): " << n_reco_size2 << std::endl;
+    std::cout << "PHTpcCentralMembraneMatcher::process_event - reco_pos size (nclus==1): " << n_reco_size1 << std::endl;
+    std::cout << "PHTpcCentralMembraneMatcher::process_event - reco_pos size (nclus==2): " << n_reco_size2 << std::endl;
     std::cout << "PHTpcCentralMembraneMatcher::process_event - matched_pair size: " << matched_pair.size() << std::endl;
   }
 
   for (unsigned int ip = 0; ip < matched_pair.size(); ++ip)
   {
-
     const std::pair<unsigned int, unsigned int>& p = matched_pair[ip];
     const unsigned int& nclus = matched_nclus[ip];
 
@@ -1531,22 +883,15 @@
     cmdiff->setRecoPhi(reco_pos[p.second].Phi());
     cmdiff->setRecoR(reco_pos[p.second].Perp());
     cmdiff->setRecoZ(reco_pos[p.second].Z());
-    cmdiff->setNclusters(reco_nhits[p.second]);
-
-    if( Verbosity() > 1) std::cout << "adding cmdiff to container with key " << key << " in event " << m_event_index << std::endl;
-    
+
+    cmdiff->setNclusters(nclus);
+
     m_cm_flash_diffs->addDifferenceSpecifyKey(key, cmdiff);
-<<<<<<< HEAD
-    
-    if(m_savehistograms) match_ntup->Fill(m_event_index,m_truth_pos[p.first].Perp(),m_truth_pos[p.first].Phi(),reco_pos[p.second].Perp(),reco_pos[p.second].Phi(),reco_pos[p.second].Z(),nclus,pos1[p.second].Perp(),pos1[p.second].Phi(),adc1[p.second],layer1[p.second],pos2[p.second].Perp(),pos2[p.second].Phi(),adc2[p.second],layer2[p.second]);
-=======
 
     if (m_savehistograms)
     {
       match_ntup->Fill(m_event_index, m_truth_pos[p.first].Perp(), m_truth_pos[p.first].Phi(), reco_pos[p.second].Perp(), reco_pos[p.second].Phi(), reco_pos[p.second].Z(), nclus, pos1[p.second].Perp(), pos1[p.second].Phi(), adc1[p.second], layer1[p.second], pos2[p.second].Perp(), pos2[p.second].Phi(), adc2[p.second], layer2[p.second]);
     }
->>>>>>> 0ae5df5b
-
 
     // store cluster position
     const double clus_r = reco_pos[p.second].Perp();
@@ -1564,7 +909,6 @@
     const double dphi = delta_phi(reco_pos[p.second].Phi() - m_truth_pos[p.first].Phi());
     const double rdphi = reco_pos[p.second].Perp() * dphi;
     const double dz = reco_pos[p.second].z() - m_truth_pos[p.first].z();
-
 
     // fill distortion correction histograms
     /*
@@ -1590,29 +934,6 @@
   }
 
   // normalize per-event distortion correction histograms and fill guarding bins
-<<<<<<< HEAD
-  normalize_distortions( m_dcc_out );
-  fill_guarding_bins( m_dcc_out );
-    
-  if(Verbosity() > 2)
-    {	
-      // read back differences from node tree as a check
-      auto diffrange = m_cm_flash_diffs->getDifferences();
-      for (auto cmitr = diffrange.first;
-	   cmitr !=diffrange.second;
-	   ++cmitr)
-	{
-	  auto key = cmitr->first;
-	  auto cmreco = cmitr->second;
-
-	  std::cout << " key " << key
-		    << " nclus " << cmreco->getNclusters()
-		    << " truth Phi " << cmreco->getTruthPhi() << " reco Phi " << cmreco->getRecoPhi()
-		    << " truth R " << cmreco->getTruthR() << " reco R " << cmreco->getRecoR()
-		    << " truth Z " << cmreco->getTruthZ() << " reco Z " << cmreco->getRecoZ()
-		    << std::endl;
-	}
-=======
   normalize_distortions(m_dcc_out);
   fill_guarding_bins(m_dcc_out);
 
@@ -1633,7 +954,6 @@
                 << " truth R " << cmreco->getTruthR() << " reco R " << cmreco->getRecoR()
                 << " truth Z " << cmreco->getTruthZ() << " reco Z " << cmreco->getRecoZ()
                 << std::endl;
->>>>>>> 0ae5df5b
     }
   }
 
@@ -1692,20 +1012,14 @@
     fout->Close();
   }
 
-<<<<<<< HEAD
-  if(m_savehistograms && m_debugfile)
-=======
   if (m_savehistograms && fout2)
->>>>>>> 0ae5df5b
-  {
-    m_debugfile->cd();
+  {
+    fout2->cd();
 
     match_ntup->Write();
     hit_r_phi->Write();
     clust_r_phi_pos->Write();
     clust_r_phi_neg->Write();
-
-    m_debugfile->Close();
   }
 
   return Fun4AllReturnCodes::EVENT_OK;
@@ -1719,22 +1033,12 @@
   // Get Objects off of the Node Tree
   //---------------------------------
 
-<<<<<<< HEAD
-  //m_corrected_CMcluster_map  = findNode::getClass<CMFlashClusterContainer>(topNode, "CORRECTED_CM_CLUSTER");
-  m_corrected_CMcluster_map  = findNode::getClass<LaserClusterContainer>(topNode, "LASER_CLUSTER");
-  if(!m_corrected_CMcluster_map)
-    {
-      std::cout << PHWHERE << "CORRECTED_CM_CLUSTER Node missing, abort." << std::endl;
-      return Fun4AllReturnCodes::ABORTRUN;
-    }
-=======
   m_corrected_CMcluster_map = findNode::getClass<CMFlashClusterContainer>(topNode, "CORRECTED_CM_CLUSTER");
   if (!m_corrected_CMcluster_map)
   {
     std::cout << PHWHERE << "CORRECTED_CM_CLUSTER Node missing, abort." << std::endl;
     return Fun4AllReturnCodes::ABORTRUN;
   }
->>>>>>> 0ae5df5b
 
   // input tpc distortion correction static
   m_dcc_in_static = findNode::getClass<TpcDistortionCorrectionContainer>(topNode, "TpcDistortionCorrectionContainerStatic");
@@ -1750,72 +1054,17 @@
     std::cout << "PHTpcCentralMembraneMatcher:   found TPC distortion correction container average" << std::endl;
   }
 
-    
-  
+  // create node for results of matching
+  std::cout << "Creating node CM_FLASH_DIFFERENCES" << std::endl;
   PHNodeIterator iter(topNode);
 
   // Looking for the DST node
   PHCompositeNode* dstNode = dynamic_cast<PHCompositeNode*>(iter.findFirst("PHCompositeNode", "DST"));
   if (!dstNode)
-<<<<<<< HEAD
-    {
-      std::cout << PHWHERE << "DST Node missing, doing nothing." << std::endl;
-      return Fun4AllReturnCodes::ABORTRUN;
-    }
-
-  // Looking for the RUN node
-  PHCompositeNode *runNode = dynamic_cast<PHCompositeNode *>(iter.findFirst("PHCompositeNode", "RUN"));
-  if (!runNode)
-    {
-      std::cout << PHWHERE << "RUN Node missing, doing nothing." << std::endl;
-      return Fun4AllReturnCodes::ABORTRUN;
-    }      
-  PHNodeIterator runiter(runNode);
-  //auto flashDiffContainer = findNode::getClass<CMFlashDifferenceContainerv1>(runNode, "CM_FLASH_DIFFERENCES");
-  auto flashDiffContainer = findNode::getClass<CMFlashDifferenceContainerv1>(topNode, "CM_FLASH_DIFFERENCES");
-  if (!flashDiffContainer)
-    {
-
-      PHNodeIterator dstiter(dstNode);
-    PHCompositeNode *DetNode =
-      dynamic_cast<PHCompositeNode *>(dstiter.findFirst("PHCompositeNode", "TRKR"));
-    if (!DetNode)
-      {
-	DetNode = new PHCompositeNode("TRKR");
-	dstNode->addNode(DetNode);
-      }
-
-      flashDiffContainer = new CMFlashDifferenceContainerv1;
-      PHIODataNode<PHObject> *CMFlashDifferenceNode =
-	new PHIODataNode<PHObject>(flashDiffContainer, "CM_FLASH_DIFFERENCES", "PHObject");
-      //runNode->addNode(CMFlashDifferenceNode);
-      DetNode->addNode(CMFlashDifferenceNode);
-    }
-  
-  
-  //m_cm_flash_diffs = findNode::getClass<CMFlashDifferenceContainerv1>(runNode, "CM_FLASH_DIFFERENCES");
-  m_cm_flash_diffs = findNode::getClass<CMFlashDifferenceContainerv1>(topNode, "CM_FLASH_DIFFERENCES");
-  if (!m_cm_flash_diffs)
-    {
-      std::cout << PHWHERE << " ERROR: Can't find CM_FLASH_DIFFERENCES." << std::endl;
-      return Fun4AllReturnCodes::ABORTRUN;
-    }
-
-
-  /*
-  // Looking for the DST node
-  PHCompositeNode *dstNode = dynamic_cast<PHCompositeNode *>(iter.findFirst("PHCompositeNode", "DST"));
-  if (!dstNode)
-    {
-      std::cout << PHWHERE << "DST Node missing, doing nothing." << std::endl;
-      return Fun4AllReturnCodes::ABORTRUN;
-    }
-=======
   {
     std::cout << PHWHERE << "DST Node missing, doing nothing." << std::endl;
     return Fun4AllReturnCodes::ABORTRUN;
   }
->>>>>>> 0ae5df5b
   PHNodeIterator dstiter(dstNode);
   PHCompositeNode* DetNode =
       dynamic_cast<PHCompositeNode*>(dstiter.findFirst("PHCompositeNode", "TRKR"));
@@ -1829,30 +1078,6 @@
   PHIODataNode<PHObject>* CMFlashDifferenceNode =
       new PHIODataNode<PHObject>(m_cm_flash_diffs, "CM_FLASH_DIFFERENCES", "PHObject");
   DetNode->addNode(CMFlashDifferenceNode);
-<<<<<<< HEAD
-  */
-    
-  //// output tpc fluctuation distortion container
-  //// this one is filled on the fly on a per-CM-event basis, and applied in the tracking chain
-  const std::string dcc_out_node_name = "TpcDistortionCorrectionContainerFluctuation";
-  m_dcc_out = findNode::getClass<TpcDistortionCorrectionContainer>(topNode,dcc_out_node_name);
-  if( !m_dcc_out )
-  { 
-     /// Get the RUN node and check
-     auto runNode = dynamic_cast<PHCompositeNode *>(iter.findFirst("PHCompositeNode", "RUN"));
-     if (!runNode)
-     {
-       std::cout << "PHTpcCentralMembraneMatcher::InitRun - RUN Node missing, quitting" << std::endl;
-       return Fun4AllReturnCodes::ABORTRUN;
-     }
-
-     std::cout << "PHTpcCentralMembraneMatcher::GetNodes - creating TpcDistortionCorrectionContainer in node " << dcc_out_node_name << std::endl;
-     m_dcc_out = new TpcDistortionCorrectionContainer;
-     auto node = new PHDataNode<TpcDistortionCorrectionContainer>(m_dcc_out, dcc_out_node_name);
-     runNode->addNode(node);
-   }
-
-=======
 
   //// output tpc fluctuation distortion container
   //// this one is filled on the fly on a per-CM-event basis, and applied in the tracking chain
@@ -1873,7 +1098,6 @@
     auto node = new PHDataNode<TpcDistortionCorrectionContainer>(m_dcc_out, dcc_out_node_name);
     runNode->addNode(node);
   }
->>>>>>> 0ae5df5b
 
   // create per event distortions. Do not put on the node tree
   // m_dcc_out = new TpcDistortionCorrectionContainer;
