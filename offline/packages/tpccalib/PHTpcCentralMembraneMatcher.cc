--- conflicted
+++ resolved
@@ -199,6 +199,7 @@
   std::vector<double> rPeaks;
   std::vector<double> rHeights;
   std::vector<double> finalRPeaks;
+  std::vector<double> finalRHeights;
   std::vector<std::vector<int>> groupR;
   
 
@@ -237,6 +238,7 @@
 
     if(!closePeak){
       finalRPeaks.push_back(rPeaks[i]);
+      finalRHeights.push_back(rHeights[i]);
       groupR.push_back(tmpR);
       tmpR.clear();
       continue;
@@ -252,8 +254,26 @@
     }
     
     finalRPeaks[currentPeak] = num/den;
-						       
-  }
+    finalRHeights[currentPeak] = den;
+  }
+
+  if(Verbosity())
+    {
+
+      std::cout << "rPeaks: {";
+      for(int i=0; i<(int)finalRPeaks.size(); i++){
+        if(i < (int)finalRPeaks.size()-1) std::cout << finalRPeaks[i] << ", ";
+      }
+      std::cout<< finalRPeaks[finalRPeaks.size()-1] << "}" << std::endl;
+
+      std::cout << "rHeights: {";
+      for(int i=0; i<(int)finalRHeights.size(); i++){
+        if(i < (int)finalRHeights.size()-1) std::cout << finalRHeights[i] << ", ";
+      }
+      std::cout<< finalRHeights[finalRHeights.size()-1] << "}" << std::endl;
+
+    }
+
 
   return finalRPeaks;
 }
@@ -467,7 +487,6 @@
       //Acts::Vector3 apos1(cmclus->getX1(), cmclus->getY1(), cmclus->getZ1());
       //Acts::Vector3 apos2(cmclus->getX2(), cmclus->getY2(), cmclus->getZ2());
       if( m_dcc_in_static){
-<<<<<<< HEAD
 	pos = m_distortionCorrection.get_corrected_position( pos, m_dcc_in_static ); 
 	//apos1 = m_distortionCorrection.get_corrected_position( apos1, m_dcc_in_static ); 
 	//apos2 = m_distortionCorrection.get_corrected_position( apos2, m_dcc_in_static ); 
@@ -476,16 +495,6 @@
 	pos = m_distortionCorrection.get_corrected_position( pos, m_dcc_in_average ); 
 	//apos1 = m_distortionCorrection.get_corrected_position( apos1, m_dcc_in_average ); 
 	//apos2 = m_distortionCorrection.get_corrected_position( apos2, m_dcc_in_average ); 
-=======
-	pos = m_distortionCorrection.get_corrected_position( pos, m_dcc_in_static );
-	apos1 = m_distortionCorrection.get_corrected_position( apos1, m_dcc_in_static );
-	apos2 = m_distortionCorrection.get_corrected_position( apos2, m_dcc_in_static );
-      }
-      if( m_dcc_in_average){
-	pos = m_distortionCorrection.get_corrected_position( pos, m_dcc_in_average );
-	apos1 = m_distortionCorrection.get_corrected_position( apos1, m_dcc_in_average );
-	apos2 = m_distortionCorrection.get_corrected_position( apos2, m_dcc_in_average );
->>>>>>> cfccab92
       }
 
 
@@ -495,21 +504,12 @@
       TVector3 tmp_pos2(0.0,0.0,0.0);
 
 
-<<<<<<< HEAD
       //if(nclus == 1 && isRGap) continue;
       
       reco_pos.push_back(tmp_pos);      
       pos1.push_back(tmp_pos1);      
       pos2.push_back(tmp_pos2);      
       reco_nhits.push_back(nhits);
-=======
-      if(nclus == 1 && isRGap) continue;
-
-      reco_pos.push_back(tmp_pos);
-      pos1.push_back(tmp_pos1);
-      pos2.push_back(tmp_pos2);
-      reco_nclusters.push_back(nclus);
->>>>>>> cfccab92
       reco_adc.push_back(adc);
       adc1.push_back(0);
       adc2.push_back(0);
@@ -551,17 +551,25 @@
 
 
   //get hit and cluster peaks
+
+  if(Verbosity()) std::cout << "hit R Peaks:" << std::endl;
   std::vector<double> hit_RPeaks = getRPeaks(hit_r_phi);
+  if(Verbosity()) std::cout << "cluster R Peaks pos:" << std::endl;
   std::vector<double> clust_RPeaks_pos = getRPeaks(clust_r_phi_pos);
+  if(Verbosity()) std::cout << "cluster R Peaks neg:" << std::endl;
   std::vector<double> clust_RPeaks_neg = getRPeaks(clust_r_phi_neg);
 
   int R12Gap_pos = -1;
   double R12Gap_pos_value = 0.0;
   double prev_gap = 0.0;
+  double next_gap = 0.0;
+  double next_gap2 = 0.0;
 
   for(int i=0; i<(int)clust_RPeaks_pos.size()/2; i++){
     if(i>0) prev_gap = clust_RPeaks_pos[i] - clust_RPeaks_pos[i-1];
-    if(clust_RPeaks_pos[i+1] - clust_RPeaks_pos[i] > R12Gap_pos_value && fabs((clust_RPeaks_pos[i+1] - clust_RPeaks_pos[i]) - prev_gap) > 0.4){
+    if(i<(int)clust_RPeaks_pos.size()-2) next_gap = clust_RPeaks_pos[i+2] - clust_RPeaks_pos[i+1];
+    if(i<(int)clust_RPeaks_pos.size()-3) next_gap2 = clust_RPeaks_pos[i+3] - clust_RPeaks_pos[i+2];
+    if(clust_RPeaks_pos[i+1] - clust_RPeaks_pos[i] > R12Gap_pos_value && (clust_RPeaks_pos[i+1] - clust_RPeaks_pos[i]) - prev_gap > 0.2 && fabs(next_gap - next_gap2) < 0.2){
       R12Gap_pos = i;
       R12Gap_pos_value = clust_RPeaks_pos[i+1] - clust_RPeaks_pos[i];
     }
@@ -569,11 +577,15 @@
 
   int R23Gap_pos = -1;
   double R23Gap_pos_value = 0.0;
-  prev_gap = 0.0;
+  //prev_gap = 0.0;
+  //next_gap = 0.0;
+  //next_gap2 = 0.0;
 
   for(int i=(int)clust_RPeaks_pos.size()/2; i<(int)clust_RPeaks_pos.size()-1; i++){
-    if(i>(int)clust_RPeaks_pos.size()/2) prev_gap = clust_RPeaks_pos[i] - clust_RPeaks_pos[i-1];
-    if(clust_RPeaks_pos[i+1] - clust_RPeaks_pos[i] > R23Gap_pos_value && fabs((clust_RPeaks_pos[i+1] - clust_RPeaks_pos[i]) - prev_gap) > 0.4){
+    if(i>0) prev_gap = clust_RPeaks_pos[i] - clust_RPeaks_pos[i-1];
+    if(i<(int)clust_RPeaks_pos.size()-2) next_gap = clust_RPeaks_pos[i+2] - clust_RPeaks_pos[i+1];
+    if(i<(int)clust_RPeaks_pos.size()-3) next_gap2 = clust_RPeaks_pos[i+3] - clust_RPeaks_pos[i+2];
+    if(clust_RPeaks_pos[i+1] - clust_RPeaks_pos[i] > R23Gap_pos_value && (clust_RPeaks_pos[i+1] - clust_RPeaks_pos[i]) - prev_gap > 0.2 && fabs(next_gap - next_gap2) < 0.2){
       R23Gap_pos = i;
       R23Gap_pos_value = clust_RPeaks_pos[i+1] - clust_RPeaks_pos[i];
     }
@@ -583,10 +595,14 @@
   int R12Gap_neg = -1;
   double R12Gap_neg_value = 0.0;
   prev_gap = 0.0;
+  next_gap = 0.0;
+  next_gap2 = 0.0;
 
   for(int i=0; i<(int)clust_RPeaks_neg.size()/2; i++){
     if(i>0) prev_gap = clust_RPeaks_neg[i] - clust_RPeaks_neg[i-1];
-    if(clust_RPeaks_neg[i+1] - clust_RPeaks_neg[i] > R12Gap_neg_value && fabs((clust_RPeaks_neg[i+1] - clust_RPeaks_neg[i]) - prev_gap) > 0.4){
+    if(i<(int)clust_RPeaks_neg.size()-2) next_gap = clust_RPeaks_neg[i+2] - clust_RPeaks_neg[i+1];
+    if(i<(int)clust_RPeaks_neg.size()-3) next_gap2 = clust_RPeaks_neg[i+3] - clust_RPeaks_neg[i+2];
+    if(clust_RPeaks_neg[i+1] - clust_RPeaks_neg[i] > R12Gap_neg_value && (clust_RPeaks_neg[i+1] - clust_RPeaks_neg[i]) - prev_gap > 0.2 && fabs(next_gap - next_gap2) < 0.2){
       R12Gap_neg = i;
       R12Gap_neg_value = clust_RPeaks_neg[i+1] - clust_RPeaks_neg[i];
     }
@@ -594,11 +610,13 @@
 
   int R23Gap_neg = -1;
   double R23Gap_neg_value = 0.0;
-  prev_gap = 0.0;
+  //prev_gap = 0.0;
 
   for(int i=(int)clust_RPeaks_neg.size()/2; i<(int)clust_RPeaks_neg.size()-1; i++){
-    if(i>(int)clust_RPeaks_neg.size()/2) prev_gap = clust_RPeaks_neg[i] - clust_RPeaks_neg[i-1];
-    if(clust_RPeaks_neg[i+1] - clust_RPeaks_neg[i] > R23Gap_neg_value && fabs((clust_RPeaks_neg[i+1] - clust_RPeaks_neg[i]) - prev_gap) > 0.4){
+    if(i>0) prev_gap = clust_RPeaks_neg[i] - clust_RPeaks_neg[i-1];
+    if(i<(int)clust_RPeaks_neg.size()-2) next_gap = clust_RPeaks_neg[i+2] - clust_RPeaks_neg[i+1];
+    if(i<(int)clust_RPeaks_neg.size()-3) next_gap2 = clust_RPeaks_neg[i+3] - clust_RPeaks_neg[i+2];
+    if(clust_RPeaks_neg[i+1] - clust_RPeaks_neg[i] > R23Gap_neg_value && (clust_RPeaks_neg[i+1] - clust_RPeaks_neg[i]) - prev_gap > 0.2 && fabs(next_gap - next_gap2) < 0.2){
       R23Gap_neg = i;
       R23Gap_neg_value = clust_RPeaks_neg[i+1] - clust_RPeaks_neg[i];
     }
@@ -608,39 +626,44 @@
   
   //identify where gaps between module 1&2 and 2&3 are by finding largest distances between peaks
   std::vector<double> clust_RGaps_pos;
-  //int R12Gap_pos = -1;
-  //int R23Gap_pos = -1;
   for(int i=0; i<(int)clust_RPeaks_pos.size()-1; i++) clust_RGaps_pos.push_back(clust_RPeaks_pos[i+1] - clust_RPeaks_pos[i]);
-  /*
-  int tmpGap_pos = std::distance(clust_RGaps_pos.begin(),std::max_element(clust_RGaps_pos.begin(),clust_RGaps_pos.end()));
-  if(tmpGap_pos > (int)clust_RGaps_pos.size()/2){
-    R23Gap_pos = tmpGap_pos;
-    R12Gap_pos = std::distance(clust_RGaps_pos.begin(),std::max_element(clust_RGaps_pos.begin(),clust_RGaps_pos.begin()+R23Gap_pos));
-  }else{
-    R12Gap_pos = tmpGap_pos;
-    R23Gap_pos = std::distance(clust_RGaps_pos.begin(),std::max_element(clust_RGaps_pos.begin()+R12Gap_pos+1,clust_RGaps_pos.end()));
-  }
-  */
 
   std::vector<double> clust_RGaps_neg;
-  //int R12Gap_neg = -1;
-  //int R23Gap_neg = -1;
   for(int i=0; i<(int)clust_RPeaks_neg.size()-1; i++) clust_RGaps_neg.push_back(clust_RPeaks_neg[i+1] - clust_RPeaks_neg[i]);
-  /*
-  int tmpGap_neg = std::distance(clust_RGaps_neg.begin(),std::max_element(clust_RGaps_neg.begin(),clust_RGaps_neg.end()));
-  if(tmpGap_neg > (int)clust_RGaps_neg.size()/2){
-    R23Gap_neg = tmpGap_neg;
-    R12Gap_neg = std::distance(clust_RGaps_neg.begin(),std::max_element(clust_RGaps_neg.begin(),clust_RGaps_neg.begin()+R23Gap_neg));
-  }else{
-    R12Gap_neg = tmpGap_neg;
-    R23Gap_neg = std::distance(clust_RGaps_neg.begin(),std::max_element(clust_RGaps_neg.begin()+R12Gap_neg+1,clust_RGaps_neg.end()));
-  }
-  */
+
+  double R12_dist_pos = fabs(((clust_RPeaks_pos[R12Gap_pos] + clust_RPeaks_pos[R12Gap_pos+1])/2.0) - ((hit_RPeaks[15] + hit_RPeaks[16])/2.0));
+  double R23_dist_pos = fabs(((clust_RPeaks_pos[R23Gap_pos] + clust_RPeaks_pos[R23Gap_pos+1])/2.0) - ((hit_RPeaks[23] + hit_RPeaks[24])/2.0));
+
+  double R12_dist_neg = fabs(((clust_RPeaks_neg[R12Gap_neg] + clust_RPeaks_neg[R12Gap_neg+1])/2.0) - ((hit_RPeaks[15] + hit_RPeaks[16])/2.0));
+  double R23_dist_neg = fabs(((clust_RPeaks_neg[R23Gap_neg] + clust_RPeaks_neg[R23Gap_neg+1])/2.0) - ((hit_RPeaks[23] + hit_RPeaks[24])/2.0));
+
+  bool isR12Better_pos = false;
+  bool isR12Better_neg = false;
+
+  if(R12_dist_pos < R23_dist_pos) isR12Better_pos = true;
+  if(R12_dist_neg < R23_dist_neg) isR12Better_neg = true;
+
+  std::cout << "R12_dist_pos=" << R12_dist_pos << "   R23_dist_pos=" << R23_dist_pos << "   isR12Better_pos? " << isR12Better_pos << std::endl;
+  std::cout << "R12_dist_neg=" << R12_dist_neg << "   R23_dist_neg=" << R23_dist_neg << "   isR12Better_neg? " << isR12Better_neg << std::endl;
 
   int min_match_pos = 100;
   int min_match_neg = 100;
   std::vector<int> hitMatches_pos;
+  for(int i=0; i<(int)clust_RPeaks_pos.size(); i++){
+    if(isR12Better_pos){
+      std::cout << "pos R12 is better for i=" << i << "   setting hit match to 15 + i - R12Gap_pos: " << 15 + i - R12Gap_pos << std::endl;
+      hitMatches_pos.push_back(15 + i - R12Gap_pos );                                                                                                                                                
+      //if multiple rows missing, offset for each one
+      if(clust_RGaps_pos[R12Gap_pos] > 3.6) hitMatches_pos[i] -= 1;                                                                                                                                   
+      if(clust_RGaps_pos[R12Gap_pos] > 4.6) hitMatches_pos[i] -= 1;                                                                                                                                  
+      if(clust_RGaps_pos[R12Gap_pos] > 5.8) hitMatches_pos[i] -= 1;                                                                                                                                 
+      if(hitMatches_pos[i] < min_match_pos) min_match_pos = hitMatches_pos[i];
+    }else{
+      hitMatches_pos.push_back(23+1 + i - (R23Gap_pos+1));
+    }
+  }
   //match cluster peaks to hit peaks using gap positions
+  /*
   for(int i=0; i<(int)clust_RPeaks_pos.size(); i++){
 
     //Module 1
@@ -650,20 +673,31 @@
       //if multiple rows missing, offset for each one
       if(clust_RGaps_pos[R12Gap_pos] > 3.6) hitMatches_pos[i] -= 1;
       if(clust_RGaps_pos[R12Gap_pos] > 4.6) hitMatches_pos[i] -= 1;
-<<<<<<< HEAD
       if(clust_RGaps_pos[R12Gap_pos] > 5.8) hitMatches_pos[i] -= 1;      
       if(hitMatches_pos[i] < min_match_pos) min_match_pos = hitMatches_pos[i];
-=======
-      if(clust_RGaps_pos[R12Gap_pos] > 5.8) hitMatches_pos[i] -= 1;
->>>>>>> cfccab92
     }
     //module 1-2 gap is between 15 & 16
     else if(i < (R23Gap_pos+1) && i >= (R12Gap_pos+1)) hitMatches_pos.push_back(15+1 + i - (R12Gap_pos+1));
     //module 2-3 gap is between 22 & 23
     else if(i >= R23Gap_pos+1) hitMatches_pos.push_back(23+1 + i - (R23Gap_pos+1));
   }
+  */
 
   std::vector<int> hitMatches_neg;
+  for(int i=0; i<(int)clust_RPeaks_neg.size(); i++){
+    if(isR12Better_neg){
+      std::cout << "neg R12 is better for i=" << i << "   setting hit match to 15 + i - R12Gap_neg: " << 15 + i - R12Gap_neg << std::endl;
+      hitMatches_neg.push_back(15 + i - R12Gap_neg );
+      //if multiple rows missing, offset for each one                                                                                                                                                 
+      if(clust_RGaps_neg[R12Gap_neg] > 3.6) hitMatches_neg[i] -= 1;
+      if(clust_RGaps_neg[R12Gap_neg] > 4.6) hitMatches_neg[i] -= 1;
+      if(clust_RGaps_neg[R12Gap_neg] > 5.8) hitMatches_neg[i] -= 1;
+      if(hitMatches_neg[i] < min_match_neg) min_match_neg = hitMatches_neg[i];
+    }else{
+      hitMatches_neg.push_back(23+1 + i - (R23Gap_neg+1));
+    }
+  }
+  /*
   for(int i=0; i<(int)clust_RPeaks_neg.size(); i++){
 
     if(i < (R12Gap_neg+1)){
@@ -677,13 +711,9 @@
     else if(i < (R23Gap_neg+1) && i >= (R12Gap_neg+1)) hitMatches_neg.push_back(15+1 + i - (R12Gap_neg+1));
     else if(i >= R23Gap_neg+1) hitMatches_neg.push_back(23+1 + i - (R23Gap_neg+1));
   }
-
-<<<<<<< HEAD
+  */
   if(Verbosity())
     {
-      for(int i=0; i<(int)hit_RPeaks.size(); i++){
-	std::cout << "hit index " << i << "   R=" << hit_RPeaks[i] << std::endl;
-      }
 
       std::cout << "PHTpcCentralMembraneMatcher::process_event - R12Gap_pos= " << R12Gap_pos << "   value=" << R12Gap_pos_value << std::endl;
       std::cout << "PHTpcCentralMembraneMatcher::process_event - R23Gap_pos= " << R23Gap_pos << "   value=" << R23Gap_pos_value << std::endl;
@@ -701,9 +731,6 @@
     }
 
   
-=======
-
->>>>>>> cfccab92
   // Match reco and truth positions
   //std::map<unsigned int, unsigned int> matched_pair;
   std::vector<std::pair<unsigned int, unsigned int>> matched_pair;
@@ -794,21 +821,12 @@
       if(matchJ != -1){
 	clusts_matched[matchJ] = true;
 	matched_pair.emplace_back(i,matchJ);
-<<<<<<< HEAD
 	matched_nclus.push_back(reco_nhits[matchJ]);
 	
 	if(m_savehistograms)
 	  {
 	    
 	    const auto& nclus = reco_nhits[matchJ];
-=======
-	matched_nclus.push_back(reco_nclusters[matchJ]);
-
-	if(m_savehistograms)
-	  {
-
-	    const auto& nclus = reco_nclusters[matchJ];
->>>>>>> cfccab92
 	    const double rad2=get_r(reco_pos[matchJ].X(), reco_pos[matchJ].Y());
 	    const double phi2 = reco_pos[matchJ].Phi();
 
@@ -868,15 +886,12 @@
   for(unsigned int ip = 0; ip < matched_pair.size(); ++ip)
   {
 
-    std::cout << "working on matched pair " << ip << " [truth,reco]: [" << matched_pair[ip].first << "," << matched_pair[ip].second << "]" << std::endl;
-
     const std::pair<unsigned int, unsigned int>& p = matched_pair[ip];
     const unsigned int& nclus = matched_nclus[ip];
 
     // add to node tree
     unsigned int key = p.first;
     auto cmdiff = new CMFlashDifferencev1();
-    std::cout << "made cmdiff" << std::endl;
     cmdiff->setTruthPhi(m_truth_pos[p.first].Phi());
     cmdiff->setTruthR(m_truth_pos[p.first].Perp());
     cmdiff->setTruthZ(m_truth_pos[p.first].Z());
@@ -884,26 +899,12 @@
     cmdiff->setRecoPhi(reco_pos[p.second].Phi());
     cmdiff->setRecoR(reco_pos[p.second].Perp());
     cmdiff->setRecoZ(reco_pos[p.second].Z());
-<<<<<<< HEAD
-    
-
     cmdiff->setNclusters(reco_nhits[p.second]);
     
-    std::cout << "set cmdiff" << std::endl;
-
     m_cm_flash_diffs->addDifferenceSpecifyKey(key, cmdiff);
     
-    std::cout << "added cmdiff to container" << std::endl;
-=======
-
-    cmdiff->setNclusters(nclus);
-
-    m_cm_flash_diffs->addDifferenceSpecifyKey(key, cmdiff);
->>>>>>> cfccab92
-
     if(m_savehistograms) match_ntup->Fill(m_event_index,m_truth_pos[p.first].Perp(),m_truth_pos[p.first].Phi(),reco_pos[p.second].Perp(),reco_pos[p.second].Phi(),reco_pos[p.second].Z(),nclus,pos1[p.second].Perp(),pos1[p.second].Phi(),adc1[p.second],layer1[p.second],pos2[p.second].Perp(),pos2[p.second].Phi(),adc2[p.second],layer2[p.second]);
 
-    std::cout << "saved histograms" << std::endl;
 
     // store cluster position
     const double clus_r = reco_pos[p.second].Perp();
@@ -919,7 +920,6 @@
     const double rdphi = reco_pos[p.second].Perp() * dphi;
     const double dz = reco_pos[p.second].z() - m_truth_pos[p.first].z();
 
-    std::cout << "calculated residuals" << std::endl;
 
     // fill distortion correction histograms
     /*
@@ -948,15 +948,9 @@
   // normalize per-event distortion correction histograms and fill guarding bins
   normalize_distortions( m_dcc_out );
   fill_guarding_bins( m_dcc_out );
-<<<<<<< HEAD
     
   if(Verbosity() > 2)
     {	
-=======
-
-  if(Verbosity())
-    {
->>>>>>> cfccab92
       // read back differences from node tree as a check
       auto diffrange = m_cm_flash_diffs->getDifferences();
       for (auto cmitr = diffrange.first;
@@ -1072,12 +1066,10 @@
       std::cout << "PHTpcCentralMembraneMatcher:   found TPC distortion correction container average" << std::endl;
     }
 
-  // create node for results of matching
-  std::cout << "Creating node CM_FLASH_DIFFERENCES" << std::endl;
+    
+  
   PHNodeIterator iter(topNode);
 
-<<<<<<< HEAD
-  
   // Looking for the RUN node
   PHCompositeNode *runNode = dynamic_cast<PHCompositeNode *>(iter.findFirst("PHCompositeNode", "RUN"));
   if (!runNode)
@@ -1090,12 +1082,10 @@
   PHIODataNode<PHObject> *CMFlashDifferenceNode =
     new PHIODataNode<PHObject>(m_cm_flash_diffs, "CM_FLASH_DIFFERENCES", "PHObject");
   runNode->addNode(CMFlashDifferenceNode);
-
+  
 
 
   /*
-=======
->>>>>>> cfccab92
   // Looking for the DST node
   PHCompositeNode *dstNode = dynamic_cast<PHCompositeNode *>(iter.findFirst("PHCompositeNode", "DST"));
   if (!dstNode)
@@ -1116,29 +1106,16 @@
   PHIODataNode<PHObject> *CMFlashDifferenceNode =
     new PHIODataNode<PHObject>(m_cm_flash_diffs, "CM_FLASH_DIFFERENCES", "PHObject");
   DetNode->addNode(CMFlashDifferenceNode);
-<<<<<<< HEAD
   */
     
-=======
-
-
->>>>>>> cfccab92
   //// output tpc fluctuation distortion container
   //// this one is filled on the fly on a per-CM-event basis, and applied in the tracking chain
   const std::string dcc_out_node_name = "TpcDistortionCorrectionContainerFluctuation";
   m_dcc_out = findNode::getClass<TpcDistortionCorrectionContainer>(topNode,dcc_out_node_name);
   if( !m_dcc_out )
-<<<<<<< HEAD
   { 
-    
-    /// Get the RUN node and check
-     //auto runNode = dynamic_cast<PHCompositeNode *>(iter.findFirst("PHCompositeNode", "RUN"));
-=======
-  {
-
      /// Get the RUN node and check
      auto runNode = dynamic_cast<PHCompositeNode *>(iter.findFirst("PHCompositeNode", "RUN"));
->>>>>>> cfccab92
      if (!runNode)
      {
        std::cout << "PHTpcCentralMembraneMatcher::InitRun - RUN Node missing, quitting" << std::endl;
