// Tell emacs that this is a C++ source
//  -*- C++ -*-.
#ifndef TPCCALIB_PHTPCCENTRALMEMBRANEMATCHER_H
#define TPCCALIB_PHTPCCENTRALMEMBRANEMATCHER_H

/**
 * \file PHTpcCentralMembraneMatcher.h
 * \brief match reconstructed CM clusters to CM pads, calculate differences, store on the node tree and compute distortion reconstruction maps
 * \author Tony Frawley <frawley@fsunuc.physics.fsu.edu>, Hugo Pereira Da Costa <hugo.pereira-da-costa@cea.fr>
 */

#include <tpc/TpcDistortionCorrection.h>
#include <tpc/TpcDistortionCorrectionContainer.h>

#include <trackbase/TrkrClusterContainer.h>
#include <trackbase/TrkrDefs.h>

#include <fun4all/SubsysReco.h>

#include <memory>
#include <string>

class PHCompositeNode;
//class CMFlashClusterContainer;
class CMFlashDifferenceContainer;
class LaserClusterContainer;

class TF1;
class TFile;
class TH1;
class TH2;
class TGraph;
class TNtuple;
class TVector3;

class PHTpcCentralMembraneMatcher : public SubsysReco
{
 public:
  PHTpcCentralMembraneMatcher(const std::string &name = "PHTpcCentralMembraneMatcher");

  ~PHTpcCentralMembraneMatcher() override = default;

  /// set to true to store evaluation histograms and ntuples
  void setSavehistograms(bool value)
  {
    m_savehistograms = value;
  }

  /// output file name for evaluation histograms
  void setHistogramOutputfile(const std::string &outputfile)
  {
    m_histogramfilename = outputfile;
  }

  /// output file name for storing the space charge reconstruction matrices
  void setOutputfile(const std::string &outputfile)
  {
    m_outputfile = outputfile;
  }

<<<<<<< HEAD
  void setDebugOutputFile(const std::string &debugfile)
  {m_debugfilename = debugfile;}

  void setNMatchIter( int val ){ m_nMatchIter = val; }
=======
  void setNMatchIter(int val) { m_nMatchIter = val; }
>>>>>>> 0ae5df5b

  void set_useOnly_nClus2(bool val) { m_useOnly_nClus2 = val; }

  void set_grid_dimensions(int phibins, int rbins);

  //! run initialization
  int InitRun(PHCompositeNode *topNode) override;

  //! event processing
  int process_event(PHCompositeNode *topNode) override;

  //! end of process
  int End(PHCompositeNode *topNode) override;

 private:
  int GetNodes(PHCompositeNode *topNode);

  /// tpc distortion correction utility class
  TpcDistortionCorrection m_distortionCorrection;

  //CMFlashClusterContainer *m_corrected_CMcluster_map{nullptr};
  LaserClusterContainer *m_corrected_CMcluster_map{nullptr};
  CMFlashDifferenceContainer *m_cm_flash_diffs{nullptr};

  /// static distortion container
  /** used in input to correct CM clusters before calculating residuals */
  TpcDistortionCorrectionContainer *m_dcc_in_static{nullptr};
  TpcDistortionCorrectionContainer *m_dcc_in_average{nullptr};

  /// fluctuation distortion container
  /** used in output to write fluctuation distortions */
  TpcDistortionCorrectionContainer *m_dcc_out{nullptr};

  /// local fluctuation distortion container
  /*
   * this one is used to aggregate multple CM events in a single map
   * it is not stored on the node tree but saved to a dedicated file at the end of the run
   */
  std::unique_ptr<TpcDistortionCorrectionContainer> m_dcc_out_aggregated;

  /// output file, to which aggregated central membrane distortion corrections are stored
  std::string m_outputfile = "CMDistortionCorrections.root";

  ///@name evaluation histograms
  //@{
  bool m_savehistograms{false};
  std::string m_histogramfilename{"PHTpcCentralMembraneMatcher.root"};

  TH2 *hxy_reco{nullptr};
  TH2 *hxy_truth{nullptr};
  TH2 *hdrdphi{nullptr};
  TH2 *hrdr{nullptr};
  TH2 *hrdphi{nullptr};
  TH1 *hdrphi{nullptr};
  TH1 *hdphi{nullptr};
  TH1 *hdr1_single{nullptr};
  TH1 *hdr2_single{nullptr};
  TH1 *hdr3_single{nullptr};
  TH1 *hdr1_double{nullptr};
  TH1 *hdr2_double{nullptr};
  TH1 *hdr3_double{nullptr};
  TH1 *hnclus{nullptr};

  std::unique_ptr<TFile> fout;

  std::unique_ptr<TFile> m_debugfile;
  std::string m_debugfilename = "CMMatcher.root";

  TH2 *hit_r_phi{nullptr};

  TH2 *clust_r_phi_pos{nullptr};
  TH2 *clust_r_phi_neg{nullptr};

  TNtuple *match_ntup{nullptr};

  int m_event_index{0};

  //@}

  /// radius cut for matching clusters to pad, for size 2 clusters
  //  double m_rad_cut= 0.5;

  /// phi cut for matching clusters to pad
  /** TODO: this will need to be adjusted to match beam-induced time averaged distortions */
  double m_phi_cut{0.02};

  ///@name distortion correction histograms
  //@{

  /// distortion correction grid size along phi
  int m_phibins{24};

  static constexpr float m_phiMin{0};
  static constexpr float m_phiMax{2. * M_PI};

  /// distortion correction grid size along r
  int m_rbins = 12;

  static constexpr float m_rMin{20};  // cm
  static constexpr float m_rMax{80};  // cm

  //@}

  ///@name central membrane pads definitions
  //@{
  static constexpr double mm{1.0};
  static constexpr double cm{10.0};

  static constexpr int nRadii{8};
  static constexpr int nStripes_R1{6};
  static constexpr int nStripes_R2{8};
  static constexpr int nStripes_R3{12};

  static constexpr int nPads_R1{6 * 16};
  static constexpr int nPads_R2{8 * 16};
  static constexpr int nPads_R3{12 * 16};

  /// stripe radii
  static constexpr std::array<double, nRadii> R1_e{{227.0902789 * mm, 238.4100043 * mm, 249.7297296 * mm, 261.049455 * mm, 272.3691804 * mm, 283.6889058 * mm, 295.0086312 * mm, 306.3283566 * mm}};
  static constexpr std::array<double, nRadii> R1{{317.648082 * mm, 328.9678074 * mm, 340.2875328 * mm, 351.6072582 * mm, 362.9269836 * mm, 374.246709 * mm, 385.5664344 * mm, 396.8861597 * mm}};
  static constexpr std::array<double, nRadii> R2{{421.705532 * mm, 442.119258 * mm, 462.532984 * mm, 482.9467608 * mm, 503.36069 * mm, 523.774416 * mm, 544.188015 * mm, 564.601868 * mm}};
  static constexpr std::array<double, nRadii> R3{{594.6048725 * mm, 616.545823 * mm, 638.4867738 * mm, 660.4277246 * mm, 682.3686754 * mm, 704.3096262 * mm, 726.250577 * mm, 748.1915277 * mm}};

  double cx1_e[nStripes_R1][nRadii]{};
  double cx1[nStripes_R1][nRadii]{};
  double cx2[nStripes_R2][nRadii]{};
  double cx3[nStripes_R3][nRadii]{};

  double cy1_e[nStripes_R1][nRadii]{};
  double cy1[nStripes_R1][nRadii]{};
  double cy2[nStripes_R2][nRadii]{};
  double cy3[nStripes_R3][nRadii]{};

  // Check which stripes get removed
  std::array<int, nRadii> nGoodStripes_R1_e{};
  std::array<int, nRadii> nGoodStripes_R1{};
  std::array<int, nRadii> nGoodStripes_R2{};
  std::array<int, nRadii> nGoodStripes_R3{};

  /// min stripe index
  static constexpr std::array<int, nRadii> keepThisAndAfter{{1, 0, 1, 0, 1, 0, 1, 0}};

  /// max stripe index
  static constexpr std::array<int, nRadii> keepUntil_R1_e{{4, 4, 5, 4, 5, 5, 5, 5}};
  static constexpr std::array<int, nRadii> keepUntil_R1{{5, 5, 6, 5, 6, 5, 6, 5}};
  static constexpr std::array<int, nRadii> keepUntil_R2{{7, 7, 8, 7, 8, 8, 8, 8}};
  static constexpr std::array<int, nRadii> keepUntil_R3{{11, 10, 11, 11, 11, 11, 12, 11}};

  std::array<int, nRadii> nStripesIn_R1_e{};
  std::array<int, nRadii> nStripesIn_R1{};
  std::array<int, nRadii> nStripesIn_R2{};
  std::array<int, nRadii> nStripesIn_R3{};
  std::array<int, nRadii> nStripesBefore_R1_e{};
  std::array<int, nRadii> nStripesBefore_R1{};
  std::array<int, nRadii> nStripesBefore_R2{};
  std::array<int, nRadii> nStripesBefore_R3{};

  static constexpr int nStripesPerPetal{213};
  static constexpr int nPetals{18};
  static constexpr int nTotStripes{nStripesPerPetal * nPetals};

  void CalculateCenters(
      int nPads,
      const std::array<double, nRadii> &R,
      std::array<int, nRadii> &nGoodStripes,
      const std::array<int, nRadii> &keepUntil,
      std::array<int, nRadii> &nStripesIn,
      std::array<int, nRadii> &nStripesBefore,
      double cx[][nRadii], double cy[][nRadii]);

  /// store centers of all central membrane pads
  std::vector<TVector3> m_truth_pos;

  std::vector<double> m_truth_RPeaks = { 22.709, 23.841, 24.973, 26.1049, 27.2369, 28.3689, 29.5009, 30.6328, 31.7648, 32.8968, 34.0288, 35.1607, 36.2927, 37.4247, 38.5566, 39.6886, 42.1706, 44.2119, 46.2533, 48.2947, 50.3361, 52.3774, 54.4188, 56.4602, 59.4605, 61.6546, 63.8487, 66.0428, 68.2369, 70.431, 72.6251, 74.8192};

  //@}

  bool m_useOnly_nClus2{false};

  int m_nMatchIter{2};

  double m_clustRotation_pos[3]{};
  double m_clustRotation_neg[3]{};

<<<<<<< HEAD
  std::vector<double> m_clust_RPeaks_pos;
  std::vector<double> m_clust_RPeaks_neg;

  double m_global_RShift_pos;
  double m_global_RShift_neg;
  

  double getPhiRotation_smoothed( TH1D *hitHist, TH1D *clustHist );
=======
  double getPhiRotation_smoothed(TH1 *hitHist, TH1 *clustHist);
>>>>>>> 0ae5df5b

  std::vector<double> getRPeaks(TH2 *r_phi);

<<<<<<< HEAD
  std::vector<int> doGlobalRMatching(TH2F *r_phi, bool pos);

  int getClusterRMatch( std::vector<int> hitMatches, std::vector<double> clusterPeaks, double clusterR);
=======
  int getClusterRMatch(std::vector<int> hitMatches, std::vector<double> clusterPeaks, double clusterR);
>>>>>>> 0ae5df5b
};

#endif  // TPCCALIB_PHTPCCENTRALMEMBRANEMATCHER_H<|MERGE_RESOLUTION|>--- conflicted
+++ resolved
@@ -21,9 +21,8 @@
 #include <string>
 
 class PHCompositeNode;
-//class CMFlashClusterContainer;
+class CMFlashClusterContainer;
 class CMFlashDifferenceContainer;
-class LaserClusterContainer;
 
 class TF1;
 class TFile;
@@ -58,14 +57,7 @@
     m_outputfile = outputfile;
   }
 
-<<<<<<< HEAD
-  void setDebugOutputFile(const std::string &debugfile)
-  {m_debugfilename = debugfile;}
-
-  void setNMatchIter( int val ){ m_nMatchIter = val; }
-=======
   void setNMatchIter(int val) { m_nMatchIter = val; }
->>>>>>> 0ae5df5b
 
   void set_useOnly_nClus2(bool val) { m_useOnly_nClus2 = val; }
 
@@ -86,8 +78,7 @@
   /// tpc distortion correction utility class
   TpcDistortionCorrection m_distortionCorrection;
 
-  //CMFlashClusterContainer *m_corrected_CMcluster_map{nullptr};
-  LaserClusterContainer *m_corrected_CMcluster_map{nullptr};
+  CMFlashClusterContainer *m_corrected_CMcluster_map{nullptr};
   CMFlashDifferenceContainer *m_cm_flash_diffs{nullptr};
 
   /// static distortion container
@@ -131,8 +122,8 @@
 
   std::unique_ptr<TFile> fout;
 
-  std::unique_ptr<TFile> m_debugfile;
-  std::string m_debugfilename = "CMMatcher.root";
+  std::unique_ptr<TFile> fout2;
+  std::string m_histogramfilename2 = "CMMatcher.root";
 
   TH2 *hit_r_phi{nullptr};
 
@@ -239,8 +230,6 @@
   /// store centers of all central membrane pads
   std::vector<TVector3> m_truth_pos;
 
-  std::vector<double> m_truth_RPeaks = { 22.709, 23.841, 24.973, 26.1049, 27.2369, 28.3689, 29.5009, 30.6328, 31.7648, 32.8968, 34.0288, 35.1607, 36.2927, 37.4247, 38.5566, 39.6886, 42.1706, 44.2119, 46.2533, 48.2947, 50.3361, 52.3774, 54.4188, 56.4602, 59.4605, 61.6546, 63.8487, 66.0428, 68.2369, 70.431, 72.6251, 74.8192};
-
   //@}
 
   bool m_useOnly_nClus2{false};
@@ -250,28 +239,11 @@
   double m_clustRotation_pos[3]{};
   double m_clustRotation_neg[3]{};
 
-<<<<<<< HEAD
-  std::vector<double> m_clust_RPeaks_pos;
-  std::vector<double> m_clust_RPeaks_neg;
-
-  double m_global_RShift_pos;
-  double m_global_RShift_neg;
-  
-
-  double getPhiRotation_smoothed( TH1D *hitHist, TH1D *clustHist );
-=======
   double getPhiRotation_smoothed(TH1 *hitHist, TH1 *clustHist);
->>>>>>> 0ae5df5b
 
   std::vector<double> getRPeaks(TH2 *r_phi);
 
-<<<<<<< HEAD
-  std::vector<int> doGlobalRMatching(TH2F *r_phi, bool pos);
-
-  int getClusterRMatch( std::vector<int> hitMatches, std::vector<double> clusterPeaks, double clusterR);
-=======
   int getClusterRMatch(std::vector<int> hitMatches, std::vector<double> clusterPeaks, double clusterR);
->>>>>>> 0ae5df5b
 };
 
 #endif  // TPCCALIB_PHTPCCENTRALMEMBRANEMATCHER_H