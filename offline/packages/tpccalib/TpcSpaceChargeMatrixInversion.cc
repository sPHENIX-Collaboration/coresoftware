/**
 * \file TpcSpaceChargeMatrixInversion.cc
 * \brief performs space charge distortion reconstruction using tracks
 * \author Hugo Pereira Da Costa <hugo.pereira-da-costa@cea.fr>
 */

#include "TpcSpaceChargeMatrixInversion.h"
#include "TpcSpaceChargeMatrixContainerv1.h"
#include "TpcSpaceChargeReconstructionHelper.h"

#include <frog/FROG.h>
#include <tpc/TpcDistortionCorrectionContainer.h>

#include <TFile.h>
#include <TH2.h>
#include <TH3.h>

#include <Eigen/Core>
#include <Eigen/Dense>

#include <memory>

namespace
{
  // phi range
  static constexpr float m_phimin = 0;
  static constexpr float m_phimax = 2. * M_PI;

  // TODO: could try to get the r and z range from TPC geometry
  // r range
  static constexpr float m_rmin = 20;
  static constexpr float m_rmax = 78;

  // z range
  static constexpr float m_zmin = -105.5;
  static constexpr float m_zmax = 105.5;
}  // namespace

//_____________________________________________________________________
TpcSpaceChargeMatrixInversion::TpcSpaceChargeMatrixInversion(const std::string& name)
  : Fun4AllBase(name)
{
}

//_____________________________________________________________________
void TpcSpaceChargeMatrixInversion::load_cm_distortion_corrections(const std::string& filename)
{
  std::cout << "TpcSpaceChargeMatrixInversion::load_cm_distortion_corrections - loading " << filename << std::endl;

  // open TFile
  auto distortion_tfile = TFile::Open(filename.c_str());
  if (!distortion_tfile)
  {
    std::cout << "TpcSpaceChargeMatrixInversion::load_cm_distortion_corrections - cannot open " << filename << std::endl;
    exit(1);
  }

  // make sure container exists
  if (!m_dcc_cm)
  {
    m_dcc_cm.reset(new TpcDistortionCorrectionContainer);
  }

  const std::array<const std::string, 2> extension = {{"_negz", "_posz"}};
  for (int j = 0; j < 2; ++j)
  {
    m_dcc_cm->m_hDPint[j] = dynamic_cast<TH1*>(distortion_tfile->Get((std::string("hIntDistortionP") + extension[j]).c_str()));
    assert(m_dcc_cm->m_hDPint[j]);
    m_dcc_cm->m_hDRint[j] = dynamic_cast<TH1*>(distortion_tfile->Get((std::string("hIntDistortionR") + extension[j]).c_str()));
    assert(m_dcc_cm->m_hDRint[j]);
    m_dcc_cm->m_hDZint[j] = dynamic_cast<TH1*>(distortion_tfile->Get((std::string("hIntDistortionZ") + extension[j]).c_str()));
    assert(m_dcc_cm->m_hDZint[j]);
  }

  // check histogram dimension. We expect 2D histograms
  m_dcc_cm->m_dimensions = m_dcc_cm->m_hDPint[0]->GetDimension();
  assert(m_dcc_cm->m_dimensions == 2);
}

//_____________________________________________________________________
void TpcSpaceChargeMatrixInversion::load_average_distortion_corrections(const std::string& filename)
{
  std::cout << "TpcSpaceChargeMatrixInversion::load_average_distortion_corrections - loading " << filename << std::endl;

  // open TFile
  auto distortion_tfile = TFile::Open(filename.c_str());
  if (!distortion_tfile)
  {
    std::cout << "TpcSpaceChargeMatrixInversion::load_average_distortion_corrections - cannot open " << filename << std::endl;
    exit(1);
  }

  // make sure container exists
  if (!m_dcc_average)
  {
    m_dcc_average.reset(new TpcDistortionCorrectionContainer);
  }

  const std::array<const std::string, 2> extension = {{"_negz", "_posz"}};
  for (int j = 0; j < 2; ++j)
  {
    m_dcc_average->m_hDPint[j] = dynamic_cast<TH1*>(distortion_tfile->Get((std::string("hIntDistortionP") + extension[j]).c_str()));
    assert(m_dcc_average->m_hDPint[j]);
    m_dcc_average->m_hDRint[j] = dynamic_cast<TH1*>(distortion_tfile->Get((std::string("hIntDistortionR") + extension[j]).c_str()));
    assert(m_dcc_average->m_hDRint[j]);
    m_dcc_average->m_hDZint[j] = dynamic_cast<TH1*>(distortion_tfile->Get((std::string("hIntDistortionZ") + extension[j]).c_str()));
    assert(m_dcc_average->m_hDZint[j]);
  }

  // check histogram dimension. We expect 2D histograms
  m_dcc_average->m_dimensions = m_dcc_average->m_hDPint[0]->GetDimension();
  assert(m_dcc_average->m_dimensions == 3);
}

//_____________________________________________________________________
bool TpcSpaceChargeMatrixInversion::add_from_file(const std::string& shortfilename, const std::string& objectname)
{
  // get filename from frog
  FROG frog;
  const auto filename = frog.location(shortfilename);

  // open TFile
  std::unique_ptr<TFile> inputfile(TFile::Open(filename));
  if (!inputfile)
  {
    std::cout << "TpcSpaceChargeMatrixInversion::add_from_file - could not open file " << filename << std::endl;
    return false;
  }

  // load object from input file
  std::unique_ptr<TpcSpaceChargeMatrixContainer> source(dynamic_cast<TpcSpaceChargeMatrixContainer*>(inputfile->Get(objectname.c_str())));
  if (!source)
  {
    std::cout << "TpcSpaceChargeMatrixInversion::add_from_file - could not find object name " << objectname << " in file " << filename << std::endl;
    return false;
  }

  // add object
  return add(*source.get());
}

//_____________________________________________________________________
bool TpcSpaceChargeMatrixInversion::add(const TpcSpaceChargeMatrixContainer& source)
{
  // check internal container, create if necessary
  if (!m_matrix_container)
  {
    m_matrix_container.reset(new TpcSpaceChargeMatrixContainerv1);

    // get grid dimensions from source
    int phibins = 0;
    int rbins = 0;
    int zbins = 0;
    source.get_grid_dimensions(phibins, rbins, zbins);

    // assign
    m_matrix_container->set_grid_dimensions(phibins, rbins, zbins);
  }

  // add content
  return m_matrix_container->add(source);
}

//_____________________________________________________________________
void TpcSpaceChargeMatrixInversion::calculate_distortion_corrections()
{
  // get grid dimensions from matrix container
  int phibins = 0;
  int rbins = 0;
  int zbins = 0;
  m_matrix_container->get_grid_dimensions(phibins, rbins, zbins);

  // create output histograms
  std::unique_ptr<TH3> hentries(new TH3F("hentries_rec", "hentries_rec", phibins, m_phimin, m_phimax, rbins, m_rmin, m_rmax, zbins, m_zmin, m_zmax));
  std::unique_ptr<TH3> hphi(new TH3F("hDistortionP_rec", "hDistortionP_rec", phibins, m_phimin, m_phimax, rbins, m_rmin, m_rmax, zbins, m_zmin, m_zmax));
  std::unique_ptr<TH3> hz(new TH3F("hDistortionZ_rec", "hDistortionZ_rec", phibins, m_phimin, m_phimax, rbins, m_rmin, m_rmax, zbins, m_zmin, m_zmax));
  std::unique_ptr<TH3> hr(new TH3F("hDistortionR_rec", "hDistortionR_rec", phibins, m_phimin, m_phimax, rbins, m_rmin, m_rmax, zbins, m_zmin, m_zmax));

  // set axis labels
  for (const auto& h : {hentries.get(), hphi.get(), hz.get(), hr.get()})
  {
    h->GetXaxis()->SetTitle("#phi (rad)");
    h->GetYaxis()->SetTitle("r (cm)");
    h->GetZaxis()->SetTitle("z (cm)");
  }

  // matrix convenience definition
  /* number of coordinates must match that of the matrix container */
  static constexpr int ncoord = 3;
  using matrix_t = Eigen::Matrix<float, ncoord, ncoord>;
  using column_t = Eigen::Matrix<float, ncoord, 1>;

  // loop over bins
  for (int iphi = 0; iphi < phibins; ++iphi)
  {
    for (int ir = 0; ir < rbins; ++ir)
    {
      for (int iz = 0; iz < zbins; ++iz)
      {
        // get cell index
        const auto icell = m_matrix_container->get_cell_index(iphi, ir, iz);

        // minimum number of entries per bin
        static constexpr int min_cluster_count = 2;
        const auto cell_entries = m_matrix_container->get_entries(icell);
        if (cell_entries < min_cluster_count)
        {
          continue;
        }

        // build eigen matrices from container
        matrix_t lhs;
        for (int i = 0; i < ncoord; ++i)
        {
          for (int j = 0; j < ncoord; ++j)
          {
            lhs(i, j) = m_matrix_container->get_lhs(icell, i, j);
          }
        }

        column_t rhs;
        for (int i = 0; i < ncoord; ++i)
        {
          rhs(i) = m_matrix_container->get_rhs(icell, i);
        }

        if (Verbosity())
        {
          // print matrices and entries
          std::cout << "TpcSpaceChargeMatrixInversion::calculate_distortion_corrections - inverting bin " << iz << ", " << ir << ", " << iphi << std::endl;
          std::cout << "TpcSpaceChargeMatrixInversion::calculate_distortion_corrections - entries: " << cell_entries << std::endl;
          std::cout << "TpcSpaceChargeMatrixInversion::calculate_distortion_corrections - lhs: \n"
                    << lhs << std::endl;
          std::cout << "TpcSpaceChargeMatrixInversion::calculate_distortion_corrections - rhs: \n"
                    << rhs << std::endl;
        }

        // calculate result using linear solving
        const auto cov = lhs.inverse();
        auto partialLu = lhs.partialPivLu();
        const auto result = partialLu.solve(rhs);

        // fill histograms
        hentries->SetBinContent(iphi + 1, ir + 1, iz + 1, cell_entries);

        hphi->SetBinContent(iphi + 1, ir + 1, iz + 1, result(0));
        hphi->SetBinError(iphi + 1, ir + 1, iz + 1, std::sqrt(cov(0, 0)));

        hz->SetBinContent(iphi + 1, ir + 1, iz + 1, result(1));
        hz->SetBinError(iphi + 1, ir + 1, iz + 1, std::sqrt(cov(1, 1)));

        hr->SetBinContent(iphi + 1, ir + 1, iz + 1, result(2));
        hr->SetBinError(iphi + 1, ir + 1, iz + 1, std::sqrt(cov(2, 2)));

        if (Verbosity())
        {
          std::cout << "TpcSpaceChargeMatrixInversion::calculate_distortion_corrections - drphi: " << result(0) << " +/- " << std::sqrt(cov(0, 0)) << std::endl;
          std::cout << "TpcSpaceChargeMatrixInversion::calculate_distortion_corrections - dz: " << result(1) << " +/- " << std::sqrt(cov(1, 1)) << std::endl;
          std::cout << "TpcSpaceChargeMatrixInversion::calculate_distortion_corrections - dr: " << result(2) << " +/- " << std::sqrt(cov(2, 2)) << std::endl;
          std::cout << std::endl;
        }
      }
    }
  }

  // split histograms in two along z axis and write
  // also write histograms suitable for space charge reconstruction
  auto process_histogram = [](TH3* h, const TString& name)
  {
    const auto& result = TpcSpaceChargeReconstructionHelper::split(h);
    std::unique_ptr<TH3> hneg(std::get<0>(result));
    std::unique_ptr<TH3> hpos(std::get<1>(result));

    return std::make_tuple(
        TpcSpaceChargeReconstructionHelper::add_guarding_bins(hneg.get(), Form("%s_negz", name.Data())),
        TpcSpaceChargeReconstructionHelper::add_guarding_bins(hpos.get(), Form("%s_posz", name.Data())));
  };

  // apply finishing transformations to histograms and save in container
  if (!m_dcc_average)
  {
    m_dcc_average.reset(new TpcDistortionCorrectionContainer);
  }

  std::tie(m_dcc_average->m_hentries[0], m_dcc_average->m_hentries[1]) = process_histogram(hentries.get(), "hentries");
  std::tie(m_dcc_average->m_hDRint[0], m_dcc_average->m_hDRint[1]) = process_histogram(hr.get(), "hIntDistortionR");
  std::tie(m_dcc_average->m_hDPint[0], m_dcc_average->m_hDPint[1]) = process_histogram(hphi.get(), "hIntDistortionP");
  std::tie(m_dcc_average->m_hDZint[0], m_dcc_average->m_hDZint[1]) = process_histogram(hz.get(), "hIntDistortionZ");
}

//_____________________________________________________________________
void TpcSpaceChargeMatrixInversion::extrapolate_distortion_corrections()
{
  if (!m_dcc_average)
  {
    std::cout << "TpcSpaceChargeMatrixInversion::extrapolate_distortion_corrections - invalid distortion correction container." << std::endl;
    return;
  }

  // handle sides independently
  for (int i = 0; i < 2; ++i)
  {
    if (!m_dcc_average->m_hDRint[i])
    {
      std::cout << "TpcSpaceChargeMatrixInversion::extrapolate_distortion_corrections - invalid histograms m_hDRint" << std::endl;
      continue;
    }

    // create relevant masks. They are used to define the cells in which distortion correction interpolation must be performed
    // this is a mask matching TPOT acceptance
    std::unique_ptr<TH3> hmask(static_cast<TH3*>(m_dcc_average->m_hDRint[i]->Clone("hmask")));
    TpcSpaceChargeReconstructionHelper::create_tpot_mask(hmask.get());

    // this is a mask matching TPOT acceptance, with small z interpolation between Micromegas modules
    std::unique_ptr<TH3> hmask_extrap_z(static_cast<TH3*>(hmask->Clone("hmask_extrap_z")));
    TpcSpaceChargeReconstructionHelper::extrapolate_z(hmask_extrap_z.get(), hmask.get());

    /*
     * this is a mask matching TPOT acceptance, with small z interpolation between Micromegas modules,
     * copied from sector to sector (no scaling)
     */
    std::unique_ptr<TH3> hmask_extrap_p(static_cast<TH3*>(hmask_extrap_z->Clone("hmask_extrap_p")));
    TpcSpaceChargeReconstructionHelper::extrapolate_phi1(hmask_extrap_p.get(), nullptr, hmask_extrap_z.get());

    // labmda function to process a given histogram, and return the updated one
    auto process_histogram = [&hmask, &hmask_extrap_z, &hmask_extrap_p](TH3* h, TH2* h_cm)
    {
      // perform z extrapolation
      TpcSpaceChargeReconstructionHelper::extrapolate_z(h, hmask.get());

      // perform first phi extrapolation, sector to sector, with normalization from central membrane
      TpcSpaceChargeReconstructionHelper::extrapolate_phi1(h, h_cm, hmask_extrap_z.get());

      // perform second phi extrapolation, between sectors, using masks
      TpcSpaceChargeReconstructionHelper::extrapolate_phi2(h, hmask_extrap_p.get());
    };

    process_histogram(static_cast<TH3*>(m_dcc_average->m_hDRint[i]), static_cast<TH2*>(m_dcc_cm->m_hDRint[i]));
    process_histogram(static_cast<TH3*>(m_dcc_average->m_hDPint[i]), static_cast<TH2*>(m_dcc_cm->m_hDPint[i]));
    process_histogram(static_cast<TH3*>(m_dcc_average->m_hDZint[i]), static_cast<TH2*>(m_dcc_cm->m_hDZint[i]));
  }
}

//_____________________________________________________________________
void TpcSpaceChargeMatrixInversion::save_distortion_corrections(const std::string& filename)
{
  if (!m_dcc_average)
  {
    std::cout << "TpcSpaceChargeMatrixInversion::save_distortion_corrections - invalid distortion correction container." << std::endl;
    return;
  }

  // save everything to root file
  std::cout << "TpcSpaceChargeMatrixInversion::save_distortions - writing histograms to " << filename << std::endl;
  std::unique_ptr<TFile> outputfile(TFile::Open(filename.c_str(), "RECREATE"));
  outputfile->cd();

<<<<<<< HEAD
  for( const auto& h_list: {m_dcc_average->m_hentries, m_dcc_average->m_hDRint, m_dcc_average->m_hDPint, m_dcc_average->m_hDZint } )
  {
    for( const auto& h:h_list )
    {
      if( h )
      {
        h->Write( h->GetName() );
      }
=======
  for (const auto& h_list : {m_dcc_average->m_hentries, m_dcc_average->m_hDRint, m_dcc_average->m_hDPint, m_dcc_average->m_hDZint})
  {
    for (const auto& h : h_list)
    {
      if (h) h->Write(h->GetName());
>>>>>>> e1cd6623
    }
  }

  // close TFile
  outputfile->Close();
}<|MERGE_RESOLUTION|>--- conflicted
+++ resolved
@@ -355,22 +355,11 @@
   std::unique_ptr<TFile> outputfile(TFile::Open(filename.c_str(), "RECREATE"));
   outputfile->cd();
 
-<<<<<<< HEAD
-  for( const auto& h_list: {m_dcc_average->m_hentries, m_dcc_average->m_hDRint, m_dcc_average->m_hDPint, m_dcc_average->m_hDZint } )
-  {
-    for( const auto& h:h_list )
-    {
-      if( h )
-      {
-        h->Write( h->GetName() );
-      }
-=======
   for (const auto& h_list : {m_dcc_average->m_hentries, m_dcc_average->m_hDRint, m_dcc_average->m_hDPint, m_dcc_average->m_hDZint})
   {
     for (const auto& h : h_list)
     {
       if (h) h->Write(h->GetName());
->>>>>>> e1cd6623
     }
   }
 
