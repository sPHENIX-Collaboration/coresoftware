--- conflicted
+++ resolved
@@ -50,12 +50,8 @@
    * TODO: is this really necessary ? Possibly one could just use the bin content for the correction rather than using TH3->Interpolate,
    * in which case the "guarding bins" would be unnecessary. Should check if it leads to a significant deterioration of the momentum resolution
    */
-<<<<<<< HEAD
-  [[maybe_unused]] TH3* create_histogram( TH3* hin, const TString& name )
-=======
   TH3* create_histogram( TH3* hin, const TString& name ) __attribute__((unused));
   TH3* create_histogram( TH3* hin, const TString& name )
->>>>>>> 5a9b34b1
   {
     std::array<int, 3> bins;
     std::array<double, 3> x_min;
