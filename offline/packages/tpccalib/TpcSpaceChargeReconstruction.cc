/**
 * \file TpcSpaceChargeReconstruction.cc
 * \brief performs space charge distortion reconstruction using tracks
 * \author Hugo Pereira Da Costa <hugo.pereira-da-costa@cea.fr>
 */

#include "TpcSpaceChargeReconstruction.h"
#include "TpcSpaceChargeReconstructionHelper.h"
#include "TpcSpaceChargeMatrixContainerv1.h"

#include <fun4all/Fun4AllReturnCodes.h>
#include <g4detectors/PHG4CylinderCellGeom.h>
#include <g4detectors/PHG4CylinderCellGeomContainer.h>

#include <phool/getClass.h>
#include <phool/PHCompositeNode.h>
#include <phool/PHNodeIterator.h>

#include <trackbase/ActsGeometry.h>
#include <trackbase/TrkrCluster.h>
#include <trackbase/TrkrClusterContainer.h>

#include <trackbase_historic/SvtxTrack.h>
#include <trackbase_historic/SvtxTrackMap.h>

#include <TFile.h>
#include <TH1.h>
#include <TH2.h>

#include <cassert>
#include <memory>

namespace
{

  /// square
  template<class T> inline constexpr T square( const T& x ) { return x*x; }

  /// calculate delta_phi between -pi and pi
  template< class T>
    inline constexpr T delta_phi( const T& phi )
  {
    if( phi >= M_PI ) return phi - 2*M_PI;
    else if( phi < -M_PI ) return phi + 2*M_PI;
    else return phi;
  }

  /// radius
  template<class T> T get_r( const T& x, const T& y ) { return std::sqrt( square(x) + square(y) ); }
  
  /// get sector median angle associated to a given index
  /** this assumes that sector 0 is centered on phi=0, then numbered along increasing phi */
  inline constexpr double get_sector_phi( int isec ) 
  { return isec*M_PI/6; }

<<<<<<< HEAD
  /// return number of clusters of a given type that belong to a tracks
  template<int type>
    int get_clusters( SvtxTrack* track )
  {
    return std::count_if( track->begin_cluster_keys(), track->end_cluster_keys(),
      []( const TrkrDefs::cluskey& key ) { return TrkrDefs::getTrkrId(key) == type; } );
  }
  
  /// get sector median angle associated to a given index
  /** this assumes that sector 0 is centered on phi=0, then numbered along increasing phi */
  inline constexpr double get_sector_phi( int isec ) 
  { return isec*M_PI/6; }

=======
>>>>>>> 0597d2c5
  // specify bins for which one will save histograms
  static const std::vector<float> phi_rec = { get_sector_phi(9) };
  static const std::vector<float> z_rec = { 5. };

  // phi range
  static constexpr float m_phimin = 0;
  static constexpr float m_phimax = 2.*M_PI;

  // TODO: could try to get the r and z range from TPC geometry
  // r range
  static constexpr float m_rmin = 20;
  static constexpr float m_rmax = 78;

  // z range
  static constexpr float m_zmin = -105.5;
  static constexpr float m_zmax = 105.5;

  /// get cluster keys from a given track
  std::vector<TrkrDefs::cluskey> get_cluster_keys( SvtxTrack* track )
  {
    std::vector<TrkrDefs::cluskey> out;
    for( const auto& seed: { track->get_silicon_seed(), track->get_tpc_seed() } )
    {
      if( seed )
      { std::copy( seed->begin_cluster_keys(), seed->end_cluster_keys(), std::back_inserter( out ) ); }
    }
    return out;
  }

  /// return number of clusters of a given type that belong to a tracks
  template<int type>
    int count_clusters( const std::vector<TrkrDefs::cluskey>& keys )
  {
    return std::count_if( keys.begin(), keys.end(),
      []( const TrkrDefs::cluskey& key ) { return TrkrDefs::getTrkrId(key) == type; } );
  }
  
}

//_____________________________________________________________________
TpcSpaceChargeReconstruction::TpcSpaceChargeReconstruction( const std::string& name ):
  SubsysReco( name)
  , PHParameterInterface(name)
  , m_matrix_container( new TpcSpaceChargeMatrixContainerv1 )
{
  InitializeParameters();
}

//_____________________________________________________________________
void TpcSpaceChargeReconstruction::set_grid_dimensions( int phibins, int rbins, int zbins )
{ m_matrix_container->set_grid_dimensions( phibins, rbins, zbins ); }

//_____________________________________________________________________
int TpcSpaceChargeReconstruction::Init(PHCompositeNode* /*topNode*/ )
{
  // reset counters
  m_total_tracks = 0;
  m_accepted_tracks = 0;

  m_total_clusters = 0;
  m_accepted_clusters = 0;

  // histogram evaluation
  if( m_savehistograms ) create_histograms();

  return Fun4AllReturnCodes::EVENT_OK;
}

//_____________________________________________________________________
int TpcSpaceChargeReconstruction::InitRun(PHCompositeNode* )
{

  // load parameters
  UpdateParametersWithMacro();
  m_max_talpha = get_double_param( "spacecharge_max_talpha" );
  m_max_drphi = get_double_param( "spacecharge_max_drphi" );
  m_max_tbeta = get_double_param( "spacecharge_max_tbeta" );
  m_max_dz = get_double_param( "spacecharge_max_dz" );

  // print
  std::cout << "TpcSpaceChargeReconstruction::InitRun - m_outputfile: " << m_outputfile << std::endl;
  std::cout << "TpcSpaceChargeReconstruction::InitRun - m_use_micromegas: " << std::boolalpha <<  m_use_micromegas << std::endl;
  std::cout << "TpcSpaceChargeReconstruction::InitRun - m_max_talpha: " << m_max_talpha << std::endl;
  std::cout << "TpcSpaceChargeReconstruction::InitRun - m_max_drphi: " << m_max_drphi << std::endl;
  std::cout << "TpcSpaceChargeReconstruction::InitRun - m_max_tbeta: " << m_max_tbeta << std::endl;
  std::cout << "TpcSpaceChargeReconstruction::InitRun - m_max_dz: " << m_max_dz << std::endl;
  std::cout << "TpcSpaceChargeReconstruction::InitRun - m_min_pt: " << m_min_pt << " GeV/c" << std::endl;

  // also identify the matrix container
  m_matrix_container->identify();

  return Fun4AllReturnCodes::EVENT_OK;
}

//_____________________________________________________________________
int TpcSpaceChargeReconstruction::process_event(PHCompositeNode* topNode)
{

  // increment local event counter
  ++m_event;

  // clear global position cache
  m_globalPositions.clear();

  // load nodes
  const auto res = load_nodes(topNode);
  if( res != Fun4AllReturnCodes::EVENT_OK ) return res;

  process_tracks();
  return Fun4AllReturnCodes::EVENT_OK;
}

//_____________________________________________________________________
int TpcSpaceChargeReconstruction::End(PHCompositeNode* /*topNode*/ )
{

  // save matrix container in output file
  if( m_matrix_container )
  {
    std::unique_ptr<TFile> outputfile( TFile::Open( m_outputfile.c_str(), "RECREATE" ) );
    outputfile->cd();
    m_matrix_container->Write( "TpcSpaceChargeMatrixContainer" );
  }
  
  // save histograms
  if( m_savehistograms && m_histogramfile )
  {
    m_histogramfile->cd();    
    for( const auto& [cell,h]:m_h_drphi ) { if(h) h->Write(); }
    for( const auto& [cell,h]:m_h_dz ) { if(h) h->Write(); }
    for( const auto& [cell,h]:m_h_drphi_alpha ) { if(h) h->Write(); }
    for( const auto& [cell,h]:m_h_dz_beta ) { if(h) h->Write(); }
    m_histogramfile->Close();
  }

  // print counters
  std::cout
    << "TpcSpaceChargeReconstruction::End -"
    << " track statistics total: " << m_total_tracks
    << " accepted: " << m_accepted_tracks
    << " fraction: " << 100.*m_accepted_tracks/m_total_tracks << "%"
    << std::endl;

  std::cout
    << "TpcSpaceChargeReconstruction::End -"
    << " cluster statistics total: " << m_total_clusters
    << " accepted: " << m_accepted_clusters << " fraction: "
    << 100.*m_accepted_clusters/m_total_clusters << "%"
    << std::endl;

  return Fun4AllReturnCodes::EVENT_OK;
}

//___________________________________________________________________________
void TpcSpaceChargeReconstruction::SetDefaultParameters()
{
  // residual cuts
  set_default_double_param( "spacecharge_max_talpha", 0.6 );
  set_default_double_param( "spacecharge_max_drphi", 0.5 );
  set_default_double_param( "spacecharge_max_tbeta", 1.5 );
  set_default_double_param( "spacecharge_max_dz", 0.5 );
}

//_____________________________________________________________________
int TpcSpaceChargeReconstruction::load_nodes( PHCompositeNode* topNode )
{
  // get necessary nodes
  m_tgeometry = findNode::getClass<ActsGeometry>(topNode,"ActsGeometry");
  assert( m_tgeometry );

  m_track_map = findNode::getClass<SvtxTrackMap>(topNode, "SvtxTrackMap");
  assert(m_track_map);

    m_cluster_map = findNode::getClass<TrkrClusterContainer>(topNode,"CORRECTED_TRKR_CLUSTER");
  if(m_cluster_map)
  {

    if( m_event < 2 )
    { std::cout << "TpcSpaceChargeReconstruction::load_nodes - Using CORRECTED_TRKR_CLUSTER node " << std::endl; }

  } else {

    if( m_event < 2 )
    { std::cout << "TpcSpaceChargeReconstruction::load_nodes - CORRECTED_TRKR_CLUSTER node not found, using TRKR_CLUSTER" << std::endl; }
    m_cluster_map = findNode::getClass<TrkrClusterContainer>(topNode,"TRKR_CLUSTER");

  }

  assert( m_cluster_map );
  return Fun4AllReturnCodes::EVENT_OK;
}

//_____________________________________________________________________
void TpcSpaceChargeReconstruction::create_histograms()
{
  std::cout << "TpcSpaceChargeReconstruction::create_histograms - writing evaluation histograms to: " << m_histogramfilename << std::endl;
  m_histogramfile.reset( new TFile(m_histogramfilename.c_str(), "RECREATE") );
  m_histogramfile->cd();

  // get grid dimensions from matrix container
  int phibins = 0;
  int rbins = 0;
  int zbins = 0;
  m_matrix_container->get_grid_dimensions( phibins, rbins, zbins );
  
  // get bins corresponding to selected angles
  std::set<int> phibin_rec;
  std::transform( phi_rec.begin(), phi_rec.end(), std::inserter( phibin_rec, phibin_rec.end() ), [&]( const float& phi ) { return phibins*(phi-m_phimin)/(m_phimax-m_phimin); } );
  
  std::set<int> zbin_rec;
  std::transform( z_rec.begin(), z_rec.end(), std::inserter( zbin_rec, zbin_rec.end() ), [&]( const float& z ) { return zbins*(z-m_zmin)/(m_zmax-m_zmin); } );
  
  // keep track of all cell ids that match selected histograms
  for( int iphi = 0; iphi < phibins; ++iphi )
    for( int ir = 0; ir < rbins; ++ir )
    for( int iz = 0; iz < zbins; ++iz )
  {
    
    if( phibin_rec.find( iphi ) == phibin_rec.end() || zbin_rec.find( iz ) == zbin_rec.end() ) continue;
    const auto icell = m_matrix_container->get_cell_index( iphi, ir, iz );
    
    {
      // rphi residuals
      const auto hname = Form( "residual_drphi_p%i_r%i_z%i", iphi, ir, iz );
      auto h = new TH1F( hname, hname, 100, -m_max_drphi, +m_max_drphi );
      h->GetXaxis()->SetTitle( "r.#Delta#phi_{cluster-track} (cm)" );
      m_h_drphi.insert( std::make_pair( icell, h ) );
    }
    
    {
      // 2D histograms
      const auto hname = Form( "residual_2d_drphi_p%i_r%i_z%i", iphi, ir, iz );
      auto h = new TH2F( hname, hname, 100, -m_max_talpha, m_max_talpha, 100, -m_max_drphi, +m_max_drphi );
      h->GetXaxis()->SetTitle( "tan#alpha" );
      h->GetYaxis()->SetTitle( "r.#Delta#phi_{cluster-track} (cm)" );
      m_h_drphi_alpha.insert( std::make_pair( icell, h ) );
    }
    
    {
      // z residuals
      const auto hname = Form( "residual_dz_p%i_r%i_z%i", iphi, ir, iz );
      auto h = new TH1F( hname, hname, 100, -m_max_dz, +m_max_dz );
      h->GetXaxis()->SetTitle( "#Deltaz_{cluster-track} (cm)" );
      m_h_dz.insert( std::make_pair( icell, h ) );
    }
    
    {
      // 2D histograms
      static constexpr double max_tbeta = 0.5;
      const auto hname = Form( "residual_2d_dz_p%i_r%i_z%i", iphi, ir, iz );
      auto h = new TH2F( hname, hname, 100, -max_tbeta, max_tbeta, 100, -m_max_dz, +m_max_dz );
      h->GetXaxis()->SetTitle( "tan#beta" );
      h->GetYaxis()->SetTitle( "#Deltaz_{cluster-track} (cm)" );
      m_h_dz_beta.insert( std::make_pair( icell, h ) );
    }     
  }  
}

//_________________________________________________________________________________
Acts::Vector3 TpcSpaceChargeReconstruction::get_global_position(TrkrDefs::cluskey key, TrkrCluster* cluster )
{

  // find closest iterator in map
  auto it = m_globalPositions.lower_bound( key );
  if (it == m_globalPositions.end()|| (key < it->first ))
  {
    // get global position from Acts transform
    const auto globalpos = m_tgeometry->getGlobalPosition(
							     key,  cluster);

    /*
     * todo: should also apply distortion corrections
     */

    // add new cluster and set its key
    it = m_globalPositions.insert(it, std::make_pair(key, globalpos));
  }
  return it->second;
}

//_____________________________________________________________________
void TpcSpaceChargeReconstruction::process_tracks()
{
  if( !( m_track_map && m_cluster_map ) ) return;

  for(const auto &[trackKey, track] : *m_track_map)
  {
    ++m_total_tracks;
    if( accept_track( track ) )
    {
      ++m_accepted_tracks;
      process_track( track );
    }
  }
}

//_____________________________________________________________________
bool TpcSpaceChargeReconstruction::accept_track( SvtxTrack* track ) const
{

  // track pt
  if(track->get_pt() < m_min_pt)
  { return false; }

  // ignore tracks with too few mvtx, intt and micromegas hits
  const auto cluster_keys( get_cluster_keys( track ) );
  if( count_clusters<TrkrDefs::mvtxId>(cluster_keys) < 2 ) return false;
  if( count_clusters<TrkrDefs::inttId>(cluster_keys) < 2 ) return false;
  if( m_use_micromegas && count_clusters<TrkrDefs::micromegasId>(cluster_keys) < 2 ) return false;

  // all tests passed
  return true;
}

//_____________________________________________________________________
void TpcSpaceChargeReconstruction::process_track( SvtxTrack* track )
{

  // printout all track state
  if( Verbosity() )
  {
    for( auto&& iter = track->begin_states(); iter != track->end_states(); ++iter )
    {
      const auto& [pathlength, state] = *iter;
      const auto r = std::sqrt( square( state->get_x() ) + square( state->get_y() ));
      const auto phi = std::atan2( state->get_y(), state->get_x() );
      std::cout << "TpcSpaceChargeReconstruction::process_track -"
        << " pathlength: " << pathlength
        << " radius: " << r
        << " phi: " << phi
        << " z: " << state->get_z()
        << std::endl;
    }
  }

  // running track state
  auto state_iter = track->begin_states();

  // loop over clusters
  for( const auto& cluster_key:get_cluster_keys( track ) )
  {

    auto cluster = m_cluster_map->findCluster( cluster_key );
    if( !cluster )
    {
      std::cout << PHWHERE << " unable to find cluster for key " << cluster_key << std::endl;
      continue;
    }

    ++m_total_clusters;

    // make sure
    const auto detId = TrkrDefs::getTrkrId(cluster_key);
    if(detId != TrkrDefs::tpcId) continue;

    // cluster r, phi and z
    const auto global_position = get_global_position( cluster_key, cluster );
    const auto cluster_r = get_r( global_position.x(), global_position.y() );
    const auto cluster_phi = std::atan2( global_position.y(), global_position.x() );
    const auto cluster_z = global_position.z();

    // cluster errors
    const auto cluster_rphi_error = cluster->getRPhiError();
    const auto cluster_z_error = cluster->getZError();

    /*
    remove clusters with too small errors since they are likely pathological
    and have a large contribution to the chisquare
    TODO: make these cuts configurable
    */
    if( cluster_rphi_error < 0.015 ) continue;
    if( cluster_z_error < 0.05 ) continue;

    // find track state that is the closest to cluster
    /* this assumes that both clusters and states are sorted along r */
    float dr_min = -1;
    for( auto iter = state_iter; iter != track->end_states(); ++iter )
    {
      const auto dr = std::abs( cluster_r - get_r( iter->second->get_x(), iter->second->get_y() ) );
      if( dr_min < 0 || dr < dr_min )
      {
        state_iter = iter;
        dr_min = dr;
      } else break;
    }


    // get relevant track state
    const auto state = state_iter->second;

    // extrapolate track parameters to the cluster r
    const auto track_r = get_r( state->get_x(), state->get_y() );
    const auto dr = cluster_r - track_r;
    const auto track_drdt = (state->get_x()*state->get_px() + state->get_y()*state->get_py())/track_r;
    const auto track_dxdr = state->get_px()/track_drdt;
    const auto track_dydr = state->get_py()/track_drdt;
    const auto track_dzdr = state->get_pz()/track_drdt;

    // store state position
    const auto track_x = state->get_x() + dr*track_dxdr;
    const auto track_y = state->get_y() + dr*track_dydr;
    const auto track_z = state->get_z() + dr*track_dzdr;
    const auto track_phi = std::atan2( track_y, track_x );

    // get track angles
    const auto cosphi( std::cos( track_phi ) );
    const auto sinphi( std::sin( track_phi ) );
    const auto track_pphi = -state->get_px()*sinphi + state->get_py()*cosphi;
    const auto track_pr = state->get_px()*cosphi + state->get_py()*sinphi;
    const auto track_pz = state->get_pz();
    const auto talpha = -track_pphi/track_pr;
    const auto tbeta = -track_pz/track_pr;

    // sanity check
    if( std::isnan(talpha) )
    {
      std::cout << "TpcSpaceChargeReconstruction::process_track - talpha is nan" << std::endl;
      continue;
    }

    if( std::isnan(tbeta) )
    {
      std::cout << "TpcSpaceChargeReconstruction::process_track - tbeta is nan" << std::endl;
      continue;
    }

    // track errors
    const auto track_rphi_error = state->get_rphi_error();
    const auto track_z_error = state->get_z_error();

    // residuals
    const auto drp = cluster_r*delta_phi( cluster_phi - track_phi );
    const auto dz = cluster_z - track_z;

    // sanity checks
    if( std::isnan(drp) )
    {
      std::cout << "TpcSpaceChargeReconstruction::process_track - drp is nan" << std::endl;
      continue;
    }

    if( std::isnan(dz) )
    {
      std::cout << "TpcSpaceChargeReconstruction::process_track - dz is nan" << std::endl;
      continue;
    }

    // residual errors squared
    const auto erp = square(track_rphi_error) + square(cluster_rphi_error);
    const auto ez = square(track_z_error) + square(cluster_z_error);

    // sanity check
    if( std::isnan( erp ) )
    {
      std::cout << "TpcSpaceChargeReconstruction::process_track - erp is nan" << std::endl;
      continue;
    }

    if( std::isnan( ez ) )
    {
      std::cout << "TpcSpaceChargeReconstruction::process_track - ez is nan" << std::endl;
      continue;
    }

    // get cell
    const auto i = get_cell_index( cluster_key, cluster );
    if( i < 0 )
    {
      std::cout << "TpcSpaceChargeReconstruction::process_track - invalid cell index" << std::endl;
      continue;
    }
    
    if( m_savehistograms )
    {      
      { const auto iter = m_h_drphi.find( i ); if( iter != m_h_drphi.end() ) iter->second->Fill( drp ); }
      { const auto iter = m_h_drphi_alpha.find( i ); if( iter != m_h_drphi_alpha.end() ) iter->second->Fill( talpha, drp ); }
      { const auto iter = m_h_dz.find( i ); if( iter != m_h_dz.end() ) iter->second->Fill( dz ); }
      { const auto iter = m_h_dz_beta.find( i ); if( iter != m_h_dz_beta.end() ) iter->second->Fill( tbeta, dz ); }
    }
    
    // check against limits
    if( std::abs( talpha ) > m_max_talpha ) continue;
    if( std::abs( tbeta ) > m_max_tbeta ) continue;
<<<<<<< HEAD

    // check against limits
    if( std::abs( drp ) > m_max_drphi ) continue;
    if( std::abs( dz ) > m_max_dz ) continue;

//     std::cout << "TpcSpaceChargeReconstruction::process_track - layer: " << (int) TrkrDefs::getLayer(cluster->getClusKey()) << std::endl;
//     std::cout << "TpcSpaceChargeReconstruction::process_track -"
//       << " cluster: (" << cluster_r << ", " << cluster_r*cluster_phi << ", " << cluster_z << ")"
//       << " (" << cluster_rphi_error << ", " << cluster_z_error << ")" 
//       << std::endl;
//     std::cout << "TpcSpaceChargeReconstruction::process_track -"
//       << " track: (" << track_r << ", " << cluster_r*track_phi << ", " << track_z << ")"
//       << " (" << talpha << ", " << tbeta << ")"
//       << " (" << track_rphi_error << ", " << track_z_error << ")"
//       << std::endl;
//     std::cout << std::endl;
=======
>>>>>>> 0597d2c5

    // check against limits
    if( std::abs( drp ) > m_max_drphi ) continue;
    if( std::abs( dz ) > m_max_dz ) continue;

    if( Verbosity() )
    {
      std::cout << "TpcSpaceChargeReconstruction::process_track - layer: " << (int) TrkrDefs::getLayer(cluster_key) << std::endl;
      std::cout << "TpcSpaceChargeReconstruction::process_track -"
        << " cluster: (" << cluster_r << ", " << cluster_r*cluster_phi << ", " << cluster_z << ")"
        << " (" << cluster_rphi_error << ", " << cluster_z_error << ")" 
        << std::endl;
      std::cout << "TpcSpaceChargeReconstruction::process_track -"
        << " track: (" << track_r << ", " << cluster_r*track_phi << ", " << track_z << ")"
        << " (" << talpha << ", " << tbeta << ")"
        << " (" << track_rphi_error << ", " << track_z_error << ")"
        << std::endl;
      std::cout << std::endl;
    }
      
    // update matrices
    // see https://indico.bnl.gov/event/7440/contributions/43328/attachments/31334/49446/talk.pdf for details
    m_matrix_container->add_to_lhs(i, 0, 0, 1./erp );
    m_matrix_container->add_to_lhs(i, 0, 1, 0 );
    m_matrix_container->add_to_lhs(i, 0, 2, talpha/erp );

    m_matrix_container->add_to_lhs(i, 1, 0, 0 );
    m_matrix_container->add_to_lhs(i, 1, 1, 1./ez );
    m_matrix_container->add_to_lhs(i, 1, 2, tbeta/ez );

    m_matrix_container->add_to_lhs(i, 2, 0, talpha/erp );
    m_matrix_container->add_to_lhs(i, 2, 1, tbeta/ez );
    m_matrix_container->add_to_lhs(i, 2, 2, square(talpha)/erp + square(tbeta)/ez );

    m_matrix_container->add_to_rhs(i, 0, drp/erp );
    m_matrix_container->add_to_rhs(i, 1, dz/ez );
    m_matrix_container->add_to_rhs(i, 2, talpha*drp/erp + tbeta*dz/ez );

    // update entries in cell
    m_matrix_container->add_to_entries(i);

    // increment number of accepted clusters
    ++m_accepted_clusters;

  }

}

//_____________________________________________________________________
int TpcSpaceChargeReconstruction::get_cell_index(TrkrDefs::cluskey key, TrkrCluster* cluster )
{
  // get grid dimensions from matrix container
  int phibins = 0;
  int rbins = 0;
  int zbins = 0;
  m_matrix_container->get_grid_dimensions( phibins, rbins, zbins );


  // get global position
  const auto global_position = get_global_position( key, cluster );

  // phi
  // bound check
  float phi = std::atan2( global_position.y(), global_position.x() );
  while( phi < m_phimin ) phi += 2.*M_PI;
  while( phi >= m_phimax ) phi -= 2.*M_PI;
  int iphi = phibins*(phi-m_phimin)/(m_phimax-m_phimin);

  // radius
  const float r = get_r( global_position.x(), global_position.y() );
  if( r < m_rmin || r >= m_rmax ) return -1;
  int ir = rbins*(r-m_rmin)/(m_rmax-m_rmin);

  // z
  const float z = global_position.z();
  if( z < m_zmin || z >= m_zmax ) return -1;
  int iz = zbins*(z-m_zmin)/(m_zmax-m_zmin);

  return m_matrix_container->get_cell_index( iphi, ir, iz );
}<|MERGE_RESOLUTION|>--- conflicted
+++ resolved
@@ -53,22 +53,6 @@
   inline constexpr double get_sector_phi( int isec ) 
   { return isec*M_PI/6; }
 
-<<<<<<< HEAD
-  /// return number of clusters of a given type that belong to a tracks
-  template<int type>
-    int get_clusters( SvtxTrack* track )
-  {
-    return std::count_if( track->begin_cluster_keys(), track->end_cluster_keys(),
-      []( const TrkrDefs::cluskey& key ) { return TrkrDefs::getTrkrId(key) == type; } );
-  }
-  
-  /// get sector median angle associated to a given index
-  /** this assumes that sector 0 is centered on phi=0, then numbered along increasing phi */
-  inline constexpr double get_sector_phi( int isec ) 
-  { return isec*M_PI/6; }
-
-=======
->>>>>>> 0597d2c5
   // specify bins for which one will save histograms
   static const std::vector<float> phi_rec = { get_sector_phi(9) };
   static const std::vector<float> z_rec = { 5. };
@@ -552,25 +536,6 @@
     // check against limits
     if( std::abs( talpha ) > m_max_talpha ) continue;
     if( std::abs( tbeta ) > m_max_tbeta ) continue;
-<<<<<<< HEAD
-
-    // check against limits
-    if( std::abs( drp ) > m_max_drphi ) continue;
-    if( std::abs( dz ) > m_max_dz ) continue;
-
-//     std::cout << "TpcSpaceChargeReconstruction::process_track - layer: " << (int) TrkrDefs::getLayer(cluster->getClusKey()) << std::endl;
-//     std::cout << "TpcSpaceChargeReconstruction::process_track -"
-//       << " cluster: (" << cluster_r << ", " << cluster_r*cluster_phi << ", " << cluster_z << ")"
-//       << " (" << cluster_rphi_error << ", " << cluster_z_error << ")" 
-//       << std::endl;
-//     std::cout << "TpcSpaceChargeReconstruction::process_track -"
-//       << " track: (" << track_r << ", " << cluster_r*track_phi << ", " << track_z << ")"
-//       << " (" << talpha << ", " << tbeta << ")"
-//       << " (" << track_rphi_error << ", " << track_z_error << ")"
-//       << std::endl;
-//     std::cout << std::endl;
-=======
->>>>>>> 0597d2c5
 
     // check against limits
     if( std::abs( drp ) > m_max_drphi ) continue;
