#include "TpcSpaceChargeReconstruction.h"
#include "TpcSpaceChargeReconstructionHelper.h"

#include <fun4all/Fun4AllReturnCodes.h>
#include <g4detectors/PHG4CylinderCellGeom.h>
#include <g4detectors/PHG4CylinderCellGeomContainer.h>
#include <phool/getClass.h>
#include <phool/PHCompositeNode.h>
#include <phool/PHNodeIterator.h>
#include <trackbase/TrkrCluster.h>
#include <trackbase/TrkrClusterContainer.h>
#include <trackbase_historic/SvtxTrack.h>
#include <trackbase_historic/SvtxTrackMap.h>

#include <TFile.h>
#include <TH3.h>

#include <memory>

namespace
{

  /// square
  template<class T> T square( T x ) { return x*x; }

  /// calculate delta_phi between -pi and pi
  template< class T>
    T delta_phi( const T& phi )
  {
    if( phi >= M_PI ) return phi - 2*M_PI;
    else if( phi < -M_PI ) return phi + 2*M_PI;
    else return phi;
  }

  /// radius
  template<class T> T get_r( T x, T y ) { return std::sqrt( square(x) + square(y) ); }

  /// return number of clusters of a given type that belong to a tracks
  template<int type>
    int get_clusters( SvtxTrack* track )
  {
    return std::count_if( track->begin_cluster_keys(), track->end_cluster_keys(),
      []( const TrkrDefs::cluskey& key ) { return TrkrDefs::getTrkrId(key) == type; } );
  }

}

//_____________________________________________________________________
TpcSpaceChargeReconstruction::TpcSpaceChargeReconstruction( const std::string& name ):
  SubsysReco( name)
  , PHParameterInterface(name)
{ InitializeParameters(); }

//_____________________________________________________________________
void TpcSpaceChargeReconstruction::set_grid_dimensions( int phibins, int rbins, int zbins )
{
  m_phibins = phibins;
  m_rbins = rbins;
  m_zbins = zbins;
  m_totalbins = m_phibins*m_rbins*m_zbins;
}

//_____________________________________________________________________
void TpcSpaceChargeReconstruction::set_outputfile( const std::string& filename )
{ m_outputfile = filename; }

//_____________________________________________________________________
int TpcSpaceChargeReconstruction::Init(PHCompositeNode* topNode )
{
  // resize vectors
  m_lhs = std::vector<matrix_t>( m_totalbins, matrix_t::Zero() );
  m_rhs = std::vector<column_t>( m_totalbins, column_t::Zero() );
  m_cluster_count = std::vector<int>( m_totalbins, 0 );

  // reset counters
  m_total_tracks = 0;
  m_accepted_tracks = 0;

  m_total_clusters = 0;
  m_accepted_clusters = 0;

  return Fun4AllReturnCodes::EVENT_OK;
}

//_____________________________________________________________________
int TpcSpaceChargeReconstruction::InitRun(PHCompositeNode* )
{

  // load parameters
  UpdateParametersWithMacro();
  m_max_talpha = get_double_param( "spacecharge_max_talpha" );
  m_max_drphi = get_double_param( "spacecharge_max_drphi" );
  m_max_tbeta = get_double_param( "spacecharge_max_tbeta" );
  m_max_dz = get_double_param( "spacecharge_max_dz" );

  // print
  std::cout
    << "TpcSpaceChargeReconstruction::InitRun\n"
    << " m_outputfile: " << m_outputfile << "\n"
    << " m_use_micromegas: " << std::boolalpha <<  m_use_micromegas << "\n"
    << " m_phibins: " << m_phibins << "\n"
    << " m_rbins: " << m_rbins << "\n"
    << " m_zbins: " << m_zbins << "\n"
    << " m_totalbins: " << m_totalbins << "\n"
    << " m_max_talpha: " << m_max_talpha << "\n"
    << " m_max_drphi: " << m_max_drphi << "\n"
    << " m_max_tbeta: " << m_max_tbeta << "\n"
    << " m_max_dz: " << m_max_dz << "\n"
    << std::endl;

  return Fun4AllReturnCodes::EVENT_OK;
}

//_____________________________________________________________________
int TpcSpaceChargeReconstruction::process_event(PHCompositeNode* topNode)
{
  // load nodes
  const auto res = load_nodes(topNode);
  if( res != Fun4AllReturnCodes::EVENT_OK ) return res;

  process_tracks();
  return Fun4AllReturnCodes::EVENT_OK;
}

//_____________________________________________________________________
int TpcSpaceChargeReconstruction::End(PHCompositeNode* topNode )
{
  calculate_distortions( topNode );

  // print counters
  std::cout
    << "TpcSpaceChargeReconstruction::End -"
    << " track statistics total: " << m_total_tracks
    << " accepted: " << m_accepted_tracks
    << " fraction: " << 100.*m_accepted_tracks/m_total_tracks << "%"
    << std::endl;

  std::cout
    << "TpcSpaceChargeReconstruction::End -"
    << " cluster statistics total: " << m_total_clusters
    << " accepted: " << m_accepted_clusters << " fraction: "
    << 100.*m_accepted_clusters/m_total_clusters << "%"
    << std::endl;

  return Fun4AllReturnCodes::EVENT_OK;
}

//___________________________________________________________________________
void TpcSpaceChargeReconstruction::SetDefaultParameters()
{
  // residual cuts
  set_default_double_param( "spacecharge_max_talpha", 0.6 );
  set_default_double_param( "spacecharge_max_drphi", 0.5 );
  set_default_double_param( "spacecharge_max_tbeta", 1.5 );
  set_default_double_param( "spacecharge_max_dz", 0.5 );
}

//_____________________________________________________________________
int TpcSpaceChargeReconstruction::load_nodes( PHCompositeNode* topNode )
{
  // get necessary nodes
  m_track_map = findNode::getClass<SvtxTrackMap>(topNode, "SvtxTrackMap");
  assert(m_track_map);

  m_cluster_map = findNode::getClass<TrkrClusterContainer>(topNode, "TRKR_CLUSTER");
  assert(m_cluster_map);
  return Fun4AllReturnCodes::EVENT_OK;
}

//_____________________________________________________________________
void TpcSpaceChargeReconstruction::process_tracks()
{
  if( !( m_track_map && m_cluster_map ) ) return;
  for( auto iter = m_track_map->begin(); iter != m_track_map->end(); ++iter )
  {
    ++m_total_tracks;
    if( accept_track( iter->second ) )
    {
      ++m_accepted_tracks;
      process_track( iter->second );
    }
  }
}

//_____________________________________________________________________
bool TpcSpaceChargeReconstruction::accept_track( SvtxTrack* track ) const
{
  // ignore tracks whose transverse momentum is too small
  const auto pt = std::sqrt( square( track->get_px() ) + square( track->get_py() ) );
  if( pt < 0.5 ) return false;

  // ignore tracks with too few mvtx, intt and micromegas hits
  if( get_clusters<TrkrDefs::mvtxId>(track) < 2 ) return false;
  if( get_clusters<TrkrDefs::inttId>(track) < 2 ) return false;
  if( m_use_micromegas && get_clusters<TrkrDefs::micromegasId>(track) < 2 ) return false;

  // all tests passed
  return true;
}

//_____________________________________________________________________
void TpcSpaceChargeReconstruction::process_track( SvtxTrack* track )
{

  // running track state
  auto state_iter = track->begin_states();

  // loop over clusters
  for( auto key_iter = track->begin_cluster_keys(); key_iter != track->end_cluster_keys(); ++key_iter )
  {

    const auto& cluster_key = *key_iter;
    auto cluster = m_cluster_map->findCluster( cluster_key );
    if( !cluster )
    {
      std::cout << PHWHERE << " unable to find cluster for key " << cluster_key << std::endl;
      continue;
    }

    ++m_total_clusters;

    // make sure
    const auto detId = TrkrDefs::getTrkrId(cluster_key);
    if(detId != TrkrDefs::tpcId) continue;

    // cluster r, phi and z
    const auto cluster_r = get_r( cluster->getX(), cluster->getY() );
    const auto cluster_phi = std::atan2( cluster->getY(), cluster->getX() );
    const auto cluster_z = cluster->getZ();

    // cluster errors
    const auto cluster_rphi_error = cluster->getRPhiError();
    const auto cluster_z_error = cluster->getZError();

    /*
    remove clusters with too small errors since they are likely pathological
    and have a large contribution to the chisquare
    TODO: make these cuts configurable
    */
    if( cluster_rphi_error < 0.015 ) continue;
    if( cluster_z_error < 0.05 ) continue;

    // find track state that is the closest to cluster
    /* this assumes that both clusters and states are sorted along r */
    float dr_min = -1;
    for( auto iter = state_iter; iter != track->end_states(); ++iter )
    {
      const auto dr = std::abs( cluster_r - get_r( iter->second->get_x(), iter->second->get_y() ) );
      if( dr_min < 0 || dr < dr_min )
      {
        state_iter = iter;
        dr_min = dr;
      } else break;
    }

    // get relevant track state
    const auto state = state_iter->second;

    // extrapolate track parameters to the cluster r
    const auto track_r = get_r( state->get_x(), state->get_y() );
    const auto dr = cluster_r - track_r;
    const auto track_drdt = (state->get_x()*state->get_px() + state->get_y()*state->get_py())/track_r;
    const auto track_dxdr = state->get_px()/track_drdt;
    const auto track_dydr = state->get_py()/track_drdt;
    const auto track_dzdr = state->get_pz()/track_drdt;

    // store state position
    const auto track_x = state->get_x() + dr*track_dxdr;
    const auto track_y = state->get_y() + dr*track_dydr;
    const auto track_z = state->get_z() + dr*track_dzdr;
    const auto track_phi = std::atan2( track_y, track_x );

    // get track angles
    const auto cosphi( std::cos( track_phi ) );
    const auto sinphi( std::sin( track_phi ) );
    const auto track_pphi = -state->get_px()*sinphi + state->get_py()*cosphi;
    const auto track_pr = state->get_px()*cosphi + state->get_py()*sinphi;
    const auto track_pz = state->get_pz();
    const auto talpha = -track_pphi/track_pr;
    const auto tbeta = -track_pz/track_pr;

    // sanity check
    if( std::isnan(talpha) )
    {
      std::cout << "TpcSpaceChargeReconstruction::process_track - talpha nan" << std::endl;
      continue;
    }

    if( std::isnan(tbeta) )
    {
      std::cout << "TpcSpaceChargeReconstruction::process_track - tbeta nan" << std::endl;
      continue;
    }

    // check against limits
    if( std::abs( talpha ) > m_max_talpha ) continue;
    if( std::abs( tbeta ) > m_max_tbeta ) continue;

    // track errors
    const auto track_rphi_error = state->get_rphi_error();
    const auto track_z_error = state->get_z_error();

    // residuals
    const auto drp = cluster_r*delta_phi( cluster_phi - track_phi );
    const auto dz = cluster_z - track_z;

    // sanity checks
    if( std::isnan(drp) )
    {
      std::cout << "TpcSpaceChargeReconstruction::process_track - drp nan" << std::endl;
      continue;
    }

    if( std::isnan(dz) )
    {
      std::cout << "TpcSpaceChargeReconstruction::process_track - dz nan" << std::endl;
      continue;
    }

    // check against limits
    if( std::abs( drp ) > m_max_drphi ) continue;
    if( std::abs( dz ) > m_max_dz ) continue;

    // residual errors squared
    const auto erp = square(track_rphi_error) + square(cluster_rphi_error);
    const auto ez = square(track_z_error) + square(cluster_z_error);

    // sanity check
    // TODO: check whether this happens and fix upstream
    if( std::isnan( erp ) )
    {
      std::cout << "TpcSpaceChargeReconstruction::process_track - erp nan" << std::endl;
      continue;
    }

    if( std::isnan( ez ) )
    {
      std::cout << "TpcSpaceChargeReconstruction::process_track - ez nan" << std::endl;
      continue;
    }

    // get cell
    const auto i = get_cell( cluster );

    if( i < 0 || i >= m_totalbins ) continue;

    m_lhs[i](0,0) += 1./erp;
    m_lhs[i](0,1) += 0;
    m_lhs[i](0,2) += talpha/erp;

    m_lhs[i](1,0) += 0;
    m_lhs[i](1,1) += 1./ez;
    m_lhs[i](1,2) += tbeta/ez;

    m_lhs[i](2,0) += talpha/erp;
    m_lhs[i](2,1) += tbeta/ez;
    m_lhs[i](2,2) += square(talpha)/erp + square(tbeta)/ez;

    m_rhs[i](0,0) += drp/erp;
    m_rhs[i](1,0) += dz/ez;
    m_rhs[i](2,0) += talpha*drp/erp + tbeta*dz/ez;

    ++m_accepted_clusters;
    ++m_cluster_count[i];

  }

}

//_____________________________________________________________________
void TpcSpaceChargeReconstruction::calculate_distortions( PHCompositeNode* topNode )
{

  // create output histograms
  auto hentries( new TH3F( "hentries_rec", "hentries_rec", m_phibins, m_phimin, m_phimax, m_rbins, m_rmin, m_rmax, m_zbins, m_zmin, m_zmax ) );
  auto hphi( new TH3F( "hDistortionP_rec", "hDistortionP_rec", m_phibins, m_phimin, m_phimax, m_rbins, m_rmin, m_rmax, m_zbins, m_zmin, m_zmax ) );
  auto hz( new TH3F( "hDistortionZ_rec", "hDistortionZ_rec", m_phibins, m_phimin, m_phimax, m_rbins, m_rmin, m_rmax, m_zbins, m_zmin, m_zmax ) );
  auto hr( new TH3F( "hDistortionR_rec", "hDistortionR_rec", m_phibins, m_phimin, m_phimax, m_rbins, m_rmin, m_rmax, m_zbins, m_zmin, m_zmax ) );

  // set axis labels
  for( const auto& h:{ hentries, hphi, hz, hr } )
  {
    h->GetXaxis()->SetTitle( "#phi (rad)" );
    h->GetYaxis()->SetTitle( "r (cm)" );
    h->GetZaxis()->SetTitle( "z (cm)" );
  }

  // loop over bins
  for( int iphi = 0; iphi < m_phibins; ++iphi )
    for( int ir = 0; ir < m_rbins; ++ir )
    for( int iz = 0; iz < m_zbins; ++iz )
  {

    const auto icell = get_cell( iphi, ir, iz );

    // minimum number of entries per bin
    static constexpr int min_cluster_count = 10;
    if( m_cluster_count[icell] < min_cluster_count ) continue;

    if (Verbosity())
    {
      std::cout << "TpcSpaceChargeReconstruction::calculate_distortions - inverting bin " << iz << ", " << ir << ", " << iphi << std::endl;
      std::cout << "TpcSpaceChargeReconstruction::calculate_distortions - entries: " << m_cluster_count[icell] << std::endl;
      std::cout << "TpcSpaceChargeReconstruction::calculate_distortions - lhs: \n" << m_lhs[icell] << std::endl;
      std::cout << "TpcSpaceChargeReconstruction::calculate_distortions - rhs: \n" << m_rhs[icell] << std::endl;
    }

    // calculate result using linear solving
    const auto cov = m_lhs[icell].inverse();
    auto partialLu = m_lhs[icell].partialPivLu();
    const auto result = partialLu.solve( m_rhs[icell] );

    // fill histograms
    hentries->SetBinContent( iphi+1, ir+1, iz+1, m_cluster_count[icell] );

    hphi->SetBinContent( iphi+1, ir+1, iz+1, result(0) );
    hphi->SetBinError( iphi+1, ir+1, iz+1, std::sqrt( cov(0,0) ) );

    hz->SetBinContent( iphi+1, ir+1, iz+1, result(1) );
    hz->SetBinError( iphi+1, ir+1, iz+1, std::sqrt( cov(1,1) ) );

    hr->SetBinContent( iphi+1, ir+1, iz+1, result(2) );
    hr->SetBinError( iphi+1, ir+1, iz+1, std::sqrt( cov(2,2) ) );

    if (Verbosity())
    {
      std::cout << "TpcSpaceChargeReconstruction::calculate_distortions - drphi: " << result(0) << " +/- " << std::sqrt( cov(0,0) ) << std::endl;
      std::cout << "TpcSpaceChargeReconstruction::calculate_distortions - dz: " << result(1) << " +/- " << std::sqrt( cov(1,1) ) << std::endl;
      std::cout << "TpcSpaceChargeReconstruction::calculate_distortions - dr: " << result(2) << " +/- " << std::sqrt( cov(2,2) ) << std::endl;
      std::cout << std::endl;
    }
  }

  // save everything to root file
  std::unique_ptr<TFile> outputfile( TFile::Open( m_outputfile.c_str(), "RECREATE" ) );
  outputfile->cd();

  // when using migromegas, one needs to extrapolate to the rest of the acceptance
  if( m_use_micromegas )
  {
    for( const auto& h: {hentries, hphi, hr, hz} )
    {
      if( !h ) continue;
      TpcSpaceChargeReconstructionHelper::extrapolate_z(h);
      TpcSpaceChargeReconstructionHelper::extrapolate_phi1(h);
      TpcSpaceChargeReconstructionHelper::extrapolate_phi2(h);
    }
  }

  // write source histograms
  for( const auto& h: { hentries, hphi, hr, hz } ) { h->Write(); }
  
  // split histograms in two along z axis and write
  // also write histograms suitable for space charge reconstruction
  auto process_histogram = []( TH3* h, const TString& name )
  {
<<<<<<< HEAD
    const auto [hneg, hpos] = TpcSpaceChargeReconstructionHelper::split( h );
=======
    TH3* hneg;
    TH3* hpos;
    std::tie( hneg, hpos ) = TpcSpaceChargeReconstructionHelper::split( h );
>>>>>>> e13a88a3
    hneg->Write();
    hpos->Write();
    TpcSpaceChargeReconstructionHelper::copy_histogram( h, name )->Write();
    TpcSpaceChargeReconstructionHelper::copy_histogram( hneg, Form( "%s_negz", name.Data() ) )->Write();
    TpcSpaceChargeReconstructionHelper::copy_histogram( hpos, Form( "%s_posz", name.Data() ) )->Write();
  };
  
  process_histogram( hentries, "hentries" );
  process_histogram( hphi, "hIntDistortionP" );
  process_histogram( hr, "hIntDistortionR" );
  process_histogram( hz, "hIntDistortionZ" );

  // close output file
  outputfile->Close();

}

//_____________________________________________________________________
int TpcSpaceChargeReconstruction::get_cell( int iphi, int ir, int iz ) const
{
  if( iphi < 0 || iphi >= m_phibins ) return -1;
  if( ir < 0 || ir >= m_rbins ) return -1;
  if( iz < 0 || iz >= m_zbins ) return -1;
  return iz + m_zbins*( ir + m_rbins*iphi );
}

//_________________________________________________________________________
int TpcSpaceChargeReconstruction::get_cell( float phi, float r, float z ) const
{

  // phi
  // bound check
  while( phi < m_phimin ) phi += 2.*M_PI;
  while( phi >= m_phimax ) phi -= 2.*M_PI;
  int iphi = m_phibins*(phi-m_phimin)/(m_phimax-m_phimin);

  // radius
  if( r < m_rmin || r >= m_rmax ) return -1;
  int ir = m_rbins*(r-m_rmin)/(m_rmax-m_rmin);

  // z
  if( z < m_zmin || z >= m_zmax ) return -1;
  int iz = m_zbins*(z-m_zmin)/(m_zmax-m_zmin);

  return get_cell( iphi, ir, iz );
}


//_____________________________________________________________________
int TpcSpaceChargeReconstruction::get_cell( TrkrCluster* cluster ) const
{
  // get cluster radial coordinates
  const auto phi = std::atan2( cluster->getY(), cluster->getX() );
  const auto r = get_r( cluster->getX(), cluster->getY() );
  const auto z = cluster->getZ();
  return get_cell( phi, r, z );
}<|MERGE_RESOLUTION|>--- conflicted
+++ resolved
@@ -454,13 +454,9 @@
   // also write histograms suitable for space charge reconstruction
   auto process_histogram = []( TH3* h, const TString& name )
   {
-<<<<<<< HEAD
-    const auto [hneg, hpos] = TpcSpaceChargeReconstructionHelper::split( h );
-=======
     TH3* hneg;
     TH3* hpos;
     std::tie( hneg, hpos ) = TpcSpaceChargeReconstructionHelper::split( h );
->>>>>>> e13a88a3
     hneg->Write();
     hpos->Write();
     TpcSpaceChargeReconstructionHelper::copy_histogram( h, name )->Write();
