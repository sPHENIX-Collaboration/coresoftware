#ifndef TPCCALIB_TPCLAMINATIONFITTING_H
#define TPCCALIB_TPCLAMINATIONFITTING_H

#include <tpc/TpcDistortionCorrection.h>
#include <tpc/TpcDistortionCorrectionContainer.h>

#include <trackbase/TrkrClusterContainer.h>
#include <trackbase/TrkrDefs.h>

#include <fun4all/SubsysReco.h>

class PHCompositeNode;

class CMFlashDifferenceContainer;
class LaserClusterContainer;
class EventHeader;

class TF1;
class TFile;
class TH1;
class TH2;
class TGraph;
class TNtuple;
class TTree;
class TVector3;

class TpcLaminationFitting : public SubsysReco
{
 public:
  TpcLaminationFitting(const std::string &name = "TpcLaminationFitting");
  ~TpcLaminationFitting() override = default;

  /// output file name for storing the space charge reconstruction matrices
  void setOutputfile(const std::string &outputfile)
  {
    m_outputfile = outputfile;
  }
  void set_event_sequence(int seq)
  {
    m_event_sequence = seq;
    m_event_index = 100 * seq;
  }

<<<<<<< HEAD
	void set_nLayerCut(int cut) { m_nLayerCut = cut; }

	void set_grid_dimensions(int phibins, int rbins);
=======
  void set_fitFileName(const std::string &fitFileName)
  {
    m_fitFileName = fitFileName;
  }
>>>>>>> 613277cd

  void set_grid_dimensions(int phibins, int rbins);

  int InitRun(PHCompositeNode *topNode) override;

  int process_event(PHCompositeNode *topNode) override;

  int End(PHCompositeNode *topNode) override;

 private:
  EventHeader *eventHeader{nullptr};

  int GetNodes(PHCompositeNode *topNode);

  int fitLaminations();
  int InterpolatePhiDistortions(TH2 *simPhiDistortion[2]);
  void fill_guarding_bins(TpcDistortionCorrectionContainer *dcc);

  TpcDistortionCorrection m_distortionCorrection;

  LaserClusterContainer *m_correctedCMcluster_map{nullptr};
  CMFlashDifferenceContainer *m_cm_flash_diffs{nullptr};

  TpcDistortionCorrectionContainer *m_dcc_in_module_edge{nullptr};
  TpcDistortionCorrectionContainer *m_dcc_in_static{nullptr};

  TpcDistortionCorrectionContainer *m_dcc_out{nullptr};

  std::string m_outputfile{"CMDistortionCorrections.root"};
  std::string m_fitFileName{"laminationFits.pdf"};

  TH2 *m_hLamination[18][2]{{nullptr}};
  TF1 *m_fLamination[18][2]{{nullptr}};
  double m_laminationCenter[18][2]{{0.0}};
  bool m_laminationGoodFit[18][2]{{false}};
  double m_distanceToFit[18][2]{{0.0}};
  int m_nBinsFit[18][2]{{0}};

  TH2 *phiDistortionLamination[2]{nullptr};
  TH2 *scaleFactorMap[2]{nullptr};

<<<<<<< HEAD
	int m_nLayerCut{1};

	int m_event_index{0};
	int m_event_sequence{0};
=======
  bool m_useHeader{true};
>>>>>>> 613277cd

  int m_event_index{0};
  int m_event_sequence{0};

  double m_nClusters{0};
  int m_nEvents{0};

  int m_phibins{24};
  static constexpr float m_phiMin{0};
  static constexpr float m_phiMax{2. * M_PI};

  int m_rbins{12};
  static constexpr float m_rMin{20};  // cm
  static constexpr float m_rMax{80};  // cm
};

#endif<|MERGE_RESOLUTION|>--- conflicted
+++ resolved
@@ -41,19 +41,15 @@
     m_event_index = 100 * seq;
   }
 
-<<<<<<< HEAD
-	void set_nLayerCut(int cut) { m_nLayerCut = cut; }
-
-	void set_grid_dimensions(int phibins, int rbins);
-=======
   void set_fitFileName(const std::string &fitFileName)
   {
     m_fitFileName = fitFileName;
   }
->>>>>>> 613277cd
 
   void set_grid_dimensions(int phibins, int rbins);
 
+  void set_nLayerCut(int cut) { m_nLayerCut = cut; }
+  
   int InitRun(PHCompositeNode *topNode) override;
 
   int process_event(PHCompositeNode *topNode) override;
@@ -92,14 +88,9 @@
   TH2 *phiDistortionLamination[2]{nullptr};
   TH2 *scaleFactorMap[2]{nullptr};
 
-<<<<<<< HEAD
-	int m_nLayerCut{1};
-
-	int m_event_index{0};
-	int m_event_sequence{0};
-=======
+  int m_nLayerCut{1};
+  
   bool m_useHeader{true};
->>>>>>> 613277cd
 
   int m_event_index{0};
   int m_event_sequence{0};
