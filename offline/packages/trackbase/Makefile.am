--- conflicted
+++ resolved
@@ -26,6 +26,7 @@
   TrkrDefs.h \
   TrkrHit.h \
   TrkrHitCellAssoc.h \
+  TrkrHitTruthAssoc.h \
   TrkrHitSet.h \
   TrkrHitSetContainer.h \
   TrkrTrack.h \
@@ -36,15 +37,9 @@
   TrkrClusterv1_Dict.cc \
   TrkrClusterContainer_Dict.cc \
   TrkrClusterHitAssoc_Dict.cc \
-  TrkrHit.cc \
   TrkrHit_Dict.cc \
-<<<<<<< HEAD
-  TrkrHitTruthAssoc.cc \
   TrkrHitTruthAssoc_Dict.cc \
-  TrkrHitSet.cc \
-=======
   TrkrHitCellAssoc_Dict.cc \
->>>>>>> 77e759c5
   TrkrHitSet_Dict.cc \
   TrkrHitSetContainer_Dict.cc \
   TrkrTrack_Dict.cc \
@@ -77,9 +72,10 @@
   TrkrClusterHitAssoc.cc \
   TrkrDefs.cc \
   TrkrHitCellAssoc.cc \
+  TrkrHitTruthAssoc.cc \
+  TrkrHit.cc \
   TrkrHitSet.cc \
   TrkrHitSetContainer.cc
-
 
 libtrack_io_la_LDFLAGS = \
   -L$(libdir) \
@@ -93,27 +89,8 @@
 %_Dict.cc: %.h %LinkDef.h
 	rootcint -f $@ @CINTDEFS@  -c $(DEFAULT_INCLUDES) $(AM_CPPFLAGS) $^
 
-<<<<<<< HEAD
-##############################################
-# please add new classes in alphabetical order
-
-pkginclude_HEADERS = \
-  TrkrCluster.h \
-  TrkrClusterv1.h \
-  TrkrClusterContainer.h \
-  TrkrClusterHitAssoc.h \
-  TrkrDefs.h \
-  TrkrHit.h \
-  TrkrHitTruthAssoc.h \
-  TrkrHitSet.h \
-  TrkrHitSetContainer.h \
-  TrkrTrack.h \
-  TrkrTrackContainer.h
-=======
 #just to get the dependency
 %_Dict_rdict.pcm: %_Dict.cc ;
->>>>>>> 77e759c5
-
 
 ################################################
 # linking tests
