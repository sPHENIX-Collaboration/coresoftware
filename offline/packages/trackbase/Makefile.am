##############################################
# please add new classes in alphabetical order

AUTOMAKE_OPTIONS = foreign

# list of shared libraries to produce
lib_LTLIBRARIES = \
  libtrack_io.la

AM_CPPFLAGS = \
  -I$(includedir) \
  -I$(OFFLINE_MAIN)/include \
  -I$(ROOTSYS)/include

AM_LDFLAGS = \
  -L$(libdir) \
  -L$(OFFLINE_MAIN)/lib \
  -L$(ROOTSYS)/lib \
  -L$(OFFLINE_MAIN)/lib64

pkginclude_HEADERS = \
  ActsSurfaceMaps.h \
  ActsTrackingGeometry.h \
  ActsGeometry.h \
  AlignmentTransformation.h \
  alignmentTransformationContainer.h \
  ClusterErrorPara.h \
  CMFlashCluster.h \
  CMFlashClusterv1.h \
  CMFlashClusterContainer.h \
  CMFlashClusterContainerv1.h \
  CMFlashDifference.h \
  CMFlashDifferencev1.h \
  CMFlashDifferenceContainer.h \
  CMFlashDifferenceContainerv1.h \
  InttDefs.h \
  MvtxDefs.h \
  sPHENIXActsDetectorElement.h \
  TpcDefs.h \
  TpcSeedTrackMap.h \
  TpcSeedTrackMapv1.h \
  TrackFitUtils.h \
<<<<<<< HEAD
	EmbRecoMatch.h \
	EmbRecoMatchv1.h \
	EmbRecoMatchContainer.h \
	EmbRecoMatchContainerv1.h \
	TrkrTruthTrack.h \
	TrkrTruthTrackv1.h \
	TrkrTruthTrackContainer.h \
	TrkrTruthTrackContainerv1.h \
=======
  TrkrTruthTrack.h \
  TrkrTruthTrackv1.h \
  TrkrTruthTrackContainer.h \
  TrkrTruthTrackContainerv1.h \
>>>>>>> a59083be
  TrkrCluster.h \
  TrkrClusterv1.h \
  TrkrClusterv2.h \
  TrkrClusterv3.h \
  TrkrClusterv4.h \
  TrkrClusterContainer.h \
  TrkrClusterContainerv1.h \
  TrkrClusterContainerv2.h \
  TrkrClusterContainerv3.h \
  TrkrClusterContainerv4.h \
  TrkrClusterCrossingAssoc.h \
  TrkrClusterCrossingAssocv1.h \
  TrkrClusterHitAssoc.h \
  TrkrClusterHitAssocv1.h \
  TrkrClusterHitAssocv2.h \
  TrkrClusterHitAssocv3.h \
  TrkrClusterIterationMap.h \
  TrkrClusterIterationMapv1.h \
  TrkrDefs.h \
  TrkrHit.h \
  TrkrHitv1.h \
  TrkrHitv2.h \
  TrkrHitTruthAssoc.h \
  TrkrHitTruthAssocv1.h \
  TrkrHitTruthClusters.h \
  TrkrHitTruthClustersv1.h \
  TrkrTruthClusters.h \
  TrkrTruthClustersv1.h \
  TrkrHitSet.h \
  TrkrHitSetv1.h \
  TrkrHitSetContainer.h \
  TrkrHitSetContainerv1.h

ROOTDICTS = \
  alignmentTransformationContainer_Dict.cc \
  CMFlashCluster_Dict.cc \
  CMFlashClusterv1_Dict.cc \
  CMFlashClusterContainer_Dict.cc \
  CMFlashClusterContainerv1_Dict.cc \
  CMFlashDifference_Dict.cc \
  CMFlashDifferencev1_Dict.cc \
  CMFlashDifferenceContainer_Dict.cc \
  CMFlashDifferenceContainerv1_Dict.cc \
  sPHENIXActsDetectorElement.cc \
<<<<<<< HEAD
	TrkrTruthTrack_Dict.cc \
	TrkrTruthTrackv1_Dict.cc \
	EmbRecoMatch_Dict.cc \
	EmbRecoMatchv1_Dict.cc \
	EmbRecoMatchContainer_Dict.cc \
	EmbRecoMatchContainerv1_Dict.cc \
	TrkrTruthTrackContainer_Dict.cc \
	TrkrTruthTrackContainerv1_Dict.cc \
=======
  TrkrTruthTrack_Dict.cc \
  TrkrTruthTrackv1_Dict.cc \
  TrkrTruthTrackContainer_Dict.cc \
  TrkrTruthTrackContainerv1_Dict.cc \
>>>>>>> a59083be
  TrkrCluster_Dict.cc \
  TrkrClusterv1_Dict.cc \
  TrkrClusterv2_Dict.cc \
  TrkrClusterv3_Dict.cc \
  TrkrClusterContainer_Dict.cc \
  TrkrClusterv4_Dict.cc \
  TrkrClusterContainerv1_Dict.cc \
  TrkrClusterContainerv2_Dict.cc \
  TrkrClusterContainerv3_Dict.cc \
  TrkrClusterContainerv4_Dict.cc \
  TrkrClusterCrossingAssoc_Dict.cc \
  TrkrClusterCrossingAssocv1_Dict.cc \
  TrkrClusterHitAssoc_Dict.cc \
  TrkrClusterHitAssocv1_Dict.cc \
  TrkrClusterHitAssocv2_Dict.cc \
  TrkrClusterHitAssocv3_Dict.cc \
  TrkrClusterIterationMap_Dict.cc \
  TrkrClusterIterationMapv1_Dict.cc \
  TrkrHit_Dict.cc \
  TrkrHitv1_Dict.cc \
  TrkrHitv2_Dict.cc \
  TrkrHitTruthAssoc_Dict.cc \
  TrkrHitTruthAssocv1_Dict.cc \
  TrkrHitTruthClusters_Dict.cc \
  TrkrHitTruthClustersv1_Dict.cc \
  TrkrTruthClusters_Dict.cc \
  TrkrTruthClustersv1_Dict.cc \
  TrkrHitSet_Dict.cc \
  TrkrHitSetv1_Dict.cc \
  TrkrHitSetContainer_Dict.cc \
  TrkrHitSetContainerv1_Dict.cc \
  TpcSeedTrackMap_Dict.cc \
  TpcSeedTrackMapv1_Dict.cc


pcmdir = $(libdir)
nobase_dist_pcm_DATA = \
  alignmentTransformationContainer_Dict_rdict.pcm \
  CMFlashCluster_Dict_rdict.pcm \
  CMFlashClusterv1_Dict_rdict.pcm \
  CMFlashClusterContainer_Dict_rdict.pcm \
  CMFlashClusterContainerv1_Dict_rdict.pcm \
  CMFlashDifference_Dict_rdict.pcm \
  CMFlashDifferencev1_Dict_rdict.pcm \
  CMFlashDifferenceContainer_Dict_rdict.pcm \
  CMFlashDifferenceContainerv1_Dict_rdict.pcm \
<<<<<<< HEAD
	TrkrTruthTrack_Dict_rdict.pcm \
	TrkrTruthTrackv1_Dict_rdict.pcm \
	EmbRecoMatch_Dict_rdict.pcm \
	EmbRecoMatchv1_Dict_rdict.pcm \
	EmbRecoMatchContainer_Dict_rdict.pcm \
	EmbRecoMatchContainerv1_Dict_rdict.pcm \
	TrkrTruthTrackContainer_Dict_rdict.pcm \
	TrkrTruthTrackContainerv1_Dict_rdict.pcm \
=======
  TrkrTruthTrack_Dict_rdict.pcm \
  TrkrTruthTrackv1_Dict_rdict.pcm \
  TrkrTruthTrackContainer_Dict_rdict.pcm \
  TrkrTruthTrackContainerv1_Dict_rdict.pcm \
>>>>>>> a59083be
  TrkrCluster_Dict_rdict.pcm \
  TrkrClusterv1_Dict_rdict.pcm \
  TrkrClusterv2_Dict_rdict.pcm \
  TrkrClusterv3_Dict_rdict.pcm \
  TrkrClusterContainer_Dict_rdict.pcm \
  TrkrClusterv4_Dict_rdict.pcm \
  TrkrClusterContainerv1_Dict_rdict.pcm \
  TrkrClusterContainerv2_Dict_rdict.pcm \
  TrkrClusterContainerv3_Dict_rdict.pcm \
  TrkrClusterContainerv4_Dict_rdict.pcm \
  TrkrClusterCrossingAssoc_Dict_rdict.pcm \
  TrkrClusterCrossingAssocv1_Dict_rdict.pcm \
  TrkrClusterHitAssoc_Dict_rdict.pcm \
  TrkrClusterHitAssocv1_Dict_rdict.pcm \
  TrkrClusterHitAssocv2_Dict_rdict.pcm \
  TrkrClusterHitAssocv3_Dict_rdict.pcm \
  TrkrClusterIterationMap_Dict_rdict.pcm \
  TrkrClusterIterationMapv1_Dict_rdict.pcm \
  TrkrHit_Dict_rdict.pcm \
  TrkrHitv1_Dict_rdict.pcm \
  TrkrHitv2_Dict_rdict.pcm \
  TrkrHitTruthAssoc_Dict_rdict.pcm \
  TrkrHitTruthAssocv1_Dict_rdict.pcm \
  TrkrHitTruthClusters_Dict_rdict.pcm \
  TrkrHitTruthClustersv1_Dict_rdict.pcm \
  TrkrTruthClusters_Dict_rdict.pcm \
  TrkrTruthClustersv1_Dict_rdict.pcm \
  TrkrHitSet_Dict_rdict.pcm \
  TrkrHitSetv1_Dict_rdict.pcm \
  TrkrHitSetContainer_Dict_rdict.pcm \
  TrkrHitSetContainerv1_Dict_rdict.pcm \
  TpcSeedTrackMap_Dict_rdict.pcm \
  TpcSeedTrackMapv1_Dict_rdict.pcm

# sources for io library
libtrack_io_la_SOURCES = \
  $(ROOTDICTS) \
  ActsSurfaceMaps.cc \
  ActsGeometry.cc \
  AlignmentTransformation.cc \
  alignmentTransformationContainer.cc \
  ClusterErrorPara.cc \
  CMFlashClusterv1.cc \
  CMFlashClusterContainerv1.cc \
  CMFlashDifferencev1.cc \
  CMFlashDifferenceContainerv1.cc \
  InttDefs.cc \
  MvtxDefs.cc \
  TpcDefs.cc \
  TrackFitUtils.cc \
<<<<<<< HEAD
	TrkrTruthTrackv1.cc \
	TrkrTruthTrackContainerv1.cc \
	EmbRecoMatchv1.cc \
	EmbRecoMatchContainerv1.cc \
=======
  TrkrTruthTrack.cc \
  TrkrTruthTrackv1.cc \
  TrkrTruthTrackContainer.cc \
  TrkrTruthTrackContainerv1.cc \
>>>>>>> a59083be
  TrkrClusterv1.cc \
  TrkrClusterv2.cc \
  TrkrClusterv3.cc \
  TrkrClusterv4.cc \
  TrkrClusterContainer.cc \
  TrkrClusterContainerv1.cc \
  TrkrClusterContainerv2.cc \
  TrkrClusterContainerv3.cc \
  TrkrClusterContainerv4.cc \
  TrkrClusterCrossingAssoc.cc \
  TrkrClusterCrossingAssocv1.cc \
  TrkrClusterHitAssoc.cc \
  TrkrClusterHitAssocv1.cc \
  TrkrClusterHitAssocv2.cc \
  TrkrClusterHitAssocv3.cc \
  TrkrClusterIterationMap.cc \
  TrkrClusterIterationMapv1.cc \
  TrkrDefs.cc \
  TrkrHitSet.cc \
  TrkrHitSetv1.cc \
  TrkrHitSetContainer.cc \
  TrkrHitSetContainerv1.cc \
  TrkrHitTruthAssocv1.cc \
  TrkrHitTruthClustersv1.cc \
  TrkrHitv1.cc \
  TrkrHitv2.cc \
  TrkrTruthClusters.cc \
  TrkrTruthClustersv1.cc \
  TpcSeedTrackMap.cc \
  TpcSeedTrackMapv1.cc

libtrack_io_la_LIBADD = \
  -lphool \
  -lActsCore \
  -lActsPluginTGeo \
  -lffamodules


# Rule for generating table CINT dictionaries.
%_Dict.cc: %.h %LinkDef.h
	rootcint -f $@ @CINTDEFS@ $(DEFAULT_INCLUDES) $(AM_CPPFLAGS) $^

#just to get the dependency
%_Dict_rdict.pcm: %_Dict.cc ;

################################################
# linking tests

BUILT_SOURCES = testexternals.cc

noinst_PROGRAMS = \
  testexternals_track_io

#testexternals_track_util_SOURCES = testexternals.cc
#testexternals_track_util_LDADD = libtrack_util.la

testexternals_track_io_SOURCES = testexternals.cc
testexternals_track_io_LDADD = libtrack_io.la

testexternals.cc:
	echo "//*** this is a generated file. Do not commit, do not edit" > $@
	echo "int main()" >> $@
	echo "{" >> $@
	echo "  return 0;" >> $@
	echo "}" >> $@

################################################

clean-local:
	rm -f *Dict* $(BUILT_SOURCES) *.pcm<|MERGE_RESOLUTION|>--- conflicted
+++ resolved
@@ -40,7 +40,6 @@
   TpcSeedTrackMap.h \
   TpcSeedTrackMapv1.h \
   TrackFitUtils.h \
-<<<<<<< HEAD
 	EmbRecoMatch.h \
 	EmbRecoMatchv1.h \
 	EmbRecoMatchContainer.h \
@@ -49,12 +48,6 @@
 	TrkrTruthTrackv1.h \
 	TrkrTruthTrackContainer.h \
 	TrkrTruthTrackContainerv1.h \
-=======
-  TrkrTruthTrack.h \
-  TrkrTruthTrackv1.h \
-  TrkrTruthTrackContainer.h \
-  TrkrTruthTrackContainerv1.h \
->>>>>>> a59083be
   TrkrCluster.h \
   TrkrClusterv1.h \
   TrkrClusterv2.h \
@@ -99,7 +92,6 @@
   CMFlashDifferenceContainer_Dict.cc \
   CMFlashDifferenceContainerv1_Dict.cc \
   sPHENIXActsDetectorElement.cc \
-<<<<<<< HEAD
 	TrkrTruthTrack_Dict.cc \
 	TrkrTruthTrackv1_Dict.cc \
 	EmbRecoMatch_Dict.cc \
@@ -108,12 +100,6 @@
 	EmbRecoMatchContainerv1_Dict.cc \
 	TrkrTruthTrackContainer_Dict.cc \
 	TrkrTruthTrackContainerv1_Dict.cc \
-=======
-  TrkrTruthTrack_Dict.cc \
-  TrkrTruthTrackv1_Dict.cc \
-  TrkrTruthTrackContainer_Dict.cc \
-  TrkrTruthTrackContainerv1_Dict.cc \
->>>>>>> a59083be
   TrkrCluster_Dict.cc \
   TrkrClusterv1_Dict.cc \
   TrkrClusterv2_Dict.cc \
@@ -160,7 +146,6 @@
   CMFlashDifferencev1_Dict_rdict.pcm \
   CMFlashDifferenceContainer_Dict_rdict.pcm \
   CMFlashDifferenceContainerv1_Dict_rdict.pcm \
-<<<<<<< HEAD
 	TrkrTruthTrack_Dict_rdict.pcm \
 	TrkrTruthTrackv1_Dict_rdict.pcm \
 	EmbRecoMatch_Dict_rdict.pcm \
@@ -169,12 +154,6 @@
 	EmbRecoMatchContainerv1_Dict_rdict.pcm \
 	TrkrTruthTrackContainer_Dict_rdict.pcm \
 	TrkrTruthTrackContainerv1_Dict_rdict.pcm \
-=======
-  TrkrTruthTrack_Dict_rdict.pcm \
-  TrkrTruthTrackv1_Dict_rdict.pcm \
-  TrkrTruthTrackContainer_Dict_rdict.pcm \
-  TrkrTruthTrackContainerv1_Dict_rdict.pcm \
->>>>>>> a59083be
   TrkrCluster_Dict_rdict.pcm \
   TrkrClusterv1_Dict_rdict.pcm \
   TrkrClusterv2_Dict_rdict.pcm \
@@ -225,17 +204,11 @@
   MvtxDefs.cc \
   TpcDefs.cc \
   TrackFitUtils.cc \
-<<<<<<< HEAD
+  TrkrTruthTrack.cc \
 	TrkrTruthTrackv1.cc \
 	TrkrTruthTrackContainerv1.cc \
 	EmbRecoMatchv1.cc \
 	EmbRecoMatchContainerv1.cc \
-=======
-  TrkrTruthTrack.cc \
-  TrkrTruthTrackv1.cc \
-  TrkrTruthTrackContainer.cc \
-  TrkrTruthTrackContainerv1.cc \
->>>>>>> a59083be
   TrkrClusterv1.cc \
   TrkrClusterv2.cc \
   TrkrClusterv3.cc \
