/**
 * @file trackbase/TpcDefs.h
 * @author D. McGlinchey
 * @date June 2018
 * @brief Utility functions for TPC
 */
#ifndef TPC_TPCDEFS_H
#define TPC_TPCDEFS_H

#include "TrkrDefs.h"

#include <cstdint>  // for uint8_t, uint16_t, uint32_t

/**
 * @brief Utility functions for TPC
 *
 * Contains the functions for manipulating the various keys
 * used by the tpc for hits, hit sets, and clusters
 */
namespace TpcDefs
{
<<<<<<< HEAD

  constexpr int NSides = 2;
  constexpr int NSectors = 12;
  constexpr int NRSectors = 3;

  //! in memory representation of TPC ADC data: 10bit ADC value as 16bit signed integer.
  // This is signed to allow pedestal subtraction when needed
  typedef int16_t ADCDataType;

  //! in memory representation of BCO clock using standard 64bit sPHENIX time stamp precision
  typedef uint64_t BCODataType;

=======
>>>>>>> db31cfb8
  // hitsetkey layout:
  //  Tpc specific lower 16 bits
  //   24 - 32  tracker id
  //   16 - 24  layer
  //   8  - 16  sector id
  //   0  -  8  side
  static const unsigned int kBitShiftSectorId __attribute__((unused)) = 8;
  static const unsigned int kBitShiftSide __attribute__((unused)) = 0;

  // bit shift for hitkey
  //  16 - 32 pad id
  //  0  - 16 time bin
  static const unsigned int kBitShiftPad __attribute__((unused)) = 16;
  static const unsigned int kBitShiftTBin __attribute__((unused)) = 0;

  // max values for pad and time bin
  static const uint16_t MAXPAD __attribute__((unused)) = 1024;
  static const uint16_t MAXTBIN __attribute__((unused)) = 512;

  /**
   * @brief Get the sector id from hitsetkey
   * @param[in] hitsetkey
   * @param[out] sector id
   */
  uint8_t getSectorId(TrkrDefs::hitsetkey key);

  /**
   * @brief Get the sector id from cluskey
   * @param[in] cluskey
   * @param[out] sector id
   */
  uint8_t getSectorId(TrkrDefs::cluskey key);

  /**
   * @brief Get the side from hitsetkey
   * @param[in] hitsetkey
   * @param[out] side
   */
  uint8_t getSide(TrkrDefs::hitsetkey key);

  /**
   * @brief Get the side id from cluskey
   * @param[in] cluskey
   * @param[out] side id
   */
  uint8_t getSide(TrkrDefs::cluskey key);

  /**
   * @brief Get the pad index from hitkey
   * @param[in] hitkey
   * @param[out] pad index
   */
  uint16_t getPad(TrkrDefs::hitkey key);

  /**
   * @brief Get the time bin from hitkey
   * @param[in] hitkey
   * @param[out] time bin
   */
  uint16_t getTBin(TrkrDefs::hitkey key);

  /**
   * @brief Generate a hitkey from a pad index and time bin
   * @param[in] pad Pad index
   * @param[in] tbin Time bin
   * @param[out] hitkey
   */
  TrkrDefs::hitkey genHitKey(const uint16_t pad, const uint16_t tbin);

  /**
   * @brief Generate a hitsetkey for the tpc
   * @param[in] lyr Layer index
   * @param[in] sector Sector index
   * @param[in] side Side index
   * @param[out] hitsetkey
   *
   * Generate a hitsetkey for the tpc. The tracker id is known
   * implicitly and used in the function.
   */
  TrkrDefs::hitsetkey genHitSetKey(const uint8_t lyr, const uint8_t sector, const uint8_t side);

  /**
   * @brief Generate a cluster key from indeces
   * @param[in] lyr Layer index
   * @param[in] sector Sector index
   * @param[in] side Side index
   * @param[in] clusid Cluster id
   * @param[out] cluskey
   */
  TrkrDefs::cluskey genClusKey(const uint8_t lyr, const uint8_t sector, const uint8_t side, const uint32_t clusid);

}  // namespace TpcDefs

#endif  // TPC_TPCDEFS_H<|MERGE_RESOLUTION|>--- conflicted
+++ resolved
@@ -19,8 +19,6 @@
  */
 namespace TpcDefs
 {
-<<<<<<< HEAD
-
   constexpr int NSides = 2;
   constexpr int NSectors = 12;
   constexpr int NRSectors = 3;
@@ -32,8 +30,6 @@
   //! in memory representation of BCO clock using standard 64bit sPHENIX time stamp precision
   typedef uint64_t BCODataType;
 
-=======
->>>>>>> db31cfb8
   // hitsetkey layout:
   //  Tpc specific lower 16 bits
   //   24 - 32  tracker id
