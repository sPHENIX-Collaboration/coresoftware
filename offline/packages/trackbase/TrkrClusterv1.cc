/**
 * @file trackbase/TrkrClusterv1.cc
 * @author D. McGlinchey
 * @date June 2018
 * @brief Implementation of TrkrClusterv1
 */
#include "TrkrClusterv1.h"

#include <cmath>
#include <utility>          // for swap

namespace
{

  // square convenience function
  template<class T> inline constexpr T square( const T& x ) { return x*x; }

  // get unique index in cov. matrix array from i and j
  inline unsigned int covarIndex(unsigned int i, unsigned int j)
  {
    if (i > j) std::swap(i, j);
    return i + 1 + (j + 1) * (j) / 2 - 1;
  }

 // rotate size or covariant matrix to polar coordinates and return the phi component
 template<float (TrkrClusterv1::*accessor)(unsigned int, unsigned int) const>
    float rotate( const TrkrClusterv1* cluster )
  {
    const auto phi = -std::atan2(cluster->getY(), cluster->getX());
    const auto cosphi = std::cos(phi);
    const auto sinphi = std::sin(phi);

    return
      square(sinphi)*(cluster->*accessor)(0,0) +
      square(cosphi)*(cluster->*accessor)(1,1) +
      2.*cosphi*sinphi*(cluster->*accessor)(0,1);
  }

}

TrkrClusterv1::TrkrClusterv1()
  : m_cluskey(TrkrDefs::CLUSKEYMAX)
  , m_isGlobal(true)
  , m_adc(0xFFFFFFFF)
{
  for (int i = 0; i < 3; ++i) m_pos[i] = NAN;

  for (int j = 0; j < 3; ++j)
  {
    for (int i = j; i < 3; ++i)
    {
      setSize(i, j, NAN);
      setError(i, j, NAN);
    }
  }
}

void TrkrClusterv1::identify(std::ostream& os) const
{
  os << "---TrkrClusterv1--------------------" << std::endl;
  os << "clusid: " << getClusKey() << std::dec << std::endl;

  os << " (x,y,z) =  (" << getPosition(0);
  os << ", " << getPosition(1) << ", ";
  os << getPosition(2) << ") cm";
  if (m_isGlobal)
    os << " - global coordinates" << std::endl;
  else
    os << " - local coordinates" << std::endl;

  os << " adc = " << getAdc() << std::endl;

  os << " size phi = " << getPhiSize();
  os << " cm, size z = " << getZSize() << " cm" << std::endl;

  os << "         ( ";
  os << getSize(0, 0) << " , ";
  os << getSize(0, 1) << " , ";
  os << getSize(0, 2) << " )" << std::endl;
  os << "  size = ( ";
  os << getSize(1, 0) << " , ";
  os << getSize(1, 1) << " , ";
  os << getSize(1, 2) << " )" << std::endl;
  os << "         ( ";
  os << getSize(2, 0) << " , ";
  os << getSize(2, 1) << " , ";
  os << getSize(2, 2) << " )" << std::endl;

  os << "         ( ";
  os << getError(0, 0) << " , ";
  os << getError(0, 1) << " , ";
  os << getError(0, 2) << " )" << std::endl;
  os << "  err  = ( ";
  os << getError(1, 0) << " , ";
  os << getError(1, 1) << " , ";
  os << getError(1, 2) << " )" << std::endl;
  os << "         ( ";
  os << getError(2, 0) << " , ";
  os << getError(2, 1) << " , ";
  os << getError(2, 2) << " )" << std::endl;

  os << std::endl;
  os << "-----------------------------------------------" << std::endl;

  return;
}

int TrkrClusterv1::isValid() const
{
  if (m_cluskey == TrkrDefs::CLUSKEYMAX) return 0;
  for (int i = 0; i < 3; ++i)
  {
    if (isnan(getPosition(i))) return 0;
  }
  if (m_adc == 0xFFFFFFFF) return 0;
  for (int j = 0; j < 3; ++j)
  {
    for (int i = j; i < 3; ++i)
    {
      if (isnan(getSize(i, j))) return 0;
      if (isnan(getError(i, j))) return 0;
    }
  }

  return 1;
}

void TrkrClusterv1::setSize(unsigned int i, unsigned int j, float value)
{
  m_size[covarIndex(i, j)] = value;
  return;
}

float TrkrClusterv1::getSize(unsigned int i, unsigned int j) const
{ return m_size[covarIndex(i, j)]; }

void TrkrClusterv1::setError(unsigned int i, unsigned int j, float value)
{
  m_err[covarIndex(i, j)] = value;
  return;
}

float TrkrClusterv1::getError(unsigned int i, unsigned int j) const
{ return m_err[covarIndex(i, j)]; }

float TrkrClusterv1::getPhiSize() const
<<<<<<< HEAD
{
  TMatrixF covar(3, 3);
  for (unsigned int i = 0; i < 3; ++i)
  {
    for (unsigned int j = 0; j < 3; ++j)
    {
      covar[i][j] = getSize(i, j);
    }
  }

  float phi = -1.0 * atan2(m_pos[1], m_pos[0]);

  TMatrixF rot(3, 3);
  rot[0][0] = cos(phi);
  rot[0][1] = -sin(phi);
  rot[0][2] = 0.0;
  rot[1][0] = sin(phi);
  rot[1][1] = cos(phi);
  rot[1][2] = 0.0;
  rot[2][0] = 0.0;
  rot[2][1] = 0.0;
  rot[2][2] = 1.0;

  TMatrixF rotT(3, 3);
  rotT.Transpose(rot);

  TMatrixF trans(3, 3);
  trans = rot * covar * rotT;

  //return sqrt(trans[1][1]);
  return 2.0 * sqrt(trans[1][1]);
}

float TrkrClusterv1::getZSize() const
{
  //return sqrt(getSize(2, 2));
  return 2.0 * sqrt(getSize(2, 2));
}
=======
{ return 2*std::sqrt(rotate<&TrkrClusterv1::getSize>(this)); }

float TrkrClusterv1::getZSize() const
{ return 2.*sqrt(getSize(2, 2)); }
>>>>>>> bc32cc30

float TrkrClusterv1::getPhiError() const
{
  const float rad = std::sqrt(square(m_pos[0])+square(m_pos[1]));
  if (rad > 0) return getRPhiError() / rad;
  return 0;
}

float TrkrClusterv1::getRPhiError() const
{ return std::sqrt(rotate<&TrkrClusterv1::getError>( this )); }

float TrkrClusterv1::getZError() const
{ return std::sqrt(getError(2, 2)); }<|MERGE_RESOLUTION|>--- conflicted
+++ resolved
@@ -144,51 +144,10 @@
 { return m_err[covarIndex(i, j)]; }
 
 float TrkrClusterv1::getPhiSize() const
-<<<<<<< HEAD
-{
-  TMatrixF covar(3, 3);
-  for (unsigned int i = 0; i < 3; ++i)
-  {
-    for (unsigned int j = 0; j < 3; ++j)
-    {
-      covar[i][j] = getSize(i, j);
-    }
-  }
-
-  float phi = -1.0 * atan2(m_pos[1], m_pos[0]);
-
-  TMatrixF rot(3, 3);
-  rot[0][0] = cos(phi);
-  rot[0][1] = -sin(phi);
-  rot[0][2] = 0.0;
-  rot[1][0] = sin(phi);
-  rot[1][1] = cos(phi);
-  rot[1][2] = 0.0;
-  rot[2][0] = 0.0;
-  rot[2][1] = 0.0;
-  rot[2][2] = 1.0;
-
-  TMatrixF rotT(3, 3);
-  rotT.Transpose(rot);
-
-  TMatrixF trans(3, 3);
-  trans = rot * covar * rotT;
-
-  //return sqrt(trans[1][1]);
-  return 2.0 * sqrt(trans[1][1]);
-}
-
-float TrkrClusterv1::getZSize() const
-{
-  //return sqrt(getSize(2, 2));
-  return 2.0 * sqrt(getSize(2, 2));
-}
-=======
 { return 2*std::sqrt(rotate<&TrkrClusterv1::getSize>(this)); }
 
 float TrkrClusterv1::getZSize() const
 { return 2.*sqrt(getSize(2, 2)); }
->>>>>>> bc32cc30
 
 float TrkrClusterv1::getPhiError() const
 {
