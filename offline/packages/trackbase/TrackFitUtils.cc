#include "TrackFitUtils.h"

#include "ActsGeometry.h"
#include "TpcDefs.h"
#include "TrkrClusterContainerv4.h"
#include "TrkrClusterv5.h"
#include "TrkrDefs.h"  // for cluskey, getTrkrId, tpcId

#include <trackbase/MvtxDefs.h>

#include <cmath>

namespace
{

  //! convenience square method
  template <class T>
  inline constexpr T square(const T& x)
  {
    return x * x;
  }
  template <class T>
  inline constexpr T r(const T& x, const T& y)
  {
    return std::sqrt(square(x) + square(y));
  }
}  // namespace

std::pair<Acts::Vector3, Acts::Vector3> TrackFitUtils::get_helix_tangent(const std::vector<float>& fitpars, Acts::Vector3& global)
{
  // no analytic solution for the coordinates of the closest approach of a helix to a point
  // Instead, we get the PCA in x and y to the circle, and the PCA in z to the z vs R line at the R of the PCA

  float radius = fitpars[0];
  float x0 = fitpars[1];
  float y0 = fitpars[2];
  float zslope = fitpars[3];
  float z0 = fitpars[4];

  Acts::Vector2 pca_circle = TrackFitUtils::get_circle_point_pca(radius, x0, y0, global);

  // The radius of the PCA determines the z position:
  float pca_circle_radius = pca_circle.norm();  // radius of the PCA of the circle to the point
  float pca_z = pca_circle_radius * zslope + z0;
  Acts::Vector3 pca(pca_circle(0), pca_circle(1), pca_z);

  // now we want a second point on the helix so we can get a local straight line approximation to the track
  // Get the angle of the PCA relative to the fitted circle center
  float angle_pca = atan2(pca_circle(1) - y0, pca_circle(0) - x0);
  // calculate coords of a point at a slightly larger angle
  float d_angle = 0.005;
  float newx = radius * std::cos(angle_pca + d_angle) + x0;
  float newy = radius * std::sin(angle_pca + d_angle) + y0;
  float newz = std::sqrt(newx * newx + newy * newy) * zslope + z0;
  Acts::Vector3 second_point_pca(newx, newy, newz);

  // pca and second_point_pca define a straight line approximation to the track
  Acts::Vector3 tangent = (second_point_pca - pca) / (second_point_pca - pca).norm();

  // Direction is ambiguous, use cluster direction to resolve it
  float phi = atan2(global(1),global(0));
  float tangent_phi = atan2(tangent(1), tangent(0));
<<<<<<< HEAD
  if(fabs(tangent_phi - phi) > M_PI / 2)
=======
  if(std::fabs(tangent_phi - phi) > M_PI / 2)
>>>>>>> fb24f0a8
    {
      tangent = -1.0 * tangent;
    }

  // get the PCA of the cluster to that line
  // Approximate track with a straight line consisting of the state position posref and the vector (px,py,pz)

  // The position of the closest point on the line to global is:
  // posref + projection of difference between the point and posref on the tangent vector
  Acts::Vector3 final_pca = pca + ((global - pca).dot(tangent)) * tangent;

  auto line = std::make_pair(final_pca, tangent);

  return line;
}
Acts::Vector3 TrackFitUtils::surface_3Dline_intersection(const TrkrDefs::cluskey& key,
                                                         TrkrCluster* cluster, ActsGeometry* geometry, float& xyslope, float& xyint, float& yzslope, float& yzint)
{
  Acts::Vector3 intersection(std::numeric_limits<float>::quiet_NaN(),
                             std::numeric_limits<float>::quiet_NaN(),
                             std::numeric_limits<float>::quiet_NaN());

  auto surf = geometry->maps().getSurface(key, cluster);

  
  //! Take two random x points and calculate y and z on the line to find 2
  //! 3D points with which to calculate the 3D line
  float x1 = -1;
  float x2 = 5;
  float y1 = xyslope * x1 + xyint;
  float y2 = xyslope * x2 + xyint;

  float z1 = (y1 - yzint) / yzslope;
  float z2 = (y2 - yzint) / yzslope;

  Acts::Vector3 v1(x1, y1, z1), v2(x2, y2, z2);
  Acts::Vector3 surfcenter = surf->center(geometry->geometry().getGeoContext()) / Acts::UnitConstants::cm;
  Acts::Vector3 surfnorm = surf->normal(geometry->geometry().getGeoContext()) / Acts::UnitConstants::cm;
  Acts::Vector3 u = v2 - v1;
  float dot = surfnorm.dot(u);

  //! If it does not satisfy this, line was parallel to the surface
  if (abs(dot) > 1e-6)
  {
    Acts::Vector3 w = v1 - surfcenter;
    float fac = -surfnorm.dot(w) / dot;
    u *= fac;
    intersection = v1 + u;
  }

  return intersection;
}
//_________________________________________________________________________________
TrackFitUtils::circle_fit_output_t TrackFitUtils::circle_fit_by_taubin(const TrackFitUtils::position_vector_t& positions)
{
  // Compute x- and y- sample means
  double meanX = 0;
  double meanY = 0;
  double weight = 0;

  for (const auto& [x, y] : positions)
  {
    meanX += x;
    meanY += y;
    ++weight;
  }
  meanX /= weight;
  meanY /= weight;

  //     computing moments

  double Mxx = 0;
  double Myy = 0;
  double Mxy = 0;
  double Mxz = 0;
  double Myz = 0;
  double Mzz = 0;

  for (auto& [x, y] : positions)
  {
    double Xi = x - meanX;  //  centered x-coordinates
    double Yi = y - meanY;  //  centered y-coordinates
    double Zi = square(Xi) + square(Yi);

    Mxy += Xi * Yi;
    Mxx += Xi * Xi;
    Myy += Yi * Yi;
    Mxz += Xi * Zi;
    Myz += Yi * Zi;
    Mzz += Zi * Zi;
  }
  Mxx /= weight;
  Myy /= weight;
  Mxy /= weight;
  Mxz /= weight;
  Myz /= weight;
  Mzz /= weight;

  //  computing coefficients of the characteristic polynomial

  const double Mz = Mxx + Myy;
  const double Cov_xy = Mxx * Myy - Mxy * Mxy;
  const double Var_z = Mzz - Mz * Mz;
  const double A3 = 4 * Mz;
  const double A2 = -3 * Mz * Mz - Mzz;
  const double A1 = Var_z * Mz + 4 * Cov_xy * Mz - Mxz * Mxz - Myz * Myz;
  const double A0 = Mxz * (Mxz * Myy - Myz * Mxy) + Myz * (Myz * Mxx - Mxz * Mxy) - Var_z * Cov_xy;
  const double A22 = A2 + A2;
  const double A33 = A3 + A3 + A3;

  //    finding the root of the characteristic polynomial
  //    using Newton's method starting at x=0
  //    (it is guaranteed to converge to the right root)
  static constexpr int iter_max = 99;
  double x = 0;
  double y = A0;

  // usually, 4-6 iterations are enough
  for (int iter = 0; iter < iter_max; ++iter)
  {
    const double Dy = A1 + x * (A22 + A33 * x);
    const double xnew = x - y / Dy;
    if ((xnew == x) || (!std::isfinite(xnew)))
    {
      break;
    }

    const double ynew = A0 + xnew * (A1 + xnew * (A2 + xnew * A3));
    if (std::abs(ynew) >= std::abs(y))
    {
      break;
    }

    x = xnew;
    y = ynew;
  }

  //  computing parameters of the fitting circle
  const double DET = square(x) - x * Mz + Cov_xy;
  const double Xcenter = (Mxz * (Myy - x) - Myz * Mxy) / DET / 2;
  const double Ycenter = (Myz * (Mxx - x) - Mxz * Mxy) / DET / 2;

  //  assembling the output
  double X0 = Xcenter + meanX;
  double Y0 = Ycenter + meanY;
  double R = std::sqrt(square(Xcenter) + square(Ycenter) + Mz);
  return std::make_tuple(R, X0, Y0);
}

//_________________________________________________________________________________
TrackFitUtils::circle_fit_output_t TrackFitUtils::circle_fit_by_taubin(const std::vector<Acts::Vector3>& positions)
{
  position_vector_t positions_2d;
  for (const auto& position : positions)
  {
    positions_2d.emplace_back(position.x(), position.y());
  }

  return circle_fit_by_taubin(positions_2d);
}

//_________________________________________________________________________________
TrackFitUtils::line_fit_output_t TrackFitUtils::line_fit(const TrackFitUtils::position_vector_t& positions)
{
  double xsum = 0;
  double x2sum = 0;
  double ysum = 0;
  double xysum = 0;
  double y2sum = 0;
  for (const auto& [r, z] : positions)
  {
    xsum = xsum + r;            // calculate sigma(xi)
    ysum = ysum + z;            // calculate sigma(yi)
    x2sum = x2sum + square(r);  // calculate sigma(x^2i)
    y2sum = y2sum + square(z);  // calculate sigma(y^2i)
    xysum = xysum + r * z;      // calculate sigma(xi*yi)
  }

  const auto npts = positions.size();
  const double denominator = (x2sum * npts - square(xsum));
  const double a = (xysum * npts - xsum * ysum) / denominator;   // calculate slope
  const double b = (x2sum * ysum - xsum * xysum) / denominator;  // calculate intercept

  //! The fit fails for the case where the line is close to vertical, because
  //! there is little dependence on x and thus the denominator is very small
  //! we can swap the x-y points to find a y-x horizontal line in this case
  //! then check which line minimizes the sums of squares of residuals
  //! that is the best fit, and should be returned
  const double denominatoryx = (y2sum * npts - square(ysum));
  const double inva = (xysum * npts - xsum * ysum) / denominatoryx;
  const double invb = (y2sum * xsum - ysum * xysum) / denominatoryx;
  //! now determine which one minimizes the sum of residuals to return
  float sumresid = 0;
  float suminvresid = 0;
  for (const auto& [r, z] : positions)
  {
    sumresid += square(z - (a * r + b));
    suminvresid += square(r - (inva * z + invb));
  }

  if (sumresid < suminvresid)
  {
    return std::make_tuple(a, b);
  }

  //! the best fit is swapped in y-x, so find the perpendicular line
  return std::make_tuple(1. / inva, -invb / inva);
}

//_________________________________________________________________________________
TrackFitUtils::line_fit_output_t TrackFitUtils::line_fit(const std::vector<Acts::Vector3>& positions)
{
  position_vector_t positions_2d;
  for (const auto& position : positions)
  {
    positions_2d.emplace_back(std::sqrt(square(position.x()) + square(position.y())), position.z());
  }

  return line_fit(positions_2d);
}

//_________________________________________________________________________________
TrackFitUtils::line_fit_output_t TrackFitUtils::line_fit_xz(const std::vector<Acts::Vector3>& positions)
{
  position_vector_t positions_2d;
  for (const auto& position : positions)
  {
    positions_2d.emplace_back(position.x(), position.z());  // returns dx/dz and z intercept
  }

  return line_fit(positions_2d);
}

//_________________________________________________________________________________
TrackFitUtils::line_fit_output_t TrackFitUtils::line_fit_xy(const std::vector<Acts::Vector3>& positions)
{
  position_vector_t positions_2d;
  for (const auto& position : positions)
  {
    positions_2d.emplace_back(position.x(), position.y());   // returns dx/dy and y intercept
  }

  return line_fit(positions_2d);
}

//_________________________________________________________________________________
TrackFitUtils::circle_circle_intersection_output_t TrackFitUtils::circle_circle_intersection(double r1, double r2, double x2, double y2)
{
  const double D = square(r1) - square(r2) + square(x2) + square(y2);
  const double a = 1.0 + square(x2 / y2);
  const double b = -D * x2 / square(y2);
  const double c = square(D / (2. * y2)) - square(r1);
  const double delta = square(b) - 4. * a * c;

  const double sqdelta = std::sqrt(delta);

  const double xplus = (-b + sqdelta) / (2. * a);
  const double xminus = (-b - sqdelta) / (2. * a);

  const double yplus = -(2 * x2 * xplus - D) / (2. * y2);
  const double yminus = -(2 * x2 * xminus - D) / (2. * y2);

  return std::make_tuple(xplus, yplus, xminus, yminus);
}

unsigned int TrackFitUtils::addClustersOnLine(TrackFitUtils::line_fit_output_t& fitpars,
                                              const bool& isXY,
                                              const double& dca_cut,
                                              ActsGeometry* tGeometry,
                                              TrkrClusterContainer* clusterContainer,
                                              std::vector<Acts::Vector3>& global_vec,
                                              std::vector<TrkrDefs::cluskey>& cluskey_vec,
                                              const unsigned int& startLayer,
                                              const unsigned int& endLayer)
{
  float slope = std::get<0>(fitpars);
  float intercept = std::get<1>(fitpars);

  int nclusters = 0;
  std::set<TrkrDefs::cluskey> keys_to_add;
  std::set<TrkrDefs::TrkrId> detectors = {TrkrDefs::TrkrId::mvtxId,
                                          TrkrDefs::TrkrId::inttId,
                                          TrkrDefs::TrkrId::tpcId,
                                          TrkrDefs::TrkrId::micromegasId};

  if (startLayer > 2)
  {
    detectors.erase(TrkrDefs::TrkrId::mvtxId);
    if (startLayer > 6)
    {
      detectors.erase(TrkrDefs::TrkrId::inttId);
      if (startLayer > 54)
      {
        detectors.erase(TrkrDefs::TrkrId::tpcId);
      }
    }
  }
  if (endLayer < 56)
  {
    detectors.erase(TrkrDefs::TrkrId::micromegasId);
    if (endLayer < 7)
    {
      detectors.erase(TrkrDefs::TrkrId::tpcId);
      if (endLayer < 3)
      {
        detectors.erase(TrkrDefs::TrkrId::inttId);
      }
    }
  }
  for (const auto& det : detectors)
  {
    for (const auto& hitsetkey : clusterContainer->getHitSetKeys(det))
    {
      if (TrkrDefs::getLayer(hitsetkey) < startLayer ||
          TrkrDefs::getLayer(hitsetkey) > endLayer)
      {
        continue;
      }

      auto range = clusterContainer->getClusters(hitsetkey);
      for (auto clusIter = range.first; clusIter != range.second; ++clusIter)
      {
        TrkrDefs::cluskey cluskey = clusIter->first;

        TrkrCluster* cluster = clusIter->second;

        auto global = tGeometry->getGlobalPosition(cluskey, cluster);
        float x, y;
        if (isXY)
        {
          x = global.x();
          y = global.y();
        }
        else
        {
          //! use r-z
          x = global.z();
          y = std::sqrt(square(global.x()) + square(global.y()));
          if (global.y() < 0)
          {
            y *= -1;
          }
        }

        //! Need to find the point on the line closest to the cluster position
        //! The line connecting the cluster and the line is necessarily
        //! perpendicular, so it has the opposite and reciprocal slope
        //! The cluster is on the line so we use it to find the intercept
        float perpSlope = -1 / slope;
        float perpIntercept = y - perpSlope * x;

        //! Now we have two lines, so solve the system of eqns to get the intersection
        float pcax = (perpIntercept - intercept) / (slope - perpSlope);
        float pcay = slope * pcax + intercept;
        //! Take the difference to find the distance

        float dcax = pcax - x;
        float dcay = pcay - y;
        float dca = std::sqrt(square(dcax) + square(dcay));
        if(!isXY && TrkrDefs::getTrkrId(cluskey) == TrkrDefs::TrkrId::inttId)
        {
          //! Just ignore the z direction completely for the intt
          dca = dcay;
        }
        if (dca < dca_cut)
        {
          keys_to_add.insert(cluskey);
        }
      }
    }
  }

  for (auto& key : keys_to_add)
  {
    cluskey_vec.push_back(key);
    auto clus = clusterContainer->findCluster(key);
    auto global = tGeometry->getGlobalPosition(key, clus);
    global_vec.push_back(global);
    nclusters++;
  }

  return nclusters;
}

//_________________________________________________________________________________
unsigned int TrackFitUtils::addClusters(std::vector<float>& fitpars,
                                        double dca_cut,
                                        ActsGeometry* _tGeometry,
                                        TrkrClusterContainer* _cluster_map,
                                        std::vector<Acts::Vector3>& global_vec,
                                        std::vector<TrkrDefs::cluskey>& cluskey_vec,
                                        unsigned int startLayer,
                                        unsigned int endLayer)
{
  // project the fit of the TPC clusters to each silicon layer, and find the nearest silicon cluster
  // iterate over the cluster map and find silicon clusters that match this track fit

  unsigned int nclusters = 0;

  // We want the best match in each layer
  std::set<TrkrDefs::cluskey> keysToAdd;
  std::set<TrkrDefs::TrkrId> detectors = {TrkrDefs::TrkrId::mvtxId,
                                          TrkrDefs::TrkrId::inttId,
                                          TrkrDefs::TrkrId::tpcId,
                                          TrkrDefs::TrkrId::micromegasId};

  if (startLayer > 2)
  {
    detectors.erase(TrkrDefs::TrkrId::mvtxId);
    if (startLayer > 6)
    {
      detectors.erase(TrkrDefs::TrkrId::inttId);
      if (startLayer > 54)
      {
        detectors.erase(TrkrDefs::TrkrId::tpcId);
      }
    }
  }
  if (endLayer < 56)
  {
    detectors.erase(TrkrDefs::TrkrId::micromegasId);
    if (endLayer < 7)
    {
      detectors.erase(TrkrDefs::TrkrId::tpcId);
      if (endLayer < 3)
      {
        detectors.erase(TrkrDefs::TrkrId::inttId);
      }
    }
  }

  for (const auto& det : detectors)
  {
    for (const auto& hitsetkey : _cluster_map->getHitSetKeys(det))
    {
      if (TrkrDefs::getLayer(hitsetkey) < startLayer ||
          TrkrDefs::getLayer(hitsetkey) > endLayer)
      {
        continue;
      }

      auto range = _cluster_map->getClusters(hitsetkey);
      for (auto clusIter = range.first; clusIter != range.second; ++clusIter)
      {
        TrkrDefs::cluskey cluskey = clusIter->first;

        TrkrCluster* cluster = clusIter->second;

        auto global = _tGeometry->getGlobalPosition(cluskey, cluster);

        Acts::Vector3 pca = get_helix_pca(fitpars, global);
        float dca = (pca - global).norm();

        Acts::Vector2 global_xy(global(0), global(1));
        Acts::Vector2 pca_xy(pca(0), pca(1));
        Acts::Vector2 pca_xy_residual = pca_xy - global_xy;
        dca = pca_xy_residual.norm();
        if (dca < dca_cut)
        {
          keysToAdd.insert(cluskey);
        }
      }  // end cluster iteration
    }    // end hitsetkey iteration
  }

  for (auto& key : keysToAdd)
  {
    cluskey_vec.push_back(key);
    auto clus = _cluster_map->findCluster(key);
    auto global = _tGeometry->getGlobalPosition(key, clus);
    global_vec.push_back(global);
    nclusters++;
  }

  return nclusters;
}

//_________________________________________________________________________________
Acts::Vector3 TrackFitUtils::get_helix_pca(std::vector<float>& fitpars,
                                           const Acts::Vector3& global)
{
  // no analytic solution for the coordinates of the closest approach of a helix to a point
  // Instead, we get the PCA in x and y to the circle, and the PCA in z to the z vs R line at the R of the PCA

  float radius = fitpars[0];
  float x0 = fitpars[1];
  float y0 = fitpars[2];
  float zslope = fitpars[3];
  float z0 = fitpars[4];

  Acts::Vector2 pca_circle = get_circle_point_pca(radius, x0, y0, global);

  // The radius of the PCA determines the z position:
  float pca_circle_radius = pca_circle.norm();
  float pca_z = pca_circle_radius * zslope + z0;
  Acts::Vector3 pca(pca_circle(0), pca_circle(1), pca_z);

  // now we want a second point on the helix so we can get a local straight line approximation to the track
  // project the circle PCA vector an additional small amount and find the helix PCA to that point
  float projection = 0.25;  // cm
  Acts::Vector3 second_point = pca + projection * pca / pca.norm();
  Acts::Vector2 second_point_pca_circle = get_circle_point_pca(radius, x0, y0, second_point);
  float second_point_pca_z = second_point_pca_circle.norm() * zslope + z0; 
  Acts::Vector3 second_point_pca(second_point_pca_circle(0), second_point_pca_circle(1), second_point_pca_z);

  // pca and second_point_pca define a straight line approximation to the track
  Acts::Vector3 tangent = (second_point_pca - pca) / (second_point_pca - pca).norm();

  // get the PCA of the cluster to that line
  Acts::Vector3 final_pca = getPCALinePoint(global, tangent, pca);

  return final_pca;
}

//_________________________________________________________________________________
Acts::Vector2 TrackFitUtils::get_circle_point_pca(float radius, float x0, float y0, Acts::Vector3 global)
{
  // get the PCA of a cluster (x,y) position to a circle
  // draw a line from the origin of the circle to the point
  // the intersection of the line with the circle is at the distance radius from the origin along that line

  Acts::Vector2 origin(x0, y0);
  Acts::Vector2 point(global(0), global(1));

  Acts::Vector2 pca = origin + radius * (point - origin) / (point - origin).norm();

  return pca;
}

//_________________________________________________________________________________
std::vector<float> TrackFitUtils::fitClusters(std::vector<Acts::Vector3>& global_vec,
                                              std::vector<TrkrDefs::cluskey> cluskey_vec,
                                              bool use_intt)
{
  std::vector<float> fitpars;

  // make the helical fit using TrackFitUtils
  if (global_vec.size() < 3)
  {
    return fitpars;
  }
  std::tuple<double, double, double> circle_fit_pars = TrackFitUtils::circle_fit_by_taubin(global_vec);

  // It is problematic that the large errors on the INTT strip z values are not allowed for - drop the INTT from the z line fit
  std::vector<Acts::Vector3> global_vec_noINTT;
  for (unsigned int ivec = 0; ivec < global_vec.size(); ++ivec)
  {
    unsigned int trkrid = TrkrDefs::getTrkrId(cluskey_vec[ivec]);

    if (trkrid != TrkrDefs::inttId and cluskey_vec[ivec] != 0)
    {
      global_vec_noINTT.push_back(global_vec[ivec]);
    }
  }
  //  std::cout << " use_intt = " << use_intt << std::endl;
  if(use_intt)
    {
      global_vec_noINTT = global_vec;
    }
  if (global_vec_noINTT.size() < 3)
    {
      return fitpars;
    }
  std::tuple<double, double> line_fit_pars = TrackFitUtils::line_fit(global_vec_noINTT);

  fitpars.push_back(std::get<0>(circle_fit_pars));
  fitpars.push_back(std::get<1>(circle_fit_pars));
  fitpars.push_back(std::get<2>(circle_fit_pars));
  fitpars.push_back(std::get<0>(line_fit_pars));
  fitpars.push_back(std::get<1>(line_fit_pars));

  return fitpars;
}

//_________________________________________________________________________________
std::vector<float> TrackFitUtils::fitClustersZeroField(std::vector<Acts::Vector3>& global_vec,
						       std::vector<TrkrDefs::cluskey> cluskey_vec, bool use_intt)
{
  std::vector<float> fitpars;

  // make the helical fit using TrackFitUtils
  if (global_vec.size() < 3)
  {
    return fitpars;
  }
  std::tuple<double, double> xy_fit_pars = TrackFitUtils::line_fit_xy(global_vec);

  // It is problematic that the large errors on the INTT strip z values are not allowed for - drop the INTT from the z line fit
  std::vector<Acts::Vector3> global_vec_noINTT;
  for (unsigned int ivec = 0; ivec < global_vec.size(); ++ivec)
  {
    unsigned int trkrid = TrkrDefs::getTrkrId(cluskey_vec[ivec]);

    if (trkrid != TrkrDefs::inttId and cluskey_vec[ivec] != 0)
    {
      global_vec_noINTT.push_back(global_vec[ivec]);
    }
  }
  //  std::cout << " use_intt = " << use_intt << std::endl;
  if(use_intt)
    {
      global_vec_noINTT = global_vec;
    }
  if (global_vec_noINTT.size() < 3)
    {
      return fitpars;
    }
  std::tuple<double, double> xz_fit_pars = TrackFitUtils::line_fit_xz(global_vec_noINTT);

  fitpars.push_back(std::get<0>(xy_fit_pars));
  fitpars.push_back(std::get<1>(xy_fit_pars));
  fitpars.push_back(std::get<0>(xz_fit_pars));
  fitpars.push_back(std::get<1>(xz_fit_pars));

  /*
  std::cout << "   dy/dx " << fitpars[0]
	    << " y0 " << fitpars[1]
	    << " dz/dx " << fitpars[2]
	    << " z0 " << fitpars[3]
	    << std::endl;
  std::cout << " global (layer 0): " << std::endl << global_vec_noINTT[0] << std::endl;
  std::cout << " global (layer 2): " << std::endl << global_vec_noINTT[2] << std::endl;
  */

  return fitpars;
}

//_________________________________________________________________________________
void TrackFitUtils::getTrackletClusters(ActsGeometry* _tGeometry,
                                        TrkrClusterContainer* _cluster_map,
                                        std::vector<Acts::Vector3>& global_vec,
                                        std::vector<TrkrDefs::cluskey>& cluskey_vec)
{
  for (unsigned long key : cluskey_vec)
  {
    auto cluster = _cluster_map->findCluster(key);
    if (!cluster)
    {
      std::cout << "Failed to get cluster with key " << key << std::endl;
      continue;
    }

    Acts::Vector3 global = _tGeometry->getGlobalPosition(key, cluster);

    /*
    const unsigned int trkrId = TrkrDefs::getTrkrId(key);
    // have to add corrections for TPC clusters after transformation to global
    if(trkrId == TrkrDefs::tpcId)
      {
        int crossing = 0;  // for now
        makeTpcGlobalCorrections(key, crossing, global);
      }
    */

    // add the global positions to a vector to return
    global_vec.push_back(global);

  }  // end loop over clusters for this track
}

//_________________________________________
Acts::Vector2 TrackFitUtils::get_line_point_pca(double slope, double intercept, Acts::Vector3 global)
{
  // return closest point (in xy) on the line to the point global  
  Acts::Vector2 point(global(0), global(1));
  Acts::Vector2 posref(0, intercept);       // arbitrary point on the line
  Acts::Vector2 arb_point(2.0, slope*2.0 + intercept); // second arbitrary point on line 
  Acts::Vector2 tangent = arb_point - posref;
  tangent = tangent/tangent.norm();   // +/- the line direction

  Acts::Vector2 pca = posref + ((point - posref).dot(tangent))*tangent;

  return pca;
}

//_________________________________________________________________________________
Acts::Vector3 TrackFitUtils::getPCALinePoint(const Acts::Vector3& global, const Acts::Vector3& tangent, const Acts::Vector3& posref)
{
  // Approximate track with a straight line consisting of the state position posref and the vector (px,py,pz)

  // The position of the closest point on the line to global is:
  // posref + projection of difference between the point and posref on the tangent vector
  Acts::Vector3 pca = posref + ((global - posref).dot(tangent)) * tangent;
  /*
  if( (pca-posref).norm() > 0.001)
    {
      std::cout << " getPCALinePoint: old pca " << posref(0) << "  " << posref(1) << "  " << posref(2) << std::endl;
      std::cout << " getPCALinePoint: new pca " << pca(0) << "  " << pca(1) << "  " << pca(2) << std::endl;
      std::cout << " getPCALinePoint: delta pca " << pca(0) - posref(0) << "  " << pca(1)-posref(1) << "  " << pca(2) -posref(2) << std::endl;
    }
  */

  return pca;
}

Acts::Vector3 TrackFitUtils::get_helix_surface_intersection(const Surface& surf,
                                                            std::vector<float>& fitpars, Acts::Vector3& global, ActsGeometry* _tGeometry)
{
  // we want the point where the helix intersects the plane of the surface
  // get the plane of the surface
  Acts::Vector3 sensorCenter = surf->center(_tGeometry->geometry().getGeoContext()) * 0.1;  // convert to cm
  Acts::Vector3 sensorNormal = -surf->normal(_tGeometry->geometry().getGeoContext());
  sensorNormal /= sensorNormal.norm();

  // there are analytic solutions for a line-plane intersection.
  // to use this, need to get the vector tangent to the helix near the measurement and a point on it.
  std::pair<Acts::Vector3, Acts::Vector3> line = get_helix_tangent(fitpars, global);
  Acts::Vector3 pca = line.first;
  Acts::Vector3 tangent = line.second;

  Acts::Vector3 intersection = get_line_plane_intersection(pca, tangent, sensorCenter, sensorNormal);

  return intersection;
}
Acts::Vector3 TrackFitUtils::get_line_plane_intersection(const Acts::Vector3& pca, const Acts::Vector3& tangent,
                                                         const Acts::Vector3& sensorCenter, const Acts::Vector3& sensorNormal)
{
  // get the intersection of the line made by PCA and tangent with the plane of the sensor

  // For a point on the line
  // p = PCA + d * tangent;
  // for a point on the plane
  // (p - sensor_center).sensor_normal = 0

  // The solution is:
  float d = (sensorCenter - pca).dot(sensorNormal) / tangent.dot(sensorNormal);
  return pca + d * tangent;
}
std::vector<double> TrackFitUtils::getLineClusterResiduals(TrackFitUtils::position_vector_t& rz_pts, float slope, float intercept)
{
  std::vector<double> residuals;
  // calculate cluster residuals from the fitted circle
  std::transform(rz_pts.begin(), rz_pts.end(),
                 std::back_inserter(residuals), [slope, intercept](const std::pair<double, double>& point)
                 {
    double r = point.first;
    double z = point.second;
    
    // The shortest distance of a point from a circle is along the radial; line from the circle center to the point
    
    double a = -slope;
    double b = 1.0;
    double c = -intercept;
    return std::abs(a*r+b*z+c)/sqrt(square(a)+square(b)); });
  return residuals;
}

std::vector<double> TrackFitUtils::getCircleClusterResiduals(TrackFitUtils::position_vector_t& xy_pts, float R, float X0, float Y0)
{
  std::vector<double> residuals;
  std::transform(xy_pts.begin(), xy_pts.end(),
                 std::back_inserter(residuals), [R, X0, Y0](const std::pair<double, double>& point)
                 {
    double x = point.first;
    double y = point.second;

    // The shortest distance of a point from a circle is along the radial; line from the circle center to the point
    return std::sqrt( square(x-X0) + square(y-Y0) )  -  R; });

  return residuals;
}

float TrackFitUtils::get_helix_pathlength(std::vector<float>& fitpars, const Acts::Vector3& start_point, const Acts::Vector3& end_point)
{
  // caveats:
  // - when pz is zero, the helix is degenerate, so this method assumes the pathlength is on the first loop around
  // - this method does not check whether the start and end points are actually compatible with the helix;
  //   the actual points that this method uses are those points on the helix with the same z and phi as start_point and end_point
  if(fitpars.size()!=5) { return -1e9;
}
  float R = fitpars[0];
  float x0 = fitpars[1];
  float y0 = fitpars[2];
  float zslope = fitpars[3];
  // float z0 = fitpars[4];

  // path length in z per half-turn of helix = dz/dr * (apogee r - perigee r)
  // apogee r = sqrt(x0^2+y0^2) + R
  // perigee r = sqrt(x0^2+y0^2) - R
  float half_turn_z_pathlength = zslope*2*R;

  // find number of turns
  float z_dist = end_point.z() - start_point.z();
  int n_turns = std::floor(std::fabs(z_dist / half_turn_z_pathlength));

  // phi relative to center of circle
  float phic_start = atan2(start_point.y()-y0,start_point.x()-x0);
  float phic_end = atan2(end_point.y()-y0,end_point.x()-x0);
  float phic_dist = std::fabs(phic_end-phic_start) + n_turns*2*M_PI;
  float xy_dist = R*phic_dist;

  float pathlength = std::sqrt(xy_dist*xy_dist+z_dist*z_dist);
  return pathlength;
}

float TrackFitUtils::get_helix_surface_pathlength(const Surface& surf, std::vector<float>& fitpars, const Acts::Vector3& start_point, ActsGeometry* tGeometry)
{
  Acts::Vector3 surface_center = surf->center(tGeometry->geometry().getGeoContext()) * 0.1;
  Acts::Vector3 intersection = get_helix_surface_intersection(surf,fitpars,surface_center,tGeometry);
  return get_helix_pathlength(fitpars,start_point,intersection);
}<|MERGE_RESOLUTION|>--- conflicted
+++ resolved
@@ -60,11 +60,7 @@
   // Direction is ambiguous, use cluster direction to resolve it
   float phi = atan2(global(1),global(0));
   float tangent_phi = atan2(tangent(1), tangent(0));
-<<<<<<< HEAD
-  if(fabs(tangent_phi - phi) > M_PI / 2)
-=======
   if(std::fabs(tangent_phi - phi) > M_PI / 2)
->>>>>>> fb24f0a8
     {
       tangent = -1.0 * tangent;
     }
