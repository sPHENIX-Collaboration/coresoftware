--- conflicted
+++ resolved
@@ -655,13 +655,9 @@
 }
 
 //_________________________________________________________________________________
-<<<<<<< HEAD
 std::vector<float> TrackFitUtils::fitClustersZeroField(const std::vector<Acts::Vector3>& global_vec,
                                                        const std::vector<TrkrDefs::cluskey>& cluskey_vec, bool use_intt, bool mvtx_east, bool mvtx_west)
-=======
-std::vector<float> TrackFitUtils::fitClustersZeroField(std::vector<Acts::Vector3>& global_vec,
-                                                       const std::vector<TrkrDefs::cluskey> &cluskey_vec, bool use_intt, bool mvtx_east, bool mvtx_west)
->>>>>>> 6edb1c15
+
 {
   std::vector<float> fitpars;
   std::tuple<double, double> xy_fit_pars;
