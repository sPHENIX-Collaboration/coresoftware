#ifndef G4TRACKING_CLUSHITSVERBOSEV1_H
#define G4TRACKING_CLUSHITSVERBOSEV1_H

/**
 * @file trackbase/ClusHitsVerbosev1.h
 * @author D. Stewart
 * @date May 2023
 * @brief Ojbect to show hit locations in given clusters
 */

#include "ClusHitsVerbose.h"

/**
 * @brief Cluster container object
 */
class ClusHitsVerbosev1 : public ClusHitsVerbose
{
 public:
  ClusHitsVerbosev1() = default;

  void Reset() override;

  bool    hasClusKey (TrkrDefs::cluskey) const    override;
  Vector& phiBins    (TrkrDefs::cluskey) override;
  Vector& zBins      (TrkrDefs::cluskey) override;
  Vector& phiCutBins (TrkrDefs::cluskey) override;
  Vector& zCutBins   (TrkrDefs::cluskey) override;
  Map&    getMap     () override { return m_data; };

  PairVector phiBins_pvecIE    (TrkrDefs::cluskey) override;
  PairVector phiCutBins_pvecIE (TrkrDefs::cluskey) override;
  PairVector zBins_pvecIE      (TrkrDefs::cluskey) override;
  PairVector zCutBins_pvecIE   (TrkrDefs::cluskey) override;

<<<<<<< HEAD
  void addPhiHit    (int _i, int _v) override { m_stage_phi    .push_back({_i,_v}); };
  void addZHit      (int _i, int _v) override { m_stage_z      .push_back({_i,_v}); };
  void addPhiCutHit (int _i, int _v) override { m_stage_phiCut .push_back({_i,_v}); };
=======

  Map&    getMap     () override { return m_data; };

  void addPhiHit    (int _i, int _v) override { m_stage_phi    .push_back({_i,_v}); };
  void addZHit      (int _i, int _v) override { m_stage_z      .push_back({_i,_v}); };
  void addPhiCutHit (int _i, int _v)override { m_stage_phiCut .push_back({_i,_v}); };
>>>>>>> dc36ba2f
  void addZCutHit   (int _i, int _v) override { m_stage_zCut   .push_back({_i,_v}); };
  void push_hits (TrkrDefs::cluskey) override;


  void identify(std::ostream& os = std::cout) const override
  {
    os << "ClusHitsVerbosev1 class" << std::endl;
  };

 private:
  // the data
  Map m_data {};
  Vector m_stage_phi    {};
  Vector m_stage_z      {};
  Vector m_stage_phiCut {};
  Vector m_stage_zCut   {};

  PairVector pvecIE  (TrkrDefs::cluskey, int which);
  Vector&    vecBins (TrkrDefs::cluskey, int which);


  ClassDefOverride(ClusHitsVerbosev1, 1)
};

#endif  // G4TRACKING_CLUSHITSVERBOSEV1_H<|MERGE_RESOLUTION|>--- conflicted
+++ resolved
@@ -32,21 +32,11 @@
   PairVector zBins_pvecIE      (TrkrDefs::cluskey) override;
   PairVector zCutBins_pvecIE   (TrkrDefs::cluskey) override;
 
-<<<<<<< HEAD
   void addPhiHit    (int _i, int _v) override { m_stage_phi    .push_back({_i,_v}); };
+  void addPhiCutHit (int _i, int _v) override { m_stage_phiCut .push_back({_i,_v}); };
   void addZHit      (int _i, int _v) override { m_stage_z      .push_back({_i,_v}); };
-  void addPhiCutHit (int _i, int _v) override { m_stage_phiCut .push_back({_i,_v}); };
-=======
-
-  Map&    getMap     () override { return m_data; };
-
-  void addPhiHit    (int _i, int _v) override { m_stage_phi    .push_back({_i,_v}); };
-  void addZHit      (int _i, int _v) override { m_stage_z      .push_back({_i,_v}); };
-  void addPhiCutHit (int _i, int _v)override { m_stage_phiCut .push_back({_i,_v}); };
->>>>>>> dc36ba2f
   void addZCutHit   (int _i, int _v) override { m_stage_zCut   .push_back({_i,_v}); };
   void push_hits (TrkrDefs::cluskey) override;
-
 
   void identify(std::ostream& os = std::cout) const override
   {
