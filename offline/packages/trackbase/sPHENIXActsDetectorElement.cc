#include "sPHENIXActsDetectorElement.h"

#include <ActsGeometry.h>

sPHENIXActsDetectorElement::~sPHENIXActsDetectorElement() = default;

<<<<<<< HEAD
=======
bool sPHENIXActsDetectorElement::use_alignment = false;

>>>>>>> b87b526a
const Acts::Transform3& sPHENIXActsDetectorElement::transform(const Acts::GeometryContext& ctxt)  const
{
  // Typedef for Acts::Transform3 is: using Transform3 = Eigen::Transform<ActsScalar, 3, Eigen::Affine>;

  if(use_alignment)
    {
      std::cout << "map is filled " << std::endl;
     const std::map<Acts::GeometryIdentifier, Acts::Transform3>& map = ctxt.get<std::map<Acts::GeometryIdentifier, Acts::Transform3>>();
     //auto map = ctxt.get<std::map<Acts::GeometryIdentifier, Acts::Transform3>&>();

      std::cout << "      map size " << map.size() << std::endl; 
      Acts::GeometryIdentifier id = surface().geometryId();
      std::cout << " Get transform for identifier " << id << std::endl;
      const Acts::Transform3& transform = map.find(id)->second;
      std::cout << "          transform is: " << transform.matrix() << std::endl;

<<<<<<< HEAD
  // if(m_alignmentParameters.empty())
  //   {
  return TGeoDetectorElement::transform(ctxt);
  //   }

  // else
    //{
      // auto id  = surface().geometryId();
      // auto map = ctxt.get<std::map<const Acts::GeometryIdentifier, Acts::Transform3>>();

      // Acts::Transform3& transform = map.find(id)->second;

      // return transform;
      // }

}
=======
      return transform;
    }
  else
    {
      const Acts::Transform3& transform = TGeoDetectorElement::transform(ctxt);  // ctxt is unused here
      return transform;
    }

}
>>>>>>> b87b526a
<|MERGE_RESOLUTION|>--- conflicted
+++ resolved
@@ -4,46 +4,32 @@
 
 sPHENIXActsDetectorElement::~sPHENIXActsDetectorElement() = default;
 
-<<<<<<< HEAD
-=======
 bool sPHENIXActsDetectorElement::use_alignment = false;
 
->>>>>>> b87b526a
 const Acts::Transform3& sPHENIXActsDetectorElement::transform(const Acts::GeometryContext& ctxt)  const
 {
-  // Typedef for Acts::Transform3 is: using Transform3 = Eigen::Transform<ActsScalar, 3, Eigen::Affine>;
 
   if(use_alignment)
     {
       std::cout << "map is filled " << std::endl;
-     const std::map<Acts::GeometryIdentifier, Acts::Transform3>& map = ctxt.get<std::map<Acts::GeometryIdentifier, Acts::Transform3>>();
-     //auto map = ctxt.get<std::map<Acts::GeometryIdentifier, Acts::Transform3>&>();
+      const std::map<Acts::GeometryIdentifier, Acts::Transform3>& map = ctxt.get<std::map<Acts::GeometryIdentifier, Acts::Transform3>>();
 
-      std::cout << "      map size " << map.size() << std::endl; 
+      std::cout << "      map size: " << map.size() << std::endl; 
       Acts::GeometryIdentifier id = surface().geometryId();
-      std::cout << " Get transform for identifier " << id << std::endl;
-      const Acts::Transform3& transform = map.find(id)->second;
-      std::cout << "          transform is: " << transform.matrix() << std::endl;
+      std::cout << " Get transform for identifier: " << id << std::endl;
+      auto it = map.find(id);
+      if(it!=map.end())
+	{
+	  const Acts::Transform3& transform = it->second;
+	  std::cout << "          transform: " << transform.matrix() << std::endl;
 
-<<<<<<< HEAD
-  // if(m_alignmentParameters.empty())
-  //   {
-  return TGeoDetectorElement::transform(ctxt);
-  //   }
-
-  // else
-    //{
-      // auto id  = surface().geometryId();
-      // auto map = ctxt.get<std::map<const Acts::GeometryIdentifier, Acts::Transform3>>();
-
-      // Acts::Transform3& transform = map.find(id)->second;
-
-      // return transform;
-      // }
-
-}
-=======
-      return transform;
+	  return transform;
+	}
+      else
+	{      
+	  const Acts::Transform3& transform = TGeoDetectorElement::transform(ctxt);  // ctxt is unused here
+	  return transform;
+	}
     }
   else
     {
@@ -52,4 +38,3 @@
     }
 
 }
->>>>>>> b87b526a
