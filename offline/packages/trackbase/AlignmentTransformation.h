#ifndef TRACKBASE_ALIGNMENTTRANSFORMATION_H 
#define TRACKBASE_ALIGNMENTTRANSFORMATION_H

#include "alignmentTransformationContainer.h"
#include "TrkrDefs.h"

#include <Eigen/Dense>
#include <Eigen/Geometry>

#include <map>
#include <random>



class PHCompositeNode;

class ActsGeometry;

class AlignmentTransformation {

 public:

  AlignmentTransformation() = default;

  ~AlignmentTransformation(){} 

  void createMap(PHCompositeNode* topNode);
  void createAlignmentTransformContainer(PHCompositeNode* topNode);
  void generateRandomPerturbations(Eigen::Vector3d angleDev, Eigen::Vector3d transformDev);

  bool perturbMVTX = false;
  bool perturbINTT = false;
  bool perturbTPC  = false;
  bool perturbMM   = false;

  Eigen::Vector3d perturbationAngles      = Eigen::Vector3d(0.0,0.0,0.0);
  Eigen::Vector3d perturbationTranslation = Eigen::Vector3d(0.0,0.0,0.0);

 void setMVTXParams(double mvtxDevs[6])
  {
    mvtxAngleDev(0) = mvtxDevs[0];
    mvtxAngleDev(1) = mvtxDevs[1];
    mvtxAngleDev(2) = mvtxDevs[2];
    mvtxTransDev(0) = mvtxDevs[3];
    mvtxTransDev(1) = mvtxDevs[4];
    mvtxTransDev(2) = mvtxDevs[5];

    perturbMVTX = true;

    if(localVerbosity)
      {
	std::cout << "perturbMVTX: "<<perturbMVTX <<" MVTX Angle Std Dev: " << mvtxAngleDev <<"MVTX Trans Std Dev:"<< mvtxTransDev<< std::endl;
      }
  }

 void setINTTParams(double inttDevs[6])
  {
    inttAngleDev(0) = inttDevs[0];
    inttAngleDev(1) = inttDevs[1];
    inttAngleDev(2) = inttDevs[2];
    inttTransDev(0) = inttDevs[3];
    inttTransDev(1) = inttDevs[4];
    inttTransDev(2) = inttDevs[5];

    perturbINTT = true;

    if(localVerbosity)
      {
	std::cout << "perturbINTT: "<<perturbINTT <<" INTT Angle Std Dev: " << inttAngleDev <<"INTT Trans Std Dev:"<< inttTransDev<< std::endl;
      }
  } 
void setTPCParams(double tpcDevs[6])
  {
    tpcAngleDev(0) = tpcDevs[0];
    tpcAngleDev(1) = tpcDevs[1];
    tpcAngleDev(2) = tpcDevs[2];
    tpcTransDev(0) = tpcDevs[3];
    tpcTransDev(1) = tpcDevs[4];
    tpcTransDev(2) = tpcDevs[5];

    perturbTPC = true;

    if(localVerbosity)
      {
	std::cout << "perturbTPC: "<<perturbTPC <<" TPC Angle Std Dev: " << tpcAngleDev <<"TPC Trans Std Dev:"<< tpcTransDev<< std::endl;
      }
  }
 void setMMParams(double mmDevs[6])
  {
    mmAngleDev(0) = mmDevs[0];
    mmAngleDev(1) = mmDevs[1];
    mmAngleDev(2) = mmDevs[2];
    mmTransDev(0) = mmDevs[3];
    mmTransDev(1) = mmDevs[4];
    mmTransDev(2) = mmDevs[5];

    perturbMM = true;

    if(localVerbosity)
      {
	std::cout << "perturbMM: "<<perturbMM <<" MM Angle Std Dev: " << mmAngleDev <<"MM Trans Std Dev:"<< mmTransDev<< std::endl;
      }
  }

 private:

<<<<<<< HEAD
  std::string alignmentParamsFile = "";
  
  Eigen::Vector3d mvtxAngleDev;
  Eigen::Vector3d mvtxTransDev;
  Eigen::Vector3d inttAngleDev;
  Eigen::Vector3d inttTransDev;  
  Eigen::Vector3d tpcAngleDev;
  Eigen::Vector3d tpcTransDev;  
  Eigen::Vector3d mmAngleDev;
  Eigen::Vector3d mmTransDev;

  std::default_random_engine generator;
=======
  std::string alignmentParamsFile = "./localAlignmentParamsFile.txt";
>>>>>>> 824c556b

  int localVerbosity = 0;

  Acts::Transform3 makeTransform(Surface surf, Eigen::Vector3d millepedeTranslation, Eigen::Vector3d sensorAngles);

  Acts::Transform3 makeAffineMatrix(Eigen::Matrix3d rotationMatrix, Eigen::Vector3d translationVector);

  Eigen::Matrix3d rotateToGlobal(Surface surf);

  alignmentTransformationContainer* transformMap = NULL;
  ActsGeometry* m_tGeometry = NULL;
  
  int getNodes(PHCompositeNode* topNode);

};

#endif<|MERGE_RESOLUTION|>--- conflicted
+++ resolved
@@ -104,9 +104,6 @@
 
  private:
 
-<<<<<<< HEAD
-  std::string alignmentParamsFile = "";
-  
   Eigen::Vector3d mvtxAngleDev;
   Eigen::Vector3d mvtxTransDev;
   Eigen::Vector3d inttAngleDev;
@@ -117,9 +114,8 @@
   Eigen::Vector3d mmTransDev;
 
   std::default_random_engine generator;
-=======
+
   std::string alignmentParamsFile = "./localAlignmentParamsFile.txt";
->>>>>>> 824c556b
 
   int localVerbosity = 0;
 
