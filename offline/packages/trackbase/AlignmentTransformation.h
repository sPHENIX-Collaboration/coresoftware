--- conflicted
+++ resolved
@@ -26,7 +26,7 @@
 
   void createMap(PHCompositeNode* topNode);
   void createAlignmentTransformContainer(PHCompositeNode* topNode);
-<<<<<<< HEAD
+
   void generateRandomPerturbations(Eigen::Vector3d angleDev, Eigen::Vector3d transformDev);
 
   bool perturbMVTX = false;
@@ -103,9 +103,8 @@
       }
   }
 
-=======
   void misalignmentFactor(const double factor);
->>>>>>> 794fb660
+
  private:
 
   Eigen::Vector3d mvtxAngleDev;
