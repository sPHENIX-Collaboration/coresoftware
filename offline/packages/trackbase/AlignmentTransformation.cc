--- conflicted
+++ resolved
@@ -51,12 +51,6 @@
  ActsSurfaceMaps surfMaps = m_tGeometry->maps();
  Surface surf;
 
-<<<<<<< HEAD
- transformMap->Reset();  // clear the existing transform map
-
-=======
-	     
->>>>>>> e0e61169
  int fileLines = 1824;
  for (int i=0; i<fileLines; i++)
    {
@@ -134,40 +128,14 @@
              surf                        = surfMaps.getTpcSurface(hitsetkey,subsurfkey);
 	     Acts::Transform3 transform  = makeTransform(surf, millepedeTranslation, sensorAngles);
              Acts::GeometryIdentifier id = surf->geometryId();
-<<<<<<< HEAD
-	     if(localVerbosity > 0) 
-	       {  std::cout << " Add transform for TPC with surface GeometryIdentifier " << id << " trkrid " << trkrId << " sensor id " << id.sensitive() << std::endl;}
-
-=======
 
 	     if(localVerbosity) 
 	       {
 		 std::cout << " Add transform for TPC with surface GeometryIdentifier " << id << " trkrid " << trkrId << std::endl;
 	       }
->>>>>>> e0e61169
 	     transformMap->addTransform(id,transform);
 	   }
        }
-
-<<<<<<< HEAD
-	 if(localVerbosity > 0) 
-	   std::cout << " Add transform for Silicon with surface GeometryIdentifier " << id << " trkrid " << trkrId << " sensor id  " << id.sensitive() << std::endl;
-	 if(localVerbosity > 2)
-	   std::cout << " Transform is: " << transform.matrix() << std::endl;
-
-	 transformMap->addTransform(id, transform);
-       }
-     else if(trkrId == TrkrDefs::micromegasId)
-      {
-         surf = surfMaps.getMMSurface(hitsetkey);
-	 Acts::Transform3 transform = makeTransform(surf, millepedeTranslation, sensorAngles);
-         Acts::GeometryIdentifier id = surf->geometryId();
-
-	 if(localVerbosity > 0) 
-	   std::cout << " Add transform for Micromegas with surface GeometryIdentifier " << id << " trkrid " << trkrId << " sensor id " << id.sensitive() << std::endl;
-
-	 transformMap->addTransform(id,transform);
-=======
      else if(trkrId == TrkrDefs::micromegasId)
       {
 	if(perturbMM)
@@ -187,20 +155,12 @@
 	  }
 
 	transformMap->addTransform(id,transform);
->>>>>>> e0e61169
       }
 
      else
        {
 	 std::cout<< "Error: Invalid Hitsetkey" << std::endl;
        }
-<<<<<<< HEAD
-     if(localVerbosity > 1)
-       {
-	 std::cout << i << " " <<hitsetkey << " " <<alpha<< " " <<beta<< " " <<gamma<< " " <<dx<< " " <<dy<< " " <<dz << std::endl;
-       }
-=======
->>>>>>> e0e61169
    } 
 
  // copy map into geoContext
