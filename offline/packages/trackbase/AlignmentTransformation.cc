--- conflicted
+++ resolved
@@ -144,11 +144,7 @@
 	 unsigned int side           = TpcDefs::getSide(hitsetkey);
 	 int subsurfkey_min = (1-side)*144 + (144-sector*12) - 12 - 6;
 	 int subsurfkey_max = subsurfkey_min + 12;
-<<<<<<< HEAD
-	 std::cout << " sector " << sector << " side " << side << " subsurfkey_min " << subsurfkey_min << " subsurfkey_max " << subsurfkey_max << std::endl;
-=======
 	 //std::cout << " sector " << sector << " side " << side << " subsurfkey_min " << subsurfkey_min << " subsurfkey_max " << subsurfkey_max << std::endl;
->>>>>>> 8f944327
 
 	 for(int subsurfkey = subsurfkey_min; subsurfkey<subsurfkey_max; subsurfkey++)
 	   {
@@ -168,12 +164,8 @@
 			   << " trkrid " << trkrId << " hitsetkey " << hitsetkey  << " layer " << layer << " sector " << sector << " side " << side 
 			   << " subsurfkey " << subsurfkey << std::endl;
 		 Acts::Vector3 center =  surf->center(m_tGeometry->geometry().getGeoContext()) * 0.1;  // convert to cm
-<<<<<<< HEAD
-		 std::cout << "Surface center: " << std::endl <<center << std::endl;
-=======
 		 std::cout << "Ideal surface center: " << std::endl <<center << std::endl;
 		 std::cout << "transform matrix: " << std::endl <<  transform.matrix() << std::endl;
->>>>>>> 8f944327
 	       }
 	     transformMap->addTransform(id,transform);
 	   }
