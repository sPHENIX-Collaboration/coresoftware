#include "AlignmentTransformation.h"

#include "TrkrDefs.h"
#include "TpcDefs.h"
#include "ActsGeometry.h"

#include <cmath>
#include <fstream>

#include <Eigen/Dense>
#include <Eigen/Geometry>
#include <Eigen/LU>

#include <fun4all/Fun4AllReturnCodes.h>

#include <phool/PHCompositeNode.h>
#include <phool/getClass.h>
#include <phool/phool.h>
#include <phool/PHDataNode.h>
#include <phool/PHNode.h>
#include <phool/PHNodeIterator.h>
#include <phool/PHObject.h>
#include <phool/PHTimer.h>

#include <Acts/Surfaces/PerigeeSurface.hpp>
#include <Acts/Surfaces/PlaneSurface.hpp>
#include <Acts/Surfaces/Surface.hpp>

void AlignmentTransformation::createMap(PHCompositeNode* topNode)
{ 
std::cout << "Entering AlignmentTransformation::createMap..." << std::endl;

 createNodes(topNode);

 // Define Parsing Variables
 TrkrDefs::hitsetkey hitsetkey = 0;
 float alpha = 0.0, beta = 0.0, gamma = 0.0, dx = 0.0, dy = 0.0, dz = 0.0;
  
 // load alignment constants file
 std::ifstream datafile("data.txt");
      
 ActsSurfaceMaps surfMaps = m_tGeometry->maps();
 Surface surf;

 int fileLines = 1808;
 for (int i=0; i<fileLines; i++)
   {
     datafile >> hitsetkey >> alpha >> beta >> gamma >> dx >> dy >> dz;

     // Perturbation translations and angles for stave and sensor
     Eigen::Vector3d sensorAngles (alpha,beta,gamma);  
     Eigen::Vector3d millepedeTranslation(dx,dy,dz); 

     unsigned int trkrId = TrkrDefs::getTrkrId(hitsetkey); // specify between detectors

     if(trkrId == TrkrDefs::tpcId)
       {
	 unsigned int sector         = TpcDefs::getSectorId(hitsetkey);
	 unsigned int side           = TpcDefs::getSide(hitsetkey);
	 unsigned int subsurfkey_min = sector * 12 + (1-side) * 144;
	 unsigned int subsurfkey_max = subsurfkey_min + 12;

	 for(unsigned int subsurfkey = subsurfkey_min; subsurfkey<subsurfkey_max; subsurfkey++)
	   {
             surf = surfMaps.getTpcSurface(hitsetkey,subsurfkey);
<<<<<<< HEAD
	     //Eigen::Matrix4d 
	     Acts::Transform3 transform = makeTransform(surf, millepedeTranslation, sensorAngles);
=======

	      Acts::Transform3 transform = makeTransform(surf, millepedeTranslation, sensorAngles);

>>>>>>> b87b526a
             Acts::GeometryIdentifier id = surf->geometryId();
	     //if(localVerbosity) 
	       std::cout << " Add transform for TPC with surface GeometryIdentifier " << id << " trkrid " << trkrId << std::endl;
	     transformMap->addTransform(id,transform);
	   }
       }
     else if(trkrId == TrkrDefs::mvtxId or trkrId == TrkrDefs::inttId) 
       {
         surf = surfMaps.getSiliconSurface(hitsetkey);
	 Acts::Transform3 transform = makeTransform(surf, millepedeTranslation, sensorAngles);
         Acts::GeometryIdentifier id = surf->geometryId();

	 transformMap->addTransform(id,transform);
       }

     else if(trkrId == TrkrDefs::micromegasId)
      {
         surf = surfMaps.getMMSurface(hitsetkey);
	 Acts::Transform3 transform = makeTransform(surf, millepedeTranslation, sensorAngles);
         Acts::GeometryIdentifier id = surf->geometryId();
<<<<<<< HEAD
	 
=======
	 //if(localVerbosity) 
	   std::cout << " Add transform for non-TPC with surface GeometryIdentifier " << id << " trkrid " << trkrId << std::endl;
>>>>>>> b87b526a
	 transformMap->addTransform(id,transform);

      }
     else
       {
	 std::cout<< "Error: Invalid Hitsetkey" << std::endl;
       }

     if(localVerbosity)
       {
	 std::cout << i << " " <<hitsetkey << " " <<alpha<< " " <<beta<< " " <<gamma<< " " <<dx<< " " <<dy<< " " <<dz << std::endl;
	 //transformMap->identify();
       }
   } 
 const auto map = transformMap->getMap();
 Acts::GeometryContext context(map);
 std::cout << " check:  get map2  " << std::endl;  
 const auto map2 = context.get<std::map<Acts::GeometryIdentifier, Acts::Transform3>>();
 std::cout << " check:  map2 size is " << map2.size() << std::endl; 
 m_tGeometry->geometry().geoContext = context.get<std::map<Acts::GeometryIdentifier, Acts::Transform3>>();

}

Eigen::Matrix3d AlignmentTransformation::rotateToGlobal(Surface surf)
{  
  /*
    Get ideal geometry rotation, by aligning surface to surface normal vector in global coordinates
    URL: https://math.stackexchange.com/questions/180418/calculate-rotation-matrix-to-align-vector-a-to-vector-b-in-3d
  */  
 
  Eigen::Vector3d ylocal(0,1,0);
  Eigen::Vector3d sensorNormal    = -surf->normal(m_tGeometry->geometry().geoContext);
  sensorNormal                    = sensorNormal/sensorNormal.norm(); // make unit vector 
  double cosTheta                 = ylocal.dot(sensorNormal);
  double sinTheta                 = (ylocal.cross(sensorNormal)).norm();
  Eigen::Vector3d vectorRejection = (sensorNormal - (ylocal.dot(sensorNormal))*ylocal)/(sensorNormal - (ylocal.dot(sensorNormal))*ylocal).norm();
  Eigen::Vector3d perpVector      =  sensorNormal.cross(ylocal);

  // Initialize and fill matrices (row,col)
  Eigen::Matrix3d fInverse;
  fInverse(0,0) = ylocal(0);
  fInverse(1,0) = ylocal(1);
  fInverse(2,0) = ylocal(2);
  fInverse(0,1) = vectorRejection(0);
  fInverse(1,1) = vectorRejection(1); 
  fInverse(2,1) = vectorRejection(2);
  fInverse(0,2) = perpVector(0);
  fInverse(1,2) = perpVector(1);
  fInverse(2,2) = perpVector(2);
  
  Eigen::Matrix3d G;
  G(0,0) =  cosTheta;
  G(0,1) = -sinTheta;
  G(0,2) =  0;
  G(1,0) =  sinTheta;
  G(1,1) =  cosTheta;
  G(1,2) =  0;
  G(2,0) =  0;
  G(2,1) =  0;
  G(2,2) =  1;

  Eigen::Matrix3d globalRotation = fInverse * G * (fInverse.inverse()); 

  if(localVerbosity == true)
    {
      std::cout<< " global rotation: "<< std::endl << globalRotation <<std::endl;
    }
  return globalRotation;
}

Acts::Transform3 AlignmentTransformation::makeAffineMatrix(Eigen::Matrix3d rotationMatrix, Eigen::Vector3d translationVector)
{
  // Creates 4x4 affine matrix given rotation matrix and translationVector 
  Acts::Transform3 affineMatrix;
  affineMatrix.linear() = rotationMatrix;
  affineMatrix.translation() = translationVector;
  return affineMatrix;
}

Acts::Transform3 AlignmentTransformation::makeTransform(Surface surf, Eigen::Vector3d millepedeTranslation, Eigen::Vector3d sensorAngles)
{
  // Create aligment rotation matrix
  Eigen::AngleAxisd alpha(sensorAngles(0), Eigen::Vector3d::UnitX());
  Eigen::AngleAxisd beta(sensorAngles(1), Eigen::Vector3d::UnitY());
  Eigen::AngleAxisd gamma(sensorAngles(2), Eigen::Vector3d::UnitZ());
  Eigen::Quaternion<double> q       = gamma*beta*alpha;
  Eigen::Matrix3d millepedeRotation = q.matrix();

  // Create ideal rotation matrix from ActsGeometry
  Eigen::Matrix3d globalRotation    = AlignmentTransformation::rotateToGlobal(surf);
  
  Eigen::Matrix3d combinedRotation  = globalRotation * millepedeRotation;
  Eigen::Vector3d sensorCenter      = surf->center(m_tGeometry->geometry().geoContext)*0.1;
  Eigen::Vector3d globalTranslation = sensorCenter + millepedeTranslation;
  Acts::Transform3 transformation    = AlignmentTransformation::makeAffineMatrix(combinedRotation,globalTranslation);

  if(localVerbosity == true)
    {
      std::cout << "sensor center: " << sensorCenter << " millepede translation: " << millepedeTranslation <<std::endl;
      std::cout << "Transform: "<< std::endl<< transformation.matrix()  <<std::endl;
    }

  return transformation;   
}


int AlignmentTransformation::createNodes(PHCompositeNode* topNode)
{
  m_tGeometry = findNode::getClass<ActsGeometry>(topNode, "ActsGeometry");
  if(!m_tGeometry)
    {
      std::cout << "ActsGeometry not on node tree. Exiting."
		<< std::endl;
      
      return Fun4AllReturnCodes::ABORTEVENT;
    }

  return 0; 
}

void AlignmentTransformation::createAlignmentTransformContainer(PHCompositeNode* topNode)
{
  //​ Get a pointer to the top of the node tree
  PHNodeIterator iter(topNode);
 
  PHCompositeNode *dstNode = dynamic_cast<PHCompositeNode*>(iter.findFirst("PHCompositeNode", "DST"));
  if (!dstNode)
    {
      std::cerr << "DST node is missing, quitting" << std::endl;
      throw std::runtime_error("Failed to find DST node in AlignmentTransformation::createNodes");
    }

<<<<<<< HEAD
  m_tGeometry = findNode::getClass<ActsGeometry>(topNode, "ActsGeometry");
  if(!m_tGeometry)
    {
      std::cout << "ActsGeometry not on node tree. Exiting."
		<< std::endl;
      
      return Fun4AllReturnCodes::ABORTEVENT;
    }

  return 0; 
}



// void AlignmentTransformation::createTransformMap(PHCompositeNode* topNode)
// {

//   //​ Get a pointer to the top of the node tree
//   PHNodeIterator iter(topNode);
 
//   PHCompositeNode *dstNode = dynamic_cast<PHCompositeNode*>(iter.findFirst("PHCompositeNode", "DST"));
//   if (!dstNode)
//     {
//       std::cerr << "DST node is missing, quitting" << std::endl;
//       throw std::runtime_error("Failed to find DST node in AlignmentTransformation::createNodes");
//     }

//   transformMap = findNode::getClass<alignmentTransformationContainer>(topNode, "alignmentTransformationContainer");
//   if(!transformMap)
//     {
//       transformMap = new alignmentTransformationContainer;
//       auto node    = new PHDataNode<alignmentTransformationContainer>(transformMap, "alignmentTransformationContainer");
//       dstNode->addNode(node);
//     }
// } 
=======
  transformMap = findNode::getClass<alignmentTransformationContainer>(topNode, "alignmentTransformationContainer");
  if(!transformMap)
    {
      transformMap = new alignmentTransformationContainer;
      auto node    = new PHDataNode<alignmentTransformationContainer>(transformMap, "alignmentTransformationContainer");
      dstNode->addNode(node);
    }
}
>>>>>>> b87b526a
<|MERGE_RESOLUTION|>--- conflicted
+++ resolved
@@ -63,17 +63,13 @@
 	 for(unsigned int subsurfkey = subsurfkey_min; subsurfkey<subsurfkey_max; subsurfkey++)
 	   {
              surf = surfMaps.getTpcSurface(hitsetkey,subsurfkey);
-<<<<<<< HEAD
-	     //Eigen::Matrix4d 
+
+
 	     Acts::Transform3 transform = makeTransform(surf, millepedeTranslation, sensorAngles);
-=======
-
-	      Acts::Transform3 transform = makeTransform(surf, millepedeTranslation, sensorAngles);
-
->>>>>>> b87b526a
+
              Acts::GeometryIdentifier id = surf->geometryId();
 	     //if(localVerbosity) 
-	       std::cout << " Add transform for TPC with surface GeometryIdentifier " << id << " trkrid " << trkrId << std::endl;
+	     std::cout << " Add transform for TPC with surface GeometryIdentifier " << id << " trkrid " << trkrId << std::endl;
 	     transformMap->addTransform(id,transform);
 	   }
        }
@@ -83,20 +79,19 @@
 	 Acts::Transform3 transform = makeTransform(surf, millepedeTranslation, sensorAngles);
          Acts::GeometryIdentifier id = surf->geometryId();
 
+	 std::cout << " Add transform for Silicon with surface GeometryIdentifier " << id << " trkrid " << trkrId << std::endl;
+
 	 transformMap->addTransform(id,transform);
        }
-
      else if(trkrId == TrkrDefs::micromegasId)
       {
          surf = surfMaps.getMMSurface(hitsetkey);
 	 Acts::Transform3 transform = makeTransform(surf, millepedeTranslation, sensorAngles);
          Acts::GeometryIdentifier id = surf->geometryId();
-<<<<<<< HEAD
-	 
-=======
+
 	 //if(localVerbosity) 
-	   std::cout << " Add transform for non-TPC with surface GeometryIdentifier " << id << " trkrid " << trkrId << std::endl;
->>>>>>> b87b526a
+	 std::cout << " Add transform for Micromegas with surface GeometryIdentifier " << id << " trkrid " << trkrId << std::endl;
+
 	 transformMap->addTransform(id,transform);
 
       }
@@ -191,7 +186,8 @@
   Eigen::Matrix3d combinedRotation  = globalRotation * millepedeRotation;
   Eigen::Vector3d sensorCenter      = surf->center(m_tGeometry->geometry().geoContext)*0.1;
   Eigen::Vector3d globalTranslation = sensorCenter + millepedeTranslation;
-  Acts::Transform3 transformation    = AlignmentTransformation::makeAffineMatrix(combinedRotation,globalTranslation);
+  globalTranslation                *= 10.0;
+  Acts::Transform3 transformation   = AlignmentTransformation::makeAffineMatrix(combinedRotation,globalTranslation);
 
   if(localVerbosity == true)
     {
@@ -229,43 +225,6 @@
       throw std::runtime_error("Failed to find DST node in AlignmentTransformation::createNodes");
     }
 
-<<<<<<< HEAD
-  m_tGeometry = findNode::getClass<ActsGeometry>(topNode, "ActsGeometry");
-  if(!m_tGeometry)
-    {
-      std::cout << "ActsGeometry not on node tree. Exiting."
-		<< std::endl;
-      
-      return Fun4AllReturnCodes::ABORTEVENT;
-    }
-
-  return 0; 
-}
-
-
-
-// void AlignmentTransformation::createTransformMap(PHCompositeNode* topNode)
-// {
-
-//   //​ Get a pointer to the top of the node tree
-//   PHNodeIterator iter(topNode);
- 
-//   PHCompositeNode *dstNode = dynamic_cast<PHCompositeNode*>(iter.findFirst("PHCompositeNode", "DST"));
-//   if (!dstNode)
-//     {
-//       std::cerr << "DST node is missing, quitting" << std::endl;
-//       throw std::runtime_error("Failed to find DST node in AlignmentTransformation::createNodes");
-//     }
-
-//   transformMap = findNode::getClass<alignmentTransformationContainer>(topNode, "alignmentTransformationContainer");
-//   if(!transformMap)
-//     {
-//       transformMap = new alignmentTransformationContainer;
-//       auto node    = new PHDataNode<alignmentTransformationContainer>(transformMap, "alignmentTransformationContainer");
-//       dstNode->addNode(node);
-//     }
-// } 
-=======
   transformMap = findNode::getClass<alignmentTransformationContainer>(topNode, "alignmentTransformationContainer");
   if(!transformMap)
     {
@@ -273,5 +232,4 @@
       auto node    = new PHDataNode<alignmentTransformationContainer>(transformMap, "alignmentTransformationContainer");
       dstNode->addNode(node);
     }
-}
->>>>>>> b87b526a
+}