--- conflicted
+++ resolved
@@ -31,10 +31,7 @@
  private:
   // the data
   Vector m_data;
-<<<<<<< HEAD
-=======
 
->>>>>>> 85210182
   ClassDefOverride(TrkrTruthTrackContainerv1, 1)
 };
 
