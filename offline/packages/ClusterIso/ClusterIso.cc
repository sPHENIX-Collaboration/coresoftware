--- conflicted
+++ resolved
@@ -244,13 +244,12 @@
             for (unsigned int channel = 0; channel < ntowers; channel++)
             {
               TowerInfo *tower = towersEM3old->get_tower_at_channel(channel);
-<<<<<<< HEAD
-=======
+
               if (!IsAcceptableTower(tower))
               {
                 continue;
               }
->>>>>>> bef858e9
+
               unsigned int towerkey = towersEM3old->encode_key(channel);
               int ieta = towersEM3old->getTowerEtaBin(towerkey);
               int iphi = towersEM3old->getTowerPhiBin(towerkey);
@@ -273,13 +272,12 @@
             for (unsigned int channel = 0; channel < ntowers; channel++)
             {
               TowerInfo *tower = towersIH3->get_tower_at_channel(channel);
-<<<<<<< HEAD
-=======
+
               if (!IsAcceptableTower(tower))
               {
                 continue;
               }
->>>>>>> bef858e9
+
               unsigned int towerkey = towersIH3->encode_key(channel);
               int ieta = towersIH3->getTowerEtaBin(towerkey);
               int iphi = towersIH3->getTowerPhiBin(towerkey);
@@ -300,13 +298,12 @@
             for (unsigned int channel = 0; channel < ntowers; channel++)
             {
               TowerInfo *tower = towersOH3->get_tower_at_channel(channel);
-<<<<<<< HEAD
-=======
+
               if (!IsAcceptableTower(tower))
               {
                 continue;
               }
->>>>>>> bef858e9
+
               unsigned int towerkey = towersOH3->encode_key(channel);
               int ieta = towersOH3->getTowerEtaBin(towerkey);
               int iphi = towersOH3->getTowerPhiBin(towerkey);
@@ -425,13 +422,12 @@
             for (unsigned int channel = 0; channel < ntowers; channel++)
             {
               TowerInfo *tower = towersEM3old->get_tower_at_channel(channel);
-<<<<<<< HEAD
-=======
+
               if (!IsAcceptableTower(tower))
               {
                 continue;
               }
->>>>>>> bef858e9
+
               unsigned int towerkey = towersEM3old->encode_key(channel);
               int ieta = towersEM3old->getTowerEtaBin(towerkey);
               int iphi = towersEM3old->getTowerPhiBin(towerkey);
@@ -455,13 +451,12 @@
             for (unsigned int channel = 0; channel < ntowers; channel++)
             {
               TowerInfo *tower = towersIH3->get_tower_at_channel(channel);
-<<<<<<< HEAD
-=======
+
               if (!IsAcceptableTower(tower))
               {
                 continue;
               }
->>>>>>> bef858e9
+
               unsigned int towerkey = towersIH3->encode_key(channel);
               int ieta = towersIH3->getTowerEtaBin(towerkey);
               int iphi = towersIH3->getTowerPhiBin(towerkey);
@@ -485,13 +480,12 @@
             for (unsigned int channel = 0; channel < ntowers; channel++)
             {
               TowerInfo *tower = towersOH3->get_tower_at_channel(channel);
-<<<<<<< HEAD
-=======
+
               if (!IsAcceptableTower(tower))
               {
                 continue;
               }
->>>>>>> bef858e9
+
               unsigned int towerkey = towersOH3->encode_key(channel);
               int ieta = towersOH3->getTowerEtaBin(towerkey);
               int iphi = towersOH3->getTowerPhiBin(towerkey);
