--- conflicted
+++ resolved
@@ -45,15 +45,11 @@
   }
 }
 
-<<<<<<< HEAD
-ClusterIso::ClusterIso(const std::string &kname, float eTCut, int coneSize) : SubsysReco("ClusterIso"), m_eTCut(eTCut){
-=======
 /**
  * Contructor takes the argument of the class name, the minimum eT of the clusters which defaults to 0,
  * and the isolation cone size which defaults to 0.3.
  */
 ClusterIso::ClusterIso(const std::string &kname, float eTCut = 0.0, int coneSize = 3) : SubsysReco("ClusterIso"){
->>>>>>> 2e2468f6
   std::cout<<"Begining Cluster Isolation Energy Calculation"<<'\n';
   m_coneSize=coneSize/10.0;
   m_vx=m_vy=m_vz=0;
@@ -73,12 +69,9 @@
   this->m_eTCut = eTCut;
 }
 
-<<<<<<< HEAD
-=======
 /**
  * Set the size of isolation cone as integer multiple of 0.1, (i.e. 3 will use an R=0.3 cone)
  */
->>>>>>> 2e2468f6
 void ClusterIso::setConeSize(int coneSize){
   this->m_coneSize=coneSize/10.0;
 }
@@ -90,16 +83,11 @@
   return m_eTCut;
 }
 
-<<<<<<< HEAD
-const int ClusterIso::getConeSize(){
-  return (int)m_coneSize*10;
-=======
 /**
  * Returns size of isolation cone as integer multiple of 0.1 (i.e. 3 is an R=0.3 cone)
  */
 const int ClusterIso::getConeSize(){
   return (int) m_coneSize*10;
->>>>>>> 2e2468f6
 }
 
 /**
