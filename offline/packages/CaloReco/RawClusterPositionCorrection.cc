--- conflicted
+++ resolved
@@ -10,18 +10,15 @@
 #include <calobase/TowerInfo.h>
 #include <calobase/TowerInfoContainer.h>
 
-<<<<<<< HEAD
 #include <ffamodules/CDBInterface.h>
 
 #include <cdbobjects/CDBTTree.h>  // for CDBTTree
-=======
 #include <cdbobjects/CDBTTree.h>  // for CDBTTree
 #include <cdbobjects/CDBHistos.h> // for CDBHistos
 
 #include <ffamodules/CDBInterface.h>
 
 #include <phparameter/PHParameters.h>
->>>>>>> 19652b4d
 
 #include <fun4all/Fun4AllReturnCodes.h>
 #include <fun4all/SubsysReco.h>
@@ -34,14 +31,12 @@
 #include <phool/getClass.h>
 #include <phool/phool.h>
 
-<<<<<<< HEAD
+#include <TH1.h>
 #include <TH2.h>
+#include <TSystem.h>
 
 #include <algorithm>                         // for max
-=======
-#include <TSystem.h>
-
->>>>>>> 19652b4d
+
 #include <cassert>
 #include <cmath>
 #include <fstream>
@@ -75,24 +70,15 @@
   std::string calibdir = CDBInterface::instance()->getUrl(m_calibName);
 
   if (!calibdir.empty())
-<<<<<<< HEAD
   {
     cdbttree = new CDBTTree(calibdir);
   }
-  else{ 
+  else
+  { 
     std::cout << std::endl << "did not find CDB tree" << std::endl;
-  }
-=======
-    {
-      cdbttree = new CDBTTree(calibdir.c_str());
-    }
-  else
-    { 
-      std::cout << std::endl << "did not find CDB tree" << std::endl;
-      gSystem->Exit(1);
-      exit(1);
-    }
->>>>>>> 19652b4d
+    gSystem->Exit(1);
+    exit(1);
+  }
 
   h2NorthSector = new TH2F("h2NorthSector", "Cluster; towerid #eta; towerid #phi", bins_eta, 47.5, 95.5, bins_phi, -0.5, 7.5);
   h2SouthSector = new TH2F("h2SouthSector", "Cluster; towerid #eta; towerid #phi", bins_eta, -0.5, 47.5, bins_phi, -0.5, 7.5);
