--- conflicted
+++ resolved
@@ -80,9 +80,12 @@
     m_fieldname = "adcskipmask";
 
 
-    std::string calibdir = "/sphenix/user/dlis/Projects/centrality/cdb/calibrations/cemcadcskipmask/cdb_cemc_adcskipmask.root"; //CDBInterface::instance()->getUrl(m_calibName);
-    //    if (!calibdir.empty())
-    // {
+    std::string calibdir = CDBInterface::instance()->getUrl(m_calibName);
+    if (calibdir.empty())
+    {
+      std::cout << PHWHERE << "ADC Skip mask not found in CDB, not even in the default... " << std::endl;
+      exit(1);
+    }
     cdbttree = new CDBTTree(calibdir.c_str());
   }
   else if (m_dettype == CaloTowerDefs::HCALIN)
@@ -196,13 +199,19 @@
     Packet *packet = _event->getPacket(pid);
     if (packet)
     {
+      int adc_skip_mask = 0;
       int nchannels = packet->iValue(0, "CHANNELS");
+      if (m_dettype == CaloTowerDefs::CEMC)
+      {  // special condition during zdc commisioning
+	adc_skip_mask = cdbttree->GetIntValue(pid, m_fieldname);	  
+      }
+      
       if (m_dettype == CaloTowerDefs::ZDC)
       {  // special condition during zdc commisioning
         if (nchannels < m_nchannels)
-        {
-          return Fun4AllReturnCodes::ABORTEVENT;
-        }
+	  {
+	    return Fun4AllReturnCodes::ABORTEVENT;
+	  }
         nchannels = m_nchannels;
       }
       if (nchannels > m_nchannels)  // packet is corrupted and reports too many channels
@@ -213,24 +222,39 @@
 
       for (int channel = 0; channel < nchannels; channel++)
       {
-<<<<<<< HEAD
-	int adc_skip_mask = 0;
-        int nchannels = packet->iValue(0, "CHANNELS");
-        if (m_dettype == CaloTowerDefs::ZDC)
-        {  // special condition during zdc commisioning
-          if (nchannels < m_nchannels)
-=======
-        // mask empty channels
-
         if (m_dettype == CaloTowerDefs::SEPD)
         {
           int sector = ((channel + 1) / 32);
           if (channel == (14 + 32 * sector))
->>>>>>> 68cf001c
           {
             continue;
           }
         }
+
+	if (m_dettype == CaloTowerDefs::CEMC)
+	  {
+
+	    if (channel%64 == 0)
+	      {
+		unsigned int adcboard = (unsigned int) channel/64;
+		if ((adc_skip_mask >> adcboard) & 0x1U)
+		  {
+		    for (int iskip = 0; iskip < 64; iskip++)
+		      {
+			std::vector<float> waveform;
+			waveform.reserve(m_nsamples);
+		  
+			for (int samp = 0; samp < m_nzerosuppsamples; samp++)
+			  {
+			    waveform.push_back(0);
+			  }
+			waveforms.push_back(waveform);
+			waveform.clear();
+		      }
+		  }
+	      }
+	  }
+
         std::vector<float> waveform;
         waveform.reserve(m_nsamples);
         if (packet->iValue(channel, "SUPPRESSED"))
@@ -238,16 +262,6 @@
           waveform.push_back(packet->iValue(channel, "PRE"));
           waveform.push_back(packet->iValue(channel, "POST"));
         }
-<<<<<<< HEAD
-        if (m_dettype == CaloTowerDefs::CEMC)
-        {  // special condition during zdc commisioning
-	  adc_skip_mask = cdbttree->GetIntValue(pid, m_fieldname);	  
-	}
-
-        // int sector = 0;
-
-        for (int channel = 0; channel < nchannels; channel++)
-=======
         else
         {
           for (int samp = 0; samp < m_nsamples; samp++)
@@ -258,64 +272,34 @@
         waveforms.push_back(waveform);
         waveform.clear();
       }
-      if (nchannels < m_nchannels)
-      {
-        for (int channel = 0; channel < m_nchannels - nchannels; channel++)
->>>>>>> 68cf001c
-        {
-          if (m_dettype == CaloTowerDefs::SEPD)
-          {
-            int sector = ((channel + 1) / 32);
-
-            if (channel == (14 + 32 * sector))
-            {
-              continue;
-            }
-          }
-
-          if (m_dettype == CaloTowerDefs::CEMC)
-	  {
-
-	    if (channel%64 == 0)
-	    {
-	      unsigned int adcboard = (unsigned int) channel/64;
-	      if ((adc_skip_mask >> adcboard) & 0x1U)
-	      {
-		for (int iskip = 0; iskip < 64; iskip++)
-		{
-		  std::vector<float> waveform;
-		  waveform.reserve(m_nsamples);
-		  
-		  for (int samp = 0; samp < m_nzerosuppsamples; samp++)
-		  {
-		    waveform.push_back(0);
-		  }
-		  waveforms.push_back(waveform);
-		  waveform.clear();
-		}
-	      }
-	    }
-	  }
-          std::vector<float> waveform;
-          waveform.reserve(m_nsamples);
-
-          for (int samp = 0; samp < m_nzerosuppsamples; samp++)
-          {
-            waveform.push_back(0);
-          }
-          waveforms.push_back(waveform);
-          waveform.clear();
-        }
-<<<<<<< HEAD
-	// if nchannels < set number and it is the EMCAL but with the skip already accounted for, we need to skip this part. otherwise it assumes the last board was taken out
-
-	if (nchannels < m_nchannels && !(m_dettype == CaloTowerDefs::CEMC && adc_skip_mask < 4))
+      // if nchannels < set number and it is the EMCAL but with the skip already accounted for, we need to skip this part. otherwise it assumes the last board was taken out
+      
+      if (nchannels < m_nchannels && !(m_dettype == CaloTowerDefs::CEMC && adc_skip_mask < 4))
         {
 	  
           for (int channel = 0; channel < m_nchannels - nchannels; channel++)
-=======
-      }
-      delete packet;
+	    {
+
+	      if (m_dettype == CaloTowerDefs::SEPD)
+		{
+		  int sector = ((channel + 1) / 32);
+
+		  if (channel == (14 + 32 * sector))
+		    {
+		      continue;
+		    }
+		}
+
+	      std::vector<float> waveform;
+	      waveform.reserve(2);
+	      for (int samp = 0; samp < m_nzerosuppsamples; samp++)
+		{
+		  waveform.push_back(0);
+		}
+	      waveforms.push_back(waveform);
+	      waveform.clear();
+	    }
+	}
     }
     else  // if the packet is missing treat constitutent channels as zero suppressed
     {
@@ -325,7 +309,6 @@
         {
           int sector = ((channel + 1) / 32);
           if (channel == (14 + 32 * sector))
->>>>>>> 68cf001c
           {
             continue;
           }
@@ -340,6 +323,7 @@
         waveform.clear();
       }
     }
+
   }
   return Fun4AllReturnCodes::EVENT_OK;
 }
@@ -358,6 +342,13 @@
     if (packet)
     {
       int nchannels = packet->iValue(0, "CHANNELS");
+      int adc_skip_mask = 0;
+
+      if (m_dettype == CaloTowerDefs::CEMC)
+      {  // special condition during zdc commisioning
+	adc_skip_mask = cdbttree->GetIntValue(pid, m_fieldname);	  
+      }
+
       if (m_dettype == CaloTowerDefs::ZDC)
       {  // special condition during zdc commisioning
         if (nchannels < m_nchannels)
@@ -384,6 +375,30 @@
             continue;
           }
         }
+	if (m_dettype == CaloTowerDefs::CEMC)
+	  {
+
+	    if (channel%64 == 0)
+	      {
+		unsigned int adcboard = (unsigned int) channel/64;
+		if ((adc_skip_mask >> adcboard) & 0x1U)
+		  {
+		    for (int iskip = 0; iskip < 64; iskip++)
+		      {
+			std::vector<float> waveform;
+			waveform.reserve(m_nsamples);
+		  
+			for (int samp = 0; samp < m_nzerosuppsamples; samp++)
+			  {
+			    waveform.push_back(0);
+			  }
+			waveforms.push_back(waveform);
+			waveform.clear();
+		      }
+		  }
+	      }
+	  }
+
         std::vector<float> waveform;
         waveform.reserve(m_nsamples);
         if (packet->iValue(channel, "SUPPRESSED"))
@@ -401,7 +416,8 @@
         waveforms.push_back(waveform);
         waveform.clear();
       }
-      if (nchannels < m_nchannels)
+
+      if (nchannels < m_nchannels && !(m_dettype == CaloTowerDefs::CEMC && adc_skip_mask < 4))
       {
         for (int channel = 0; channel < m_nchannels - nchannels; channel++)
         {
