--- conflicted
+++ resolved
@@ -30,11 +30,7 @@
       }
   }
   else if (m_processingtype == CaloWaveformProcessing::ONNX)
-<<<<<<< HEAD
-    {
-=======
   {
->>>>>>> 95880a5f
     std::string calibrations_repo_model = std::string(calibrationsroot) + "/WaveformProcessing/models/" + m_model_name;
     url_onnx = CDBInterface::instance()->getUrl(m_model_name, calibrations_repo_model);
     onnxmodule = onnxSession(url_onnx);
