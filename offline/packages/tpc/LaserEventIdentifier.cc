--- conflicted
+++ resolved
@@ -186,17 +186,10 @@
   else
   {
     m_laserEventInfo->setIsLaserEvent(true);
-<<<<<<< HEAD
-    m_laserEventInfo->setPeakSample(0, (int) itMax_0);
-    m_laserEventInfo->setPeakWidth(0, f0->GetParameter(2));
-    m_laserEventInfo->setPeakSample(1, (int) itMax_1);
-    m_laserEventInfo->setPeakWidth(1, f1->GetParameter(2));
-=======
     m_laserEventInfo->setPeakSample(false, (int) itMax_0);
     m_laserEventInfo->setPeakWidth(false, f0->GetParameter(2));
     m_laserEventInfo->setPeakSample(true, (int) itMax_1);
     m_laserEventInfo->setPeakWidth(true, f1->GetParameter(2));
->>>>>>> 34da523e
 
     isLaserEvent = true;
     peakSample0 = (int) itMax_0;
