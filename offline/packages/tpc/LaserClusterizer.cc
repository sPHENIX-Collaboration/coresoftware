--- conflicted
+++ resolved
@@ -117,7 +117,6 @@
   m_itHist_0 = new TH1I("m_itHist_0","side 0;it",360,-0.5,359.5);
   m_itHist_1 = new TH1I("m_itHist_1","side 1;it",360,-0.5,359.5);
 
-<<<<<<< HEAD
   if(m_debug){
     m_clusterTree = new TTree("clusterTree","clusterTree");
     m_clusterTree->Branch("event",&m_event);
@@ -130,24 +129,6 @@
     m_clusterTree->Branch("time_erase",&time_erase);
     m_clusterTree->Branch("time_all",&time_all);
   }
-=======
-  m_tHist_0 = new TH1D("m_tHist_0","side 0;t [sec]",360,0,19133);
-  m_tHist_1 = new TH1D("m_tHist_1","side 1;t [sec]",360,0,19133);
-
-  m_clusterTree = new TTree("clusterTree","clusterTree");
-  m_clusterTree->Branch("event",&m_event);
-  //m_clusterTree->Branch("cluster",&m_currentCluster);
-  m_clusterTree->Branch("clusters",&m_eventClusters);
-  m_clusterTree->Branch("itHist_0",&m_itHist_0);
-  m_clusterTree->Branch("itHist_1",&m_itHist_1);
-  m_clusterTree->Branch("tHist_0",&m_tHist_0);
-  m_clusterTree->Branch("tHist_1",&m_tHist_1);
-  m_clusterTree->Branch("nClusters",&m_nClus);
-  m_clusterTree->Branch("time_search",&time_search);
-  m_clusterTree->Branch("time_clus",&time_clus);
-  m_clusterTree->Branch("time_erase",&time_erase);
-  m_clusterTree->Branch("time_all",&time_all);
->>>>>>> 306fe90c
   
   m_tdriftmax = AdcClockPeriod * NZBinsSide;  
 
@@ -225,29 +206,21 @@
 
   TrkrHitSetContainer::ConstRange hitsetrange;
   RawHitSetContainer::ConstRange rawhitsetrange;
-  //int num_hitsets = 0;
-
   if(!do_read_raw){
     hitsetrange = m_hits->getHitSets(TrkrDefs::TrkrId::tpcId);
-    //num_hitsets = std::distance(hitsetrange.first,hitsetrange.second);
   }else{
     rawhitsetrange = m_rawhits->getHitSets(TrkrDefs::TrkrId::tpcId);
-    //num_hitsets = std::distance(rawhitsetrange.first,rawhitsetrange.second);
   }
 
 
   bgi::rtree<pointKeyLaser, bgi::quadratic<16> > rtree;
-  //std::multimap <unsigned int,std::pair<TrkrDefs::hitkey,TrkrDefs::hitsetkey>> adcMap;
   std::multimap <unsigned int,std::pair<std::pair<TrkrDefs::hitkey,TrkrDefs::hitsetkey>, std::array<int, 3>>> adcMap;
   
-  //std::multimap <unsigned int, float *> adcCoords;
-
   if(!do_read_raw){
     for (TrkrHitSetContainer::ConstIterator hitsetitr = hitsetrange.first;
 	 hitsetitr != hitsetrange.second;
 	 ++hitsetitr)
       {
-	//	if(count>0)continue;
 	TrkrHitSet *hitset = hitsetitr->second;
 	int side = TpcDefs::getSide(hitsetitr->first);
 	PHG4TpcCylinderGeom *layergeom = m_geom_container->GetLayerCellGeom(TrkrDefs::getLayer(hitsetitr->first));
@@ -264,12 +237,16 @@
 	    if(side == 0)
 	      {
 		m_itHist_0->Fill(it);
-		m_tHist_0->Fill(t);
+		if(m_debug){
+		  m_tHist_0->Fill(t);
+		}
 	      }
 	    else
 	      {
 		m_itHist_1->Fill(it);
-		m_tHist_1->Fill(t);
+		if(m_debug){
+		  m_tHist_1->Fill(t);
+		}
 	      }
 
 	  }
@@ -309,18 +286,12 @@
 	 hitsetitr != hitsetrange.second;
 	 ++hitsetitr)
       {
-	//	if(count>0)continue;
 	TrkrHitSet *hitset = hitsetitr->second;
 	unsigned int layer = TrkrDefs::getLayer(hitsetitr->first);
 	int side = TpcDefs::getSide(hitsetitr->first);
 	unsigned int sector= TpcDefs::getSectorId(hitsetitr->first);
 	PHG4TpcCylinderGeom *layergeom = m_geom_container->GetLayerCellGeom(layer);
 	double r = layergeom->get_radius();
-
-	//if(sector != 5 || side != 1) continue;
-
-	//unsigned short phiOffset = (((unsigned short) layergeom->get_phibins())/12) * sector;
-	//unsigned short tOffset = 0;
 
 	TrkrDefs::hitsetkey hitsetKey = TpcDefs::genHitSetKey( layer, sector, side );   
 
@@ -355,7 +326,6 @@
 	    }
 
 	    double phi = layergeom->get_phi(iphi);
-	    //iphi -= phiOffset;
 	    double zdriftlength = layergeom->get_zcenter(it) * m_tGeometry->get_drift_velocity();
 
 	    float x = r * cos(phi);
@@ -379,8 +349,6 @@
 	    m_currentHit_hardware.push_back(it);
 	    m_currentHit_hardware.push_back(1.0*adc);
 
-	    //std::cout << "hit " << std::distance(hitrangei.first, hitr) << "   sector " << sector << "   side " << side << "   coords=(" << layer << "," << iphi << "," << it << ")" << std::endl;
-	    
 	    std::array<int, 3> coords = {(int)layer,iphi,it};
 	    
 	    std::vector<pointKeyLaser> testduplicate;
@@ -391,20 +359,13 @@
 	      continue;
 	    }
 
-	    //std::cout << "current hit (x,y,z)=(" << m_currentHit[0] << "," << m_currentHit[1] << "," << m_currentHit[2] << ")" << std::endl;
-	    //m_hitTree->Fill();
-
 	    TrkrDefs::hitkey hitKey = TpcDefs::genHitKey(iphi, it);
 	    
 	    auto spechitkey = std::make_pair(hitKey,hitsetKey);
 	    auto keyCoords = std::make_pair(spechitkey,coords);
-	    //adcMap.insert(std::make_pair(adc,spechitkey));
 	    adcMap.insert(std::make_pair(adc,keyCoords));
 
-	    //std::cout << "inserted into adcMap" << std::endl;
-	    //adcCoords.insert(std::make_pair(adc,coords));
 	    rtree.insert(std::make_pair(point(1.0*layer,1.0*iphi,1.0*it), spechitkey));
-	    //std::cout << "inserted into rtree" << std::endl;
 
 	  }
       }
@@ -446,26 +407,17 @@
 	layerMin = layer;
       }
 
-    //std::cout << "current number of clusters: " << m_clusterlist->size() << std::endl;
-    //std::cout << "max adc=" << iterKey->first << "   coordinates (layer,iphi,it)=(" << layer << "," << iphi << "," << it << ")" << std::endl;
-
-
     vector<pointKeyLaser> clusHits;
 
 
-    //if(rtree.empty()) std::cout << "empty tree?" << std::endl;
     t_search->restart();
     rtree.query(bgi::intersects(box(point(layerMin,iphi-2,it-5),point(layerMax,iphi+2,it+5))),std::back_inserter(clusHits));
     t_search->stop();
-    //rtree.query(bgi::contains(box(point(lowX,lowY,lowZ),point(highX,highY,highZ))),std::back_inserter(clusHits));
-
-    //std::cout << "number of hits in box: " << clusHits.size() << std::endl;
 
     t_clus->restart();
     calc_cluster_parameter(clusHits, adcMap);
     t_clus->stop();
 
-    //remove_hits(clusHits, rtree, adcMap, adcCoords);
     t_erase->restart();
     remove_hits(clusHits, rtree, adcMap);
     t_erase->stop();
@@ -474,19 +426,20 @@
     clusHits.clear();
 
   }
-
-  m_nClus = (int)m_eventClusters.size();
+  
+  if(m_debug){
+    m_nClus = (int)m_eventClusters.size();
+  }
   t_all->stop();
-
-  time_search = t_search->get_accumulated_time() / 1000.;
-  time_clus = t_clus->get_accumulated_time() / 1000.;
-  time_erase = t_erase->get_accumulated_time() / 1000.;
-  time_all = t_all->get_accumulated_time() / 1000.;
-
-  //std::cout << "filling tree" << std::endl;
-  m_clusterTree->Fill();
-  //std::cout << "tree filled" << std::endl;
-
+  
+  if(m_debug){
+    time_search = t_search->get_accumulated_time() / 1000.;
+    time_clus = t_clus->get_accumulated_time() / 1000.;
+    time_erase = t_erase->get_accumulated_time() / 1000.;
+    time_all = t_all->get_accumulated_time() / 1000.;
+    
+    m_clusterTree->Fill();
+  }
 
 
   if(Verbosity())
@@ -508,32 +461,30 @@
   m_itHist_0->Reset();
   m_itHist_1->Reset();
 
-  m_tHist_0->Reset();
-  m_tHist_1->Reset();
-
-
-  m_eventClusters.clear();
-  
+  if(m_debug){
+    m_tHist_0->Reset();
+    m_tHist_1->Reset();
+    
+    m_eventClusters.clear();
+  }
+ 
   return Fun4AllReturnCodes::EVENT_OK;
 }
 
 int LaserClusterizer::End(PHCompositeNode */*topNode*/)
 {
   
-  m_debugFile->cd();
-  //  m_itHist_0->Write();
-  //  m_itHist_1->Write();
-  m_clusterTree->Write();
-  //m_hitTree->Write();
-
-  m_debugFile->Close();
+  if(m_debug){
+    m_debugFile->cd();
+    m_clusterTree->Write();
+    m_debugFile->Close();
+  }
 
   return Fun4AllReturnCodes::EVENT_OK;
 }
 
 
 
-//void LaserClusterizer::calc_cluster_parameter(vector<pointKeyLaser> &clusHits, std::multimap<unsigned int,std::pair<TrkrDefs::hitkey,TrkrDefs::hitsetkey>> &adcMap)
 void LaserClusterizer::calc_cluster_parameter(vector<pointKeyLaser> &clusHits, std::multimap<unsigned int,std::pair<std::pair<TrkrDefs::hitkey,TrkrDefs::hitsetkey>, std::array<int, 3>>> &adcMap)
 {
 
@@ -547,8 +498,6 @@
   
   double adcSum = 0.0;
 
-  //int maxSide = 0;
-
   double maxAdc = 0.0;
   TrkrDefs::hitsetkey maxKey = 0;
 
@@ -566,8 +515,6 @@
     //unsigned int sector= TpcDefs::getSectorId(spechitkey.second);
 
     PHG4TpcCylinderGeom *layergeom = m_geom_container->GetLayerCellGeom((int)coords[0]);
-
-    //unsigned short phiOffset = (((unsigned short) layergeom->get_phibins())/12) * sector;
 
     double r = layergeom->get_radius();
     double phi = layergeom->get_phi(coords[1]);
@@ -605,7 +552,6 @@
 	if(adc > maxAdc){
 	  maxAdc = adc;
 	  maxKey = spechitkey.second;
-	  //maxSide = side;
 	}
 	
 	break;
@@ -618,9 +564,6 @@
     {
       return;
     }
-
-  // std::cout << "making cluster " << m_clusterlist->size() << std::endl;
-  //std::cout << "adc=" << adcSum << "   r=" << rSum/adcSum << "   phi=" << phiSum/adcSum << "   t=" << tSum/adcSum << "   nHits=" << nHits << std::endl;
 
   double clusR = rSum / adcSum;
   double clusPhi = phiSum / adcSum;
@@ -646,81 +589,29 @@
   clus->setIPhi(iphiSum/adcSum);
   clus->setIT(itSum/adcSum);
 
-  //std::cout << "made cluster" << std::endl;
-
   const auto ckey = TrkrDefs::genClusKey( maxKey, m_clusterlist->size());
-  
-  //  std::cout << "made key: " << ckey << std::endl;
-
   m_clusterlist->addClusterSpecifyKey( ckey, clus);
-
-  m_currentCluster = (LaserClusterv1*)clus->CloneMe();
-
-  //std::cout << "cloned cluster" << std::endl;
-
-  m_eventClusters.push_back((LaserClusterv1*)m_currentCluster->CloneMe());
-
-  //  std::cout << "cloned cluster into m_eventClusters" << std::endl;
-
-  //m_clusterTree->Fill();
-
-  //std::cout << "filled tree" << std::endl;
-
+  if(m_debug){
+    m_currentCluster = (LaserClusterv1*)clus->CloneMe();
+    m_eventClusters.push_back((LaserClusterv1*)m_currentCluster->CloneMe());
+  }
 }
 
-//void LaserClusterizer::remove_hits(std::vector<pointKeyLaser> &clusHits,  bgi::rtree<pointKeyLaser, bgi::quadratic<16> > &rtree, std::multimap <unsigned int, std::pair<TrkrDefs::hitkey,TrkrDefs::hitsetkey>> &adcMap, std::multimap <unsigned int, float*> &adcCoords)
 void LaserClusterizer::remove_hits(std::vector<pointKeyLaser> &clusHits,  bgi::rtree<pointKeyLaser, bgi::quadratic<16> > &rtree, std::multimap <unsigned int, std::pair<std::pair<TrkrDefs::hitkey,TrkrDefs::hitsetkey>, std::array<int, 3>>> &adcMap)
 {
 
   for(auto iter = clusHits.begin(); iter != clusHits.end(); ++iter){
     auto spechitkey = iter->second;
 
-    //std::cout << "rtree size before removal: " << rtree.size() << std::endl;
-
     rtree.remove(*iter);
 
-    //std::cout << "rtree size after removal: " << rtree.size() << std::endl;
-
-    //for(std::multimap <unsigned int, std::pair<TrkrDefs::hitkey,TrkrDefs::hitsetkey>>::iterator iterAdc = adcMap.begin(); iterAdc != adcMap.end();){
     for(auto iterAdc = adcMap.begin(); iterAdc != adcMap.end();){
       if(iterAdc->second.first == spechitkey){
-	//std::cout << "current adc " << iterAdc->first << "   hitset=" << iterAdc->second.first.second << "   hitkey=" << iterAdc->second.first.first << "   coords=(" <<iterAdc->second.second[0] << "," << iterAdc->second.second[1] << "," << iterAdc->second.second[2] << ")" << std::endl;
-	//std::cout << "tree hitset=" << iter->second.second << "   hitkey=" << iter->second.first << "   coords=(" << iter->first.get<0>() << "," << iter->first.get<1>() << "," << iter->first.get<2>() << ")" << std::endl;
-	//std::cout << "adcMap size before removal: " << adcMap.size() << std::endl;
 	iterAdc = adcMap.erase(iterAdc);
-	//std::cout << "adcMap size after removal: " << adcMap.size() << std::endl;
 	break;
       }else{
 	++iterAdc;
       }
     }
-    
-    /*
-    for(std::multimap <unsigned int, float*>::iterator iterCoords = adcCoords.begin(); iterCoords != adcCoords.end();){
-      double mapX = iterCoords->second[0];
-      double mapY = iterCoords->second[1];
-      double mapZ = iterCoords->second[2];
-
-      double treeX = iter->first.get<0>();
-      double treeY = iter->first.get<1>();
-      double treeZ = iter->first.get<2>();
-      
-      std::cout << "adcCoords index: " << std::distance(adcCoords.begin(),iterCoords) << std::endl;
-      std::cout << "map coords: (" << mapX << "," << mapY << "," << mapZ << ")" << std::endl;
-      std::cout << "tree coords: (" << treeX << "," << treeY << "," << treeZ << ")" << std::endl;
-
-
-      if(mapX == treeX && mapY == treeY && mapZ == treeZ){
-
-	std::cout << "adcCoords size before removal: " << adcCoords.size() << std::endl;
-	iterCoords = adcCoords.erase(iterCoords);
-	std::cout << "adcCoords size after removal: " << adcCoords.size() << std::endl;
-	break;
-      }else{
-	std::cout << "no match" << std::endl;
-	++iterCoords;
-      }
-    }
-    */
   }
 }