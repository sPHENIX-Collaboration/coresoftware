--- conflicted
+++ resolved
@@ -21,24 +21,19 @@
 pkginclude_HEADERS = \
   TpcClusterCleaner.h \
   TpcClusterizer.h \
-<<<<<<< HEAD
-	 TpcSimpleClusterizer.h \
-  TpcSpaceChargeCorrection.h \
-  TpcClusterCleaner.h
-=======
   TpcDefs.h \
   TpcDistortionCorrection.h \
   TpcDistortionCorrectionContainer.h \
   TpcLoadDistortionCorrection.h \
+  TpcSimpleClusterizer.h \
   TpcSpaceChargeCorrection.h
->>>>>>> 477240ea
 
 pcmdir = $(libdir)
 
 # sources for tpc library
 libtpc_la_SOURCES = \
   TpcClusterizer.cc \
-	 TpcSimpleClusterizer.cc \
+	TpcSimpleClusterizer.cc \
   TpcSpaceChargeCorrection.cc \
   TpcClusterCleaner.cc
 
