--- conflicted
+++ resolved
@@ -29,24 +29,11 @@
 pcmdir = $(libdir)
 nobase_dist_pcm_DATA = \
     TpcHit_Dict_rdict.pcm
-<<<<<<< HEAD
-else
-  ROOT5_DICTS = \
-    TpcClusterizer_Dict.cc
-endif
 
 # sources for tpc library
 libtpc_la_SOURCES = \
-  $(ROOT5_DICTS) \
   TpcClusterizer.cc \
   TpcSpaceChargeCorrection_hp.cc
-=======
-
-# sources for tpc library
-libtpc_la_SOURCES = \
-  TpcClusterizer.cc
->>>>>>> af0f3e8d
-
 
 libtpc_la_LIBADD = \
   libtpc_io.la \
