##############################################
# please add new classes in alphabetical order

AUTOMAKE_OPTIONS = foreign

lib_LTLIBRARIES = \
  libtpc_io.la \
  libtpc.la

AM_CPPFLAGS = \
  -I$(includedir) \
  -I$(OFFLINE_MAIN)/include  \
  -I$(ROOTSYS)/include

AM_LDFLAGS = \
  -L$(libdir) \
  -L$(ROOTSYS)/lib \
  -L$(OFFLINE_MAIN)/lib \
  -L$(OFFLINE_MAIN)/lib64

pkginclude_HEADERS = \
  TpcClusterCleaner.h \
  TpcClusterizer.h \
  TpcDefs.h \
  TpcDistortionCorrection.h \
  TpcDistortionCorrectionContainer.h \
<<<<<<< HEAD
  TpcLoadDistortionCorrection.h \
  TpcSimpleClusterizer.h \
  TpcSpaceChargeCorrection.h
=======
  TpcLoadDistortionCorrection.h
>>>>>>> c8a22020

pcmdir = $(libdir)

# sources for tpc library
libtpc_la_SOURCES = \
  TpcClusterCleaner.cc \
  TpcClusterizer.cc \
<<<<<<< HEAD
  TpcLoadDistortionCorrection.cc \
	TpcSimpleClusterizer.cc \
  TpcSpaceChargeCorrection.cc
=======
  TpcLoadDistortionCorrection.cc
>>>>>>> c8a22020

libtpc_la_LIBADD = \
  libtpc_io.la \
  -lfun4all \
  -lSpectrum \
  -lpthread

# sources for io library
libtpc_io_la_SOURCES = \
  $(ROOTDICTS) \
  TpcDefs.cc \
  TpcDistortionCorrection.cc

libtpc_io_la_LIBADD = \
  -ltrack_io \
  -lg4detectors_io \
  -ltrackbase_historic_io


# Rule for generating table CINT dictionaries.
%_Dict.cc: %.h %LinkDef.h
	rootcint -f $@ @CINTDEFS@ $(DEFAULT_INCLUDES) $(AM_CPPFLAGS) $^

#just to get the dependency
%_Dict_rdict.pcm: %_Dict.cc ;

################################################
# linking tests

BUILT_SOURCES = testexternals.cc

noinst_PROGRAMS = \
  testexternals_tpc_io \
  testexternals_tpc

testexternals_tpc_io_SOURCES = testexternals.cc
testexternals_tpc_io_LDADD = libtpc_io.la

testexternals_tpc_SOURCES = testexternals.cc
testexternals_tpc_LDADD = libtpc.la

testexternals.cc:
	echo "//*** this is a generated file. Do not commit, do not edit" > $@
	echo "int main()" >> $@
	echo "{" >> $@
	echo "  return 0;" >> $@
	echo "}" >> $@

################################################

clean-local:
	rm -f *Dict* *.pcm $(BUILT_SOURCES)<|MERGE_RESOLUTION|>--- conflicted
+++ resolved
@@ -24,13 +24,8 @@
   TpcDefs.h \
   TpcDistortionCorrection.h \
   TpcDistortionCorrectionContainer.h \
-<<<<<<< HEAD
   TpcLoadDistortionCorrection.h \
-  TpcSimpleClusterizer.h \
-  TpcSpaceChargeCorrection.h
-=======
-  TpcLoadDistortionCorrection.h
->>>>>>> c8a22020
+  TpcSimpleClusterizer.h
 
 pcmdir = $(libdir)
 
@@ -38,13 +33,8 @@
 libtpc_la_SOURCES = \
   TpcClusterCleaner.cc \
   TpcClusterizer.cc \
-<<<<<<< HEAD
   TpcLoadDistortionCorrection.cc \
-	TpcSimpleClusterizer.cc \
-  TpcSpaceChargeCorrection.cc
-=======
-  TpcLoadDistortionCorrection.cc
->>>>>>> c8a22020
+	TpcSimpleClusterizer.cc
 
 libtpc_la_LIBADD = \
   libtpc_io.la \
