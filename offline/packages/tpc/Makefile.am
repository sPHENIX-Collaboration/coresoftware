--- conflicted
+++ resolved
@@ -3,17 +3,6 @@
 
 AUTOMAKE_OPTIONS = foreign
 
-<<<<<<< HEAD
-lib_LTLIBRARIES = \
-  libtpc_io.la \
-  libtpc.la
-
-mydatadir = $(datadir)/$(PACKAGE)
-dist_mydata_DATA = \
-  net_model.pt
-
-=======
->>>>>>> f1d1e830
 AM_CPPFLAGS = \
   -I$(includedir) \
   -I$(OFFLINE_MAIN)/include  \
@@ -46,12 +35,9 @@
   libtpc.la
 
 pkginclude_HEADERS = \
-<<<<<<< HEAD
   TrainingHitsContainer.h \
   TrainingHits.h \
-=======
   TpcRawDataTree.h \
->>>>>>> f1d1e830
   TpcClusterCleaner.h \
   TpcClusterizer.h \
   TpcClusterMover.h \
@@ -72,6 +58,10 @@
 nobase_dist_pcm_DATA = \
   TrainingHitsContainer_Dict_rdict.pcm \
   TrainingHits_Dict_rdict.pcm
+
+mydatadir = $(datadir)/$(PACKAGE)
+dist_mydata_DATA = \
+  net_model.pt
 
 # sources for tpc library
 libtpc_la_SOURCES = \
