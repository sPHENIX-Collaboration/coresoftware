#include "TpcCombinedRawDataUnpacker.h"

#include <trackbase/TpcDefs.h>
#include <trackbase/TrkrDefs.h>  // for hitkey, hitsetkey
#include <trackbase/TrkrHit.h>
#include <trackbase/TrkrHitSet.h>
#include <trackbase/TrkrHitSetContainer.h>
#include <trackbase/TrkrHitSetContainerv1.h>
#include <trackbase/TrkrHitSetv1.h>
#include <trackbase/TrkrHitv2.h>

#include <ffarawobjects/TpcRawHit.h>
#include <ffarawobjects/TpcRawHitContainer.h>
#include <ffarawobjects/TpcRawHitContainerv1.h>
#include <ffarawobjects/TpcRawHitv1.h>

#include <fun4all/Fun4AllServer.h>

#include <cdbobjects/CDBTTree.h>
#include <ffamodules/CDBInterface.h>

#include <fun4all/Fun4AllReturnCodes.h>

#include <Event/Event.h>
#include <Event/EventTypes.h>
#include <Event/packet.h>

#include <g4detectors/PHG4TpcCylinderGeom.h>
#include <g4detectors/PHG4TpcCylinderGeomContainer.h>

#include <Acts/Definitions/Units.hpp>
#include <Acts/Surfaces/Surface.hpp>

#include <phool/PHCompositeNode.h>
#include <phool/PHIODataNode.h>  // for PHIODataNode
#include <phool/PHNodeIterator.h>
#include <phool/PHObject.h>  // for PHObject
#include <phool/getClass.h>
#include <phool/phool.h>  // for PHWHERE

#include <TSystem.h>

#include <TFile.h>
#include <TH1.h>
#include <TNtuple.h>

#include <cstdlib>   // for exit
#include <iostream>  // for operator<<, endl, bas...
#include <map>       // for _Rb_tree_iterator

TpcCombinedRawDataUnpacker::TpcCombinedRawDataUnpacker(std::string const& name, std::string const& outF)
  : SubsysReco(name)
  , outfile_name(outF)
{
  // Do nothing
}

int TpcCombinedRawDataUnpacker::Init(PHCompositeNode* /*topNode*/)
{
  std::cout << "TpcCombinedRawDataUnpacker::Init(PHCompositeNode *topNode) Initializing" << std::endl;

  m_cdb = CDBInterface::instance();
  std::string calibdir = m_cdb->getUrl("TPC_FEE_CHANNEL_MAP");

  if (calibdir[0] == '/')
  {
    // use generic CDBTree to load
    m_cdbttree = new CDBTTree(calibdir);
    m_cdbttree->LoadCalibrations();
  }
  else
  {
    std::cout << "TpcRawDataDecoder::::InitRun No calibration file found" << std::endl;
    exit(1);
  }

  return Fun4AllReturnCodes::EVENT_OK;
}

int TpcCombinedRawDataUnpacker::InitRun(PHCompositeNode* topNode)
{
  if (!topNode)
  {
    std::cout << "TpcCombinedRawDataUnpacker::InitRun(PHCompositeNode* topNode)" << std::endl;
    std::cout << "\tCould not retrieve topNode; doing nothing" << std::endl;
    exit(1);
    gSystem->Exit(1);

    return 1;
  }

  PHNodeIterator dst_itr(topNode);
  PHCompositeNode* dst_node = dynamic_cast<PHCompositeNode*>(dst_itr.findFirst("PHCompositeNode", "DST"));
  if (!dst_node)
  {
    if (Verbosity())
    {
      std::cout << "TpcCombinedRawDataUnpacker::InitRun(PHCompositeNode* topNode)" << std::endl;
    }
    if (Verbosity())
    {
      std::cout << "\tCould not retrieve dst_node; doing nothing" << std::endl;
    }
    exit(1);
    gSystem->Exit(1);

    return 1;
  }

  PHNodeIterator trkr_itr(dst_node);
  PHCompositeNode* trkr_node = dynamic_cast<PHCompositeNode*>(trkr_itr.findFirst("PHCompositeNode", "TRKR"));
  if (!trkr_node)
  {
    trkr_node = new PHCompositeNode("TRKR");
    dst_node->addNode(trkr_node);
  }

  TrkrHitSetContainer* trkr_hit_set_container = findNode::getClass<TrkrHitSetContainer>(topNode, "TRKR_HITSET");
  if (!trkr_hit_set_container)
  {
    if (Verbosity())
    {
      std::cout << "TpcCombinedRawDataUnpacker::InitRun(PHCompositeNode* topNode)" << std::endl;
    }
    if (Verbosity())
    {
      std::cout << "\tMaking TrkrHitSetContainer" << std::endl;
    }

    trkr_hit_set_container = new TrkrHitSetContainerv1;
    PHIODataNode<PHObject>* new_node = new PHIODataNode<PHObject>(trkr_hit_set_container, "TRKR_HITSET", "PHObject");
    trkr_node->addNode(new_node);
  }

  TpcRawHitContainerv1* tpccont = findNode::getClass<TpcRawHitContainerv1>(topNode, m_TpcRawNodeName);
  if (!tpccont)
  {
    std::cout << PHWHERE << std::endl;
    std::cout << "TpcCombinedRawDataUnpacker::process_event(PHCompositeNode* topNode)" << std::endl;
    std::cout << "Could not get \"" << m_TpcRawNodeName << "\" from Node Tree" << std::endl;
    std::cout << "Removing module" << std::endl;

    Fun4AllServer *se = Fun4AllServer::instance();
    se->unregisterSubsystem(this);
    return Fun4AllReturnCodes::EVENT_OK;
  }

  if (m_writeTree)
  {
    m_file = new TFile(outfile_name.c_str(), "RECREATE");
    m_ntup = new TNtuple("NT", "NT", "event:gtmbco:packid:ep:sector:side:fee:chan:sampadd:sampch:nsamples");
  }

  if (Verbosity() >= 1)
  {
    std::cout << "TpcCombinedRawDataUnpacker:: _do_zerosup = " << m_do_zerosup << std::endl;
    std::cout << "TpcCombinedRawDataUnpacker:: _do_noise_rejection = " << m_do_noise_rejection << std::endl;
    std::cout << "TpcCombinedRawDataUnpacker:: _ped_sig_cut = " << m_ped_sig_cut << std::endl;
    std::cout << "TpcCombinedRawDataUnpacker:: startevt = " << startevt << std::endl;
    std::cout << "TpcCombinedRawDataUnpacker:: endevt = " << endevt << std::endl;
  }
  return Fun4AllReturnCodes::EVENT_OK;
}

int TpcCombinedRawDataUnpacker::process_event(PHCompositeNode* topNode)
{
  if (_ievent < startevt || _ievent > endevt)
  {
    if (Verbosity() > 1)
    {
      std::cout << " Skip event " << _ievent << std::endl;
    }
    _ievent++;
    return Fun4AllReturnCodes::DISCARDEVENT;
  }
  _ievent++;
  TH1F pedhist("pedhist", "pedhist", 251, -0.5, 1000.5);

  TrkrHitSetContainer* trkr_hit_set_container = findNode::getClass<TrkrHitSetContainer>(topNode, "TRKR_HITSET");
  if (!trkr_hit_set_container)
  {
    std::cout << PHWHERE << std::endl;
    std::cout << "TpcCombinedRawDataUnpacker::process_event(PHCompositeNode* topNode)" << std::endl;
    std::cout << "Could not get \"TRKR_HITSET\" from Node Tree" << std::endl;
    std::cout << "Exiting" << std::endl;
    gSystem->Exit(1);
    exit(1);

    return Fun4AllReturnCodes::DISCARDEVENT;
  }

  TpcRawHitContainerv1* tpccont = findNode::getClass<TpcRawHitContainerv1>(topNode, m_TpcRawNodeName);
  if (!tpccont)
  {
    std::cout << PHWHERE << std::endl;
    std::cout << "TpcCombinedRawDataUnpacker::process_event(PHCompositeNode* topNode)" << std::endl;
    std::cout << "Could not get \"" << m_TpcRawNodeName << "\" from Node Tree" << std::endl;
    std::cout << "Exiting" << std::endl;

    gSystem->Exit(1);
    exit(1);
  }

  PHG4TpcCylinderGeomContainer* geom_container =
      findNode::getClass<PHG4TpcCylinderGeomContainer>(topNode, "CYLINDERCELLGEOM_SVTX");
  if (!geom_container)
  {
    std::cout << PHWHERE << "ERROR: Can't find node CYLINDERCELLGEOM_SVTX" << std::endl;
    return Fun4AllReturnCodes::ABORTRUN;
  }

  TrkrDefs::hitsetkey hit_set_key = 0;
  TrkrDefs::hitkey hit_key = 0;
  TrkrHitSetContainer::Iterator hit_set_container_itr;
  TrkrHit* hit = nullptr;

  uint64_t bco_min = UINT64_MAX;
  uint64_t bco_max = 0;

  const auto nhits = tpccont->get_nhits();

  int ntotalchannels = 0;
  int n_noisychannels = 0;
  for (unsigned int i = 0; i < nhits; i++)
  {
    TpcRawHit* tpchit = tpccont->get_hit(i);
    uint64_t gtm_bco = tpchit->get_gtm_bco();

    if (gtm_bco < bco_min)
    {
      bco_min = gtm_bco;
    }
    if (gtm_bco > bco_max)
    {
      bco_max = gtm_bco;
    }

    int fee = tpchit->get_fee();
    int channel = tpchit->get_channel();
    int feeM = FEE_map[fee];
    if (FEE_R[fee] == 2)
    {
      feeM += 6;
    }
    if (FEE_R[fee] == 3)
    {
      feeM += 14;
    }

    int side = 1;
    int32_t packet_id = tpchit->get_packetid();
    int ep = (packet_id - 4000) % 10;
    int sector = (packet_id - 4000 - ep) / 10;
    if (sector > 11)
    {
      side = 0;
    }

    unsigned int key = 256 * (feeM) + channel;
    std::string varname = "layer";
    int layer = m_cdbttree->GetIntValue(key, varname);
    // antenna pads will be in 0 layer
    if (layer <= 0)
    {
      continue;
    }

    uint16_t sampadd = tpchit->get_sampaaddress();
    uint16_t sampch = tpchit->get_sampachannel();
    uint16_t sam = tpchit->get_samples();
<<<<<<< HEAD

    //varname = "phi";  // + std::to_string(key);
    //double phi = (sector % 12) * M_PI / 6 - pow(-1,side)*m_cdbttree->GetDoubleValue(key, varname);
    //double phi_map = m_cdbttree->GetDoubleValue(key, varname);
    //    -1 * pow(-1, side) * m_cdbttree->GetDoubleValue(key, varname) + (sector % 12) * M_PI / 6;
    varname = "pad";
    int pad_n = m_cdbttree->GetIntValue(key, varname);
=======
    varname = "phi";  // + std::to_string(key);
    double phi = -1 * pow(-1, side) * m_cdbttree->GetDoubleValue(key, varname) + (sector % 12) * M_PI / 6;
>>>>>>> ef513ed7
    PHG4TpcCylinderGeom* layergeom = geom_container->GetLayerCellGeom(layer);

    //unsigned int phibin = layergeom->get_phibin(phi,side);//layergeom->find_phibin(phi);
    //unsigned int phii = layergeom->find_vecbin(phi,side);
    int phibin = layergeom->get_phibins()/12*mc_sectors[sector % 12] + abs(pad_n - side*layergeom->get_phibins()/12);
    //double phi_new = layergeom->get_phi(phibin, side);
    //if(calc_pad_n-int(phibin)!=0){
    //if(abs(phi-phi_new)>1e-10){
    //  std::cout<< " phii = " << phii << std::endl;
    //  std::cout<< " phi_map = " << phi_map << std::endl;
    //  std::cout<< "TpcCombinedRawDataUnpacker::process_event: side = "<< side << 
    //                                                      " sector = "<< sector % 12<< 
    //                                                      " layer = " << layer << 
    //                                                      " phi_new = " << phi_new <<
    //                                                      " pad_n = " << pad_n << 
    //                                                      " phibin = " << phibin << 
    //                                                      " calc pad_n = " << calc_pad_n << 
    //                                                      " layergeom->get_phibins()/12 = " << layergeom->get_phibins()/12 << 
    //                                                      " diff pad = " << calc_pad_n-int(phibin) <<
    //                                                      " diff phi = " << phi-phi_new << std::endl;
    //}

    if (m_writeTree)
    {
      float fX[12];
      int n = 0;

      fX[n++] = _ievent - 1;
      fX[n++] = gtm_bco;
      fX[n++] = packet_id;
      fX[n++] = ep;
      fX[n++] = sector;
      fX[n++] = side;
      fX[n++] = fee;
      fX[n++] = channel;
      fX[n++] = sampadd;
      fX[n++] = sampch;
      fX[n++] = sam;
      m_ntup->Fill(fX);
    }
    //if(layer>54){
    //  std::cout<< "TpcCombinedRawDataUnpacker::process_event: layer = "<< layer << std::endl;
    //}
    hit_set_key = TpcDefs::genHitSetKey(layer, (mc_sectors[sector % 12]), side);
    hit_set_container_itr = trkr_hit_set_container->findOrAddHitSet(hit_set_key);


    if (!m_do_zerosup)
    {
      if (Verbosity() > 2)
      {
        std::cout << "TpcCombinedRawDataUnpacker:: no zero suppression" << std::endl;
      }
      for (uint16_t s = 0; s < sam; s++)
      {
        uint16_t adc = tpchit->get_adc(s);
        int t = s;

        hit_key = TpcDefs::genHitKey(phibin, (unsigned int) t);
        // find existing hit, or create new one
        hit = hit_set_container_itr->second->getHit(hit_key);
        if (!hit)
        {
          hit = new TrkrHitv2();
          hit->setAdc(float(adc));

          hit_set_container_itr->second->addHitSpecificKey(hit_key, hit);
        }
      }
    }
    else
    {
      if (Verbosity() > 2)
      {
        std::cout << "TpcCombinedRawDataUnpacker:: do zero suppression" << std::endl;
      }
      float hpedestal = 0;
      float hpedwidth = 0;
      pedhist.Reset();

      for (uint16_t sampleNum = 0; sampleNum < sam; sampleNum++)
      {
        uint16_t adc = tpchit->get_adc(sampleNum);
        pedhist.Fill(adc);
      }
      int hmax = 0;
      int hmaxbin = 0;
      for (int nbin = 1; nbin <= pedhist.GetNbinsX(); nbin++)
      {
        float val = pedhist.GetBinContent(nbin);
        if (val > hmax)
        {
          hmaxbin = nbin;
          hmax = val;
        }
      }

      // calculate pedestal mean and sigma

      if (pedhist.GetStdDev() == 0 || pedhist.GetEntries() == 0)
      {
        hpedestal = pedhist.GetBinCenter(pedhist.GetMaximumBin());
        hpedwidth = 999;
      }
      else
      {
        // calc peak position
        double adc_sum = 0.0;
        double ibin_sum = 0.0;
        double ibin2_sum = 0.0;

        for (int isum = -3; isum <= 3; isum++)
        {
          float val = pedhist.GetBinContent(hmaxbin + isum);
          float center = pedhist.GetBinCenter(hmaxbin + isum);
          ibin_sum += center * val;
          ibin2_sum += center * center * val;
          adc_sum += val;
        }

        hpedestal = ibin_sum / adc_sum;
        hpedwidth = sqrt(ibin2_sum / adc_sum - (hpedestal * hpedestal));
      }

      ntotalchannels++;
      if (m_do_noise_rejection)
      {

        if (hpedwidth < 0.5 || hpedestal < 10 || hpedwidth == 999)
        {
          n_noisychannels++;
          continue;
        }
      }

      for (uint16_t s = 0; s < sam; s++)
      {
        uint16_t adc = tpchit->get_adc(s);
        int t = s-m_presampleShift;
        if(t<0)
        {
          continue;
        }
        if ((float(adc) - hpedestal) > (hpedwidth * m_ped_sig_cut))
        {
          hit_key = TpcDefs::genHitKey(phibin, (unsigned int) t);
          // find existing hit, or create new one
          hit = hit_set_container_itr->second->getHit(hit_key);
          if (!hit)
          {
            hit = new TrkrHitv2();
            hit->setAdc(float(adc) - hpedestal);

            hit_set_container_itr->second->addHitSpecificKey(hit_key, hit);
          }
        }
      }
    }
  }

  if (m_do_noise_rejection && Verbosity() >= 2)
  {
    std::cout << " noisy / total channels = " << n_noisychannels << "/" << ntotalchannels << " = " << n_noisychannels / (double) ntotalchannels << std::endl;
  }

  if (Verbosity())
  {
    std::cout << " event BCO: " << bco_min << " - " << bco_max << std::endl;
    std::cout << "TpcCombinedRawDataUnpacker:: done" << std::endl;
  }

  return Fun4AllReturnCodes::EVENT_OK;
}

int TpcCombinedRawDataUnpacker::End(PHCompositeNode* /*topNode*/)
{
  if (m_writeTree)
  {
    m_file->cd();
    m_ntup->Write();
    m_file->Close();
  }
  if (Verbosity())
  {
    std::cout << "TpcCombinedRawDataUnpacker::End(PHCompositeNode *topNode) This is the End..." << std::endl;
  }
  // if(m_Debug==1) hm->dumpHistos(m_filename, "RECREATE");

  return Fun4AllReturnCodes::EVENT_OK;
}<|MERGE_RESOLUTION|>--- conflicted
+++ resolved
@@ -268,7 +268,6 @@
     uint16_t sampadd = tpchit->get_sampaaddress();
     uint16_t sampch = tpchit->get_sampachannel();
     uint16_t sam = tpchit->get_samples();
-<<<<<<< HEAD
 
     //varname = "phi";  // + std::to_string(key);
     //double phi = (sector % 12) * M_PI / 6 - pow(-1,side)*m_cdbttree->GetDoubleValue(key, varname);
@@ -276,10 +275,7 @@
     //    -1 * pow(-1, side) * m_cdbttree->GetDoubleValue(key, varname) + (sector % 12) * M_PI / 6;
     varname = "pad";
     int pad_n = m_cdbttree->GetIntValue(key, varname);
-=======
-    varname = "phi";  // + std::to_string(key);
-    double phi = -1 * pow(-1, side) * m_cdbttree->GetDoubleValue(key, varname) + (sector % 12) * M_PI / 6;
->>>>>>> ef513ed7
+
     PHG4TpcCylinderGeom* layergeom = geom_container->GetLayerCellGeom(layer);
 
     //unsigned int phibin = layergeom->get_phibin(phi,side);//layergeom->find_phibin(phi);
