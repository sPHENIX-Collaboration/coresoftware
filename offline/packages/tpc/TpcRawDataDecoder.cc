
#include "TpcRawDataDecoder.h"

#include <trackbase/TpcDefs.h>
#include <trackbase/TrkrDefs.h>
#include <trackbase/TrkrHit.h>
#include <trackbase/TrkrHitSet.h>
#include <trackbase/TrkrHitSetContainer.h>

#include <fun4all/Fun4AllHistoManager.h>
#include <trackbase/TrkrHitSetContainerv1.h>
#include <trackbase/TrkrHitSetv1.h>
#include <trackbase/TrkrHitv2.h>

#include <phool/PHCompositeNode.h>
#include <phool/PHIODataNode.h>    // for PHIODataNode
#include <phool/PHNodeIterator.h>  // for PHNodeIterator
#include <phool/PHObject.h>        // for PHObject
#include <phool/getClass.h>
#include <phool/phool.h>

#include <g4detectors/PHG4TpcCylinderGeom.h>
#include <g4detectors/PHG4TpcCylinderGeomContainer.h>
#include <Acts/Definitions/Units.hpp>
#include <Acts/Surfaces/Surface.hpp>


#include <Event/Event.h>
#include <Event/EventTypes.h>
#include <Event/packet.h>

#include <fun4all/Fun4AllReturnCodes.h>

#include <TFile.h>
#include <TH2.h>
#include <TH3.h>
#include <TNtuple.h>
#include <limits.h>

//____________________________________________________________________________..
TpcRawDataDecoder::TpcRawDataDecoder(const std::string &name)
  : SubsysReco(name)
 , hm(nullptr)
 , _filename("./outputfile.root")
 {
  std::cout << "TpcRawDataDecoder::TpcRawDataDecoder(const std::string &name)" << std::endl;
  starting_BCO = -1;
  rollover_value = 0;
  current_BCOBIN = 0;
  M.setMapNames("AutoPad-R1-RevA.sch.ChannelMapping.csv", "AutoPad-R2-RevA-Pads.sch.ChannelMapping.csv", "AutoPad-R3-RevA.sch.ChannelMapping.csv");




  // Open a file, save the ntuple and close the file
  TFile in_file("/sphenix/user/shulga/Work/Files/pedestal-10616-outfile.root");
  in_file.GetObject("h_Alive",h_Alive);
  float chan_id,fee_id,module_id,pedMean,pedStdi, sec_id; 
  float* row_content;

    if( Verbosity() )std::cout << "chan_id\t fee_id\t module_id\t pedMean\t pedStdi\t sec_id\n";
    for (int irow=0;irow<h_Alive->GetEntries();++irow)
    {
      h_Alive->GetEntry(irow);
      row_content = h_Alive->GetArgs();
      chan_id = row_content[0];
      fee_id = row_content[1];
      module_id = row_content[2];
      pedMean = row_content[3];
      pedStdi = row_content[4];
      sec_id = row_content[5];
      if( Verbosity() )
      {
        std::cout
        << chan_id   << "\t"
        << fee_id    << "\t" 
        << module_id << "\t"
        << pedMean   << "\t"
        << pedStdi   << "\t"
        << sec_id    << "\t"
        << std::endl;
      }

      struct ped_tpc_map x
      {
      };

      x.CHN_ID = chan_id  ; 
      x.FEE_ID = fee_id   ; 
      x.MOD_ID = module_id; 
      x.PedMean = pedMean  ; 
      x.PedStdi = pedStdi  ; 
      x.SEC_ID = sec_id   ; 

      unsigned int key = 256 * (fee_id) + chan_id;
      tmap[key] = x;
    }
}

//____________________________________________________________________________..
TpcRawDataDecoder::~TpcRawDataDecoder()
{
  delete hm;
  std::cout << "TpcRawDataDecoder::~TpcRawDataDecoder() Calling dtor" << std::endl;
}

//____________________________________________________________________________..
int TpcRawDataDecoder::Init(PHCompositeNode * /*topNode*/)
{
  std::cout << "TpcRawDataDecoder::Init(PHCompositeNode *topNode) Initializing" << std::endl;
  if(m_Debug==1){
    hm = new Fun4AllHistoManager("HITHIST");

    _h_hit_XYT = new TH3F("_h_hit_XYT" ,"_h_hit_XYT;X, [mm];Y, [mm]; T [BCO]", 400, -800, 800, 400, -800, 800, 100, 0,1e8);
    _h_hit_XY = new TH2F("_h_hit_XY" ,"_h_hit_XY;X, [mm];Y, [mm]", 400, -800, 800, 400, -800, 800);
    _h_hit_XY_ADCcut = new TH2F("_h_hit_XY_ADCcut" ,"_h_hit_XY_ADCcut;X, [mm];Y, [mm]", 400, -800, 800, 400, -800, 800);

    hm->registerHisto(_h_hit_XYT );
    hm->registerHisto(_h_hit_XY );
    hm->registerHisto(_h_hit_XY_ADCcut);
  }

  return Fun4AllReturnCodes::EVENT_OK;
}

//____________________________________________________________________________..
int TpcRawDataDecoder::InitRun(PHCompositeNode *topNode)
{

  // get dst node
  PHNodeIterator iter(topNode);
  auto dstNode = dynamic_cast<PHCompositeNode *>(iter.findFirst("PHCompositeNode", "DST"));
  if (!dstNode)
  {
    std::cout << "TpcRawDataDecoder::InitRun - DST Node missing, doing nothing." << std::endl;
    exit(1);
  }

  // create hitset container if needed
  auto hitsetcontainer = findNode::getClass<TrkrHitSetContainer>(topNode, "TRKR_HITSET");
  if (!hitsetcontainer)
  {
    std::cout << "TpcRawDataDecoder::InitRun - creating TRKR_HITSET." << std::endl;

    // find or create TRKR node
    PHNodeIterator dstiter(dstNode);
    auto trkrnode = dynamic_cast<PHCompositeNode *>(dstiter.findFirst("PHCompositeNode", "TRKR"));
    if (!trkrnode)
    {
      trkrnode = new PHCompositeNode("TRKR");
      dstNode->addNode(trkrnode);
    }

    // create container and add to the tree
    hitsetcontainer = new TrkrHitSetContainerv1;
    auto newNode = new PHIODataNode<PHObject>(hitsetcontainer, "TRKR_HITSET", "PHObject");
    trkrnode->addNode(newNode);
  }  
  topNode->print();

  // we reset the BCO for the new run
  starting_BCO = -1;
  rollover_value = 0;
  current_BCOBIN = 0;

  //m_hits = new TrkrHitSetContainerv1();

  return Fun4AllReturnCodes::EVENT_OK;
}

//____________________________________________________________________________..
int TpcRawDataDecoder::process_event(PHCompositeNode *topNode)
{
  _ievent++;
  // load relevant nodes
  // Get the TrkrHitSetContainer node
  auto trkrhitsetcontainer = findNode::getClass<TrkrHitSetContainer>(topNode, "TRKR_HITSET");
  assert(trkrhitsetcontainer);

 PHG4TpcCylinderGeomContainer *geom_container =
      findNode::getClass<PHG4TpcCylinderGeomContainer>(topNode, "CYLINDERCELLGEOM_SVTX");
  if (!geom_container)
  {
    std::cout << PHWHERE << "ERROR: Can't find node CYLINDERCELLGEOM_SVTX" << std::endl;
    return Fun4AllReturnCodes::ABORTRUN;
  }

  /*  auto m_tGeometry = findNode::getClass<ActsGeometry>(topNode,
						 "ActsGeometry");
  if(!m_tGeometry)
    {
      std::cout << PHWHERE
		<< "ActsGeometry not found on node tree. Exiting"
		<< std::endl;
      return Fun4AllReturnCodes::ABORTRUN;
    }
  */
  Event *_event = findNode::getClass<Event>(topNode, "PRDF");
  assert( _event );

  if (_event == nullptr)
  {
    std::cout << "TpcRawDataDecoder::Process_Event - Event not found" << std::endl;
    return -1;
  }
  if (_event->getEvtType() >= 8)  /// special events
  {
    return Fun4AllReturnCodes::DISCARDEVENT;
  }
  rollover_value = 0;
  // check all possible TPC packets that we need to analyze
  for(int ep=0;ep<2;ep++){
   for (int sector = 0; sector<=23; sector++)
   {
    const int packet = 4000 + sector*10 + ep;

    // Reading packet
    Packet *p = _event->getPacket(packet);

    // Figure out which side
    int side = 0;   
    if(sector>11) side=1;

    if (p)
    {
      std::cout << "My Own TpcRawDataDecoder:: Event getPacket: "<< packet << "| Sector"<< sector << "| EndPoint "<< ep << std::endl;
    }else{
      continue;
    }
    uint64_t triggerBCO = 0;
    int n_tagger = p->lValue(0, "N_TAGGER");
    for (int t = 0; t < n_tagger; t++){
      //  const auto tagger_type = static_cast<uint16_t>(p->lValue(t, "TAGGER_TYPE"));
      // const auto is_endat = static_cast<uint8_t>(p->lValue(t, "IS_ENDAT"));
      const auto is_lvl1 = static_cast<uint8_t>(p->lValue(t, "IS_LEVEL1_TRIGGER"));
      const auto bco = static_cast<uint64_t>(p->lValue(t, "BCO"));
      // const auto lvl1_count = static_cast<uint32_t>(p->lValue(t, "LEVEL1_COUNT"));
      // const auto endat_count = static_cast<uint32_t>(p->lValue(t, "ENDAT_COUNT"));
      // const auto last_bco = static_cast<uint64_t>(p->lValue(t, "LAST_BCO"));
      // const auto modebits = static_cast<uint8_t>(p->lValue(t, "MODEBITS"));
      
      // only printout the is_lvl1 triggers
      // if( Verbosity() )
      if( is_lvl1 )
      {
	triggerBCO = bco;
	std::cout << " is_lvl1: " << (bool) (is_lvl1)
		  << " bco: " << bco
		  
		  << std::endl;
	/*
        std::cout << "MicromegasRawDataEvaluation::process_event -"
	  //		  << " packet: " << packet_id
		  << " tagger: " << t
		  << " type: " << tagger_type
		  << " is_enddat: " << (bool) (is_endat)
		  << " is_lvl1: " << (bool) (is_lvl1)
		  << " bco: " << bco
		  << " last bco: " << last_bco
		  << " endat_count: " << endat_count
		  << " lvl1_count: " << lvl1_count
		  << std::endl;
	*/
      }
    }
    
    int nr_of_waveforms = p->iValue(0, "NR_WF");
    
    //   for (auto &l : m_hitset){
    // l = new TrkrHitSetv1();
    
    int wf;
    //find waveform with earliest BCO in packet
    //take earliest BCO as starting BCO - works only for very long waveform setting
    //current waveforms are ~360 timebins long, eariest BCO == starting BCO should hold for these conditions
    //Check if BCO of previous event is within 360 time bins or 180 BCO. If yes we we are looking at a truncated event and we use the BCO of the previous one as startingBCO

    int earliest_BCO = INT_MAX;

    for (wf = 0; wf < nr_of_waveforms; wf++){      
      int current_BCO = p->iValue(wf, "BCO");
      if(current_BCO < earliest_BCO)
	earliest_BCO = current_BCO;
      //      std::cout << " earliest BCO:  " << earliest_BCO << " current BCO " << current_BCO << std::endl;
    }
    //  if((earliest_BCO - starting_BCO > 0) && (earliest_BCO - starting_BCO < 180)){
    // starting_BCO = starting_BCO;
    //}else{
      starting_BCO = earliest_BCO;
      //}
      if( Verbosity() )
	std::cout << " _ievent: " << _ievent << " earliest BCO:  " << earliest_BCO << " ep: " << ep << " sector " << sector << " trigBCO: " << triggerBCO << " diff " << triggerBCO - earliest_BCO << std::endl;

    for (wf = 0; wf < nr_of_waveforms; wf++){
      
      int current_BCO = p->iValue(wf, "BCO") + rollover_value;
      /*
      std::cout << " BCO:  " << p->iValue(wf, "BCO") << std::endl; 
      std::cout << " rollover:  " << rollover_value << std::endl;
      std::cout << " current BCO:  " << current_BCO << std::endl;
      std::cout << " starting BCO:  " << starting_BCO << std::endl;
      std::cout << " earliest BCO:  " << earliest_BCO << std::endl;
      std::cout << " current BCOBIN:  " << current_BCOBIN << std::endl;
      */
      if (starting_BCO < 0)
	{
	  starting_BCO = current_BCO;
	}
      
      if (current_BCO < starting_BCO)  // we have a rollover
	{
	  rollover_value = 0x100000;
	  current_BCO = p->iValue(wf, "BCO") + rollover_value;
	  starting_BCO = current_BCO;
	  current_BCOBIN++;
	}
      //      std::cout << " nu current BCO:  " << current_BCO << std::endl;
      //std::cout << " nu starting BCO:  " << starting_BCO << std::endl;
      int sampa_nr = p->iValue(wf, "SAMPAADDRESS");
      int channel = p->iValue(wf, "CHANNEL");
      
      int fee = p->iValue(wf, "FEE");
      int samples = p->iValue( wf, "SAMPLES" );
      // clockwise FEE mapping
      //int FEE_map[26]={5, 6, 1, 3, 2, 12, 10, 11, 9, 8, 7, 1, 2, 4, 8, 7, 6, 5, 4, 3, 1, 3, 2, 4, 6, 5};
      int FEE_R[26]={2, 2, 1, 1, 1, 3, 3, 3, 3, 3, 3, 2, 2, 1, 2, 2, 1, 1, 2, 2, 3, 3, 3, 3, 3, 3};
      // conter clockwise FEE mapping (From Takao)
      int FEE_map[26]={3, 2, 5, 3, 4, 0, 2, 1, 3, 4, 5, 7, 6, 2, 0, 1, 0, 1, 4, 5, 11, 9, 10, 8, 6, 7};
        int pads_per_sector[3] = {96, 128, 192};
	
        // setting the mapp of the FEE
        int feeM = FEE_map[fee];
        if(FEE_R[fee]==2) feeM += 6;
        if(FEE_R[fee]==3) feeM += 14;
        int layer = M.getLayer(feeM, channel);
        // antenna pads will be in 0 layer
        if(layer==0)continue;

        double R = M.getR(feeM, channel);
        double phi = M.getPhi(feeM, channel) + (sector - side*12 )* M_PI / 6 ;
        unsigned int key = 256 * (feeM) + channel;
        int pedestal = round(tmap[key].PedMean);
        TrkrDefs::hitsetkey tpcHitSetKey = TpcDefs::genHitSetKey(layer, (sector - side*12 ), side);
        TrkrHitSetContainer::Iterator hitsetit = trkrhitsetcontainer->findOrAddHitSet(tpcHitSetKey);
	
        if( Verbosity()>1 )
	  {
	    int sampaAddress = p->iValue(wf, "SAMPAADDRESS");
	    int sampaChannel = p->iValue(wf, "SAMPACHANNEL");
	    int checksum = p->iValue(wf, "CHECKSUM");
	    int checksumError = p->iValue(wf, "CHECKSUMERROR");
	    std::cout << "TpcRawDataDecoder::Process_Event Samples "<< samples 
		      <<" Chn:"<< channel 
		      <<" layer: " << layer 
		      << " sampa: "<< sampa_nr 
		      << " fee: "<< fee 
		      << " Mapped fee: "<< feeM 
		      << " sampaAddress: "<< sampaAddress 
		      << " sampaChannel: "<< sampaChannel 
		      << " checksum: "<< checksum 
		      << " checksumError: "<< checksumError 
		      << " hitsetkey "<< tpcHitSetKey 
		      << " R = " << R
		      << " phi = " << phi
		      << std::endl;
	  }
        pedestal = 0;
        for (int s = 0; s < 5; s++)
	  {
	    int adc = p->iValue(wf,s);
	    pedestal += adc;
	  }
        pedestal /=5;
        for (int s = 0; s < samples; s++)
	  {
	    int pad = M.getPad(feeM, channel);
<<<<<<< HEAD
	    int t = s + 2 * (current_BCO - starting_BCO);
=======
	    int t = s; // + 2 * (current_BCO - starting_BCO);
>>>>>>> 97e998a7
	    int adc = p->iValue(wf,s);
	    if(m_Debug==1){
	      _h_hit_XY->Fill(R*cos(phi),R*sin(phi),adc-pedestal);
	    }
	    //	    if(adc-pedestal<4) continue;
	    // generate hit key
	    if(adc-pedestal>2){
	      TrkrDefs::hitkey hitkey = TpcDefs::genHitKey((unsigned int) pad + (sector - side*12 )*pads_per_sector[FEE_R[fee]-1], (unsigned int) t);
	      // find existing hit, or create
	      
	      auto hit = hitsetit->second->getHit(hitkey);
	      
	      // create hit, assign adc and insert in hitset
	      if (!hit)
		{
		  
		  // create a new one
		  hit = new TrkrHitv2();
		  hit->setAdc(adc-pedestal);
		  //std::cout<< "ADC = " << adc << " Pedestal = "<< pedestal << "delta = "<< adc-pedestal << std::endl;
		  //if(adc - pedestal > 40) std::cout<< adc - pedestal << "| ";
		  //std::cout<< t << "| ";
		  
		  hitsetit->second->addHitSpecificKey(hitkey, hit);
		}
	    }
	    //else{
	    //  hit->setAdc(adc);
	    //  hitsetit->second->addHitSpecificKey(hitkey, hit);
	    //}
	    
	    if(m_Debug==1){
	      if(adc - pedestal > 40){
		_h_hit_XY_ADCcut->Fill(R*cos(phi),R*sin(phi),adc-pedestal);
		_h_hit_XYT->Fill(R*cos(phi),R*sin(phi), current_BCO,adc-pedestal);
	      }
	    }
	    //if (s==samples-1) std::cout << std::endl;
	  }
        
      }
      //     }//auto l:
    
   }// End of run over packets
  }//End of ep loop
  
  // we skip the mapping to real pads at first. We just say
  // that we get 16 rows (segment R2) with 128 pads
  // so each FEE fills 2 rows. Not right, but one step at a time.
  std::cout << "My Own TpcRawDataDecoder:: done" << std::endl;
  return Fun4AllReturnCodes::EVENT_OK;
}

//____________________________________________________________________________..
//int TpcRawDataDecoder::ResetEvent(PHCompositeNode * /*topNode*/)
//{
//  std::cout << "TpcRawDataDecoder::ResetEvent(PHCompositeNode *topNode) Resetting internal structures, prepare for next event" << std::endl;
//  return Fun4AllReturnCodes::EVENT_OK;
//}

//____________________________________________________________________________..
//int TpcRawDataDecoder::EndRun(const int runnumber)
//{
//  std::cout << "TpcRawDataDecoder::EndRun(const int runnumber) Ending Run for Run " << runnumber << std::endl;
//  return Fun4AllReturnCodes::EVENT_OK;
//}

//____________________________________________________________________________..
int TpcRawDataDecoder::End(PHCompositeNode * /*topNode*/)
{
  std::cout << "TpcRawDataDecoder::End(PHCompositeNode *topNode) This is the End..." << std::endl;
  if(m_Debug==1)hm->dumpHistos(_filename, "RECREATE");

  return Fun4AllReturnCodes::EVENT_OK;
}

//____________________________________________________________________________..
//int TpcRawDataDecoder::Reset(PHCompositeNode * /*topNode*/)
//{
//  std::cout << "TpcRawDataDecoder::Reset(PHCompositeNode *topNode) being Reset" << std::endl;
//  return Fun4AllReturnCodes::EVENT_OK;
//}

//____________________________________________________________________________..
//void TpcRawDataDecoder::Print(const std::string &what) const
//{
//  std::cout << "TpcRawDataDecoder::Print(const std::string &what) const Printing info for " << what << std::endl;
//}

//____________________________________________________________________________..
//void TpcRawDataDecoder::setHistoFileName(const std::string &what)
//{
//  _filename = what;
//  std::cout << "TpcRawDataDecoder::setHistoFileName(const std::string &what) Histogram File Name is " << what << std::endl;
//}<|MERGE_RESOLUTION|>--- conflicted
+++ resolved
@@ -374,11 +374,7 @@
         for (int s = 0; s < samples; s++)
 	  {
 	    int pad = M.getPad(feeM, channel);
-<<<<<<< HEAD
-	    int t = s + 2 * (current_BCO - starting_BCO);
-=======
 	    int t = s; // + 2 * (current_BCO - starting_BCO);
->>>>>>> 97e998a7
 	    int adc = p->iValue(wf,s);
 	    if(m_Debug==1){
 	      _h_hit_XY->Fill(R*cos(phi),R*sin(phi),adc-pedestal);
