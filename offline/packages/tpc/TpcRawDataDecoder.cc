
#include "TpcRawDataDecoder.h"

#include <trackbase/TpcDefs.h>
#include <trackbase/TrkrDefs.h>
#include <trackbase/TrkrHit.h>
#include <trackbase/TrkrHitSet.h>
#include <trackbase/TrkrHitSetContainer.h>

#include <fun4all/Fun4AllHistoManager.h>
#include <trackbase/TrkrHitSetContainerv1.h>
#include <trackbase/TrkrHitSetv1.h>
#include <trackbase/TrkrHitv2.h>

#include <phool/PHCompositeNode.h>
#include <phool/PHIODataNode.h>    // for PHIODataNode
#include <phool/PHNodeIterator.h>  // for PHNodeIterator
#include <phool/PHObject.h>        // for PHObject
#include <phool/getClass.h>
#include <phool/phool.h>

#include <g4detectors/PHG4TpcCylinderGeom.h>
#include <g4detectors/PHG4TpcCylinderGeomContainer.h>
#include <Acts/Definitions/Units.hpp>
#include <Acts/Surfaces/Surface.hpp>

#include <cdbobjects/CDBTTree.h>
#include <ffamodules/CDBInterface.h>

#include <Event/Event.h>
#include <Event/EventTypes.h>
#include <Event/packet.h>

#include <fun4all/Fun4AllReturnCodes.h>

#include <TFile.h>
#include <TH2.h>
#include <TH3.h>
#include <TNtuple.h>
#include <climits>

#include <string>

//____________________________________________________________________________..
TpcRawDataDecoder::TpcRawDataDecoder(const std::string &name)
  : SubsysReco(name)
  , hm(nullptr)
  , _filename("./outputfile.root")
{
  std::cout << "TpcRawDataDecoder::TpcRawDataDecoder(const std::string &name)" << std::endl;
  starting_BCO = -1;
  rollover_value = 0;
  current_BCOBIN = 0;
  // M.setMapNames("AutoPad-R1-RevA.sch.ChannelMapping.csv", "AutoPad-R2-RevA-Pads.sch.ChannelMapping.csv", "AutoPad-R3-RevA.sch.ChannelMapping.csv");

  // Open a file, save the ntuple and close the file
  // TFile in_file("/sphenix/user/shulga/Work/Files/pedestal-10616-outfile.root");
  // in_file.GetObject("h_Alive",h_Alive);
  // float chan_id,fee_id,module_id,pedMean,pedStdi, sec_id;
  // float* row_content;
  //
  //  if( Verbosity() )std::cout << "chan_id\t fee_id\t module_id\t pedMean\t pedStdi\t sec_id\n";
  //  for (int irow=0;irow<h_Alive->GetEntries();++irow)
  //  {
  //    h_Alive->GetEntry(irow);
  //    row_content = h_Alive->GetArgs();
  //    chan_id = row_content[0];
  //    fee_id = row_content[1];
  //    module_id = row_content[2];
  //    pedMean = row_content[3];
  //    pedStdi = row_content[4];
  //    sec_id = row_content[5];
  //    if( Verbosity() )
  //    {
  //      std::cout
  //      << chan_id   << "\t"
  //      << fee_id    << "\t"
  //      << module_id << "\t"
  //      << pedMean   << "\t"
  //      << pedStdi   << "\t"
  //      << sec_id    << "\t"
  //      << std::endl;
  //    }
  //
  //    struct ped_tpc_map x
  //    {
  //    };
  //
  //    x.CHN_ID = chan_id  ;
  //    x.FEE_ID = fee_id   ;
  //    x.MOD_ID = module_id;
  //    x.PedMean = pedMean  ;
  //    x.PedStdi = pedStdi  ;
  //    x.SEC_ID = sec_id   ;
  //
  //    unsigned int key = 256 * (fee_id) + chan_id;
  //    tmap[key] = x;
  //  }
}

//____________________________________________________________________________..
TpcRawDataDecoder::~TpcRawDataDecoder()
{
  delete hm;
  std::cout << "TpcRawDataDecoder::~TpcRawDataDecoder() Calling dtor" << std::endl;
}

//____________________________________________________________________________..
int TpcRawDataDecoder::Init(PHCompositeNode * /*topNode*/)
{
  std::cout << "TpcRawDataDecoder::Init(PHCompositeNode *topNode) Initializing" << std::endl;

  m_cdb = CDBInterface::instance();
  std::string calibdir = m_cdb->getUrl("TPC_FEE_CHANNEL_MAP");
  // calibdir = "/sphenix/user/shulga/Work/TpcPadPlane_phi_coresoftware/macros/CDBTest/TPCChannelMap.root";
  if (calibdir[0] == '/')
  {
    // use generic CDBTree to load
    m_cdbttree = new CDBTTree(calibdir.c_str());
    m_cdbttree->LoadCalibrations();
  }
  else
  {
    std::cout << "TpcRawDataDecoder::::InitRun No calibration file found" << std::endl;
    exit(1);
  }

  // m_cdbttree = new CDBTTree( "/sphenix/user/shulga/Work/TpcPadPlane_phi_coresoftware/macros/CDBTest/test.root" );

  if (m_Debug == 1)
  {
    hm = new Fun4AllHistoManager("HITHIST");

    //_h_hit_XYT = new TH3F("_h_hit_XYT" ,"_h_hit_XYT;X, [mm];Y, [mm]; T [BCO]", 400, -800, 800, 400, -800, 800, 500, 128000000000,128050000000);
<<<<<<< HEAD
    _h_hit_ADCChn = new TH2F("_h_hit_ADCChn" ,"_h_hit_ADCChn;Chn;ADC", 400, -0.5, 399.5, 1024, -0.5, 1023.5);
    _h_hit_ADCChn_p = new TH2F("_h_hit_ADCChn_p" ,"_h_hit_ADCChn_p;Chn;ADC", 400, -0.5, 399.5, 1024, -0.5, 1023.5);
    _h_hit_ADCChn_ADCcut = new TH2F("_h_hit_ADCChn_ADCcut" ,"_h_hit_ADCChn_ADCcut;Chn;ADC", 400, -0.5, 399.5, 1024, -0.5, 1023.5);
    _h_hit_XY = new TH2F("_h_hit_XY" ,"_h_hit_XY;X, [mm];Y, [mm]", 400, -800, 800, 400, -800, 800);
    _h_hit_XY_ADCcut = new TH2F("_h_hit_XY_ADCcut" ,"_h_hit_XY_ADCcut;X, [mm];Y, [mm]", 400, -800, 800, 400, -800, 800);
=======
    _h_hit_XY = new TH2F("_h_hit_XY", "_h_hit_XY;X, [mm];Y, [mm]", 400, -800, 800, 400, -800, 800);
    _h_hit_XY_ADCcut = new TH2F("_h_hit_XY_ADCcut", "_h_hit_XY_ADCcut;X, [mm];Y, [mm]", 400, -800, 800, 400, -800, 800);
>>>>>>> 68f112de
    //_h_hit_PT_ADCcut = new TH3F("_h_hit_PT_ADCcut" ,"_h_hit_PT_ADCcut;Pad number;time [50 ns];BCO;", 400, -0.5, 399.5, 400, -0.5, 399.5, 500, 128000000000,128050000000);

    // hm->registerHisto(_h_hit_XYT );
    // hm->registerHisto(_h_hit_PT_ADCcut);
    hm->registerHisto(_h_hit_XY);
    hm->registerHisto(_h_hit_XY_ADCcut);
    hm->registerHisto(_h_hit_ADCChn);
    hm->registerHisto(_h_hit_ADCChn_p);
    hm->registerHisto(_h_hit_ADCChn_ADCcut);
  }

  return Fun4AllReturnCodes::EVENT_OK;
}

//____________________________________________________________________________..
int TpcRawDataDecoder::InitRun(PHCompositeNode *topNode)
{
  // get dst node
  PHNodeIterator iter(topNode);
  auto dstNode = dynamic_cast<PHCompositeNode *>(iter.findFirst("PHCompositeNode", "DST"));
  if (!dstNode)
  {
    std::cout << "TpcRawDataDecoder::InitRun - DST Node missing, doing nothing." << std::endl;
    exit(1);
  }

  // create hitset container if needed
  auto hitsetcontainer = findNode::getClass<TrkrHitSetContainer>(topNode, "TRKR_HITSET");
  if (!hitsetcontainer)
  {
    std::cout << "TpcRawDataDecoder::InitRun - creating TRKR_HITSET." << std::endl;

    // find or create TRKR node
    PHNodeIterator dstiter(dstNode);
    auto trkrnode = dynamic_cast<PHCompositeNode *>(dstiter.findFirst("PHCompositeNode", "TRKR"));
    if (!trkrnode)
    {
      trkrnode = new PHCompositeNode("TRKR");
      dstNode->addNode(trkrnode);
    }

    // create container and add to the tree
    hitsetcontainer = new TrkrHitSetContainerv1;
    auto newNode = new PHIODataNode<PHObject>(hitsetcontainer, "TRKR_HITSET", "PHObject");
    trkrnode->addNode(newNode);
  }
  topNode->print();

  // we reset the BCO for the new run
  starting_BCO = -1;
  rollover_value = 0;
  current_BCOBIN = 0;

  // m_hits = new TrkrHitSetContainerv1();

  return Fun4AllReturnCodes::EVENT_OK;
}

//____________________________________________________________________________..
int TpcRawDataDecoder::process_event(PHCompositeNode *topNode)
{
  _ievent++;
  // if(_ievent<1270 || _ievent>1270+200) return Fun4AllReturnCodes::DISCARDEVENT;
  //  load relevant nodes
  //  Get the TrkrHitSetContainer node
  auto trkrhitsetcontainer = findNode::getClass<TrkrHitSetContainer>(topNode, "TRKR_HITSET");
  assert(trkrhitsetcontainer);

  PHG4TpcCylinderGeomContainer *geom_container =
      findNode::getClass<PHG4TpcCylinderGeomContainer>(topNode, "CYLINDERCELLGEOM_SVTX");
  if (!geom_container)
  {
    std::cout << PHWHERE << "ERROR: Can't find node CYLINDERCELLGEOM_SVTX" << std::endl;
    return Fun4AllReturnCodes::ABORTRUN;
  }

  Event *_event = findNode::getClass<Event>(topNode, "PRDF");
  assert(_event);

  if (_event == nullptr)
  {
    std::cout << "TpcRawDataDecoder::Process_Event - Event not found" << std::endl;
    return -1;
  }
  if (_event->getEvtType() >= 8)  /// special events
  {
    return Fun4AllReturnCodes::DISCARDEVENT;
  }
  rollover_value = 0;
  // check all possible TPC packets that we need to analyze
<<<<<<< HEAD
  for(int ep=0;ep<2;ep++){
   for (int sector = 0; sector<24; sector++)
   {
    const int packet = 4000 + sector*10 + ep;

    // Reading packet
    Packet *p = _event->getPacket(packet);

    // Figure out which side
    int side = 0;   
    if(sector>11) side=1;
    if(m_Debug==1){
      char buff[200];
      snprintf(buff, sizeof(buff), "./outputfile_%i_%s.root",sector, _runNumber.c_str());
      if(p) _filename = buff;
    }
    if (p)
=======
  for (int ep = 0; ep < 2; ep++)
  {
    for (int sector = 0; sector < 24; sector++)
>>>>>>> 68f112de
    {
      const int packet = 4000 + sector * 10 + ep;

      // Reading packet
      Packet *p = _event->getPacket(packet);

      // Figure out which side
      int side = 0;
      if (sector > 11)
      {
        side = 1;
      }
      if (m_Debug == 1)
      {
        char buff[100];
        snprintf(buff, sizeof(buff), "./outputfile_%i.root", sector);
        if (p)
        {
          _filename = buff;
        }
      }
      if (p)
      {
        std::cout << "My Own TpcRawDataDecoder:: Event getPacket: " << packet << "| Sector" << sector << "| EndPoint " << ep << std::endl;
      }
<<<<<<< HEAD
      //      std::cout << " nu current BCO:  " << current_BCO << std::endl;
      //std::cout << " nu starting BCO:  " << starting_BCO << std::endl;
      int sampa_nr = p->iValue(wf, "SAMPAADDRESS");
      int channel = p->iValue(wf, "CHANNEL");
      
      int fee = p->iValue(wf, "FEE");
      int samples = p->iValue( wf, "SAMPLES" );
      // clockwise FEE mapping
      //int FEE_map[26]={5, 6, 1, 3, 2, 12, 10, 11, 9, 8, 7, 1, 2, 4, 8, 7, 6, 5, 4, 3, 1, 3, 2, 4, 6, 5};
      int FEE_R[26]={2, 2, 1, 1, 1, 3, 3, 3, 3, 3, 3, 2, 2, 1, 2, 2, 1, 1, 2, 2, 3, 3, 3, 3, 3, 3};
      // conter clockwise FEE mapping (From Takao)
      //int FEE_map[26]={3, 2, 5, 3, 4, 0, 2, 1, 3, 4, 5, 7, 6, 2, 0, 1, 0, 1, 4, 5, 11, 9, 10, 8, 6, 7};
      //int pads_per_sector[3] = {96, 128, 192};
      int FEE_map[26] = { 4,  5,  0,  2,  1,  11,  9,  10,  8,  7,  6,  0,  1,  3,  7,  6,  5,  4,  3,  2,  0,  2,  1,  3,  5,  4};	
      // setting the mapp of the FEE
      int feeM = FEE_map[fee];
      if(FEE_R[fee]==2) feeM += 6;
      if(FEE_R[fee]==3) feeM += 14;
      unsigned int key = 256 * (feeM) + channel;
      //int layer = M.getLayer(feeM, channel);

      std::string varname = "layer";// + std::to_string(key);
      int layer = m_cdbttree->GetIntValue(key,varname);
      // antenna pads will be in 0 layer
      if(layer==0)continue;

      PHG4TpcCylinderGeom *layergeom = geom_container->GetLayerCellGeom(layer);
      //varname = "fee" + std::to_string(key);
      //int feeM_cdbt = m_cdbttree->GetIntValue(key,varname);
      
      //varname = "channel" + std::to_string(key);
      //int feeM_chn_cdbt = m_cdbttree->GetIntValue(key,varname);
      
      varname = "R";// + std::to_string(key);
      double R = m_cdbttree->GetDoubleValue(key,varname);
      
      varname = "phi";// + std::to_string(key);
      double phi = pow(-1,side)*m_cdbttree->GetDoubleValue(key,varname) + (sector - side*12 )* M_PI / 6 ;;
      
      //varname = "padN" + std::to_string(key);
      //int padn_cdbt = m_cdbttree->GetIntValue(key,varname);

      //double R = M.getR(feeM, channel);
      //double phi = M.getPhi(feeM, channel) + (sector - side*12 )* M_PI / 6 ;
	    //int pad = M.getPad(feeM, channel);
      //varname = "pad";// + std::to_string(key);
      //int pad = m_cdbttree->GetIntValue(key,varname);

      //std::cout<<"pad "<< padn_cdbt          <<"  "<< pad     << " delta =" << padn_cdbt       - pad     
      //<<"\n  \t  phi "<< phi_cdbt           <<"  "<< phi     << " delta =" << phi_cdbt        - phi     
      //<<"\n  \t  R "<< R_cdbt               <<"  "<< R       << " delta =" << R_cdbt          - R       
      //<<"\n  \t  FEE chn"<< feeM_chn_cdbt   <<"  "<< channel << " delta =" << feeM_chn_cdbt   - channel 
      //<<"\n  \t  FEE "<< feeM_cdbt          <<"  "<< feeM    << " delta =" << feeM_cdbt       - feeM    
      //<<"\n  \t  layer "<< layer_cdbt       <<"  "<< layer   << " delta =" << layer_cdbt      - layer 
      //<< std::endl;        
      int mc_sectors[12] = { 5, 4, 3, 2, 1, 0, 11, 10, 9, 8, 7, 6};
      //int mc_sectors[12] = {5, 6, 7, 8, 9, 10, 11, 0, 1, 2, 3, 4};

      float pedestal = 72.4;//round(tmap[key].PedMean);
      TrkrDefs::hitsetkey tpcHitSetKey = TpcDefs::genHitSetKey(layer, (mc_sectors[sector - side*12] ), side);
      TrkrHitSetContainer::Iterator hitsetit = trkrhitsetcontainer->findOrAddHitSet(tpcHitSetKey);
	

      if( Verbosity()>1 ){
	      int sampaAddress = p->iValue(wf, "SAMPAADDRESS");
	      int sampaChannel = p->iValue(wf, "SAMPACHANNEL");
	      int checksum = p->iValue(wf, "CHECKSUM");
	      int checksumError = p->iValue(wf, "CHECKSUMERROR");
	      std::cout << "TpcRawDataDecoder::Process_Event Samples "<< samples 
		        <<" Chn:"<< channel 
		        <<" layer: " << layer 
		        << " sampa: "<< sampa_nr 
		        << " fee: "<< fee 
		        << " Mapped fee: "<< feeM 
		        << " sampaAddress: "<< sampaAddress 
		        << " sampaChannel: "<< sampaChannel 
		        << " checksum: "<< checksum 
		        << " checksumError: "<< checksumError 
		        << " hitsetkey "<< tpcHitSetKey 
		        << " R = " << R
		        << " phi = " << phi
		        << std::endl;

	    }
      pedestal = 0.0;
      for (int s = 0; s < 5; s++)
	    {
	      int adc = p->iValue(wf,s);
	      pedestal += adc;
	    }
      pedestal /=5;
      for (int s = 0; s < samples; s++)
	    {

	      int t = s; // + 2 * (current_BCO - starting_BCO);
	      int adc = p->iValue(wf,s);
	      if(m_Debug==1){
	        _h_hit_XY->Fill(R*cos(phi),R*sin(phi),float(adc)-pedestal);
          _h_hit_ADCChn->Fill(s,adc);
          _h_hit_ADCChn_p->Fill(s,float(adc)-pedestal);

	      }
	      //	    if(adc-pedestal<4) continue;
	      // generate hit key
	      if(float(adc)-pedestal>2){
          unsigned int phibin = layergeom->find_phibin(phi);
          //if((int)phibin > pads_per_sector[FEE_R[fee]-1]*12) std::cout << "TpcRawDataDecoder:: phibin is out of range > "<< pads_per_sector[FEE_R[fee]-1]*12 << std::endl;
	        TrkrDefs::hitkey hitkey = TpcDefs::genHitKey( phibin, (unsigned int) t);
          //double phi_center = layergeom->get_phicenter(phibin);
          //if(phi_center<0) phi_center += 2*M_PI;
          //int phibin_mc = layergeom->find_phibin(phi);
	        // find existing hit, or create
	        auto hit = hitsetit->second->getHit(hitkey);
  
	        // create hit, assign adc and insert in hitset
	        if (!hit)
		      {
		  
		        // create a new one
		        hit = new TrkrHitv2();
		        hit->setAdc(float(adc)-pedestal);
		        //std::cout<< "ADC = " << adc << " Pedestal = "<< pedestal << "delta = "<< adc-pedestal << std::endl;
		        //if(adc - pedestal > 40) std::cout<< adc - pedestal << "| ";
		        //std::cout<< t << "| ";

		        hitsetit->second->addHitSpecificKey(hitkey, hit);
		      }
	      
	    
	    
	        if(m_Debug==1){
            //if(layer==16 ) _h_hit_PT_ADCcut->Fill(pad, s, triggerBCO,float(adc));
	          if(adc - pedestal > 15){
              //std::cout << "pad = " << pad << "phibin = " << phibin << " phibin_mc = " << phibin_mc << " sector = " << sector << "mc_sectors = " << mc_sectors[sector - side*12] << "phibin/pads_per_sector = " << phibin/pads_per_sector[FEE_R[fee]-1] << " phi_center = " << phi_center << " phi = " << phi << std::endl;
		          _h_hit_XY_ADCcut->Fill(R*cos(phi),R*sin(phi),float(adc)-pedestal);
              _h_hit_ADCChn_ADCcut->Fill(s,adc);		          
              //_h_hit_XYT->Fill(R*cos(phi),R*sin(phi), triggerBCO,float(adc)-pedestal);

	          }
	        }
=======
      else
      {
        continue;
      }

      uint64_t triggerBCO = 0;
      int n_tagger = p->lValue(0, "N_TAGGER");
      for (int t = 0; t < n_tagger; t++)
      {
        //  const auto tagger_type = static_cast<uint16_t>(p->lValue(t, "TAGGER_TYPE"));
        // const auto is_endat = static_cast<uint8_t>(p->lValue(t, "IS_ENDAT"));
        const auto is_lvl1 = static_cast<uint8_t>(p->lValue(t, "IS_LEVEL1_TRIGGER"));
        const auto bco = static_cast<uint64_t>(p->lValue(t, "BCO"));
        // const auto lvl1_count = static_cast<uint32_t>(p->lValue(t, "LEVEL1_COUNT"));
        // const auto endat_count = static_cast<uint32_t>(p->lValue(t, "ENDAT_COUNT"));
        // const auto last_bco = static_cast<uint64_t>(p->lValue(t, "LAST_BCO"));
        // const auto modebits = static_cast<uint8_t>(p->lValue(t, "MODEBITS"));

        // only printout the is_lvl1 triggers
        // if( Verbosity() )
        if (is_lvl1)
        {
          triggerBCO = bco;
          std::cout << " is_lvl1: " << (bool) (is_lvl1)
                    << " bco: " << bco
                    << "_ievent: " << _ievent
                    << std::endl;
>>>>>>> 68f112de
        }
      }
      // if (triggerBCO != 128330850912) return Fun4AllReturnCodes::DISCARDEVENT;
      int nr_of_waveforms = p->iValue(0, "NR_WF");

      //   for (auto &l : m_hitset){
      // l = new TrkrHitSetv1();

      int wf;
      // find waveform with earliest BCO in packet
      // take earliest BCO as starting BCO - works only for very long waveform setting
      // current waveforms are ~360 timebins long, eariest BCO == starting BCO should hold for these conditions
      // Check if BCO of previous event is within 360 time bins or 180 BCO. If yes we we are looking at a truncated event and we use the BCO of the previous one as startingBCO

      int earliest_BCO = INT_MAX;

      for (wf = 0; wf < nr_of_waveforms; wf++)
      {
        int current_BCO = p->iValue(wf, "BCO");
        if (current_BCO < earliest_BCO)
        {
          earliest_BCO = current_BCO;
        }
        //      std::cout << " earliest BCO:  " << earliest_BCO << " current BCO " << current_BCO << std::endl;
      }
      //  if((earliest_BCO - starting_BCO > 0) && (earliest_BCO - starting_BCO < 180)){
      // starting_BCO = starting_BCO;
      //}else{
      starting_BCO = earliest_BCO;
      //}
      if (Verbosity())
      {
        std::cout << " _ievent: " << _ievent << " earliest BCO:  " << earliest_BCO << " ep: " << ep << " sector " << sector << " trigBCO: " << triggerBCO << " diff " << triggerBCO - earliest_BCO << std::endl;
      }

      for (wf = 0; wf < nr_of_waveforms; wf++)
      {
        int current_BCO = p->iValue(wf, "BCO") + rollover_value;

        /*
        std::cout << " BCO:  " << p->iValue(wf, "BCO") << std::endl;
        std::cout << " rollover:  " << rollover_value << std::endl;
        std::cout << " current BCO:  " << current_BCO << std::endl;
        std::cout << " starting BCO:  " << starting_BCO << std::endl;
        std::cout << " earliest BCO:  " << earliest_BCO << std::endl;
        std::cout << " current BCOBIN:  " << current_BCOBIN << std::endl;
        */
        if (starting_BCO < 0)
        {
          starting_BCO = current_BCO;
        }

        if (current_BCO < starting_BCO)  // we have a rollover
        {
          rollover_value = 0x100000;
          current_BCO = p->iValue(wf, "BCO") + rollover_value;
          starting_BCO = current_BCO;
          current_BCOBIN++;
        }
        //      std::cout << " nu current BCO:  " << current_BCO << std::endl;
        // std::cout << " nu starting BCO:  " << starting_BCO << std::endl;
        int sampa_nr = p->iValue(wf, "SAMPAADDRESS");
        int channel = p->iValue(wf, "CHANNEL");

        int fee = p->iValue(wf, "FEE");
        int samples = p->iValue(wf, "SAMPLES");
        // clockwise FEE mapping
        // int FEE_map[26]={5, 6, 1, 3, 2, 12, 10, 11, 9, 8, 7, 1, 2, 4, 8, 7, 6, 5, 4, 3, 1, 3, 2, 4, 6, 5};
        int FEE_R[26] = {2, 2, 1, 1, 1, 3, 3, 3, 3, 3, 3, 2, 2, 1, 2, 2, 1, 1, 2, 2, 3, 3, 3, 3, 3, 3};
        // conter clockwise FEE mapping (From Takao)
        // int FEE_map[26]={3, 2, 5, 3, 4, 0, 2, 1, 3, 4, 5, 7, 6, 2, 0, 1, 0, 1, 4, 5, 11, 9, 10, 8, 6, 7};
        // int pads_per_sector[3] = {96, 128, 192};
        int FEE_map[26] = {4, 5, 0, 2, 1, 11, 9, 10, 8, 7, 6, 0, 1, 3, 7, 6, 5, 4, 3, 2, 0, 2, 1, 3, 5, 4};
        // setting the mapp of the FEE
        int feeM = FEE_map[fee];
        if (FEE_R[fee] == 2)
        {
          feeM += 6;
        }
        if (FEE_R[fee] == 3)
        {
          feeM += 14;
        }
        unsigned int key = 256 * (feeM) + channel;
        // int layer = M.getLayer(feeM, channel);

        std::string varname = "layer";  // + std::to_string(key);
        int layer = m_cdbttree->GetIntValue(key, varname);
        // antenna pads will be in 0 layer
        if (layer == 0)
        {
          continue;
        }

        PHG4TpcCylinderGeom *layergeom = geom_container->GetLayerCellGeom(layer);
        // varname = "fee" + std::to_string(key);
        // int feeM_cdbt = m_cdbttree->GetIntValue(key,varname);

        // varname = "channel" + std::to_string(key);
        // int feeM_chn_cdbt = m_cdbttree->GetIntValue(key,varname);

        varname = "R";  // + std::to_string(key);
        double R = m_cdbttree->GetDoubleValue(key, varname);

        varname = "phi";  // + std::to_string(key);
        double phi = pow(-1, side) * m_cdbttree->GetDoubleValue(key, varname) + (sector - side * 12) * M_PI / 6;
        ;

        // varname = "padN" + std::to_string(key);
        // int padn_cdbt = m_cdbttree->GetIntValue(key,varname);

        // double R = M.getR(feeM, channel);
        // double phi = M.getPhi(feeM, channel) + (sector - side*12 )* M_PI / 6 ;
        // int pad = M.getPad(feeM, channel);
        // varname = "pad";// + std::to_string(key);
        // int pad = m_cdbttree->GetIntValue(key,varname);

        // std::cout<<"pad "<< padn_cdbt          <<"  "<< pad     << " delta =" << padn_cdbt       - pad
        //<<"\n  \t  phi "<< phi_cdbt           <<"  "<< phi     << " delta =" << phi_cdbt        - phi
        //<<"\n  \t  R "<< R_cdbt               <<"  "<< R       << " delta =" << R_cdbt          - R
        //<<"\n  \t  FEE chn"<< feeM_chn_cdbt   <<"  "<< channel << " delta =" << feeM_chn_cdbt   - channel
        //<<"\n  \t  FEE "<< feeM_cdbt          <<"  "<< feeM    << " delta =" << feeM_cdbt       - feeM
        //<<"\n  \t  layer "<< layer_cdbt       <<"  "<< layer   << " delta =" << layer_cdbt      - layer
        //<< std::endl;
        int mc_sectors[12] = {5, 4, 3, 2, 1, 0, 11, 10, 9, 8, 7, 6};
        // int mc_sectors[12] = {5, 6, 7, 8, 9, 10, 11, 0, 1, 2, 3, 4};

        float pedestal = 72.4;  // round(tmap[key].PedMean);
        TrkrDefs::hitsetkey tpcHitSetKey = TpcDefs::genHitSetKey(layer, (mc_sectors[sector - side * 12]), side);
        TrkrHitSetContainer::Iterator hitsetit = trkrhitsetcontainer->findOrAddHitSet(tpcHitSetKey);

        if (Verbosity() > 1)
        {
          int sampaAddress = p->iValue(wf, "SAMPAADDRESS");
          int sampaChannel = p->iValue(wf, "SAMPACHANNEL");
          int checksum = p->iValue(wf, "CHECKSUM");
          int checksumError = p->iValue(wf, "CHECKSUMERROR");
          std::cout << "TpcRawDataDecoder::Process_Event Samples " << samples
                    << " Chn:" << channel
                    << " layer: " << layer
                    << " sampa: " << sampa_nr
                    << " fee: " << fee
                    << " Mapped fee: " << feeM
                    << " sampaAddress: " << sampaAddress
                    << " sampaChannel: " << sampaChannel
                    << " checksum: " << checksum
                    << " checksumError: " << checksumError
                    << " hitsetkey " << tpcHitSetKey
                    << " R = " << R
                    << " phi = " << phi
                    << std::endl;
        }
        pedestal = 0.0;
        for (int s = 0; s < 5; s++)
        {
          int adc = p->iValue(wf, s);
          pedestal += adc;
        }
        pedestal /= 5;
        for (int s = 0; s < samples; s++)
        {
          int t = s;  // + 2 * (current_BCO - starting_BCO);
          int adc = p->iValue(wf, s);
          if (m_Debug == 1)
          {
            _h_hit_XY->Fill(R * cos(phi), R * sin(phi), float(adc) - pedestal);
          }
          //	    if(adc-pedestal<4) continue;
          // generate hit key
          if (float(adc) - pedestal > 2)
          {
            unsigned int phibin = layergeom->find_phibin(phi);
            // if((int)phibin > pads_per_sector[FEE_R[fee]-1]*12) std::cout << "TpcRawDataDecoder:: phibin is out of range > "<< pads_per_sector[FEE_R[fee]-1]*12 << std::endl;
            TrkrDefs::hitkey hitkey = TpcDefs::genHitKey(phibin, (unsigned int) t);
            // double phi_center = layergeom->get_phicenter(phibin);
            // if(phi_center<0) phi_center += 2*M_PI;
            // int phibin_mc = layergeom->find_phibin(phi);
            //  find existing hit, or create
            auto hit = hitsetit->second->getHit(hitkey);

            // create hit, assign adc and insert in hitset
            if (!hit)
            {
              // create a new one
              hit = new TrkrHitv2();
              hit->setAdc(float(adc) - pedestal);
              // std::cout<< "ADC = " << adc << " Pedestal = "<< pedestal << "delta = "<< adc-pedestal << std::endl;
              // if(adc - pedestal > 40) std::cout<< adc - pedestal << "| ";
              // std::cout<< t << "| ";

              hitsetit->second->addHitSpecificKey(hitkey, hit);
            }

            if (m_Debug == 1)
            {
              // if(layer==16 ) _h_hit_PT_ADCcut->Fill(pad, s, triggerBCO,float(adc));
              if (adc - pedestal > 15)
              {
                // std::cout << "pad = " << pad << "phibin = " << phibin << " phibin_mc = " << phibin_mc << " sector = " << sector << "mc_sectors = " << mc_sectors[sector - side*12] << "phibin/pads_per_sector = " << phibin/pads_per_sector[FEE_R[fee]-1] << " phi_center = " << phi_center << " phi = " << phi << std::endl;
                _h_hit_XY_ADCcut->Fill(R * cos(phi), R * sin(phi), float(adc) - pedestal);
                //_h_hit_XYT->Fill(R*cos(phi),R*sin(phi), triggerBCO,float(adc)-pedestal);
              }
            }
          }
          // if (s==samples-1) std::cout << std::endl;
        }
      }
      //     }//auto l:

    }  // End of run over packets
  }    // End of ep loop

  // we skip the mapping to real pads at first. We just say
  // that we get 16 rows (segment R2) with 128 pads
  // so each FEE fills 2 rows. Not right, but one step at a time.
  std::cout << "TpcRawDataDecoder:: done" << std::endl;
  return Fun4AllReturnCodes::EVENT_OK;
}

//____________________________________________________________________________..
// int TpcRawDataDecoder::ResetEvent(PHCompositeNode * /*topNode*/)
//{
//  std::cout << "TpcRawDataDecoder::ResetEvent(PHCompositeNode *topNode) Resetting internal structures, prepare for next event" << std::endl;
//  return Fun4AllReturnCodes::EVENT_OK;
//}

//____________________________________________________________________________..
// int TpcRawDataDecoder::EndRun(const int runnumber)
//{
//  std::cout << "TpcRawDataDecoder::EndRun(const int runnumber) Ending Run for Run " << runnumber << std::endl;
//  return Fun4AllReturnCodes::EVENT_OK;
//}

//____________________________________________________________________________..
int TpcRawDataDecoder::End(PHCompositeNode * /*topNode*/)
{
  std::cout << "TpcRawDataDecoder::End(PHCompositeNode *topNode) This is the End..." << std::endl;
  if (m_Debug == 1)
  {
    hm->dumpHistos(_filename, "RECREATE");
  }

  return Fun4AllReturnCodes::EVENT_OK;
}

//____________________________________________________________________________..
// int TpcRawDataDecoder::Reset(PHCompositeNode * /*topNode*/)
//{
//  std::cout << "TpcRawDataDecoder::Reset(PHCompositeNode *topNode) being Reset" << std::endl;
//  return Fun4AllReturnCodes::EVENT_OK;
//}

//____________________________________________________________________________..
// void TpcRawDataDecoder::Print(const std::string &what) const
//{
//  std::cout << "TpcRawDataDecoder::Print(const std::string &what) const Printing info for " << what << std::endl;
//}

//____________________________________________________________________________..
// void TpcRawDataDecoder::setHistoFileName(const std::string &what)
//{
//  _filename = what;
//  std::cout << "TpcRawDataDecoder::setHistoFileName(const std::string &what) Histogram File Name is " << what << std::endl;
//}
void TpcRawDataDecoder::setRunNumber(const std::string &runNumber){
  _runNumber = runNumber;
  std::cout << "TpcRawDataDecoder::setRunNumber RunNumber is " << _runNumber << std::endl;
}<|MERGE_RESOLUTION|>--- conflicted
+++ resolved
@@ -132,16 +132,8 @@
     hm = new Fun4AllHistoManager("HITHIST");
 
     //_h_hit_XYT = new TH3F("_h_hit_XYT" ,"_h_hit_XYT;X, [mm];Y, [mm]; T [BCO]", 400, -800, 800, 400, -800, 800, 500, 128000000000,128050000000);
-<<<<<<< HEAD
-    _h_hit_ADCChn = new TH2F("_h_hit_ADCChn" ,"_h_hit_ADCChn;Chn;ADC", 400, -0.5, 399.5, 1024, -0.5, 1023.5);
-    _h_hit_ADCChn_p = new TH2F("_h_hit_ADCChn_p" ,"_h_hit_ADCChn_p;Chn;ADC", 400, -0.5, 399.5, 1024, -0.5, 1023.5);
-    _h_hit_ADCChn_ADCcut = new TH2F("_h_hit_ADCChn_ADCcut" ,"_h_hit_ADCChn_ADCcut;Chn;ADC", 400, -0.5, 399.5, 1024, -0.5, 1023.5);
-    _h_hit_XY = new TH2F("_h_hit_XY" ,"_h_hit_XY;X, [mm];Y, [mm]", 400, -800, 800, 400, -800, 800);
-    _h_hit_XY_ADCcut = new TH2F("_h_hit_XY_ADCcut" ,"_h_hit_XY_ADCcut;X, [mm];Y, [mm]", 400, -800, 800, 400, -800, 800);
-=======
     _h_hit_XY = new TH2F("_h_hit_XY", "_h_hit_XY;X, [mm];Y, [mm]", 400, -800, 800, 400, -800, 800);
     _h_hit_XY_ADCcut = new TH2F("_h_hit_XY_ADCcut", "_h_hit_XY_ADCcut;X, [mm];Y, [mm]", 400, -800, 800, 400, -800, 800);
->>>>>>> 68f112de
     //_h_hit_PT_ADCcut = new TH3F("_h_hit_PT_ADCcut" ,"_h_hit_PT_ADCcut;Pad number;time [50 ns];BCO;", 400, -0.5, 399.5, 400, -0.5, 399.5, 500, 128000000000,128050000000);
 
     // hm->registerHisto(_h_hit_XYT );
@@ -232,29 +224,9 @@
   }
   rollover_value = 0;
   // check all possible TPC packets that we need to analyze
-<<<<<<< HEAD
-  for(int ep=0;ep<2;ep++){
-   for (int sector = 0; sector<24; sector++)
-   {
-    const int packet = 4000 + sector*10 + ep;
-
-    // Reading packet
-    Packet *p = _event->getPacket(packet);
-
-    // Figure out which side
-    int side = 0;   
-    if(sector>11) side=1;
-    if(m_Debug==1){
-      char buff[200];
-      snprintf(buff, sizeof(buff), "./outputfile_%i_%s.root",sector, _runNumber.c_str());
-      if(p) _filename = buff;
-    }
-    if (p)
-=======
   for (int ep = 0; ep < 2; ep++)
   {
     for (int sector = 0; sector < 24; sector++)
->>>>>>> 68f112de
     {
       const int packet = 4000 + sector * 10 + ep;
 
@@ -280,148 +252,6 @@
       {
         std::cout << "My Own TpcRawDataDecoder:: Event getPacket: " << packet << "| Sector" << sector << "| EndPoint " << ep << std::endl;
       }
-<<<<<<< HEAD
-      //      std::cout << " nu current BCO:  " << current_BCO << std::endl;
-      //std::cout << " nu starting BCO:  " << starting_BCO << std::endl;
-      int sampa_nr = p->iValue(wf, "SAMPAADDRESS");
-      int channel = p->iValue(wf, "CHANNEL");
-      
-      int fee = p->iValue(wf, "FEE");
-      int samples = p->iValue( wf, "SAMPLES" );
-      // clockwise FEE mapping
-      //int FEE_map[26]={5, 6, 1, 3, 2, 12, 10, 11, 9, 8, 7, 1, 2, 4, 8, 7, 6, 5, 4, 3, 1, 3, 2, 4, 6, 5};
-      int FEE_R[26]={2, 2, 1, 1, 1, 3, 3, 3, 3, 3, 3, 2, 2, 1, 2, 2, 1, 1, 2, 2, 3, 3, 3, 3, 3, 3};
-      // conter clockwise FEE mapping (From Takao)
-      //int FEE_map[26]={3, 2, 5, 3, 4, 0, 2, 1, 3, 4, 5, 7, 6, 2, 0, 1, 0, 1, 4, 5, 11, 9, 10, 8, 6, 7};
-      //int pads_per_sector[3] = {96, 128, 192};
-      int FEE_map[26] = { 4,  5,  0,  2,  1,  11,  9,  10,  8,  7,  6,  0,  1,  3,  7,  6,  5,  4,  3,  2,  0,  2,  1,  3,  5,  4};	
-      // setting the mapp of the FEE
-      int feeM = FEE_map[fee];
-      if(FEE_R[fee]==2) feeM += 6;
-      if(FEE_R[fee]==3) feeM += 14;
-      unsigned int key = 256 * (feeM) + channel;
-      //int layer = M.getLayer(feeM, channel);
-
-      std::string varname = "layer";// + std::to_string(key);
-      int layer = m_cdbttree->GetIntValue(key,varname);
-      // antenna pads will be in 0 layer
-      if(layer==0)continue;
-
-      PHG4TpcCylinderGeom *layergeom = geom_container->GetLayerCellGeom(layer);
-      //varname = "fee" + std::to_string(key);
-      //int feeM_cdbt = m_cdbttree->GetIntValue(key,varname);
-      
-      //varname = "channel" + std::to_string(key);
-      //int feeM_chn_cdbt = m_cdbttree->GetIntValue(key,varname);
-      
-      varname = "R";// + std::to_string(key);
-      double R = m_cdbttree->GetDoubleValue(key,varname);
-      
-      varname = "phi";// + std::to_string(key);
-      double phi = pow(-1,side)*m_cdbttree->GetDoubleValue(key,varname) + (sector - side*12 )* M_PI / 6 ;;
-      
-      //varname = "padN" + std::to_string(key);
-      //int padn_cdbt = m_cdbttree->GetIntValue(key,varname);
-
-      //double R = M.getR(feeM, channel);
-      //double phi = M.getPhi(feeM, channel) + (sector - side*12 )* M_PI / 6 ;
-	    //int pad = M.getPad(feeM, channel);
-      //varname = "pad";// + std::to_string(key);
-      //int pad = m_cdbttree->GetIntValue(key,varname);
-
-      //std::cout<<"pad "<< padn_cdbt          <<"  "<< pad     << " delta =" << padn_cdbt       - pad     
-      //<<"\n  \t  phi "<< phi_cdbt           <<"  "<< phi     << " delta =" << phi_cdbt        - phi     
-      //<<"\n  \t  R "<< R_cdbt               <<"  "<< R       << " delta =" << R_cdbt          - R       
-      //<<"\n  \t  FEE chn"<< feeM_chn_cdbt   <<"  "<< channel << " delta =" << feeM_chn_cdbt   - channel 
-      //<<"\n  \t  FEE "<< feeM_cdbt          <<"  "<< feeM    << " delta =" << feeM_cdbt       - feeM    
-      //<<"\n  \t  layer "<< layer_cdbt       <<"  "<< layer   << " delta =" << layer_cdbt      - layer 
-      //<< std::endl;        
-      int mc_sectors[12] = { 5, 4, 3, 2, 1, 0, 11, 10, 9, 8, 7, 6};
-      //int mc_sectors[12] = {5, 6, 7, 8, 9, 10, 11, 0, 1, 2, 3, 4};
-
-      float pedestal = 72.4;//round(tmap[key].PedMean);
-      TrkrDefs::hitsetkey tpcHitSetKey = TpcDefs::genHitSetKey(layer, (mc_sectors[sector - side*12] ), side);
-      TrkrHitSetContainer::Iterator hitsetit = trkrhitsetcontainer->findOrAddHitSet(tpcHitSetKey);
-	
-
-      if( Verbosity()>1 ){
-	      int sampaAddress = p->iValue(wf, "SAMPAADDRESS");
-	      int sampaChannel = p->iValue(wf, "SAMPACHANNEL");
-	      int checksum = p->iValue(wf, "CHECKSUM");
-	      int checksumError = p->iValue(wf, "CHECKSUMERROR");
-	      std::cout << "TpcRawDataDecoder::Process_Event Samples "<< samples 
-		        <<" Chn:"<< channel 
-		        <<" layer: " << layer 
-		        << " sampa: "<< sampa_nr 
-		        << " fee: "<< fee 
-		        << " Mapped fee: "<< feeM 
-		        << " sampaAddress: "<< sampaAddress 
-		        << " sampaChannel: "<< sampaChannel 
-		        << " checksum: "<< checksum 
-		        << " checksumError: "<< checksumError 
-		        << " hitsetkey "<< tpcHitSetKey 
-		        << " R = " << R
-		        << " phi = " << phi
-		        << std::endl;
-
-	    }
-      pedestal = 0.0;
-      for (int s = 0; s < 5; s++)
-	    {
-	      int adc = p->iValue(wf,s);
-	      pedestal += adc;
-	    }
-      pedestal /=5;
-      for (int s = 0; s < samples; s++)
-	    {
-
-	      int t = s; // + 2 * (current_BCO - starting_BCO);
-	      int adc = p->iValue(wf,s);
-	      if(m_Debug==1){
-	        _h_hit_XY->Fill(R*cos(phi),R*sin(phi),float(adc)-pedestal);
-          _h_hit_ADCChn->Fill(s,adc);
-          _h_hit_ADCChn_p->Fill(s,float(adc)-pedestal);
-
-	      }
-	      //	    if(adc-pedestal<4) continue;
-	      // generate hit key
-	      if(float(adc)-pedestal>2){
-          unsigned int phibin = layergeom->find_phibin(phi);
-          //if((int)phibin > pads_per_sector[FEE_R[fee]-1]*12) std::cout << "TpcRawDataDecoder:: phibin is out of range > "<< pads_per_sector[FEE_R[fee]-1]*12 << std::endl;
-	        TrkrDefs::hitkey hitkey = TpcDefs::genHitKey( phibin, (unsigned int) t);
-          //double phi_center = layergeom->get_phicenter(phibin);
-          //if(phi_center<0) phi_center += 2*M_PI;
-          //int phibin_mc = layergeom->find_phibin(phi);
-	        // find existing hit, or create
-	        auto hit = hitsetit->second->getHit(hitkey);
-  
-	        // create hit, assign adc and insert in hitset
-	        if (!hit)
-		      {
-		  
-		        // create a new one
-		        hit = new TrkrHitv2();
-		        hit->setAdc(float(adc)-pedestal);
-		        //std::cout<< "ADC = " << adc << " Pedestal = "<< pedestal << "delta = "<< adc-pedestal << std::endl;
-		        //if(adc - pedestal > 40) std::cout<< adc - pedestal << "| ";
-		        //std::cout<< t << "| ";
-
-		        hitsetit->second->addHitSpecificKey(hitkey, hit);
-		      }
-	      
-	    
-	    
-	        if(m_Debug==1){
-            //if(layer==16 ) _h_hit_PT_ADCcut->Fill(pad, s, triggerBCO,float(adc));
-	          if(adc - pedestal > 15){
-              //std::cout << "pad = " << pad << "phibin = " << phibin << " phibin_mc = " << phibin_mc << " sector = " << sector << "mc_sectors = " << mc_sectors[sector - side*12] << "phibin/pads_per_sector = " << phibin/pads_per_sector[FEE_R[fee]-1] << " phi_center = " << phi_center << " phi = " << phi << std::endl;
-		          _h_hit_XY_ADCcut->Fill(R*cos(phi),R*sin(phi),float(adc)-pedestal);
-              _h_hit_ADCChn_ADCcut->Fill(s,adc);		          
-              //_h_hit_XYT->Fill(R*cos(phi),R*sin(phi), triggerBCO,float(adc)-pedestal);
-
-	          }
-	        }
-=======
       else
       {
         continue;
@@ -449,7 +279,6 @@
                     << " bco: " << bco
                     << "_ievent: " << _ievent
                     << std::endl;
->>>>>>> 68f112de
         }
       }
       // if (triggerBCO != 128330850912) return Fun4AllReturnCodes::DISCARDEVENT;
