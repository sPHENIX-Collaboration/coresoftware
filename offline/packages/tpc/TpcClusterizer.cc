--- conflicted
+++ resolved
@@ -53,6 +53,8 @@
 struct thread_data {
   PHG4CylinderCellGeom *layergeom;
   TrkrHitSet *hitset;
+  ActsSurfaceMaps *surfmaps;
+  ActsTrackingGeometry *tGeometry;
   unsigned int layer;
   int side;
   unsigned int sector;
@@ -212,14 +214,62 @@
     }
   }
 }
-
-void calc_cluster_parameter(std::vector<ihit> &ihit_list,int iclus, PHG4CylinderCellGeom *layergeom, TrkrHitSet *hitset, unsigned short phioffset, unsigned short zoffset, double zz_shaping_correction, std::map<TrkrDefs::cluskey, TrkrCluster *> *clusterlist, std::multimap<TrkrDefs::cluskey, TrkrDefs::hitkey> *clusterhitassoc, bool do_assoc)
-{
-<<<<<<< HEAD
-  ///HERE TODO
-  //cout << "TpcClusterizer: process cluster iclus = " << iclus <<  " in layer " << layer << endl;
-=======
->>>>>>> a2d3cda4
+Surface get_tpc_surface_from_coords(TrkrDefs::hitsetkey hitsetkey,
+				    Acts::Vector3D world,
+				    ActsSurfaceMaps *surfMaps,
+				    ActsTrackingGeometry *tGeometry)
+{
+  std::map<TrkrDefs::hitsetkey, std::vector<Surface>>::iterator mapIter;
+  mapIter = surfMaps->tpcSurfaceMap.find(hitsetkey);
+  
+  if(mapIter == surfMaps->tpcSurfaceMap.end())
+    {
+      std::cout << PHWHERE 
+		<< "Error: hitsetkey not found in clusterSurfaceMap, hitsetkey = "
+		<< hitsetkey << std::endl;
+      return nullptr;
+    }
+
+  double world_phi = atan2(world[1], world[0]);
+  double world_z = world[2];
+  
+  std::vector<Surface> surf_vec = mapIter->second;
+  unsigned int surf_index = 999;
+  
+  double surfStepPhi = tGeometry->tpcSurfStepPhi;
+  double surfStepZ = tGeometry->tpcSurfStepZ;
+
+  for(unsigned int i=0;i<surf_vec.size(); ++i)
+    {
+      Surface this_surf = surf_vec[i];
+  
+      auto vec3d = this_surf->center(tGeometry->geoContext);
+      std::vector<double> surf_center = {vec3d(0) / 10.0, vec3d(1) / 10.0, vec3d(2) / 10.0};  // convert from mm to cm
+      double surf_phi = atan2(surf_center[1], surf_center[0]);
+      double surf_z = surf_center[2];
+ 
+      if( (world_phi > surf_phi - surfStepPhi / 2.0 && world_phi < surf_phi + surfStepPhi / 2.0 ) &&
+	  (world_z > surf_z - surfStepZ / 2.0 && world_z < surf_z + surfStepZ / 2.0) )
+	{
+	  surf_index = i;	  
+	  break;
+	}
+    }
+  if(surf_index == 999)
+    {
+      std::cout << PHWHERE 
+		<< "Error: TPC surface index not defined, skipping cluster!" 
+		<< std::endl;
+      return nullptr;
+    }
+ 
+  return surf_vec[surf_index];
+
+}
+
+void calc_cluster_parameter(std::vector<ihit> &ihit_list,int iclus, PHG4CylinderCellGeom *layergeom, TrkrHitSet *hitset, unsigned short phioffset, unsigned short zoffset, double zz_shaping_correction, std::map<TrkrDefs::cluskey, TrkrCluster *> *clusterlist, std::multimap<TrkrDefs::cluskey, TrkrDefs::hitkey> *clusterhitassoc, bool do_assoc, ActsTrackingGeometry *tGeometry, ActsSurfaceMaps *surfMaps)
+{
+
   // loop over the hits in this cluster
   double z_sum = 0.0;
   double phi_sum = 0.0;
@@ -279,16 +329,9 @@
   // create the cluster entry directly in the node tree
 
   TrkrDefs::cluskey ckey = TpcDefs::genClusKey(hitset->getHitSetKey(), iclus);
-<<<<<<< HEAD
-  
-
-  TrkrClusterv1 *clus = static_cast<TrkrClusterv1 *>((m_clusterlist->findOrAddCluster(ckey))->second);
-  
-=======
+
   TrkrClusterv1 *clus = new TrkrClusterv1();
   clus->setClusKey(ckey);
-
->>>>>>> a2d3cda4
   //  int phi_nsize = phibinhi - phibinlo + 1;
   //  int z_nsize   = zbinhi   - zbinlo + 1;
   double phi_size = (double) (phibinhi - phibinlo + 1) * radius * layergeom->get_phistep();
@@ -399,32 +442,33 @@
   Acts::Vector3D global(clus->getX(), clus->getY(), clus->getZ());
   
   Surface surface = get_tpc_surface_from_coords(tpcHitSetKey,
-						global);
+						global,
+						surfMaps,
+						tGeometry);
+
   if(!surface)
     {
-      //we can't track with this cluster so it is useless. remove it
-      m_clusterlist->removeCluster(ckey);
+      /// If the surface can't be found, we can't track with it. So 
+      /// just return and don't add the cluster to the container
       return;
     }
-  Acts::Vector3D center = surface->center(m_tGeometry->geoContext) 
+  Acts::Vector3D center = surface->center(tGeometry->geoContext) 
     / Acts::UnitConstants::cm;
-
+  
   /// no conversion needed, only used in acts
-  Acts::Vector3D normal = surface->normal(m_tGeometry->geoContext);
-  
+  Acts::Vector3D normal = surface->normal(tGeometry->geoContext);
+  double clusRadius = sqrt(clus->getX() * clus->getX() + clus->getY() * clus->getY());
+  double rClusPhi = clusRadius * clusphi;
   double surfRadius = sqrt(center(0)*center(0) + center(1)*center(1));
   double surfPhiCenter = atan2(center[1], center[0]);
   double surfRphiCenter = surfPhiCenter * surfRadius;
   double surfZCenter = center[2];
-
-  double clusRadius = sqrt(clus->getX() * clus->getX() + clus->getY() * clus->getY());
-  double rClusPhi = clusRadius * clusphi;
-
-  auto local = surface->globalToLocal(m_tGeometry->geoContext,
+    
+  auto local = surface->globalToLocal(tGeometry->geoContext,
 				      global * Acts::UnitConstants::cm,
 				      normal);
   Acts::Vector2D localPos;
-
+  
   /// Prefer Acts transformation since we build the TPC surfaces manually
   if(local.ok())
     {
@@ -436,7 +480,7 @@
       localPos(0) = rClusPhi - surfRphiCenter;
       localPos(1) = clusz - surfZCenter; 
     }
-
+      
   clus->setLocalX(localPos(0));
   clus->setLocalY(localPos(1));
   clus->setActsSurface(surface);
@@ -447,6 +491,7 @@
 
   // Add the hit associations to the TrkrClusterHitAssoc node
   // we need the cluster key and all associated hit keys (note: the cluster key includes the hitset key)
+
   clusterlist->insert(std::make_pair(ckey, clus));
   if(do_assoc){
     for (unsigned int i = 0; i < hitkeyvec.size(); i++){
@@ -459,6 +504,8 @@
    struct thread_data *my_data;
    my_data = (struct thread_data *) threadarg;
    PHG4CylinderCellGeom *layergeom = my_data->layergeom;
+   ActsSurfaceMaps *surfMaps = my_data->surfmaps;
+   ActsTrackingGeometry *tGeometry = my_data->tGeometry;
    //   int side = my_data->side;
    //  unsigned int layer = my_data->layer;
    // unsigned int sector = my_data->sector;
@@ -529,65 +576,12 @@
      // -> add hits to truth association
      // remove hits from all_hit_map
      // repeat untill all_hit_map empty
-     calc_cluster_parameter(ihit_list,nclus++, layergeom, hitset,phioffset,zoffset, zz_shaping_correction, clusterlist, clusterhitassoc, do_assoc);
+     calc_cluster_parameter(ihit_list,nclus++, layergeom, hitset,phioffset,zoffset, zz_shaping_correction, clusterlist, clusterhitassoc, do_assoc,tGeometry, surfMaps);
      remove_hits(ihit_list,all_hit_map, adcval);
    }
    pthread_exit(NULL);
 }
 
-<<<<<<< HEAD
-Surface TpcClusterizer::get_tpc_surface_from_coords(TrkrDefs::hitsetkey hitsetkey,
-						    Acts::Vector3D world)
-{
-  std::map<TrkrDefs::hitsetkey, std::vector<Surface>>::iterator mapIter;
-  mapIter = m_surfMaps->tpcSurfaceMap.find(hitsetkey);
-  
-  if(mapIter == m_surfMaps->tpcSurfaceMap.end())
-    {
-      std::cout << PHWHERE 
-		<< "Error: hitsetkey not found in clusterSurfaceMap, hitsetkey = "
-		<< hitsetkey << std::endl;
-      return nullptr;
-    }
-
-  double world_phi = atan2(world[1], world[0]);
-  double world_z = world[2];
-  
-  std::vector<Surface> surf_vec = mapIter->second;
-  unsigned int surf_index = 999;
-  
-  double surfStepPhi = m_tGeometry->tpcSurfStepPhi;
-  double surfStepZ = m_tGeometry->tpcSurfStepZ;
-
-  for(unsigned int i=0;i<surf_vec.size(); ++i)
-    {
-      Surface this_surf = surf_vec[i];
-  
-      auto vec3d = this_surf->center(m_tGeometry->geoContext);
-      std::vector<double> surf_center = {vec3d(0) / 10.0, vec3d(1) / 10.0, vec3d(2) / 10.0};  // convert from mm to cm
-      double surf_phi = atan2(surf_center[1], surf_center[0]);
-      double surf_z = surf_center[2];
- 
-      if( (world_phi > surf_phi - surfStepPhi / 2.0 && world_phi < surf_phi + surfStepPhi / 2.0 ) &&
-	  (world_z > surf_z - surfStepZ / 2.0 && world_z < surf_z + surfStepZ / 2.0) )
-	{
-	  surf_index = i;	  
-	  break;
-	}
-    }
-  if(surf_index == 999)
-    {
-      std::cout << PHWHERE 
-		<< "Error: TPC surface index not defined, skipping cluster!" 
-		<< std::endl;
-      return nullptr;
-    }
- 
-  return surf_vec[surf_index];
-
-}
-void TpcClusterizer::print_cluster(std::vector<ihit> &ihit_list)
-=======
 TpcClusterizer::TpcClusterizer(const string &name)
   : SubsysReco(name)
   , m_hits(nullptr)
@@ -599,7 +593,6 @@
   , SectorFiducialCut(0.5)
   , NSearch(2)
   , NZBinsMax(0)
->>>>>>> a2d3cda4
 {
 }
 
@@ -618,59 +611,6 @@
   int sector_lo = sector * PhiBinsSector;
   int sector_hi = sector_lo + PhiBinsSector - 1;
 
-<<<<<<< HEAD
-  int FitRangePHI = 3;
-  phidown = 0;
-  phiup = 0;
-  for(int iphi=0; iphi< FitRangePHI; iphi++){
-    int cphi = phibin + iphi;
-    if(Verbosity()>10) cout << " cphi " << cphi << " adc: " << adcval[cphi][zbin] << " phibin: " << phibin << " zbin " << zbin << endl;
-    if(cphi < 0 || cphi >= NPhiBinsMax){
-      // phiup = iphi;
-      break; // truncate edge
-    }
-    // consider only the peak bin in phi when searching for Z limit     
-    
-    //break when below minimum
- 
-    if(adcval[cphi][zbin] <= 0) {
-      // phiup = iphi;
-      if(Verbosity() > 1000) cout << " failed threshold cut, set iphiup to " << phiup << endl;
-      break;
-    }
-    //check local minima and break at minimum.
-    if(cphi<NPhiBinsMax-4){//make sure we stay clear from the edge
-      if(adcval[cphi][zbin]+adcval[cphi+1][zbin] < 
-	 adcval[cphi+2][zbin]+adcval[cphi+3][zbin]){//rising again
-	phiup = iphi+1;
-	break;
-      }
-    }
-    phiup = iphi;
-  }
-
-  if(Verbosity()>10) cout << " phiup " << phiup << endl; 
-  for(int iphi=0; iphi< FitRangePHI; iphi++){
-    int cphi = phibin - iphi;
-    if(Verbosity()>10) cout << " cphi " << cphi << " adc: " << adcval[cphi][zbin] << " phibin: " << phibin << " zbin " << zbin << endl;
-    if(cphi < 0 || cphi >= NPhiBinsMax){
-      // phidown = iphi;
-      break; // truncate edge
-    }
-   
-    if(adcval[cphi][zbin] <= 0) {
-      //phidown = iphi;
-      if(Verbosity() > 1000) cout << " failed threshold cut, set iphiup to " << phiup << endl;
-      break;
-    }
-
-    if(cphi>4){//make sure we stay clear from the edge
-     if(adcval[cphi][zbin]+adcval[cphi-1][zbin] < 
-	 adcval[cphi-2][zbin]+adcval[cphi-3][zbin]){//rising again
-	phidown = iphi+1;
-	break;
-      }
-=======
   int sector_fiducial_bins = (int) (SectorFiducialCut / PhiBinSize);
 
   if(phibin < sector_lo + sector_fiducial_bins || phibin > sector_hi - sector_fiducial_bins)
@@ -682,33 +622,9 @@
       << " PhiBins " << PhiBins << " sector_fiducial_bins " << sector_fiducial_bins
       << " PhiBinSize " << PhiBinSize << " phibin " << phibin << " sector_lo " << sector_lo << " sector_hi " << sector_hi << endl;  
       */
->>>>>>> a2d3cda4
-    }
-
-<<<<<<< HEAD
-void TpcClusterizer::get_cluster(int phibin, int zbin, std::vector<std::vector<double>> &adcval, std::vector<ihit> &ihit_list)
-{
-  // search along phi at the peak in z
-  int zup =0;
-  int zdown =0;
-  find_z_range(phibin, zbin, adcval, zdown, zup);
-  if(Verbosity()>10) cout << " zbin: " << zbin << " zdown: " << zdown << " zup: " << zup << " phi " << phibin << endl;
-  //now we have the z extent of the cluster, go find the phi edges
-
-  for(int iz=zbin - zdown ; iz<= zbin + zup; iz++){
-    int phiup = 0;
-    int phidown = 0;
-    find_phi_range(phibin, iz, adcval, phidown, phiup);
-    if(Verbosity()>10) cout << "phibin: " << phibin << " zbin: " << " phidown " << phidown << " phiup " << phiup  << endl;
-    for (int iphi = phibin - phidown; iphi <= (phibin + phiup); iphi++){
-      iphiz iCoord(make_pair(iphi,iz));
-      ihit  thisHit(adcval[iphi][iz],iCoord);
-      ihit_list.push_back(thisHit);
-    }
-  }
-=======
+    }
+
   return reject_it;
->>>>>>> a2d3cda4
 }
 
 int TpcClusterizer::InitRun(PHCompositeNode *topNode)
@@ -808,7 +724,6 @@
     std::cout << PHWHERE << "ERROR: Can't find node CYLINDERCELLGEOM_SVTX" << std::endl;
     return Fun4AllReturnCodes::ABORTRUN;
   }
-<<<<<<< HEAD
 
   m_tGeometry = findNode::getClass<ActsTrackingGeometry>(topNode,
 							 "ActsTrackingGeometry");
@@ -830,8 +745,6 @@
       return Fun4AllReturnCodes::ABORTRUN;
     }
 
-=======
->>>>>>> a2d3cda4
   // The hits are stored in hitsets, where each hitset contains all hits in a given TPC readout (layer, sector, side), so clusters are confined to a hitset
   // The TPC clustering is more complicated than for the silicon, because we have to deal with overlapping clusters
 
@@ -889,6 +802,8 @@
     td[i].zz_shaping_correction =  zz_shaping_correction;
     td[i].clusterlist = m_clusterlist->getClusterSet(layer,sector,side);// set_clusterlist[i];
     td[i].clusterhitassoc = m_clusterhitassoc->getClusterSet(layer,sector,side);//set_clusterhitassoc[i];
+    td[i].tGeometry = m_tGeometry;
+    td[i].surfmaps = m_surfMaps;
 
     unsigned short NPhiBins = (unsigned short) layergeom->get_phibins();
     unsigned short NPhiBinsSector = NPhiBins/12;
@@ -911,74 +826,6 @@
 
     unsigned short ZOffset = NZBinsMin;
 
-<<<<<<< HEAD
-    std::multimap<double, ihit> all_hit_map;
-    
-    //put all hits in the all_hit_map (sorted by adc)
-    //start with highest adc hit
-    // -> cluster around it
-    // -> vector of hits
-    // -> calculate cluster parameters
-    // -> add hits to truth association
-    // remove hits from all_hit_map
-    // repeat untill all_hit_map empty
-    TrkrHitSet::ConstRange hitrangei = hitset->getHits();
-    for (TrkrHitSet::ConstIterator hitr = hitrangei.first;
-         hitr != hitrangei.second;
-         ++hitr)
-    {
-
-      int phibin = TpcDefs::getPad(hitr->first);
-      int zbin = TpcDefs::getTBin(hitr->first);
-      double adc =  (double) hitr->second->getAdc() - pedestal;
-      
-      if(Verbosity()>10) cout << " iphi: " << phibin << " iz: " << zbin << " adc: "  << adc << endl;
-    
-      if (hitr->second->getAdc() > 0)
-	{
-	  if(adc>0){
-	    iphiz iCoord(make_pair(phibin,zbin));
-	    ihit  thisHit(adc,iCoord);
-	    all_hit_map.insert(make_pair(adc, thisHit));
-	  }
-	  adcval[phibin][zbin] = (double) hitr->second->getAdc() - pedestal;
-
-	  if (Verbosity() > 2)
-	    if (layer == print_layer)
-	      cout << " add hit in layer " << layer << " with phibin " << phibin << " zbin " << zbin << " adcval " << adcval[phibin][zbin] << endl;
-	}
-      
-    }
-    //put all hits in the all_hit_map (sorted by adc)
-    int nclus = 0;
-    while(all_hit_map.size()>0){
-      auto iter = all_hit_map.rbegin();
-      if(iter == all_hit_map.rend()) break;
-
-      ihit hiHit = iter->second;
-      //start with highest adc hit
-      if(Verbosity()>10) 
-	cout << "  test entries: " << all_hit_map.size() << " adc: " << hiHit.first << " iphi: " << hiHit. second.first << " iz: " << hiHit.second.second << endl;
-      //      double adc = hiHit.first;
-      int iphi = hiHit.second.first;
-      int iz = hiHit.second.second;
-
-
-      //put all hits in the all_hit_map (sorted by adc)
-      //start with highest adc hit
-      // -> cluster around it and get vector of hits
-      std::vector<ihit> ihit_list;
-      get_cluster(iphi, iz, adcval, ihit_list);
-      if(Verbosity()>10) 
-	cout << " cluster size: " << ihit_list.size() << " #clusters: " << nclus<< endl;
-      // -> calculate cluster parameters
-      // -> add hits to truth association
-      // remove hits from all_hit_map
-      // repeat untill all_hit_map empty
-      //      print_cluster(ihit_list);
-      calc_cluster_parameter(ihit_list,nclus++, layergeom, hitset);
-      remove_hits(ihit_list,all_hit_map,adcval);
-=======
     td[i].phibins   = NPhiBinsSector;
     td[i].phioffset = PhiOffset;
     td[i].zbins     = NZBinsSide;
@@ -1000,7 +847,6 @@
     if (rc2) {
       cout << "Error:unable to join," << rc2 << endl;
       //      exit(-1);
->>>>>>> a2d3cda4
     }
   }
   if (Verbosity() > 0)
