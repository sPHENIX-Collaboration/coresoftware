--- conflicted
+++ resolved
@@ -502,13 +502,10 @@
       training_hits = new TrainingHits;
       assert(training_hits);
       training_hits->radius = radius;
-<<<<<<< HEAD
+
       training_hits->phi = my_data.layergeom->get_phicenter(iphi_center + my_data.phioffset);
       double center_t = my_data.layergeom->get_zcenter(it_center + my_data.toffset);
-=======
-      training_hits->phi = my_data.layergeom->get_phicenter(iphi_center + my_data.phioffset, my_data.side);
-      double center_t = my_data.layergeom->get_zcenter(it_center + my_data.toffset) + my_data.sampa_tbias;
->>>>>>> de8fe8a4
+
       training_hits->z = (my_data.m_tdriftmax - center_t) * my_data.tGeometry->get_drift_velocity();
       if (my_data.side == 0)
       {
