--- conflicted
+++ resolved
@@ -49,7 +49,6 @@
 {
   template<class T> inline constexpr T square( const T& x ) { return x*x; }
   
-<<<<<<< HEAD
   using assoc = std::pair<TrkrDefs::cluskey, TrkrDefs::hitkey>;
 
   struct ihit
@@ -60,12 +59,6 @@
     unsigned short edge = 0;
   };
 
-=======
-  using iphiz = std::pair<unsigned short, unsigned short>;
-  using ihit = std::pair<unsigned short, iphiz>;
-  using assoc = std::pair<uint32_t, TrkrDefs::hitkey> ;
-  
->>>>>>> 7a9e4174
   struct thread_data 
   {
     PHG4CylinderCellGeom *layergeom = nullptr;
@@ -439,8 +432,8 @@
 	  hitkeyvec.clear();
 	  return;
 	}
-
-  // Estimate the errors
+      
+      // Estimate the errors
       const double phi_err_square = (phibinhi == phibinlo) ?
 	square(radius*my_data.layergeom->get_phistep())/12:
 	square(radius)*phi_cov/(adc_sum*0.14);
@@ -458,8 +451,8 @@
       // Conversion gain is 20 mV/fC - relates total charge collected on pad to PEAK voltage out of ADC. The GEM gain is assumed to be 2000
       // To get equivalent charge per Z bin, so that summing ADC input voltage over all Z bins returns total input charge, divide voltages by 2.4 for 80 ns SAMPA
       // Equivalent charge per Z bin is then  (ADU x 2200 mV / 1024) / 2.4 x (1/20) fC/mV x (1/1.6e-04) electrons/fC x (1/2000) = ADU x 0.14
-      clusz -= (clusz<0) ? my_data.par0_neg:my_data.par0_pos;   
-     
+      clusz -= (clusz<0) ? my_data.par0_neg:my_data.par0_pos;
+
       Acts::Vector3 center = surface->center(my_data.tGeometry->geoContext)/Acts::UnitConstants::cm;
       
       // no conversion needed, only used in acts
@@ -487,52 +480,43 @@
 	  localPos(0) = rClusPhi - surfRphiCenter;
 	  localPos(1) = clusz - surfZCenter; 
 	}
-
-
+      
+      
       // we need the cluster key and all associated hit keys (note: the cluster key includes the hitset key)
       
-	  if(my_data.cluster_version==3){
-	    
-	    // Fill in the cluster details
-	    //================
-<<<<<<< HEAD
-	    auto clus = new TrkrClusterv3();
-	    clus->setClusKey(ckey);
-=======
-	    auto clus = new TrkrClusterv3;
-	    //auto clus = std::make_unique<TrkrClusterv3>();
->>>>>>> 7a9e4174
-	    clus->setAdc(adc_sum);      
-	    clus->setSubSurfKey(subsurfkey);      
-	    clus->setLocalX(localPos(0));
-	    clus->setLocalY(localPos(1));
-	    clus->setActsLocalError(0,0, phi_err_square);
-	    clus->setActsLocalError(1,0, 0);
-	    clus->setActsLocalError(0,1, 0);
-	    clus->setActsLocalError(1,1, z_err_square);
-	    my_data.cluster_vector.push_back(clus);
-	  }else if(my_data.cluster_version==4){
-<<<<<<< HEAD
-	    auto clus = new TrkrClusterv4();
-	    clus->setClusKey(ckey);
-=======
-	    auto clus = new TrkrClusterv4;
-	    //auto clus = std::make_unique<TrkrClusterv3>();
->>>>>>> 7a9e4174
-	    clus->setAdc(adc_sum);  
-	    clus->setOverlap(ntouch);
-	    clus->setEdge(nedge);
-	    clus->setPhiSize(phisize);
-	    clus->setZSize(zsize);
-	    clus->setSubSurfKey(subsurfkey);      
-	    clus->setLocalX(localPos(0));
-	    clus->setLocalY(localPos(1));
-	    my_data.cluster_vector.push_back(clus);
-	  }
-        
+      if(my_data.cluster_version==3){
+	
+	// Fill in the cluster details
+	//================
+	auto clus = new TrkrClusterv3;
+	//auto clus = std::make_unique<TrkrClusterv3>();
+	clus->setAdc(adc_sum);      
+	clus->setSubSurfKey(subsurfkey);      
+	clus->setLocalX(localPos(0));
+	clus->setLocalY(localPos(1));
+	clus->setActsLocalError(0,0, phi_err_square);
+	clus->setActsLocalError(1,0, 0);
+	clus->setActsLocalError(0,1, 0);
+	clus->setActsLocalError(1,1, z_err_square);
+	my_data.cluster_vector.push_back(clus);
+      }else if(my_data.cluster_version==4){
+	auto clus = new TrkrClusterv4;
+	//auto clus = std::make_unique<TrkrClusterv3>();
+	clus->setAdc(adc_sum);  
+	clus->setOverlap(ntouch);
+	clus->setEdge(nedge);
+	clus->setPhiSize(phisize);
+	clus->setZSize(zsize);
+	clus->setSubSurfKey(subsurfkey);      
+	clus->setLocalX(localPos(0));
+	clus->setLocalY(localPos(1));
+	my_data.cluster_vector.push_back(clus);
+	
+      }
+      
       //      if(my_data.do_assoc && my_data.clusterhitassoc){
       if(my_data.do_assoc)
-      {
+	{
         // get cluster index in vector. It is used to store associations, and build relevant cluster keys when filling the containers
         uint32_t index = my_data.cluster_vector.size()-1;
         for (unsigned int i = 0; i < hitkeyvec.size(); i++){
@@ -821,7 +805,7 @@
   {
     //if(count>0)continue;
     //    const auto hitsetid = hitsetitr->first;
-    // std::cout << " starting thread # " << count << std::endl;
+    //    std::cout << " starting thread # " << count << std::endl;
     TrkrHitSet *hitset = hitsetitr->second;
     unsigned int layer = TrkrDefs::getLayer(hitsetitr->first);
     int side = TpcDefs::getSide(hitsetitr->first);
@@ -850,18 +834,19 @@
     unsigned short NPhiBins = (unsigned short) layergeom->get_phibins();
     unsigned short NPhiBinsSector = NPhiBins/12;
     unsigned short NZBins = (unsigned short)layergeom->get_zbins();
-    //    unsigned short NZBinsSide = NZBins/2;
+    //unsigned short NZBinsSide = NZBins/2;
     unsigned short NZBinsSide = NZBins;
     unsigned short NZBinsMin = 0;
     unsigned short PhiOffset = NPhiBinsSector * sector;
 
+    /*
     if (side == 0){
       NZBinsMin = 0;
     }
     else{
       NZBinsMin = NZBins / 2;
     }
-
+    */
     unsigned short ZOffset = NZBinsMin;
 
     thread_pair.data.phibins   = NPhiBinsSector;
