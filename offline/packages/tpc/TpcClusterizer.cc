--- conflicted
+++ resolved
@@ -47,10 +47,10 @@
 {
   template<class T> inline constexpr T square( const T& x ) { return x*x; }
 	
-  typedef std::pair<unsigned short, unsigned short> iphiz;
-  typedef std::pair<unsigned short, iphiz> ihit;
-	
-  struct thread_data {
+	typedef std::pair<unsigned short, unsigned short> iphiz;
+	typedef std::pair<unsigned short, iphiz> ihit;
+	
+	struct thread_data {
 	  PHG4CylinderCellGeom *layergeom;
 	  TrkrHitSet *hitset;
 	  ActsSurfaceMaps *surfmaps;
@@ -99,9 +99,9 @@
 	  }
 	}
 	
-	void find_z_range(int phibin, int zbin, int NZBinsMax, const std::vector<std::vector<unsigned short>> &adcval, int& zdown, int& zup){
-	
-	  static constexpr int FitRangeZ = 5;
+	void find_z_range(int phibin, int zbin, int NZBinsMax, std::vector<std::vector<unsigned short>> &adcval, int& zdown, int& zup){
+	
+	  int FitRangeZ = 5;
 	  zup = 0;
 	  zdown = 0;
 	  for(int iz=0; iz< FitRangeZ; iz++){
@@ -146,9 +146,9 @@
 	  }
 	}
 	
-	void find_phi_range(int phibin, int zbin, int NPhiBinsMax, const std::vector<std::vector<unsigned short>> &adcval, int& phidown, int& phiup){
-	
-	  static constexpr int FitRangePHI = 3;
+	void find_phi_range(int phibin, int zbin, int NPhiBinsMax, std::vector<std::vector<unsigned short>> &adcval, int& phidown, int& phiup){
+	
+	  int FitRangePHI = 3;
 	  phidown = 0;
 	  phiup = 0;
 	  for(int iphi=0; iphi< FitRangePHI; iphi++){
@@ -197,7 +197,7 @@
 	  }
 	}
 	
-	void get_cluster(int phibin, int zbin, int NPhiBinsMax, int NZBinsMax, const std::vector<std::vector<unsigned short>> &adcval, std::vector<ihit> &ihit_list)
+	void get_cluster(int phibin, int zbin, int NPhiBinsMax, int NZBinsMax, std::vector<std::vector<unsigned short>> &adcval, std::vector<ihit> &ihit_list)
 	{
 	  // search along phi at the peak in z
 	 
@@ -337,12 +337,8 @@
 	
 	  TrkrDefs::cluskey ckey = TpcDefs::genClusKey(hitset->getHitSetKey(), iclus);
 	
-	  TrkrClusterv2 *clus = new TrkrClusterv2();
+	  auto clus = std::make_unique<TrkrClusterv3>();
 	  clus->setClusKey(ckey);
-	  //  int phi_nsize = phibinhi - phibinlo + 1;
-	  //  int z_nsize   = zbinhi   - zbinlo + 1;
-	  double phi_size = (double) (phibinhi - phibinlo + 1) * radius * layergeom->get_phistep();
-	  double z_size = (double) (zbinhi - zbinlo + 1) * layergeom->get_zstep();
 	
 	  // Estimate the errors
 	  const double phi_err_square = (phibinhi == phibinlo) ?
@@ -386,21 +382,9 @@
 	  // Fill in the cluster details
 	  //================
 	  clus->setAdc(adc_sum);
-	  clus->setPosition(0, radius * cos(clusphi));
-	  clus->setPosition(1, radius * sin(clusphi));
-	  clus->setPosition(2, clusz);
-	  clus->setGlobal();
-	  
-	  TMatrixF DIM(3, 3);
-	  DIM[0][0] = 0.0;
-	  DIM[0][1] = 0.0;
-	  DIM[0][2] = 0.0;
-	  DIM[1][0] = 0.0;
-	  DIM[1][1] = pow(0.5 * phi_size,2);  //cluster_v1 expects 1/2 of actual size
-	  DIM[1][2] = 0.0;
-	  DIM[2][0] = 0.0;
-	  DIM[2][1] = 0.0;
-	  DIM[2][2] = pow(0.5 * z_size,2);
+	  
+	  float clusx = radius * cos(clusphi);
+	  float clusy = radius * sin(clusphi);
 	  
 	  TMatrixF ERR(3, 3);
 	  ERR[0][0] = 0.0;
@@ -412,52 +396,11 @@
 	  ERR[2][0] = 0.0;
 	  ERR[2][1] = 0.0;
 	  ERR[2][2] = z_err_square;
-	  
-	  TMatrixF ROT(3, 3);
-	  ROT[0][0] = cos(clusphi);
-	  ROT[0][1] = -sin(clusphi);
-	  ROT[0][2] = 0.0;
-	  ROT[1][0] = sin(clusphi);
-	  ROT[1][1] = cos(clusphi);
-	  ROT[1][2] = 0.0;
-	  ROT[2][0] = 0.0;
-	  ROT[2][1] = 0.0;
-	  ROT[2][2] = 1.0;
-	  
-	  TMatrixF ROT_T(3, 3);
-	  ROT_T.Transpose(ROT);
-	  
-	  TMatrixF COVAR_DIM(3, 3);
-	  COVAR_DIM = ROT * DIM * ROT_T;
-	  
-	  clus->setSize(0, 0, COVAR_DIM[0][0]);
-	  clus->setSize(0, 1, COVAR_DIM[0][1]);
-	  clus->setSize(0, 2, COVAR_DIM[0][2]);
-	  clus->setSize(1, 0, COVAR_DIM[1][0]);
-	  clus->setSize(1, 1, COVAR_DIM[1][1]);
-	  clus->setSize(1, 2, COVAR_DIM[1][2]);
-	  clus->setSize(2, 0, COVAR_DIM[2][0]);
-	  clus->setSize(2, 1, COVAR_DIM[2][1]);
-	  clus->setSize(2, 2, COVAR_DIM[2][2]);
-	  //std::cout << " covar_dim[2][2] = " <<  COVAR_DIM[2][2] << std::endl;
-	  
-	  TMatrixF COVAR_ERR(3, 3);
-	  COVAR_ERR = ROT * ERR * ROT_T;
-	  
-	  clus->setError(0, 0, COVAR_ERR[0][0]);
-	  clus->setError(0, 1, COVAR_ERR[0][1]);
-	  clus->setError(0, 2, COVAR_ERR[0][2]);
-	  clus->setError(1, 0, COVAR_ERR[1][0]);
-	  clus->setError(1, 1, COVAR_ERR[1][1]);
-	  clus->setError(1, 2, COVAR_ERR[1][2]);
-	  clus->setError(2, 0, COVAR_ERR[2][0]);
-	  clus->setError(2, 1, COVAR_ERR[2][1]);
-	  clus->setError(2, 2, COVAR_ERR[2][2]);
-	  
+	
 	  /// Get the surface key to find the surface from the map
 	  TrkrDefs::hitsetkey tpcHitSetKey = TpcDefs::genHitSetKey(layer, sectorId, side);
 	
-	  Acts::Vector3D global(clus->getX(), clus->getY(), clus->getZ());
+	  Acts::Vector3D global(clusx, clusy, clusz);
 	  
 	  TrkrDefs::subsurfkey subsurfkey;
 	  Surface surface = get_tpc_surface_from_coords(tpcHitSetKey,
@@ -480,7 +423,7 @@
 	  
 	  /// no conversion needed, only used in acts
 	  Acts::Vector3D normal = surface->normal(tGeometry->geoContext);
-	  double clusRadius = sqrt(clus->getX() * clus->getX() + clus->getY() * clus->getY());
+	  double clusRadius = sqrt(clusx * clusx + clusy * clusy);
 	  double rClusPhi = clusRadius * clusphi;
 	  double surfRadius = sqrt(center(0)*center(0) + center(1)*center(1));
 	  double surfPhiCenter = atan2(center[1], center[0]);
@@ -514,7 +457,7 @@
 	  // Add the hit associations to the TrkrClusterHitAssoc node
 	  // we need the cluster key and all associated hit keys (note: the cluster key includes the hitset key)
 	  
-	  if( clusterlist ) clusterlist->insert(std::make_pair(ckey, clus));
+	  if( clusterlist ) clusterlist->insert(std::make_pair(ckey, clus.release()));
 	  if(do_assoc && clusterhitassoc){
 	    for (unsigned int i = 0; i < hitkeyvec.size(); i++){
 	      clusterhitassoc->insert(std::make_pair(ckey, hitkeyvec[i]));
@@ -609,307 +552,13 @@
 	   }
 	   pthread_exit(nullptr);
 	}
-<<<<<<< HEAD
-=======
-    }
   
-  subsurfkey = surf_index;
-
-  if(surf_index == 999)
-    {
-      std::cout << PHWHERE 
-		<< "Error: TPC surface index not defined, skipping cluster!" 
-		<< std::endl;
-      return nullptr;
-    }
- 
-  return surf_vec[surf_index];
-
-}
-
-void calc_cluster_parameter(std::vector<ihit> &ihit_list,int iclus, PHG4CylinderCellGeom *layergeom, TrkrHitSet *hitset, unsigned short phioffset, unsigned short zoffset,  std::pair<double,double> par0_neg, std::pair<double,double> par0_pos, std::pair<double, double> par1_neg, std::pair<double, double> par1_pos, std::map<TrkrDefs::cluskey, TrkrCluster *> *clusterlist, std::multimap<TrkrDefs::cluskey, TrkrDefs::hitkey> *clusterhitassoc, bool do_assoc, ActsTrackingGeometry *tGeometry, ActsSurfaceMaps *surfMaps)
-{
-
-  // loop over the hits in this cluster
-  double z_sum = 0.0;
-  double phi_sum = 0.0;
-  double adc_sum = 0.0;
-  double z2_sum = 0.0;
-  double phi2_sum = 0.0;
-
-  double radius = layergeom->get_radius();  // returns center of layer
-    
-  int phibinhi = -1;
-  int phibinlo = 666666;
-  int zbinhi = -1;
-  int zbinlo = 666666;
-  int clus_size = ihit_list.size();
-
-  if(clus_size == 1) return;
-
-  std::vector<TrkrDefs::hitkey> hitkeyvec;
-  for(auto iter = ihit_list.begin(); iter != ihit_list.end();++iter){
-    double adc = iter->first; 
-
-    if (adc <= 0) continue;
-
-    int iphi = iter->second.first + phioffset;
-    int iz   = iter->second.second + zoffset;
-    if(iphi > phibinhi) phibinhi = iphi;
-    if(iphi < phibinlo) phibinlo = iphi;
-    if(iz > zbinhi) zbinhi = iz;
-    if(iz < zbinlo) zbinlo = iz;
-
-    // update phi sums
-    double phi_center = layergeom->get_phicenter(iphi);
-    phi_sum += phi_center * adc;
-    phi2_sum += square(phi_center)*adc;
-
-    // update z sums
-    double z = layergeom->get_zcenter(iz);	  
-    z_sum += z * adc;
-    z2_sum += square(z)*adc;
-
-    adc_sum += adc;
-
-    // capture the hitkeys for all adc values above a certain threshold
-    TrkrDefs::hitkey hitkey = TpcDefs::genHitKey(iphi, iz);
-    // if(adc>5)
-    hitkeyvec.push_back(hitkey);
-  }
-  if (adc_sum < 10) return;  // skip obvious noise "clusters"
-  
-  // This is the global position
-  double clusphi = phi_sum / adc_sum;
-  double clusz = z_sum / adc_sum;
-  
-  const double phi_cov = phi2_sum/adc_sum - square(clusphi);
-  const double z_cov = z2_sum/adc_sum - square(clusz);
-
-  // create the cluster entry directly in the node tree
-
-  TrkrDefs::cluskey ckey = TpcDefs::genClusKey(hitset->getHitSetKey(), iclus);
-
-  auto clus = std::make_unique<TrkrClusterv3>();
-  clus->setClusKey(ckey);
-
-  // Estimate the errors
-  const double phi_err_square = (phibinhi == phibinlo) ?
-    square(radius*layergeom->get_phistep())/12:
-    square(radius)*phi_cov/(adc_sum*0.14);
-  
-  const double z_err_square = (zbinhi == zbinlo) ?
-    square(layergeom->get_zstep())/12:
-    z_cov/(adc_sum*0.14);
-
-  // phi_cov = (weighted mean of dphi^2) - (weighted mean of dphi)^2,  which is essentially the weighted mean of dphi^2. The error is then:
-  // e_phi = sigma_dphi/sqrt(N) = sqrt( sigma_dphi^2 / N )  -- where N is the number of samples of the distribution with standard deviation sigma_dphi
-  //    - N is the number of electrons that drift to the readout plane
-  // We have to convert (sum of adc units for all bins in the cluster) to number of ionization electrons N
-  // Conversion gain is 20 mV/fC - relates total charge collected on pad to PEAK voltage out of ADC. The GEM gain is assumed to be 2000
-  // To get equivalent charge per Z bin, so that summing ADC input voltage over all Z bins returns total input charge, divide voltages by 2.4 for 80 ns SAMPA
-  // Equivalent charge per Z bin is then  (ADU x 2200 mV / 1024) / 2.4 x (1/20) fC/mV x (1/1.6e-04) electrons/fC x (1/2000) = ADU x 0.14
-
-
-  // Add Acts relevant quantities
-  const unsigned int sectorId = TpcDefs::getSectorId(ckey);
-  const unsigned int layer = TrkrDefs::getLayer(ckey);  
-  const unsigned int side = TpcDefs::getSide(ckey);
-
-  // correct cluster z for shaping distortion
-  // get parameters of z dependence at this layer
-  double p0, p1;
-  if(clusz < 0)
-    {
-      p0 = par0_neg.first + (double) layer * par0_neg.second;
-      p1= par1_neg.first + (double) layer * par1_neg.second;
-    }
-  else
-    {
-      p0 = par0_pos.first + (double) layer * par0_pos.second;
-      p1=par1_pos.first + (double) layer *  par1_pos.second;
-    }
-  double z_correction = p0 + p1 * clusz;
-  clusz -= z_correction;
-
-  // Fill in the cluster details
-  //================
-  clus->setAdc(adc_sum);
-  
-  float clusx = radius * cos(clusphi);
-  float clusy = radius * sin(clusphi);
-  
-  TMatrixF ERR(3, 3);
-  ERR[0][0] = 0.0;
-  ERR[0][1] = 0.0;
-  ERR[0][2] = 0.0;
-  ERR[1][0] = 0.0;
-  ERR[1][1] = phi_err_square;  //cluster_v1 expects rad, arc, z as elementsof covariance
-  ERR[1][2] = 0.0;
-  ERR[2][0] = 0.0;
-  ERR[2][1] = 0.0;
-  ERR[2][2] = z_err_square;
-
-  /// Get the surface key to find the surface from the map
-  TrkrDefs::hitsetkey tpcHitSetKey = TpcDefs::genHitSetKey(layer, sectorId, side);
-
-  Acts::Vector3D global(clusx, clusy, clusz);
-  
-  TrkrDefs::subsurfkey subsurfkey;
-  Surface surface = get_tpc_surface_from_coords(tpcHitSetKey,
-						global,
-						surfMaps,
-						tGeometry,
-						subsurfkey);
-
-  if(!surface)
-    {
-      /// If the surface can't be found, we can't track with it. So 
-      /// just return and don't add the cluster to the container
-      return;
-    }
-
-  clus->setSubSurfKey(subsurfkey);
-
-  Acts::Vector3D center = surface->center(tGeometry->geoContext) 
-    / Acts::UnitConstants::cm;
-  
-  /// no conversion needed, only used in acts
-  Acts::Vector3D normal = surface->normal(tGeometry->geoContext);
-  double clusRadius = sqrt(clusx * clusx + clusy * clusy);
-  double rClusPhi = clusRadius * clusphi;
-  double surfRadius = sqrt(center(0)*center(0) + center(1)*center(1));
-  double surfPhiCenter = atan2(center[1], center[0]);
-  double surfRphiCenter = surfPhiCenter * surfRadius;
-  double surfZCenter = center[2];
-    
-  auto local = surface->globalToLocal(tGeometry->geoContext,
-				      global * Acts::UnitConstants::cm,
-				      normal);
-  Acts::Vector2D localPos;
-  
-  /// Prefer Acts transformation since we build the TPC surfaces manually
-  if(local.ok())
-    {
-      localPos = local.value() / Acts::UnitConstants::cm;
-    }
-  else
-    {
-      /// otherwise take the manual calculation
-      localPos(0) = rClusPhi - surfRphiCenter;
-      localPos(1) = clusz - surfZCenter; 
-    }
-      
-  clus->setLocalX(localPos(0));
-  clus->setLocalY(localPos(1));
-  clus->setActsLocalError(0,0, ERR[1][1]);
-  clus->setActsLocalError(1,0, ERR[2][1]);
-  clus->setActsLocalError(0,1, ERR[1][2]);
-  clus->setActsLocalError(1,1, ERR[2][2]);
-
-  // Add the hit associations to the TrkrClusterHitAssoc node
-  // we need the cluster key and all associated hit keys (note: the cluster key includes the hitset key)
-  
-  if( clusterlist ) clusterlist->insert(std::make_pair(ckey, clus.release()));
-  if(do_assoc && clusterhitassoc){
-    for (unsigned int i = 0; i < hitkeyvec.size(); i++){
-      clusterhitassoc->insert(std::make_pair(ckey, hitkeyvec[i]));
-    }
-  }
-}
-
-void *ProcessSector(void *threadarg) {
-   struct thread_data *my_data;
-   my_data = (struct thread_data *) threadarg;
-   PHG4CylinderCellGeom *layergeom = my_data->layergeom;
-   ActsSurfaceMaps *surfMaps = my_data->surfmaps;
-   ActsTrackingGeometry *tGeometry = my_data->tGeometry;
-   //   int side = my_data->side;
-   //  unsigned int layer = my_data->layer;
-   // unsigned int sector = my_data->sector;
-   float pedestal = my_data->pedestal;
-   bool do_assoc = my_data->do_assoc;
-
-   unsigned short phibins   = my_data->phibins;
-   unsigned short phioffset = my_data->phioffset;
-   unsigned short zbins     = my_data->zbins ;
-   unsigned short zoffset   = my_data->zoffset ;
-   std::pair<double, double> par0_neg = my_data->par0_neg;
-   std::pair<double, double> par0_pos = my_data->par0_pos;
-   std::pair<double, double> par1_neg = my_data->par1_neg;
-   std::pair<double, double> par1_pos = my_data->par1_pos;
-   std::map<TrkrDefs::cluskey, TrkrCluster *> *clusterlist = my_data->clusterlist;
-   std::multimap<TrkrDefs::cluskey, TrkrDefs::hitkey> *clusterhitassoc = my_data->clusterhitassoc;
-
-   TrkrHitSet *hitset = my_data->hitset;
-   TrkrHitSet::ConstRange hitrangei = hitset->getHits();
-
-   // for convenience, create a 2D vector to store adc values in and initialize to zero
-   std::vector<std::vector<unsigned short>> adcval(phibins, std::vector<unsigned short>(zbins, 0));
-   std::multimap<unsigned short, ihit> all_hit_map;
-   std::vector<ihit> hit_vect;
-
-   for (TrkrHitSet::ConstIterator hitr = hitrangei.first;
-	hitr != hitrangei.second;
-	++hitr){
-     unsigned short phibin = TpcDefs::getPad(hitr->first) - phioffset;
-     unsigned short zbin = TpcDefs::getTBin(hitr->first) - zoffset;
-     
-     float_t fadc = (hitr->second->getAdc()) - pedestal; // proper int rounding +0.5
-     //std::cout << " layer: " << my_data->layer  << " phibin " << phibin << " zbin " << zbin << " fadc " << hitr->second->getAdc() << " pedestal " << pedestal << " fadc " << std::endl
-
-     unsigned short adc = 0;
-     if(fadc>0) 
-       adc =  (unsigned short) fadc;
-     
-//     if(phibin < 0) continue; // phibin is unsigned int, <0 cannot happen
-     if(phibin >= phibins) continue;
-//     if(zbin   < 0) continue;
-     if(zbin   >= zbins) continue; // zbin is unsigned int, <0 cannot happen
-
-     if(adc>0){
-       iphiz iCoord(std::make_pair(phibin,zbin));
-       ihit  thisHit(adc,iCoord);
-       if(adc>5){
-	 all_hit_map.insert(std::make_pair(adc, thisHit));
-       }
-       //adcval[phibin][zbin] = (unsigned short) adc;
-       adcval[phibin][zbin] = (unsigned short) adc;
-     }
-   }
-
-   int nclus = 0;
-   while(all_hit_map.size()>0){
-
-     auto iter = all_hit_map.rbegin();
-     if(iter == all_hit_map.rend()){
-       break;
-     }
-     ihit hiHit = iter->second;
-     int iphi = hiHit.second.first;
-     int iz = hiHit.second.second;
-     
-     //put all hits in the all_hit_map (sorted by adc)
-     //start with highest adc hit
-     // -> cluster around it and get vector of hits
-     std::vector<ihit> ihit_list;
-     get_cluster(iphi, iz, phibins, zbins, adcval, ihit_list);
-     nclus++;
-
-     // -> calculate cluster parameters
-     // -> add hits to truth association
-     // remove hits from all_hit_map
-     // repeat untill all_hit_map empty
-     calc_cluster_parameter(ihit_list,nclus++, layergeom, hitset,phioffset,zoffset, par0_neg, par0_pos, par1_neg, par1_pos, clusterlist, clusterhitassoc, do_assoc,tGeometry, surfMaps);
-     remove_hits(ihit_list,all_hit_map, adcval);
-   }
-   pthread_exit(nullptr);
->>>>>>> 318e31fd
 }
 
 TpcClusterizer::TpcClusterizer(const std::string &name)
   : SubsysReco(name)
-{}
+{
+}
 
 bool TpcClusterizer::is_in_sector_boundary(int phibin, int sector, PHG4CylinderCellGeom *layergeom) const
 {
