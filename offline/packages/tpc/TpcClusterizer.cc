// One-stop header
// Must include first to avoid conflict with "ClassDef" in Rtypes.h
#pragma GCC diagnostic push
#pragma GCC diagnostic ignored "-Wdeprecated-declarations"
#pragma GCC diagnostic ignored "-Wunused-parameter"
#include <torch/script.h>
#pragma GCC diagnostic pop

#include "TpcClusterizer.h"

<<<<<<< HEAD
#include "TrainingHitsContainer.h"
#include "TrainingHits.h"

=======
#include <trackbase/ClusHitsVerbosev1.h>
>>>>>>> f1d1e830
#include <trackbase/TpcDefs.h>
#include <trackbase/TrkrClusterContainerv4.h>
#include <trackbase/TrkrClusterv3.h>
#include <trackbase/TrkrClusterv4.h>
#include <trackbase/TrkrClusterv5.h>
#include <trackbase/TrkrClusterHitAssocv3.h>
#include <trackbase/TrkrDefs.h>  // for hitkey, getLayer
#include <trackbase/TrkrHit.h>
#include <trackbase/TrkrHitSet.h>
#include <trackbase/TrkrHitSetContainer.h>
#include <trackbase/alignmentTransformationContainer.h>

#include <trackbase/RawHit.h>
#include <trackbase/RawHitSet.h>
#include <trackbase/RawHitSetv1.h>
#include <trackbase/RawHitSetContainer.h>

#include <fun4all/Fun4AllReturnCodes.h>
#include <fun4all/SubsysReco.h>                         // for SubsysReco

#include <g4detectors/PHG4TpcCylinderGeom.h>
#include <g4detectors/PHG4TpcCylinderGeomContainer.h>

#include <Acts/Definitions/Units.hpp>
#include <Acts/Surfaces/Surface.hpp>

#include <phool/PHCompositeNode.h>
#include <phool/PHIODataNode.h>                         // for PHIODataNode
#include <phool/PHNode.h>                               // for PHNode
#include <phool/PHNodeIterator.h>
#include <phool/PHObject.h>                             // for PHObject
#include <phool/getClass.h>
#include <phool/phool.h>  // for PHWHERE

#include <TMatrixFfwd.h>    // for TMatrixF
#include <TMatrixT.h>       // for TMatrixT, ope...
#include <TMatrixTUtils.h>  // for TMatrixTRow

#include <TFile.h>  

#include <cmath>  // for sqrt, cos, sin
#include <iostream>
#include <map>  // for _Rb_tree_cons...
#include <string>
#include <utility>  // for pair
#include <array>
#include <vector>
#include <limits>
// Terra incognita....
#include <pthread.h>

namespace 
{
  template<class T> inline constexpr T square( const T& x ) { return x*x; }
  
  using assoc = std::pair<TrkrDefs::cluskey, TrkrDefs::hitkey>;

  struct ihit
  {
    unsigned short iphi = 0;
    unsigned short it = 0;
    unsigned short adc = 0;
    unsigned short edge = 0;
  };

<<<<<<< HEAD
  // Neural network parameters and modules
  bool use_nn = false;
  const int nd = 5;
  torch::jit::script::Module module_pos;
=======
  using vec_dVerbose = std::vector<std::vector<std::pair<int,int>>>;
>>>>>>> f1d1e830

  struct thread_data 
  {
    PHG4TpcCylinderGeom *layergeom = nullptr;
    TrkrHitSet *hitset = nullptr;
    RawHitSetv1 *rawhitset = nullptr;
    ActsGeometry *tGeometry = nullptr;
    unsigned int layer = 0;
    int side = 0;
    unsigned int sector = 0;
    float radius = 0;
    float drift_velocity = 0;
    unsigned short pads_per_sector = 0;
    float phistep = 0;
    float pedestal = 0;
    float threshold = 0;
    bool do_assoc = true;
    bool do_wedge_emulation = true;
    bool do_singles = true;
    unsigned short phibins = 0;
    unsigned short phioffset = 0;
    unsigned short tbins = 0;
    unsigned short toffset = 0;
    unsigned short maxHalfSizeT = 0;
    unsigned short maxHalfSizePhi = 0;
    double m_tdriftmax = 0;
    double sampa_tbias = 0;
    int cluster_version = 4;
    std::vector<assoc> association_vector;
    std::vector<TrkrCluster*> cluster_vector;
    std::vector<TrainingHits*> v_hits;
    int verbosity = 0;
    bool fillClusHitsVerbose = false;
    vec_dVerbose phivec_ClusHitsVerbose ; // only fill if fillClusHitsVerbose
    vec_dVerbose zvec_ClusHitsVerbose   ;// only fill if fillClusHitsVerbose
  };
  
  pthread_mutex_t mythreadlock;
  
  void remove_hit(double adc, int phibin, int tbin, int edge, std::multimap<unsigned short, ihit> &all_hit_map, std::vector<std::vector<unsigned short>> &adcval)
  {
    typedef std::multimap<unsigned short, ihit>::iterator hit_iterator;
    std::pair<hit_iterator, hit_iterator> iterpair = all_hit_map.equal_range(adc);
    hit_iterator it = iterpair.first;
    for (; it != iterpair.second; ++it) {
      if (it->second.iphi == phibin && it->second.it == tbin) { 
	all_hit_map.erase(it);
	break;
      }
    }
    if(edge)
      adcval[phibin][tbin] = USHRT_MAX;
    else
      adcval[phibin][tbin] = 0;
  }
  
  void remove_hits(std::vector<ihit> &ihit_list, std::multimap<unsigned short, ihit> &all_hit_map,std::vector<std::vector<unsigned short>> &adcval)
  {
    for(auto iter = ihit_list.begin(); iter != ihit_list.end();++iter){
      unsigned short adc    = iter->adc; 
      unsigned short phibin = iter->iphi;
      unsigned short tbin   = iter->it;
      unsigned short edge   = iter->edge;
      remove_hit(adc,phibin,tbin,edge,all_hit_map,adcval);
    }
  }
  
  void find_t_range(int phibin, int tbin, const thread_data& my_data, const std::vector<std::vector<unsigned short>> &adcval, int& tdown, int& tup, int &touch, int &edge){
	
    const int FitRangeT= (int) my_data.maxHalfSizeT;
    const int NTBinsMax = (int) my_data.tbins;
    tup = 0;
    tdown = 0;
    for(int it=0; it< FitRangeT; it++){
      int ct = tbin + it;
      
      if(ct <= 0 || ct >= NTBinsMax){
	// tup = it;
	edge++;
	break; // truncate edge
      }
      
      if(adcval[phibin][ct] <= 0) {
	break;
      }
      if(adcval[phibin][ct] == USHRT_MAX) {
	touch++;
	break;
      }
      //check local minima and break at minimum.
      if(ct<NTBinsMax-4){//make sure we stay clear from the edge
	if(adcval[phibin][ct]+adcval[phibin][ct+1] < 
	   adcval[phibin][ct+2]+adcval[phibin][ct+3]){//rising again
	  tup = it+1;
	  touch++;
	  break;
	      }
      }
      tup = it;
    }
    for(int it=0; it< FitRangeT; it++){
      int ct = tbin - it;
      if(ct <= 0 || ct >= NTBinsMax){
	//      tdown = it;
	edge++;
	break; // truncate edge
      }
      if(adcval[phibin][ct] <= 0) {
	break;
      }
      if(adcval[phibin][ct] == USHRT_MAX) {
	touch++;
	break;
      }
      if(ct>4){//make sure we stay clear from the edge
	if(adcval[phibin][ct]+adcval[phibin][ct-1] < 
	   adcval[phibin][ct-2]+adcval[phibin][ct-3]){//rising again
	  tdown = it+1;
	  touch++;
	  break;
	}
      }
      tdown = it;
    }
    return;
  }
	
  void find_phi_range(int phibin, int tbin, const thread_data& my_data, const std::vector<std::vector<unsigned short>> &adcval, int& phidown, int& phiup, int &touch, int &edge)
  {
	
    int FitRangePHI = (int) my_data.maxHalfSizePhi;
    int NPhiBinsMax = (int) my_data.phibins;
    phidown = 0;
    phiup = 0;
    for(int iphi=0; iphi< FitRangePHI; iphi++){
      int cphi = phibin + iphi;
      if(cphi < 0 || cphi >= NPhiBinsMax){
	// phiup = iphi;
	edge++;
	break; // truncate edge
      }
      
      //break when below minimum
      if(adcval[cphi][tbin] <= 0) {
	// phiup = iphi;
	break;
      }
      if(adcval[cphi][tbin] == USHRT_MAX) {
	touch++;
	break;
      }
      //check local minima and break at minimum.
      if(cphi<NPhiBinsMax-4){//make sure we stay clear from the edge
	if(adcval[cphi][tbin]+adcval[cphi+1][tbin] < 
	   adcval[cphi+2][tbin]+adcval[cphi+3][tbin]){//rising again
	  phiup = iphi+1;
	  touch++;
	  break;
	}
      }
      phiup = iphi;
    }
    
    for(int iphi=0; iphi< FitRangePHI; iphi++){
      int cphi = phibin - iphi;
      if(cphi < 0 || cphi >= NPhiBinsMax){
	// phidown = iphi;
	edge++;
	break; // truncate edge
      }
      
      if(adcval[cphi][tbin] <= 0) {
	//phidown = iphi;
	break;
      }
      if(adcval[cphi][tbin] == USHRT_MAX) {
	touch++;
	break;
      }
      if(cphi>4){//make sure we stay clear from the edge
	if(adcval[cphi][tbin]+adcval[cphi-1][tbin] < 
	   adcval[cphi-2][tbin]+adcval[cphi-3][tbin]){//rising again
	  phidown = iphi+1;
	  touch++;
	  break;
	}
      }
      phidown = iphi;
    }
    return;
  }
	
  void get_cluster(int phibin, int tbin, const thread_data& my_data, const std::vector<std::vector<unsigned short>> &adcval, std::vector<ihit> &ihit_list, int &touch, int &edge)
	{
	  // search along phi at the peak in t
	 
	  int tup =0;
	  int tdown =0;
	  find_t_range(phibin, tbin, my_data, adcval, tdown, tup, touch, edge);
	  //now we have the t extent of the cluster, go find the phi edges
	
	  for(int it=tbin - tdown ; it<= tbin + tup; it++){
	    int phiup = 0;
	    int phidown = 0;
	    find_phi_range(phibin, it, my_data, adcval, phidown, phiup, touch, edge);
	    for (int iphi = phibin - phidown; iphi <= (phibin + phiup); iphi++){
	      if(adcval[iphi][it]>0 && adcval[iphi][it]!=USHRT_MAX){
		ihit hit;
		hit.iphi = iphi;
		hit.it = it;
		hit.adc = adcval[iphi][it];
		if(touch>0){
		  if((iphi == (phibin - phidown))||
		     (iphi == (phibin + phiup))){
		    hit.edge = 1;
		  }
		}
		ihit_list.push_back(hit);
	      }
	    }
	  }
	  return;
	}

    void calc_cluster_parameter(const int iphi_center, const int it_center,
        const std::vector<ihit> &ihit_list, thread_data& my_data, int ntouch, int nedge )
    {
      //
      // get z range from layer geometry
      /* these are used for rescaling the drift velocity */
      //const double z_min = -105.5;
      //const double z_max = 105.5;
      // std::cout << "calc clus" << std::endl;    
      // loop over the hits in this cluster
      double t_sum = 0.0;
      //double phi_sum = 0.0;
      double adc_sum = 0.0;
      double t2_sum = 0.0;
      // double phi2_sum = 0.0;

      double iphi_sum = 0.0;
      double iphi2_sum = 0.0;

      double radius = my_data.layergeom->get_radius();  // returns center of layer
      
      int phibinhi = -1;
      int phibinlo = 666666;
      int tbinhi = -1;
      int tbinlo = 666666;
      int clus_size = ihit_list.size();
      int max_adc  = 0;
      if(clus_size == 1) return;

      // training information
      auto training_hits = new TrainingHits;
      training_hits->radius = radius;
      training_hits->phi = my_data.layergeom->get_phicenter(iphi_center+my_data.phioffset);
      double center_t = my_data.layergeom->get_zcenter(it_center+my_data.toffset) + my_data.sampa_tbias;
      training_hits->z = (my_data.m_tdriftmax - center_t) * my_data.tGeometry->get_drift_velocity();
      if(my_data.side == 0)
        training_hits->z = -training_hits->z;
      training_hits->phistep = my_data.layergeom->get_phistep();
      training_hits->zstep = my_data.layergeom->get_zstep() * my_data.tGeometry->get_drift_velocity();
      training_hits->layer = my_data.layer;
      training_hits->ntouch = ntouch;
      training_hits->nedge = nedge;
      training_hits->v_adc.fill(0);

      //      std::cout << "process list" << std::endl;    
      std::vector<TrkrDefs::hitkey> hitkeyvec;

      // keep track of the hit locations in a given cluster
  std::map<int,unsigned int> m_phi {};
  std::map<int,unsigned int> m_z   {};

      for(auto iter = ihit_list.begin(); iter != ihit_list.end();++iter){
	double adc = iter->adc; 
	
	if (adc <= 0) continue;
	if(adc > max_adc)
	  max_adc = adc;
	int iphi = iter->iphi + my_data.phioffset;
	int it   = iter->it + my_data.toffset;
	if(iphi > phibinhi) phibinhi = iphi;
	if(iphi < phibinlo) phibinlo = iphi;
	if(it > tbinhi) tbinhi = it;
	if(it < tbinlo) tbinlo = it;
	
	// update phi sums
	//	double phi_center = my_data.layergeom->get_phicenter(iphi);
	
	//phi_sum += phi_center * adc;
	//phi2_sum += square(phi_center)*adc;
	//	std::cout << "phi_center: " << phi_center << " adc: " << adc <<std::endl;
	iphi_sum += iphi * adc;
	iphi2_sum += square(iphi)*adc;

  // update t sums
  double t = my_data.layergeom->get_zcenter(it);
  t_sum += t*adc;
  t2_sum += square(t)*adc;

  adc_sum += adc;

  if (my_data.fillClusHitsVerbose) {
    auto pnew = m_phi.try_emplace(iphi,adc);
    if (!pnew.second) pnew.first->second += adc;

    pnew = m_z.try_emplace(it,adc);
    if (!pnew.second) pnew.first->second += adc;
  }

  // capture the hitkeys for all adc values above a certain threshold
  TrkrDefs::hitkey hitkey = TpcDefs::genHitKey(iphi, it);
  // if(adc>5)
	hitkeyvec.push_back(hitkey);

        // training adc
        int iphi_diff = iter->iphi - iphi_center;
        int it_diff = iter->it - it_center;
        if( std::abs(iphi_diff) <= nd && std::abs(it_diff) <= nd)
          training_hits->v_adc[(iphi_diff+nd)*(2*nd+1)+(it_diff+nd)] = adc;
      }
      //      std::cout << "done process list" << std::endl;
      if (adc_sum < 10){
	hitkeyvec.clear();
	return;  // skip obvious noise "clusters"
      }  
      // This is the global position
      double clusiphi = iphi_sum / adc_sum;
      double clusphi = my_data.layergeom->get_phi(clusiphi);

      float clusx = radius * cos(clusphi);
      float clusy = radius * sin(clusphi);
      double clust = t_sum / adc_sum;
      // needed for surface identification
      double zdriftlength = clust * my_data.tGeometry->get_drift_velocity();
      // convert z drift length to z position in the TPC
      double clusz  =  my_data.m_tdriftmax * my_data.tGeometry->get_drift_velocity() - zdriftlength; 
      if(my_data.side == 0) 
	clusz = -clusz;

      const double phi_cov = (iphi2_sum/adc_sum - square(clusiphi))* pow(my_data.layergeom->get_phistep(),2);
      const double t_cov = t2_sum/adc_sum - square(clust);

       // Get the surface key to find the surface from the 
      TrkrDefs::hitsetkey tpcHitSetKey = TpcDefs::genHitSetKey( my_data.layer, my_data.sector, my_data.side );      
      Acts::Vector3 global(clusx, clusy, clusz);
      TrkrDefs::subsurfkey subsurfkey = 0;

      Surface surface = my_data.tGeometry->get_tpc_surface_from_coords(
         tpcHitSetKey,
	 global,
	 subsurfkey);

      if(!surface)
	{
	  /// If the surface can't be found, we can't track with it. So 
	  /// just return and don't add the cluster to the container
	  hitkeyvec.clear();
	  return;
	}
      
      // Estimate the errors
      const double phi_err_square = (phibinhi == phibinlo) ?
	square(radius*my_data.layergeom->get_phistep())/12:
	square(radius)*phi_cov/(adc_sum*0.14);
      
      const double t_err_square = (tbinhi == tbinlo) ?
	square(my_data.layergeom->get_zstep())/12:
	t_cov/(adc_sum*0.14);
      
      char tsize = tbinhi - tbinlo + 1;
      char phisize = phibinhi - phibinlo + 1;
      // phi_cov = (weighted mean of dphi^2) - (weighted mean of dphi)^2,  which is essentially the weighted mean of dphi^2. The error is then:
      // e_phi = sigma_dphi/sqrt(N) = sqrt( sigma_dphi^2 / N )  -- where N is the number of samples of the distribution with standard deviation sigma_dphi
      //    - N is the number of electrons that drift to the readout plane
      // We have to convert (sum of adc units for all bins in the cluster) to number of ionization electrons N
      // Conversion gain is 20 mV/fC - relates total charge collected on pad to PEAK voltage out of ADC. The GEM gain is assumed to be 2000
      // To get equivalent charge per T bin, so that summing ADC input voltage over all T bins returns total input charge, divide voltages by 2.4 for 80 ns SAMPA
      // Equivalent charge per T bin is then  (ADU x 2200 mV / 1024) / 2.4 x (1/20) fC/mV x (1/1.6e-04) electrons/fC x (1/2000) = ADU x 0.14

      // SAMPA shaping bias correction
      clust = clust + my_data.sampa_tbias;

      /// convert to Acts units
      global *= Acts::UnitConstants::cm;
      //std::cout << "transform" << std::endl;
      Acts::Vector3 local = surface->transform(my_data.tGeometry->geometry().getGeoContext()).inverse() * global;
      local /= Acts::UnitConstants::cm;     
      //std::cout << "done transform" << std::endl;
      // we need the cluster key and all associated hit keys (note: the cluster key includes the hitset key)
      
<<<<<<< HEAD
      TrkrCluster *clus_base = nullptr;
=======
  bool b_made_cluster { false };

>>>>>>> f1d1e830
      if(my_data.cluster_version==3){
	//std::cout << "ver3" << std::endl;
	// Fill in the cluster details
	//================
	auto clus = new TrkrClusterv3;
	//auto clus = std::make_unique<TrkrClusterv3>();
        clus_base = clus;
	clus->setAdc(adc_sum);      
	clus->setSubSurfKey(subsurfkey);      
	clus->setLocalX(local(0));
	clus->setLocalY(clust);
	clus->setActsLocalError(0,0, phi_err_square);
	clus->setActsLocalError(1,0, 0);
	clus->setActsLocalError(0,1, 0);
	clus->setActsLocalError(1,1, t_err_square * pow(my_data.tGeometry->get_drift_velocity(),2));
	my_data.cluster_vector.push_back(clus);
  b_made_cluster = true;
      }else if(my_data.cluster_version==4){
	//std::cout << "ver4" << std::endl;
	//	std::cout << "clus num" << my_data.cluster_vector.size() << " X " << local(0) << " Y " << clust << std::endl;
	if(sqrt(phi_err_square) > 0.01){
	auto clus = new TrkrClusterv4;
	//auto clus = std::make_unique<TrkrClusterv3>();
        clus_base = clus;
	clus->setAdc(adc_sum);  
	clus->setMaxAdc(max_adc);  
	clus->setOverlap(ntouch);
	clus->setEdge(nedge);
	clus->setPhiSize(phisize);
	clus->setZSize(tsize);
	clus->setSubSurfKey(subsurfkey);      
	clus->setLocalX(local(0));
	clus->setLocalY(clust);
	//	clus->setPhiErr(sqrt(phi_err_square));
	//clus->setZErr(sqrt(t_err_square * pow(my_data.tGeometry->get_drift_velocity(),2)));
	my_data.cluster_vector.push_back(clus);
  b_made_cluster = true;
	}
      }else if(my_data.cluster_version==5){
	//std::cout << "ver5" << std::endl;
	//	std::cout << "clus num" << my_data.cluster_vector.size() << " X " << local(0) << " Y " << clust << std::endl;
	if(sqrt(phi_err_square) > 0.01){
	auto clus = new TrkrClusterv5;
	//auto clus = std::make_unique<TrkrClusterv3>();
        clus_base = clus;
	clus->setAdc(adc_sum);  
	clus->setMaxAdc(max_adc); 
	clus->setEdge(nedge);
	clus->setPhiSize(phisize);
	clus->setZSize(tsize);
	clus->setSubSurfKey(subsurfkey);      
	clus->setLocalX(local(0));
	clus->setLocalY(clust);
	clus->setPhiError(sqrt(phi_err_square));
	clus->setZError(sqrt(t_err_square * pow(my_data.tGeometry->get_drift_velocity(),2)));
	my_data.cluster_vector.push_back(clus);
  b_made_cluster = true;
	}
      }

<<<<<<< HEAD
      if(use_nn && clus_base)
      {
        try
        {
          // Create a vector of inputs
          std::vector<torch::jit::IValue> inputs;
          inputs.emplace_back(torch::stack({
                torch::from_blob(std::vector<float>(training_hits->v_adc.begin(), training_hits->v_adc.end()).data(), {1, 2*nd+1, 2*nd+1}, torch::kFloat32),
                torch::full({1, 2*nd+1, 2*nd+1}, std::clamp((training_hits->layer - 7) / 16, 0, 2), torch::kFloat32),
                torch::full({1, 2*nd+1, 2*nd+1}, training_hits->z / radius, torch::kFloat32)
                }, 1));

          // Execute the model and turn its output into a tensor
          at::Tensor ten_pos = module_pos.forward(inputs).toTensor();
          float nn_phi = training_hits->phi + std::clamp(ten_pos[0][0][0].item<float>(), -(float)nd, (float)nd) * training_hits->phistep;
          float nn_z = training_hits->z + std::clamp(ten_pos[0][1][0].item<float>(), -(float)nd, (float)nd) * training_hits->zstep;
          float nn_x = radius * cos(nn_phi);
          float nn_y = radius * sin(nn_phi);
          Acts::Vector3 nn_global(nn_x, nn_y, nn_z);
          nn_global *= Acts::UnitConstants::cm;
          Acts::Vector3 nn_local = surface->transform(my_data.tGeometry->geometry().geoContext).inverse() * nn_global;
          nn_local /= Acts::UnitConstants::cm;
          float nn_t = my_data.m_tdriftmax - fabs(nn_z) / my_data.tGeometry->get_drift_velocity();
          clus_base->setLocalX(nn_local(0));
          clus_base->setLocalY(nn_t);
        }
        catch(const c10::Error &e)
        {
          std::cout << PHWHERE << "Error: Failed to execute NN modules" << std::endl;
        }
      } // use_nn
=======
      if (my_data.fillClusHitsVerbose && b_made_cluster) {
        // push the data back to 
        my_data.phivec_ClusHitsVerbose .push_back( std::vector<std::pair<int,int>> {} );
        my_data.zvec_ClusHitsVerbose   .push_back( std::vector<std::pair<int,int>> {} );

        auto& vphi = my_data.phivec_ClusHitsVerbose .back();
        auto& vz   = my_data.zvec_ClusHitsVerbose   .back();

        for (auto& entry : m_phi ) vphi.push_back({entry.first, entry.second});
        for (auto& entry : m_z   ) vz  .push_back({entry.first, entry.second});
      }
>>>>>>> f1d1e830
	
      //std::cout << "end clus out" << std::endl;
      //      if(my_data.do_assoc && my_data.clusterhitassoc){
      if(my_data.do_assoc)
	{
        // get cluster index in vector. It is used to store associations, and build relevant cluster keys when filling the containers
        uint32_t index = my_data.cluster_vector.size()-1;
        for (unsigned int i = 0; i < hitkeyvec.size(); i++){
          my_data.association_vector.emplace_back(index, hitkeyvec[i]);
        }
        training_hits->cluskey = TrkrDefs::genClusKey(tpcHitSetKey, index);
      }
      hitkeyvec.clear();
      my_data.v_hits.emplace_back(training_hits);
      //      std::cout << "done calc" << std::endl;
    }
  
  void ProcessSectorData(thread_data* my_data) {

    const auto& pedestal  = my_data->pedestal;
    const auto& phibins   = my_data->phibins;
    const auto& phioffset = my_data->phioffset;
    const auto& tbins     = my_data->tbins ;
    const auto& toffset   = my_data->toffset ;
    const auto& layer   = my_data->layer ;
    //    int nhits = 0;
    // for convenience, create a 2D vector to store adc values in and initialize to zero
    std::vector<std::vector<unsigned short>> adcval(phibins, std::vector<unsigned short>(tbins, 0));
    std::multimap<unsigned short, ihit> all_hit_map;
    std::vector<ihit> hit_vect;

    int tbinmax = 498;
    int tbinmin = 0;
    if(my_data->do_wedge_emulation){
      if(layer>=7 && layer <22){
	int etacut = 249 - ((50+(layer-7))/105.5)*249;
	tbinmin = etacut;
	tbinmax -= etacut;
      }
      if(layer>=22 && layer <=48){
	int etacut = 249 - ((65+((40.5/26)*(layer-22)))/105.5)*249;
	tbinmin = etacut;
	tbinmax -= etacut;
      }
    }

    if( my_data->hitset!=nullptr){
      TrkrHitSet *hitset = my_data->hitset;
      TrkrHitSet::ConstRange hitrangei = hitset->getHits();
      
      for (TrkrHitSet::ConstIterator hitr = hitrangei.first;
	   hitr != hitrangei.second;
	   ++hitr){
	
	if( TpcDefs::getPad(hitr->first) - phioffset < 0 ){
	  //std::cout << "WARNING phibin out of range: " << TpcDefs::getPad(hitr->first) - phioffset << " | " << phibins << std::endl;
	  continue;
	}
	if( TpcDefs::getTBin(hitr->first) - toffset < 0 ){
	  //std::cout << "WARNING tbin out of range: " << TpcDefs::getTBin(hitr->first) - toffset  << " | " << tbins <<std::endl;
	}
	unsigned short phibin = TpcDefs::getPad(hitr->first) - phioffset;
	unsigned short tbin = TpcDefs::getTBin(hitr->first) - toffset;
	unsigned short tbinorg = TpcDefs::getTBin(hitr->first);
	if(phibin>=phibins){
	  //std::cout << "WARNING phibin out of range: " << phibin << " | " << phibins << std::endl;
	  continue;
	}
	if(tbin>=tbins){
	  //std::cout << "WARNING z bin out of range: " << tbin << " | " << tbins << std::endl;
	  continue;
	}
	if(tbinorg>tbinmax||tbinorg<tbinmin)
	  continue;
	float_t fadc = (hitr->second->getAdc()) - pedestal; // proper int rounding +0.5
	unsigned short adc = 0;
	if(fadc>0) adc =  (unsigned short) fadc;
	if(phibin >= phibins) continue;
	if(tbin   >= tbins) continue; // tbin is unsigned int, <0 cannot happen
	
	if(adc>0){
	  if(adc>(5+my_data->threshold)){
	    ihit  thisHit;
	    
	    thisHit.iphi = phibin;
	    thisHit.it = tbin;
	    thisHit.adc = adc;
	    thisHit.edge = 0;
	    all_hit_map.insert(std::make_pair(adc, thisHit));
	  }
	  if(adc>my_data->threshold){
	    adcval[phibin][tbin] = (unsigned short) adc;
	  }
	}
      }
    }else  if( my_data->rawhitset!=nullptr){
      RawHitSetv1 *hitset = my_data->rawhitset;
      /*std::cout << "Layer: " << my_data->layer 
		<< "Side: " << my_data->side
		<< "Sector: " << my_data->sector
		<< " nhits:  " << hitset.size()
		<< std::endl;
      */
      for(int nphi= 0; nphi < phibins;nphi++){
	//	nhits += hitset->m_tpchits[nphi].size();
	if(hitset->m_tpchits[nphi].size()==0) continue;

	int pindex = 0;
	for(unsigned int nt = 0;nt<hitset->m_tpchits[nphi].size();nt++){
	  unsigned short val = hitset->m_tpchits[nphi][nt];
	  
	  if(val==0)
	    pindex++;
	  else{
	    if(nt==0){
	      if(val>5){
		ihit  thisHit;
		thisHit.iphi = nphi;
		thisHit.it = pindex;
		thisHit.adc = val;
		thisHit.edge = 0;
		all_hit_map.insert(std::make_pair(val, thisHit));
	      }
	      adcval[nphi][pindex++]=val;
	    }else{
	      if((hitset->m_tpchits[nphi][nt-1]==0)&&(hitset->m_tpchits[nphi][nt+1]==0))//found zero count
		pindex+=val;
	      else{
		if(val>5){
		  ihit  thisHit;
		  thisHit.iphi = nphi;
		  thisHit.it = pindex;
		  thisHit.adc = val;
		  thisHit.edge = 0;
		  all_hit_map.insert(std::make_pair(val, thisHit));
		}
		adcval[nphi][pindex++]=val;
	      }
	    }
	  }
	}
      }
    }
   
    if(my_data->do_singles){
      for(auto ahit:all_hit_map){
	ihit hiHit = ahit.second;
	int iphi = hiHit.iphi;
	int it = hiHit.it;
	unsigned short edge = hiHit.edge;
	double adc = hiHit.adc;
	if(it>0&&it<tbins){
	  if(adcval[iphi][it-1]==0&&
	     adcval[iphi][it+1]==0){
	    remove_hit(adc, iphi, it, edge, all_hit_map, adcval);
	    
	  }
	}
      }
    }
    
    // std::cout << "done filling " << std::endl;
    while(all_hit_map.size()>0){
      //std::cout << "all hit map size: " << all_hit_map.size() << std::endl;
      auto iter = all_hit_map.rbegin();
      if(iter == all_hit_map.rend()){
	break;
      }
      ihit hiHit = iter->second;
      int iphi = hiHit.iphi;
      int it = hiHit.it;
      //put all hits in the all_hit_map (sorted by adc)
      //start with highest adc hit
      // -> cluster around it and get vector of hits
      std::vector<ihit> ihit_list;
      int ntouch = 0;
      int nedge  =0;
      get_cluster(iphi, it, *my_data, adcval, ihit_list, ntouch, nedge );
      
      // -> calculate cluster parameters
      // -> add hits to truth association
      // remove hits from all_hit_map
      // repeat untill all_hit_map empty
      calc_cluster_parameter(iphi, it, ihit_list, *my_data, ntouch, nedge );
      remove_hits(ihit_list,all_hit_map, adcval);
      ihit_list.clear();
    }
    /*    if( my_data->rawhitset!=nullptr){
      RawHitSetv1 *hitset = my_data->rawhitset;
      std::cout << "Layer: " << my_data->layer 
		<< " Side: " << my_data->side
		<< " Sector: " << my_data->sector
		<< " nhits:  " << hitset->size()
		<< " nhits coutn :  " << nhits
		<< " nclus: " << my_data->cluster_vector.size()
		<< std::endl;
    }
    */
    // pthread_exit(nullptr);
  }
  void *ProcessSector(void *threadarg) {

    auto my_data = static_cast<thread_data*>(threadarg);
    ProcessSectorData(my_data);
    pthread_exit(nullptr);
  }
}

TpcClusterizer::TpcClusterizer(const std::string &name)
  : SubsysReco(name)
{}

bool TpcClusterizer::is_in_sector_boundary(int phibin, int sector, PHG4TpcCylinderGeom *layergeom) const
{
  bool reject_it = false;

  // sector boundaries occur every 1/12 of the full phi bin range  
  int PhiBins = layergeom->get_phibins();
  int PhiBinsSector = PhiBins/12;

  double radius = layergeom->get_radius();
  double PhiBinSize = 2.0* radius * M_PI / (double) PhiBins;

  // sector starts where?
  int sector_lo = sector * PhiBinsSector;
  int sector_hi = sector_lo + PhiBinsSector - 1;

  int sector_fiducial_bins = (int) (SectorFiducialCut / PhiBinSize);

  if(phibin < sector_lo + sector_fiducial_bins || phibin > sector_hi - sector_fiducial_bins)
    {
      reject_it = true;
      /*
      int layer = layergeom->get_layer();
      std::cout << " local maximum is in sector fiducial boundary: layer " << layer << " radius " << radius << " sector " << sector 
      << " PhiBins " << PhiBins << " sector_fiducial_bins " << sector_fiducial_bins
      << " PhiBinSize " << PhiBinSize << " phibin " << phibin << " sector_lo " << sector_lo << " sector_hi " << sector_hi << std::endl;  
      */
    }

  return reject_it;
}


int TpcClusterizer::InitRun(PHCompositeNode *topNode)
{

  PHNodeIterator iter(topNode);

  // Looking for the DST node
  PHCompositeNode *dstNode = dynamic_cast<PHCompositeNode *>(iter.findFirst("PHCompositeNode", "DST"));
  if (!dstNode)
  {
    std::cout << PHWHERE << "DST Node missing, doing nothing." << std::endl;
    return Fun4AllReturnCodes::ABORTRUN;
  }

  // Create the Cluster node if required
  auto trkrclusters = findNode::getClass<TrkrClusterContainer>(dstNode, "TRKR_CLUSTER");
  if (!trkrclusters)
  {
    PHNodeIterator dstiter(dstNode);
    PHCompositeNode *DetNode =
        dynamic_cast<PHCompositeNode *>(dstiter.findFirst("PHCompositeNode", "TRKR"));
    if (!DetNode)
    {
      DetNode = new PHCompositeNode("TRKR");
      dstNode->addNode(DetNode);
    }

    trkrclusters = new TrkrClusterContainerv4;
    PHIODataNode<PHObject> *TrkrClusterContainerNode =
        new PHIODataNode<PHObject>(trkrclusters, "TRKR_CLUSTER", "PHObject");
    DetNode->addNode(TrkrClusterContainerNode);
  }

  auto clusterhitassoc = findNode::getClass<TrkrClusterHitAssoc>(topNode, "TRKR_CLUSTERHITASSOC");
  if (!clusterhitassoc)
  {
    PHNodeIterator dstiter(dstNode);
    PHCompositeNode *DetNode =
        dynamic_cast<PHCompositeNode *>(dstiter.findFirst("PHCompositeNode", "TRKR"));
    if (!DetNode)
    {
      DetNode = new PHCompositeNode("TRKR");
      dstNode->addNode(DetNode);
    }

    clusterhitassoc = new TrkrClusterHitAssocv3;
    PHIODataNode<PHObject> *newNode = new PHIODataNode<PHObject>(clusterhitassoc, "TRKR_CLUSTERHITASSOC", "PHObject");
    DetNode->addNode(newNode);
  }

<<<<<<< HEAD
  auto training_container = findNode::getClass<TrainingHitsContainer>(dstNode, "TRAINING_HITSET");
  if (!training_container)
  {
    PHNodeIterator dstiter(dstNode);
    PHCompositeNode *DetNode =
        dynamic_cast<PHCompositeNode *>(dstiter.findFirst("PHCompositeNode", "TRKR"));
    if (!DetNode)
    {
      DetNode = new PHCompositeNode("TRKR");
      dstNode->addNode(DetNode);
    }

    training_container = new TrainingHitsContainer;
    PHIODataNode<PHObject> *TrainingHitsContainerNode =
        new PHIODataNode<PHObject>(training_container, "TRAINING_HITSET", "PHObject");
    DetNode->addNode(TrainingHitsContainerNode);
  }

  use_nn = _use_nn;
  if(use_nn)
  {
    const char *offline_main = std::getenv("OFFLINE_MAIN");
    assert(offline_main);
    std::string net_model = std::string(offline_main) + "/share/tpc/net_model.pt";
    try
    {
      // Deserialize the ScriptModule from a file using torch::jit::load()
      module_pos = torch::jit::load(net_model);
      std::cout << PHWHERE << "Load NN module: " << net_model << std::endl;
    }
    catch(const c10::Error &e)
    {
      std::cout << PHWHERE << "Error: Cannot load module " << net_model << std::endl;
      exit(1);
    }
  }
  else
  {
    std::cout << PHWHERE << "Use traditional clustering" << std::endl;
=======
  if (record_ClusHitsVerbose) {
    // get the node
    mClusHitsVerbose = findNode::getClass<ClusHitsVerbosev1>(topNode, "Trkr_SvtxClusHitsVerbose");
    if (!mClusHitsVerbose)
    {
      PHNodeIterator dstiter(dstNode);
      auto DetNode = dynamic_cast<PHCompositeNode *>(dstiter.findFirst("PHCompositeNode", "TRKR"));
      if (!DetNode)
      {
        DetNode = new PHCompositeNode("TRKR");
        dstNode->addNode(DetNode);
      }
      mClusHitsVerbose = new ClusHitsVerbosev1();
      auto newNode = new PHIODataNode<PHObject>(mClusHitsVerbose, "Trkr_SvtxClusHitsVerbose", "PHObject");
      DetNode->addNode(newNode);
    }
>>>>>>> f1d1e830
  }

  return Fun4AllReturnCodes::EVENT_OK;
}

int TpcClusterizer::process_event(PHCompositeNode *topNode)
{
  // The TPC is the only subsystem that clusters in global coordinates. For consistency,
  // we must use the construction transforms to get the local coordinates.
  // Set the flag to use ideal transforms for the duration of this process_event, for thread safety
  alignmentTransformationContainer::use_alignment = false;

  //  int print_layer = 18;

  if (Verbosity() > 1000)
    std::cout << "TpcClusterizer::Process_Event" << std::endl;

  PHNodeIterator iter(topNode);
  PHCompositeNode *dstNode = static_cast<PHCompositeNode *>(iter.findFirst("PHCompositeNode", "DST"));
  if (!dstNode)
  {
    std::cout << PHWHERE << "DST Node missing, doing nothing." << std::endl;
    return Fun4AllReturnCodes::ABORTRUN;
  }
  if(!do_read_raw){
    // get node containing the digitized hits
    m_hits = findNode::getClass<TrkrHitSetContainer>(topNode, "TRKR_HITSET");
    if (!m_hits)
      {
	std::cout << PHWHERE << "ERROR: Can't find node TRKR_HITSET" << std::endl;
	return Fun4AllReturnCodes::ABORTRUN;
      }
  }else{
    // get node containing the digitized hits
    m_rawhits = findNode::getClass<RawHitSetContainer>(topNode, "TRKR_RAWHITSET");
    if (!m_rawhits)
      {
	std::cout << PHWHERE << "ERROR: Can't find node TRKR_HITSET" << std::endl;
	return Fun4AllReturnCodes::ABORTRUN;
      }
  }

  // get node for clusters
  m_clusterlist = findNode::getClass<TrkrClusterContainer>(topNode, "TRKR_CLUSTER");
  if (!m_clusterlist)
  {
    std::cout << PHWHERE << " ERROR: Can't find TRKR_CLUSTER." << std::endl;
    return Fun4AllReturnCodes::ABORTRUN;
  }

  // get node for cluster hit associations
  m_clusterhitassoc = findNode::getClass<TrkrClusterHitAssoc>(topNode, "TRKR_CLUSTERHITASSOC");
  if (!m_clusterhitassoc)
  {
    std::cout << PHWHERE << " ERROR: Can't find TRKR_CLUSTERHITASSOC" << std::endl;
    return Fun4AllReturnCodes::ABORTRUN;
  }

  // get node for training hits
  m_training = findNode::getClass<TrainingHitsContainer>(topNode, "TRAINING_HITSET");
  if (!m_training)
  {
    std::cout << PHWHERE << " ERROR: Can't find TRAINING_HITSET." << std::endl;
    return Fun4AllReturnCodes::ABORTRUN;
  }

  PHG4TpcCylinderGeomContainer *geom_container =
      findNode::getClass<PHG4TpcCylinderGeomContainer>(topNode, "CYLINDERCELLGEOM_SVTX");
  if (!geom_container)
  {
    std::cout << PHWHERE << "ERROR: Can't find node CYLINDERCELLGEOM_SVTX" << std::endl;
    return Fun4AllReturnCodes::ABORTRUN;
  }

  m_tGeometry = findNode::getClass<ActsGeometry>(topNode,
						 "ActsGeometry");
  if(!m_tGeometry)
    {
      std::cout << PHWHERE
		<< "ActsGeometry not found on node tree. Exiting"
		<< std::endl;
      return Fun4AllReturnCodes::ABORTRUN;
    }

  // The hits are stored in hitsets, where each hitset contains all hits in a given TPC readout (layer, sector, side), so clusters are confined to a hitset
  // The TPC clustering is more complicated than for the silicon, because we have to deal with overlapping clusters

  TrkrHitSetContainer::ConstRange hitsetrange;
  RawHitSetContainer::ConstRange rawhitsetrange;
  int num_hitsets = 0;

  if(!do_read_raw){
    hitsetrange = m_hits->getHitSets(TrkrDefs::TrkrId::tpcId);
    num_hitsets = std::distance(hitsetrange.first,hitsetrange.second);
  }else{
    rawhitsetrange = m_rawhits->getHitSets(TrkrDefs::TrkrId::tpcId);
    num_hitsets = std::distance(rawhitsetrange.first,rawhitsetrange.second);
  }

  // create structure to store given thread and associated data
  struct thread_pair_t
  {
    pthread_t thread;
    thread_data data;
  };
  
  // create vector of thread pairs and reserve the right size upfront to avoid reallocation
  std::vector<thread_pair_t> threads;
  threads.reserve( num_hitsets );

  pthread_attr_t attr;
  pthread_attr_init(&attr);
  pthread_attr_setdetachstate(&attr, PTHREAD_CREATE_JOINABLE);
  
  if (pthread_mutex_init(&mythreadlock, nullptr) != 0)
    {
      printf("\n mutex init failed\n");
      return 1;
    }
  int count = 0;

  if(!do_read_raw){
    for (TrkrHitSetContainer::ConstIterator hitsetitr = hitsetrange.first;
	 hitsetitr != hitsetrange.second;
	 ++hitsetitr)
      {
      	//if(count>0)continue;
	TrkrHitSet *hitset = hitsetitr->second;
	unsigned int layer = TrkrDefs::getLayer(hitsetitr->first);
	int side = TpcDefs::getSide(hitsetitr->first);
	unsigned int sector= TpcDefs::getSectorId(hitsetitr->first);
	PHG4TpcCylinderGeom *layergeom = geom_container->GetLayerCellGeom(layer);
	
	// instanciate new thread pair, at the end of thread vector
	thread_pair_t& thread_pair = threads.emplace_back();
  if (mClusHitsVerbose) { thread_pair.data.fillClusHitsVerbose = true; };
	
	thread_pair.data.layergeom = layergeom;
	thread_pair.data.hitset = hitset;
	thread_pair.data.rawhitset = nullptr;
	thread_pair.data.layer = layer;
	thread_pair.data.pedestal = pedestal;
	thread_pair.data.threshold = threshold;
	thread_pair.data.sector = sector;
	thread_pair.data.side = side;
	thread_pair.data.do_assoc = do_hit_assoc;
	thread_pair.data.do_wedge_emulation = do_wedge_emulation;
	thread_pair.data.do_singles = do_singles;
	thread_pair.data.tGeometry = m_tGeometry;
	thread_pair.data.maxHalfSizeT =  MaxClusterHalfSizeT;
	thread_pair.data.maxHalfSizePhi = MaxClusterHalfSizePhi;
	thread_pair.data.sampa_tbias = m_sampa_tbias;
	thread_pair.data.cluster_version = cluster_version;
	thread_pair.data.verbosity = Verbosity();
	
	unsigned short NPhiBins = (unsigned short) layergeom->get_phibins();
	unsigned short NPhiBinsSector = NPhiBins/12;
	unsigned short NTBins = (unsigned short)layergeom->get_zbins();
	unsigned short NTBinsSide = NTBins;
	unsigned short NTBinsMin = 0;
	unsigned short PhiOffset = NPhiBinsSector * sector;
	unsigned short TOffset = NTBinsMin;
	
	m_tdriftmax = AdcClockPeriod * NTBins / 2.0;  
	thread_pair.data.m_tdriftmax = m_tdriftmax;
	
	thread_pair.data.phibins   = NPhiBinsSector;
	thread_pair.data.phioffset = PhiOffset;
	thread_pair.data.tbins     = NTBinsSide;
	thread_pair.data.toffset   = TOffset ;

	thread_pair.data.radius = layergeom->get_radius();
	thread_pair.data.drift_velocity = m_tGeometry->get_drift_velocity();
	thread_pair.data.pads_per_sector = 0;
	thread_pair.data.phistep = 0;
	int rc;
	rc = pthread_create(&thread_pair.thread, &attr, ProcessSector, (void *)&thread_pair.data);

	if (rc) {
	  std::cout << "Error:unable to create thread," << rc << std::endl;
	}
	if(do_sequential){
	  int rc2 = pthread_join(thread_pair.thread, nullptr);
	  if (rc2) 
	    { std::cout << "Error:unable to join," << rc2 << std::endl; }
	  
	  // get the hitsetkey from thread data
	  const auto& data( thread_pair.data );
	  const auto hitsetkey = TpcDefs::genHitSetKey( data.layer, data.sector, data.side );      
	  
	  // copy clusters to map
	  for( uint32_t index = 0; index < data.cluster_vector.size(); ++index )
	    {
	      // generate cluster key
	      const auto ckey = TrkrDefs::genClusKey( hitsetkey, index );
	      
	      // get cluster
	      auto cluster = data.cluster_vector[index];
	      
	      // insert in map
	      m_clusterlist->addClusterSpecifyKey(ckey, cluster);

        if (mClusHitsVerbose) {
          for (auto& hit : data.phivec_ClusHitsVerbose[index]) {
            mClusHitsVerbose->addPhiHit (hit.first, hit.second);
          }
          for (auto& hit : data.zvec_ClusHitsVerbose[index]) {
            mClusHitsVerbose->addZHit (hit.first, hit.second);
          }
          mClusHitsVerbose->push_hits(ckey);
        }
	    }
	  
	  // copy hit associations to map
	  for( const auto& [index,hkey]:thread_pair.data.association_vector)
	  { 
	    // generate cluster key
	    const auto ckey = TrkrDefs::genClusKey( hitsetkey, index );
	    
	    // add to association table
	    m_clusterhitassoc->addAssoc(ckey,hkey); 
	  }
	}
	count++;
      }
  }else{

    for (RawHitSetContainer::ConstIterator hitsetitr = rawhitsetrange.first;
	 hitsetitr != rawhitsetrange.second;
	 ++hitsetitr){ 
      //	if(count>0)continue;
	//    const auto hitsetid = hitsetitr->first;
      //	std::cout << " starting thread # " << count << std::endl;

	RawHitSet *hitset = hitsetitr->second;
      unsigned int layer = TrkrDefs::getLayer(hitsetitr->first);
      int side = TpcDefs::getSide(hitsetitr->first);
      unsigned int sector= TpcDefs::getSectorId(hitsetitr->first);
      PHG4TpcCylinderGeom *layergeom = geom_container->GetLayerCellGeom(layer);
      
      // instanciate new thread pair, at the end of thread vector
      thread_pair_t& thread_pair = threads.emplace_back();
      
      thread_pair.data.layergeom = layergeom;
      thread_pair.data.hitset = nullptr;
      thread_pair.data.rawhitset = dynamic_cast<RawHitSetv1 *>(hitset);
      thread_pair.data.layer = layer;
      thread_pair.data.pedestal = pedestal;
      thread_pair.data.sector = sector;
      thread_pair.data.side = side;
      thread_pair.data.do_assoc = do_hit_assoc;
      thread_pair.data.do_wedge_emulation = do_wedge_emulation;
      thread_pair.data.tGeometry = m_tGeometry;
      thread_pair.data.maxHalfSizeT =  MaxClusterHalfSizeT;
      thread_pair.data.maxHalfSizePhi = MaxClusterHalfSizePhi;
      thread_pair.data.sampa_tbias = m_sampa_tbias;
      thread_pair.data.cluster_version = cluster_version;
      thread_pair.data.verbosity = Verbosity();

      unsigned short NPhiBins = (unsigned short) layergeom->get_phibins();
      unsigned short NPhiBinsSector = NPhiBins/12;
      unsigned short NTBins = (unsigned short)layergeom->get_zbins();
      unsigned short NTBinsSide = NTBins;
      unsigned short NTBinsMin = 0;
      unsigned short PhiOffset = NPhiBinsSector * sector;
      unsigned short TOffset = NTBinsMin;

      m_tdriftmax = AdcClockPeriod * NTBins / 2.0;  
      thread_pair.data.m_tdriftmax = m_tdriftmax;

      thread_pair.data.phibins   = NPhiBinsSector;
      thread_pair.data.phioffset = PhiOffset;
      thread_pair.data.tbins     = NTBinsSide;
      thread_pair.data.toffset   = TOffset ;

      /*
      PHG4TpcCylinderGeom *testlayergeom = geom_container->GetLayerCellGeom(32);
      for( float iphi = 1408; iphi < 1408+ 128;iphi+=0.1){
	double clusiphi = iphi;
	double clusphi = testlayergeom->get_phi(clusiphi);
	double radius = layergeom->get_radius(); 
	float clusx = radius * cos(clusphi);
	float clusy = radius * sin(clusphi);
	float clusz  = -37.524;
	
	TrkrDefs::hitsetkey tpcHitSetKey = TpcDefs::genHitSetKey( 32,11, 0 );      
	Acts::Vector3 global(clusx, clusy, clusz);
	TrkrDefs::subsurfkey subsurfkey = 0;

	Surface surface = m_tGeometry->get_tpc_surface_from_coords(
								   tpcHitSetKey,
								   global,
								   subsurfkey);
	std::cout << " iphi: " << iphi << " clusphi: " << clusphi << " surfkey " << subsurfkey << std::endl;
	//	std::cout << "surfkey" << subsurfkey << std::endl;
      }
      continue;
      */
      int rc = 0;
      //      if(layer==32)
      rc = pthread_create(&thread_pair.thread, &attr, ProcessSector, (void *)&thread_pair.data);	  
      //      else
      //continue;
      
      if (rc) {
	std::cout << "Error:unable to create thread," << rc << std::endl;
      }
      
      if(do_sequential){
	int rc2 = pthread_join(thread_pair.thread, nullptr);
	if (rc2) 
	  { std::cout << "Error:unable to join," << rc2 << std::endl; }
	
	// get the hitsetkey from thread data
	const auto& data( thread_pair.data );
	const auto hitsetkey = TpcDefs::genHitSetKey( data.layer, data.sector, data.side );      
	
	// copy clusters to map
	for( uint32_t index = 0; index < data.cluster_vector.size(); ++index )
	  {
	    // generate cluster key
	    const auto ckey = TrkrDefs::genClusKey( hitsetkey, index );
	    
	    // get cluster
	    auto cluster = data.cluster_vector[index];
	    
	    // insert in map
	    m_clusterlist->addClusterSpecifyKey(ckey, cluster);
	  }
	
	// copy hit associations to map
	for( const auto& [index,hkey]:thread_pair.data.association_vector)
	  { 
	    // generate cluster key
	    const auto ckey = TrkrDefs::genClusKey( hitsetkey, index );
	    
	    // add to association table
	    m_clusterhitassoc->addAssoc(ckey,hkey); 
	  }
	  }
      count++;
    }
  }

  
  pthread_attr_destroy(&attr);
  count =0;
  // wait for completion of all threads
  if(!do_sequential){
    for( const auto& thread_pair:threads )
      { 
	int rc2 = pthread_join(thread_pair.thread, nullptr);
	if (rc2) 
	  { std::cout << "Error:unable to join," << rc2 << std::endl; }
	
	// get the hitsetkey from thread data
	const auto& data( thread_pair.data );
	const auto hitsetkey = TpcDefs::genHitSetKey( data.layer, data.sector, data.side );      
	
	// copy clusters to map
	for( uint32_t index = 0; index < data.cluster_vector.size(); ++index )
	  {
	    // generate cluster key
	    const auto ckey = TrkrDefs::genClusKey( hitsetkey, index );
	    
	    // get cluster
	    auto cluster = data.cluster_vector[index];
	    
	    // insert in map
	    //std::cout << "X: " << cluster->getLocalX() << "Y: " << cluster->getLocalY() << std::endl;
	    m_clusterlist->addClusterSpecifyKey(ckey, cluster);

      if (mClusHitsVerbose) {
        for (auto& hit : data.phivec_ClusHitsVerbose[index]) {
          mClusHitsVerbose->addPhiHit (hit.first, (float)hit.second);
        }
        for (auto& hit : data.zvec_ClusHitsVerbose[index]) {
          mClusHitsVerbose->addZHit (hit.first, (float)hit.second);
        }
        mClusHitsVerbose->push_hits(ckey);
      }

	  }
	
	// copy hit associations to map
	for( const auto& [index,hkey]:thread_pair.data.association_vector)
	  { 
	    // generate cluster key
	    const auto ckey = TrkrDefs::genClusKey( hitsetkey, index );
	    
	    // add to association table
	    m_clusterhitassoc->addAssoc(ckey,hkey); 
	  }

    for(auto hiter = thread_pair.data.v_hits.begin(); hiter != thread_pair.data.v_hits.end(); hiter++)
      m_training->v_hits.emplace_back(**hiter);
      }
  }

  // set the flag to use alignment transformations, needed by the rest of reconstruction
  alignmentTransformationContainer::use_alignment = true;

  if (Verbosity() > 0)
    std::cout << "TPC Clusterizer found " << m_clusterlist->size() << " Clusters "  << std::endl;
  return Fun4AllReturnCodes::EVENT_OK;
}

int TpcClusterizer::End(PHCompositeNode */*topNode*/)
{
  return Fun4AllReturnCodes::EVENT_OK;
}<|MERGE_RESOLUTION|>--- conflicted
+++ resolved
@@ -3,18 +3,16 @@
 #pragma GCC diagnostic push
 #pragma GCC diagnostic ignored "-Wdeprecated-declarations"
 #pragma GCC diagnostic ignored "-Wunused-parameter"
+#pragma GCC diagnostic ignored "-Wshadow"
 #include <torch/script.h>
 #pragma GCC diagnostic pop
 
 #include "TpcClusterizer.h"
 
-<<<<<<< HEAD
 #include "TrainingHitsContainer.h"
 #include "TrainingHits.h"
 
-=======
 #include <trackbase/ClusHitsVerbosev1.h>
->>>>>>> f1d1e830
 #include <trackbase/TpcDefs.h>
 #include <trackbase/TrkrClusterContainerv4.h>
 #include <trackbase/TrkrClusterv3.h>
@@ -80,14 +78,12 @@
     unsigned short edge = 0;
   };
 
-<<<<<<< HEAD
+  using vec_dVerbose = std::vector<std::vector<std::pair<int,int>>>;
+
   // Neural network parameters and modules
   bool use_nn = false;
   const int nd = 5;
   torch::jit::script::Module module_pos;
-=======
-  using vec_dVerbose = std::vector<std::vector<std::pair<int,int>>>;
->>>>>>> f1d1e830
 
   struct thread_data 
   {
@@ -481,12 +477,9 @@
       //std::cout << "done transform" << std::endl;
       // we need the cluster key and all associated hit keys (note: the cluster key includes the hitset key)
       
-<<<<<<< HEAD
       TrkrCluster *clus_base = nullptr;
-=======
   bool b_made_cluster { false };
 
->>>>>>> f1d1e830
       if(my_data.cluster_version==3){
 	//std::cout << "ver3" << std::endl;
 	// Fill in the cluster details
@@ -547,7 +540,6 @@
 	}
       }
 
-<<<<<<< HEAD
       if(use_nn && clus_base)
       {
         try
@@ -579,7 +571,7 @@
           std::cout << PHWHERE << "Error: Failed to execute NN modules" << std::endl;
         }
       } // use_nn
-=======
+
       if (my_data.fillClusHitsVerbose && b_made_cluster) {
         // push the data back to 
         my_data.phivec_ClusHitsVerbose .push_back( std::vector<std::pair<int,int>> {} );
@@ -591,7 +583,6 @@
         for (auto& entry : m_phi ) vphi.push_back({entry.first, entry.second});
         for (auto& entry : m_z   ) vz  .push_back({entry.first, entry.second});
       }
->>>>>>> f1d1e830
 	
       //std::cout << "end clus out" << std::endl;
       //      if(my_data.do_assoc && my_data.clusterhitassoc){
@@ -885,7 +876,6 @@
     DetNode->addNode(newNode);
   }
 
-<<<<<<< HEAD
   auto training_container = findNode::getClass<TrainingHitsContainer>(dstNode, "TRAINING_HITSET");
   if (!training_container)
   {
@@ -907,7 +897,8 @@
   use_nn = _use_nn;
   if(use_nn)
   {
-    const char *offline_main = std::getenv("OFFLINE_MAIN");
+    //const char *offline_main = std::getenv("OFFLINE_MAIN");
+    const char *offline_main = std::getenv("MYINSTALL");
     assert(offline_main);
     std::string net_model = std::string(offline_main) + "/share/tpc/net_model.pt";
     try
@@ -925,7 +916,8 @@
   else
   {
     std::cout << PHWHERE << "Use traditional clustering" << std::endl;
-=======
+  }
+
   if (record_ClusHitsVerbose) {
     // get the node
     mClusHitsVerbose = findNode::getClass<ClusHitsVerbosev1>(topNode, "Trkr_SvtxClusHitsVerbose");
@@ -942,7 +934,6 @@
       auto newNode = new PHIODataNode<PHObject>(mClusHitsVerbose, "Trkr_SvtxClusHitsVerbose", "PHObject");
       DetNode->addNode(newNode);
     }
->>>>>>> f1d1e830
   }
 
   return Fun4AllReturnCodes::EVENT_OK;
