// One-stop header
// Must include first to avoid conflict with "ClassDef" in Rtypes.h
#pragma GCC diagnostic push
#pragma GCC diagnostic ignored "-Wdeprecated-declarations"
#pragma GCC diagnostic ignored "-Wunused-parameter"
#pragma GCC diagnostic ignored "-Wshadow"
#include <torch/script.h>
#pragma GCC diagnostic pop

#include "TpcClusterizer.h"

#include "TrainingHitsContainer.h"
#include "TrainingHits.h"

#include <trackbase/ClusHitsVerbosev1.h>
#include <trackbase/TpcDefs.h>
#include <trackbase/TrkrClusterContainerv4.h>
#include <trackbase/TrkrClusterv3.h>
#include <trackbase/TrkrClusterv4.h>
#include <trackbase/TrkrClusterv5.h>
#include <trackbase/TrkrClusterHitAssocv3.h>
#include <trackbase/TrkrDefs.h>  // for hitkey, getLayer
#include <trackbase/TrkrHit.h>
#include <trackbase/TrkrHitSet.h>
#include <trackbase/TrkrHitSetContainer.h>
#include <trackbase/alignmentTransformationContainer.h>

#include <trackbase/RawHit.h>
#include <trackbase/RawHitSet.h>
#include <trackbase/RawHitSetv1.h>
#include <trackbase/RawHitSetContainer.h>

#include <fun4all/Fun4AllReturnCodes.h>
#include <fun4all/SubsysReco.h>                         // for SubsysReco

#include <g4detectors/PHG4TpcCylinderGeom.h>
#include <g4detectors/PHG4TpcCylinderGeomContainer.h>

#include <Acts/Definitions/Units.hpp>
#include <Acts/Surfaces/Surface.hpp>

#include <phool/PHCompositeNode.h>
#include <phool/PHIODataNode.h>                         // for PHIODataNode
#include <phool/PHNode.h>                               // for PHNode
#include <phool/PHNodeIterator.h>
#include <phool/PHObject.h>                             // for PHObject
#include <phool/getClass.h>
#include <phool/phool.h>  // for PHWHERE

#include <TMatrixFfwd.h>    // for TMatrixF
#include <TMatrixT.h>       // for TMatrixT, ope...
#include <TMatrixTUtils.h>  // for TMatrixTRow

#include <TFile.h>  

#include <cmath>  // for sqrt, cos, sin
#include <iostream>
#include <map>  // for _Rb_tree_cons...
#include <string>
#include <utility>  // for pair
#include <array>
#include <vector>
#include <limits>
// Terra incognita....
#include <pthread.h>

namespace 
{
  template<class T> inline constexpr T square( const T& x ) { return x*x; }
  
  using assoc = std::pair<TrkrDefs::cluskey, TrkrDefs::hitkey>;

  struct ihit
  {
    unsigned short iphi = 0;
    unsigned short it = 0;
    unsigned short adc = 0;
    unsigned short edge = 0;
  };

  using vec_dVerbose = std::vector<std::vector<std::pair<int,int>>>;

  // Neural network parameters and modules
  bool use_nn = false;
  const int nd = 5;
  torch::jit::script::Module module_pos;

  struct thread_data 
  {
    PHG4TpcCylinderGeom *layergeom = nullptr;
    TrkrHitSet *hitset = nullptr;
    RawHitSetv1 *rawhitset = nullptr;
    ActsGeometry *tGeometry = nullptr;
    unsigned int layer = 0;
    int side = 0;
    unsigned int sector = 0;
    float radius = 0;
    float drift_velocity = 0;
    unsigned short pads_per_sector = 0;
    float phistep = 0;
    float pedestal = 0;
    float seed_threshold = 0;
    float edge_threshold = 0;
    float min_err_squared = 0;
    float min_clus_size = 0;
    float min_adc_sum = 0;
    bool do_assoc = true;
    bool do_wedge_emulation = true;
    bool do_singles = true;
    bool do_split = true;
    unsigned short phibins = 0;
    unsigned short phioffset = 0;
    unsigned short tbins = 0;
    unsigned short toffset = 0;
    unsigned short maxHalfSizeT = 0;
    unsigned short maxHalfSizePhi = 0;
    double m_tdriftmax = 0;
    double sampa_tbias = 0;
    std::vector<assoc> association_vector;
    std::vector<TrkrCluster*> cluster_vector;
    std::vector<TrainingHits*> v_hits;
    int verbosity = 0;
    bool fillClusHitsVerbose = false;
    vec_dVerbose phivec_ClusHitsVerbose ; // only fill if fillClusHitsVerbose
    vec_dVerbose zvec_ClusHitsVerbose   ;// only fill if fillClusHitsVerbose
  };
  
  pthread_mutex_t mythreadlock;
  
  void remove_hit(double adc, int phibin, int tbin, int edge, std::multimap<unsigned short, ihit> &all_hit_map, std::vector<std::vector<unsigned short>> &adcval)
  {
    typedef std::multimap<unsigned short, ihit>::iterator hit_iterator;
    std::pair<hit_iterator, hit_iterator> iterpair = all_hit_map.equal_range(adc);
    hit_iterator it = iterpair.first;
    for (; it != iterpair.second; ++it) {
      if (it->second.iphi == phibin && it->second.it == tbin) { 
	all_hit_map.erase(it);
	break;
      }
    }
    if(edge)
      adcval[phibin][tbin] = USHRT_MAX;
    else
      adcval[phibin][tbin] = 0;
  }
  
  void remove_hits(std::vector<ihit> &ihit_list, std::multimap<unsigned short, ihit> &all_hit_map,std::vector<std::vector<unsigned short>> &adcval)
  {
    for(auto iter = ihit_list.begin(); iter != ihit_list.end();++iter){
      unsigned short adc    = iter->adc; 
      unsigned short phibin = iter->iphi;
      unsigned short tbin   = iter->it;
      unsigned short edge   = iter->edge;
      remove_hit(adc,phibin,tbin,edge,all_hit_map,adcval);
    }
  }
  
  void find_t_range(int phibin, int tbin, const thread_data& my_data, const std::vector<std::vector<unsigned short>> &adcval, int& tdown, int& tup, int &touch, int &edge){
	
    const int FitRangeT= (int) my_data.maxHalfSizeT;
    const int NTBinsMax = (int) my_data.tbins;
    tup = 0;
    tdown = 0;
    for(int it=0; it< FitRangeT; it++){
      int ct = tbin + it;
      
      if(ct <= 0 || ct >= NTBinsMax){
	// tup = it;
	edge++;
	break; // truncate edge
      }
      
      if(adcval[phibin][ct] <= 0) {
	break;
      }
      if(adcval[phibin][ct] == USHRT_MAX) {
	touch++;
	break;
      }
      if(my_data.do_split){
	//check local minima and break at minimum.
	if(ct<NTBinsMax-4){//make sure we stay clear from the edge
	  if(adcval[phibin][ct]+adcval[phibin][ct+1] < 
	     adcval[phibin][ct+2]+adcval[phibin][ct+3]){//rising again
	    tup = it+1;
	    touch++;
	    break;
	  }
	}
      }
      tup = it;
    }
    for(int it=0; it< FitRangeT; it++){
      int ct = tbin - it;
      if(ct <= 0 || ct >= NTBinsMax){
	//      tdown = it;
	edge++;
	break; // truncate edge
      }
      if(adcval[phibin][ct] <= 0) {
	break;
      }
      if(adcval[phibin][ct] == USHRT_MAX) {
	touch++;
	break;
      }
      if(my_data.do_split){//check local minima and break at minimum.
	if(ct>4){//make sure we stay clear from the edge
	  if(adcval[phibin][ct]+adcval[phibin][ct-1] < 
	     adcval[phibin][ct-2]+adcval[phibin][ct-3]){//rising again
	    tdown = it+1;
	    touch++;
	  break;
	  }
	}
      }
      tdown = it;
    }
    return;
  }
	
  void find_phi_range(int phibin, int tbin, const thread_data& my_data, const std::vector<std::vector<unsigned short>> &adcval, int& phidown, int& phiup, int &touch, int &edge)
  {
	
    int FitRangePHI = (int) my_data.maxHalfSizePhi;
    int NPhiBinsMax = (int) my_data.phibins;
    phidown = 0;
    phiup = 0;
    for(int iphi=0; iphi< FitRangePHI; iphi++){
      int cphi = phibin + iphi;
      if(cphi < 0 || cphi >= NPhiBinsMax){
	// phiup = iphi;
	edge++;
	break; // truncate edge
      }
      
      //break when below minimum
      if(adcval[cphi][tbin] <= 0) {
	// phiup = iphi;
	break;
      }
      if(adcval[cphi][tbin] == USHRT_MAX) {
	touch++;
	break;
      }
      if(my_data.do_split){//check local minima and break at minimum.
	if(cphi<NPhiBinsMax-4){//make sure we stay clear from the edge
	  if(adcval[cphi][tbin]+adcval[cphi+1][tbin] < 
	     adcval[cphi+2][tbin]+adcval[cphi+3][tbin]){//rising again
	    phiup = iphi+1;
	    touch++;
	    break;
	  }
	}
      }
      phiup = iphi;
    }
    
    for(int iphi=0; iphi< FitRangePHI; iphi++){
      int cphi = phibin - iphi;
      if(cphi < 0 || cphi >= NPhiBinsMax){
	// phidown = iphi;
	edge++;
	break; // truncate edge
      }
      
      if(adcval[cphi][tbin] <= 0) {
	//phidown = iphi;
	break;
      }
      if(adcval[cphi][tbin] == USHRT_MAX) {
	touch++;
	break;
      }
      if(my_data.do_split){//check local minima and break at minimum.
	if(cphi>4){//make sure we stay clear from the edge
	  if(adcval[cphi][tbin]+adcval[cphi-1][tbin] < 
	     adcval[cphi-2][tbin]+adcval[cphi-3][tbin]){//rising again
	    phidown = iphi+1;
	    touch++;
	    break;
	  }
	}
      }
      phidown = iphi;
    }
    return;
  }
	
  void get_cluster(int phibin, int tbin, const thread_data& my_data, const std::vector<std::vector<unsigned short>> &adcval, std::vector<ihit> &ihit_list, int &touch, int &edge)
	{
	  // search along phi at the peak in t
	 
	  int tup =0;
	  int tdown =0;
	  find_t_range(phibin, tbin, my_data, adcval, tdown, tup, touch, edge);
	  //now we have the t extent of the cluster, go find the phi edges
	
	  for(int it=tbin - tdown ; it<= tbin + tup; it++){
	    int phiup = 0;
	    int phidown = 0;
	    find_phi_range(phibin, it, my_data, adcval, phidown, phiup, touch, edge);
	    for (int iphi = phibin - phidown; iphi <= (phibin + phiup); iphi++){
	      if(adcval[iphi][it]>0 && adcval[iphi][it]!=USHRT_MAX){
		ihit hit;
		hit.iphi = iphi;
		hit.it = it;
		hit.adc = adcval[iphi][it];
		if(touch>0){
		  if((iphi == (phibin - phidown))||
		     (iphi == (phibin + phiup))){
		    hit.edge = 1;
		  }
		}
		ihit_list.push_back(hit);
	      }
	    }
	  }
	  return;
	}

    void calc_cluster_parameter(const int iphi_center, const int it_center,
        const std::vector<ihit> &ihit_list, thread_data& my_data, int ntouch, int nedge )
    {
      //
      // get z range from layer geometry
      /* these are used for rescaling the drift velocity */
      //const double z_min = -105.5;
      //const double z_max = 105.5;
      // std::cout << "calc clus" << std::endl;    
      // loop over the hits in this cluster
      double t_sum = 0.0;
      //double phi_sum = 0.0;
      double adc_sum = 0.0;
      double t2_sum = 0.0;
      // double phi2_sum = 0.0;

      double iphi_sum = 0.0;
      double iphi2_sum = 0.0;

      double radius = my_data.layergeom->get_radius();  // returns center of layer
      
      int phibinhi = -1;
      int phibinlo = 666666;
      int tbinhi = -1;
      int tbinlo = 666666;
      int clus_size = ihit_list.size();
      int max_adc  = 0;
<<<<<<< HEAD
      if(clus_size == 1) return;

      // training information
      auto training_hits = new TrainingHits;
      training_hits->radius = radius;
      training_hits->phi = my_data.layergeom->get_phicenter(iphi_center+my_data.phioffset);
      double center_t = my_data.layergeom->get_zcenter(it_center+my_data.toffset) + my_data.sampa_tbias;
      training_hits->z = (my_data.m_tdriftmax - center_t) * my_data.tGeometry->get_drift_velocity();
      if(my_data.side == 0)
        training_hits->z = -training_hits->z;
      training_hits->phistep = my_data.layergeom->get_phistep();
      training_hits->zstep = my_data.layergeom->get_zstep() * my_data.tGeometry->get_drift_velocity();
      training_hits->layer = my_data.layer;
      training_hits->ntouch = ntouch;
      training_hits->nedge = nedge;
      training_hits->v_adc.fill(0);

=======
      if(clus_size <= my_data.min_clus_size){
	return;
      }
>>>>>>> f395bc3b
      //      std::cout << "process list" << std::endl;    
      std::vector<TrkrDefs::hitkey> hitkeyvec;

      // keep track of the hit locations in a given cluster
      std::map<int,unsigned int> m_phi {};
      std::map<int,unsigned int> m_z   {};
      
      for(auto iter = ihit_list.begin(); iter != ihit_list.end();++iter){
	double adc = iter->adc; 
	
	if (adc <= 0) continue;
	if(adc > max_adc)
	  max_adc = adc;
	int iphi = iter->iphi + my_data.phioffset;
	int it   = iter->it + my_data.toffset;
	if(iphi > phibinhi) phibinhi = iphi;
	if(iphi < phibinlo) phibinlo = iphi;
	if(it > tbinhi) tbinhi = it;
	if(it < tbinlo) tbinlo = it;
	
	// update phi sums
	//	double phi_center = my_data.layergeom->get_phicenter(iphi);
	
	//phi_sum += phi_center * adc;
	//phi2_sum += square(phi_center)*adc;
	//	std::cout << "phi_center: " << phi_center << " adc: " << adc <<std::endl;
	iphi_sum += iphi * adc;
	iphi2_sum += square(iphi)*adc;
	
	// update t sums
	double t = my_data.layergeom->get_zcenter(it);
	t_sum += t*adc;
	t2_sum += square(t)*adc;
	
	adc_sum += adc;
	
	if (my_data.fillClusHitsVerbose) {
	  auto pnew = m_phi.try_emplace(iphi,adc);
	  if (!pnew.second) pnew.first->second += adc;
	  
	  pnew = m_z.try_emplace(it,adc);
	  if (!pnew.second) pnew.first->second += adc;
	}
	
	// capture the hitkeys for all adc values above a certain threshold
	TrkrDefs::hitkey hitkey = TpcDefs::genHitKey(iphi, it);
	// if(adc>5)
	hitkeyvec.push_back(hitkey);

        // training adc
        int iphi_diff = iter->iphi - iphi_center;
        int it_diff = iter->it - it_center;
        if( std::abs(iphi_diff) <= nd && std::abs(it_diff) <= nd)
          training_hits->v_adc[(iphi_diff+nd)*(2*nd+1)+(it_diff+nd)] = adc;
      }
      //      std::cout << "done process list" << std::endl;
      if (adc_sum < my_data.min_adc_sum){
	hitkeyvec.clear();
	return;  // skip obvious noise "clusters"
      }  
      // This is the global position
      double clusiphi = iphi_sum / adc_sum;
      double clusphi = my_data.layergeom->get_phi(clusiphi);

      float clusx = radius * cos(clusphi);
      float clusy = radius * sin(clusphi);
      double clust = t_sum / adc_sum;
      // needed for surface identification
      double zdriftlength = clust * my_data.tGeometry->get_drift_velocity();
      // convert z drift length to z position in the TPC
      double clusz  =  my_data.m_tdriftmax * my_data.tGeometry->get_drift_velocity() - zdriftlength; 
      if(my_data.side == 0) 
	clusz = -clusz;

      const double phi_cov = (iphi2_sum/adc_sum - square(clusiphi))* pow(my_data.layergeom->get_phistep(),2);
      const double t_cov = t2_sum/adc_sum - square(clust);

       // Get the surface key to find the surface from the 
      TrkrDefs::hitsetkey tpcHitSetKey = TpcDefs::genHitSetKey( my_data.layer, my_data.sector, my_data.side );      
      Acts::Vector3 global(clusx, clusy, clusz);
      TrkrDefs::subsurfkey subsurfkey = 0;

      Surface surface = my_data.tGeometry->get_tpc_surface_from_coords(
         tpcHitSetKey,
	 global,
	 subsurfkey);

      if(!surface)
	{
	  /// If the surface can't be found, we can't track with it. So 
	  /// just return and don't add the cluster to the container
	  hitkeyvec.clear();
	  return;
	}
      
      // Estimate the errors
      const double phi_err_square = (phibinhi == phibinlo) ?
	square(radius*my_data.layergeom->get_phistep())/12:
	square(radius)*phi_cov/(adc_sum*0.14);
      
      const double t_err_square = (tbinhi == tbinlo) ?
	square(my_data.layergeom->get_zstep())/12:
	t_cov/(adc_sum*0.14);
      
      char tsize = tbinhi - tbinlo + 1;
      char phisize = phibinhi - phibinlo + 1;
      // phi_cov = (weighted mean of dphi^2) - (weighted mean of dphi)^2,  which is essentially the weighted mean of dphi^2. The error is then:
      // e_phi = sigma_dphi/sqrt(N) = sqrt( sigma_dphi^2 / N )  -- where N is the number of samples of the distribution with standard deviation sigma_dphi
      //    - N is the number of electrons that drift to the readout plane
      // We have to convert (sum of adc units for all bins in the cluster) to number of ionization electrons N
      // Conversion gain is 20 mV/fC - relates total charge collected on pad to PEAK voltage out of ADC. The GEM gain is assumed to be 2000
      // To get equivalent charge per T bin, so that summing ADC input voltage over all T bins returns total input charge, divide voltages by 2.4 for 80 ns SAMPA
      // Equivalent charge per T bin is then  (ADU x 2200 mV / 1024) / 2.4 x (1/20) fC/mV x (1/1.6e-04) electrons/fC x (1/2000) = ADU x 0.14

      // SAMPA shaping bias correction
      clust = clust + my_data.sampa_tbias;

      /// convert to Acts units
      global *= Acts::UnitConstants::cm;
      //std::cout << "transform" << std::endl;
      Acts::Vector3 local = surface->transform(my_data.tGeometry->geometry().getGeoContext()).inverse() * global;
      local /= Acts::UnitConstants::cm;     
      //std::cout << "done transform" << std::endl;
      // we need the cluster key and all associated hit keys (note: the cluster key includes the hitset key)
      
      TrkrCluster *clus_base = nullptr;
  bool b_made_cluster { false };

<<<<<<< HEAD
      if(my_data.cluster_version==3){
	//std::cout << "ver3" << std::endl;
	// Fill in the cluster details
	//================
	auto clus = new TrkrClusterv3;
	//auto clus = std::make_unique<TrkrClusterv3>();
        clus_base = clus;
	clus->setAdc(adc_sum);      
	clus->setSubSurfKey(subsurfkey);      
	clus->setLocalX(local(0));
	clus->setLocalY(clust);
	clus->setActsLocalError(0,0, phi_err_square);
	clus->setActsLocalError(1,0, 0);
	clus->setActsLocalError(0,1, 0);
	clus->setActsLocalError(1,1, t_err_square * pow(my_data.tGeometry->get_drift_velocity(),2));
	my_data.cluster_vector.push_back(clus);
  b_made_cluster = true;
      }else if(my_data.cluster_version==4){
	//std::cout << "ver4" << std::endl;
	//	std::cout << "clus num" << my_data.cluster_vector.size() << " X " << local(0) << " Y " << clust << std::endl;
	if(sqrt(phi_err_square) > 0.01){
	auto clus = new TrkrClusterv4;
	//auto clus = std::make_unique<TrkrClusterv3>();
        clus_base = clus;
	clus->setAdc(adc_sum);  
	clus->setMaxAdc(max_adc);  
	clus->setOverlap(ntouch);
	clus->setEdge(nedge);
	clus->setPhiSize(phisize);
	clus->setZSize(tsize);
	clus->setSubSurfKey(subsurfkey);      
	clus->setLocalX(local(0));
	clus->setLocalY(clust);
	//	clus->setPhiErr(sqrt(phi_err_square));
	//clus->setZErr(sqrt(t_err_square * pow(my_data.tGeometry->get_drift_velocity(),2)));
	my_data.cluster_vector.push_back(clus);
  b_made_cluster = true;
	}
      }else if(my_data.cluster_version==5){
	//std::cout << "ver5" << std::endl;
	//	std::cout << "clus num" << my_data.cluster_vector.size() << " X " << local(0) << " Y " << clust << std::endl;
	if(sqrt(phi_err_square) > 0.01){
	auto clus = new TrkrClusterv5;
	//auto clus = std::make_unique<TrkrClusterv3>();
        clus_base = clus;
	clus->setAdc(adc_sum);  
	clus->setMaxAdc(max_adc); 
	clus->setEdge(nedge);
	clus->setPhiSize(phisize);
	clus->setZSize(tsize);
	clus->setSubSurfKey(subsurfkey);      
	clus->setLocalX(local(0));
	clus->setLocalY(clust);
	clus->setPhiError(sqrt(phi_err_square));
	clus->setZError(sqrt(t_err_square * pow(my_data.tGeometry->get_drift_velocity(),2)));
	my_data.cluster_vector.push_back(clus);
  b_made_cluster = true;
	}
      }

      if(use_nn && clus_base)
      {
        try
        {
          // Create a vector of inputs
          std::vector<torch::jit::IValue> inputs;
          inputs.emplace_back(torch::stack({
                torch::from_blob(std::vector<float>(training_hits->v_adc.begin(), training_hits->v_adc.end()).data(), {1, 2*nd+1, 2*nd+1}, torch::kFloat32),
                torch::full({1, 2*nd+1, 2*nd+1}, std::clamp((training_hits->layer - 7) / 16, 0, 2), torch::kFloat32),
                torch::full({1, 2*nd+1, 2*nd+1}, training_hits->z / radius, torch::kFloat32)
                }, 1));

          // Execute the model and turn its output into a tensor
          at::Tensor ten_pos = module_pos.forward(inputs).toTensor();
          float nn_phi = training_hits->phi + std::clamp(ten_pos[0][0][0].item<float>(), -(float)nd, (float)nd) * training_hits->phistep;
          float nn_z = training_hits->z + std::clamp(ten_pos[0][1][0].item<float>(), -(float)nd, (float)nd) * training_hits->zstep;
          float nn_x = radius * cos(nn_phi);
          float nn_y = radius * sin(nn_phi);
          Acts::Vector3 nn_global(nn_x, nn_y, nn_z);
          nn_global *= Acts::UnitConstants::cm;
          Acts::Vector3 nn_local = surface->transform(my_data.tGeometry->geometry().geoContext).inverse() * nn_global;
          nn_local /= Acts::UnitConstants::cm;
          float nn_t = my_data.m_tdriftmax - fabs(nn_z) / my_data.tGeometry->get_drift_velocity();
          clus_base->setLocalX(nn_local(0));
          clus_base->setLocalY(nn_t);
        }
        catch(const c10::Error &e)
        {
          std::cout << PHWHERE << "Error: Failed to execute NN modules" << std::endl;
        }
      } // use_nn

=======
  
  //std::cout << "ver5" << std::endl;
  //	std::cout << "clus num" << my_data.cluster_vector.size() << " X " << local(0) << " Y " << clust << std::endl;
  if(sqrt(phi_err_square) > my_data.min_err_squared){
    auto clus = new TrkrClusterv5;
    //auto clus = std::make_unique<TrkrClusterv3>();
    clus->setAdc(adc_sum);  
    clus->setMaxAdc(max_adc); 
    clus->setEdge(nedge);
    clus->setPhiSize(phisize);
    clus->setZSize(tsize);
    clus->setSubSurfKey(subsurfkey);  
    clus->setOverlap(ntouch);
    clus->setLocalX(local(0));
    clus->setLocalY(clust);
    clus->setPhiError(sqrt(phi_err_square));
    clus->setZError(sqrt(t_err_square * pow(my_data.tGeometry->get_drift_velocity(),2)));
    my_data.cluster_vector.push_back(clus);
    b_made_cluster = true;
    
  }
  
>>>>>>> f395bc3b
      if (my_data.fillClusHitsVerbose && b_made_cluster) {
        // push the data back to 
        my_data.phivec_ClusHitsVerbose .push_back( std::vector<std::pair<int,int>> {} );
        my_data.zvec_ClusHitsVerbose   .push_back( std::vector<std::pair<int,int>> {} );

        auto& vphi = my_data.phivec_ClusHitsVerbose .back();
        auto& vz   = my_data.zvec_ClusHitsVerbose   .back();

        for (auto& entry : m_phi ) vphi.push_back({entry.first, entry.second});
        for (auto& entry : m_z   ) vz  .push_back({entry.first, entry.second});
      }
	
      //std::cout << "end clus out" << std::endl;
      //      if(my_data.do_assoc && my_data.clusterhitassoc){
      if(my_data.do_assoc)
	{
        // get cluster index in vector. It is used to store associations, and build relevant cluster keys when filling the containers
        uint32_t index = my_data.cluster_vector.size()-1;
        for (unsigned int i = 0; i < hitkeyvec.size(); i++){
          my_data.association_vector.emplace_back(index, hitkeyvec[i]);
        }
        training_hits->cluskey = TrkrDefs::genClusKey(tpcHitSetKey, index);
      }
      hitkeyvec.clear();
      my_data.v_hits.emplace_back(training_hits);
      //      std::cout << "done calc" << std::endl;
    }
  
  void ProcessSectorData(thread_data* my_data) {

    const auto& pedestal  = my_data->pedestal;
    const auto& phibins   = my_data->phibins;
    const auto& phioffset = my_data->phioffset;
    const auto& tbins     = my_data->tbins ;
    const auto& toffset   = my_data->toffset ;
    const auto& layer   = my_data->layer ;
    //    int nhits = 0;
    // for convenience, create a 2D vector to store adc values in and initialize to zero
    std::vector<std::vector<unsigned short>> adcval(phibins, std::vector<unsigned short>(tbins, 0));
    std::multimap<unsigned short, ihit> all_hit_map;
    std::vector<ihit> hit_vect;

    int tbinmax = 498;
    int tbinmin = 0;
    if(my_data->do_wedge_emulation){
      if(layer>=7 && layer <22){
	int etacut = 249 - ((50+(layer-7))/105.5)*249;
	tbinmin = etacut;
	tbinmax -= etacut;
      }
      if(layer>=22 && layer <=48){
	int etacut = 249 - ((65+((40.5/26)*(layer-22)))/105.5)*249;
	tbinmin = etacut;
	tbinmax -= etacut;
      }
    }

    if( my_data->hitset!=nullptr){
      TrkrHitSet *hitset = my_data->hitset;
      TrkrHitSet::ConstRange hitrangei = hitset->getHits();
      
      for (TrkrHitSet::ConstIterator hitr = hitrangei.first;
	   hitr != hitrangei.second;
	   ++hitr){
	
	if( TpcDefs::getPad(hitr->first) - phioffset < 0 ){
	  //std::cout << "WARNING phibin out of range: " << TpcDefs::getPad(hitr->first) - phioffset << " | " << phibins << std::endl;
	  continue;
	}
	if( TpcDefs::getTBin(hitr->first) - toffset < 0 ){
	  //std::cout << "WARNING tbin out of range: " << TpcDefs::getTBin(hitr->first) - toffset  << " | " << tbins <<std::endl;
	}
	unsigned short phibin = TpcDefs::getPad(hitr->first) - phioffset;
	unsigned short tbin = TpcDefs::getTBin(hitr->first) - toffset;
	unsigned short tbinorg = TpcDefs::getTBin(hitr->first);
	if(phibin>=phibins){
	  //std::cout << "WARNING phibin out of range: " << phibin << " | " << phibins << std::endl;
	  continue;
	}
	if(tbin>=tbins){
	  //std::cout << "WARNING z bin out of range: " << tbin << " | " << tbins << std::endl;
	  continue;
	}
	if(tbinorg>tbinmax||tbinorg<tbinmin)
	  continue;
	float_t fadc = (hitr->second->getAdc()) - pedestal; // proper int rounding +0.5
	unsigned short adc = 0;
	if(fadc>0) adc =  (unsigned short) fadc;
	if(phibin >= phibins) continue;
	if(tbin   >= tbins) continue; // tbin is unsigned int, <0 cannot happen
	
	if(adc>0){
	  if(adc>(my_data->seed_threshold)){
	    ihit  thisHit;
	    
	    thisHit.iphi = phibin;
	    thisHit.it = tbin;
	    thisHit.adc = adc;
	    thisHit.edge = 0;
	    all_hit_map.insert(std::make_pair(adc, thisHit));
	  }
	  if(adc>my_data->edge_threshold){
	    adcval[phibin][tbin] = (unsigned short) adc;
	  }
	}
      }
    }else  if( my_data->rawhitset!=nullptr){
      RawHitSetv1 *hitset = my_data->rawhitset;
      /*std::cout << "Layer: " << my_data->layer 
		<< "Side: " << my_data->side
		<< "Sector: " << my_data->sector
		<< " nhits:  " << hitset.size()
		<< std::endl;
      */
      for(int nphi= 0; nphi < phibins;nphi++){
	//	nhits += hitset->m_tpchits[nphi].size();
	if(hitset->m_tpchits[nphi].size()==0) continue;

	int pindex = 0;
	for(unsigned int nt = 0;nt<hitset->m_tpchits[nphi].size();nt++){
	  unsigned short val = hitset->m_tpchits[nphi][nt];
	  
	  if(val==0)
	    pindex++;
	  else{
	    if(nt==0){
	      if(val>5){
		ihit  thisHit;
		thisHit.iphi = nphi;
		thisHit.it = pindex;
		thisHit.adc = val;
		thisHit.edge = 0;
		all_hit_map.insert(std::make_pair(val, thisHit));
	      }
	      adcval[nphi][pindex++]=val;
	    }else{
	      if((hitset->m_tpchits[nphi][nt-1]==0)&&(hitset->m_tpchits[nphi][nt+1]==0))//found zero count
		pindex+=val;
	      else{
		if(val>5){
		  ihit  thisHit;
		  thisHit.iphi = nphi;
		  thisHit.it = pindex;
		  thisHit.adc = val;
		  thisHit.edge = 0;
		  all_hit_map.insert(std::make_pair(val, thisHit));
		}
		adcval[nphi][pindex++]=val;
	      }
	    }
	  }
	}
      }
    }
   
    if(my_data->do_singles){
      for(auto ahit:all_hit_map){
	ihit hiHit = ahit.second;
	int iphi = hiHit.iphi;
	int it = hiHit.it;
	unsigned short edge = hiHit.edge;
	double adc = hiHit.adc;
	if(it>0&&it<tbins){
	  if(adcval[iphi][it-1]==0&&
	     adcval[iphi][it+1]==0){
	    remove_hit(adc, iphi, it, edge, all_hit_map, adcval);
	    
	  }
	}
      }
    }
    
    // std::cout << "done filling " << std::endl;
    while(all_hit_map.size()>0){
      //std::cout << "all hit map size: " << all_hit_map.size() << std::endl;
      auto iter = all_hit_map.rbegin();
      if(iter == all_hit_map.rend()){
	break;
      }
      ihit hiHit = iter->second;
      int iphi = hiHit.iphi;
      int it = hiHit.it;
      //put all hits in the all_hit_map (sorted by adc)
      //start with highest adc hit
      // -> cluster around it and get vector of hits
      std::vector<ihit> ihit_list;
      int ntouch = 0;
      int nedge  =0;
      get_cluster(iphi, it, *my_data, adcval, ihit_list, ntouch, nedge );
      
      // -> calculate cluster parameters
      // -> add hits to truth association
      // remove hits from all_hit_map
      // repeat untill all_hit_map empty
      calc_cluster_parameter(iphi, it, ihit_list, *my_data, ntouch, nedge );
      remove_hits(ihit_list,all_hit_map, adcval);
      ihit_list.clear();
    }
    /*    if( my_data->rawhitset!=nullptr){
      RawHitSetv1 *hitset = my_data->rawhitset;
      std::cout << "Layer: " << my_data->layer 
		<< " Side: " << my_data->side
		<< " Sector: " << my_data->sector
		<< " nhits:  " << hitset->size()
		<< " nhits coutn :  " << nhits
		<< " nclus: " << my_data->cluster_vector.size()
		<< std::endl;
    }
    */
    // pthread_exit(nullptr);
  }
  void *ProcessSector(void *threadarg) {

    auto my_data = static_cast<thread_data*>(threadarg);
    ProcessSectorData(my_data);
    pthread_exit(nullptr);
  }
}

TpcClusterizer::TpcClusterizer(const std::string &name)
  : SubsysReco(name),
    m_training(nullptr)
{}

bool TpcClusterizer::is_in_sector_boundary(int phibin, int sector, PHG4TpcCylinderGeom *layergeom) const
{
  bool reject_it = false;

  // sector boundaries occur every 1/12 of the full phi bin range  
  int PhiBins = layergeom->get_phibins();
  int PhiBinsSector = PhiBins/12;

  double radius = layergeom->get_radius();
  double PhiBinSize = 2.0* radius * M_PI / (double) PhiBins;

  // sector starts where?
  int sector_lo = sector * PhiBinsSector;
  int sector_hi = sector_lo + PhiBinsSector - 1;

  int sector_fiducial_bins = (int) (SectorFiducialCut / PhiBinSize);

  if(phibin < sector_lo + sector_fiducial_bins || phibin > sector_hi - sector_fiducial_bins)
    {
      reject_it = true;
      /*
      int layer = layergeom->get_layer();
      std::cout << " local maximum is in sector fiducial boundary: layer " << layer << " radius " << radius << " sector " << sector 
      << " PhiBins " << PhiBins << " sector_fiducial_bins " << sector_fiducial_bins
      << " PhiBinSize " << PhiBinSize << " phibin " << phibin << " sector_lo " << sector_lo << " sector_hi " << sector_hi << std::endl;  
      */
    }

  return reject_it;
}


int TpcClusterizer::InitRun(PHCompositeNode *topNode)
{

  PHNodeIterator iter(topNode);

  // Looking for the DST node
  PHCompositeNode *dstNode = dynamic_cast<PHCompositeNode *>(iter.findFirst("PHCompositeNode", "DST"));
  if (!dstNode)
  {
    std::cout << PHWHERE << "DST Node missing, doing nothing." << std::endl;
    return Fun4AllReturnCodes::ABORTRUN;
  }

  // Create the Cluster node if required
  auto trkrclusters = findNode::getClass<TrkrClusterContainer>(dstNode, "TRKR_CLUSTER");
  if (!trkrclusters)
  {
    PHNodeIterator dstiter(dstNode);
    PHCompositeNode *DetNode =
        dynamic_cast<PHCompositeNode *>(dstiter.findFirst("PHCompositeNode", "TRKR"));
    if (!DetNode)
    {
      DetNode = new PHCompositeNode("TRKR");
      dstNode->addNode(DetNode);
    }

    trkrclusters = new TrkrClusterContainerv4;
    PHIODataNode<PHObject> *TrkrClusterContainerNode =
        new PHIODataNode<PHObject>(trkrclusters, "TRKR_CLUSTER", "PHObject");
    DetNode->addNode(TrkrClusterContainerNode);
  }

  auto clusterhitassoc = findNode::getClass<TrkrClusterHitAssoc>(topNode, "TRKR_CLUSTERHITASSOC");
  if (!clusterhitassoc)
  {
    PHNodeIterator dstiter(dstNode);
    PHCompositeNode *DetNode =
        dynamic_cast<PHCompositeNode *>(dstiter.findFirst("PHCompositeNode", "TRKR"));
    if (!DetNode)
    {
      DetNode = new PHCompositeNode("TRKR");
      dstNode->addNode(DetNode);
    }

    clusterhitassoc = new TrkrClusterHitAssocv3;
    PHIODataNode<PHObject> *newNode = new PHIODataNode<PHObject>(clusterhitassoc, "TRKR_CLUSTERHITASSOC", "PHObject");
    DetNode->addNode(newNode);
  }

  auto training_container = findNode::getClass<TrainingHitsContainer>(dstNode, "TRAINING_HITSET");
  if (!training_container)
  {
    PHNodeIterator dstiter(dstNode);
    PHCompositeNode *DetNode =
        dynamic_cast<PHCompositeNode *>(dstiter.findFirst("PHCompositeNode", "TRKR"));
    if (!DetNode)
    {
      DetNode = new PHCompositeNode("TRKR");
      dstNode->addNode(DetNode);
    }

    training_container = new TrainingHitsContainer;
    PHIODataNode<PHObject> *TrainingHitsContainerNode =
        new PHIODataNode<PHObject>(training_container, "TRAINING_HITSET", "PHObject");
    DetNode->addNode(TrainingHitsContainerNode);
  }

  use_nn = _use_nn;
  if(use_nn)
  {
    const char *offline_main = std::getenv("OFFLINE_MAIN");
    assert(offline_main);
    std::string net_model = std::string(offline_main) + "/share/tpc/net_model.pt";
    try
    {
      // Deserialize the ScriptModule from a file using torch::jit::load()
      module_pos = torch::jit::load(net_model);
      std::cout << PHWHERE << "Load NN module: " << net_model << std::endl;
    }
    catch(const c10::Error &e)
    {
      std::cout << PHWHERE << "Error: Cannot load module " << net_model << std::endl;
      exit(1);
    }
  }
  else
  {
    std::cout << PHWHERE << "Use traditional clustering" << std::endl;
  }

  if (record_ClusHitsVerbose) {
    // get the node
    mClusHitsVerbose = findNode::getClass<ClusHitsVerbosev1>(topNode, "Trkr_SvtxClusHitsVerbose");
    if (!mClusHitsVerbose)
    {
      PHNodeIterator dstiter(dstNode);
      auto DetNode = dynamic_cast<PHCompositeNode *>(dstiter.findFirst("PHCompositeNode", "TRKR"));
      if (!DetNode)
      {
        DetNode = new PHCompositeNode("TRKR");
        dstNode->addNode(DetNode);
      }
      mClusHitsVerbose = new ClusHitsVerbosev1();
      auto newNode = new PHIODataNode<PHObject>(mClusHitsVerbose, "Trkr_SvtxClusHitsVerbose", "PHObject");
      DetNode->addNode(newNode);
    }
  }

  return Fun4AllReturnCodes::EVENT_OK;
}

int TpcClusterizer::process_event(PHCompositeNode *topNode)
{
  // The TPC is the only subsystem that clusters in global coordinates. For consistency,
  // we must use the construction transforms to get the local coordinates.
  // Set the flag to use ideal transforms for the duration of this process_event, for thread safety
  alignmentTransformationContainer::use_alignment = false;

  //  int print_layer = 18;

  if (Verbosity() > 1000)
    std::cout << "TpcClusterizer::Process_Event" << std::endl;

  PHNodeIterator iter(topNode);
  PHCompositeNode *dstNode = static_cast<PHCompositeNode *>(iter.findFirst("PHCompositeNode", "DST"));
  if (!dstNode)
  {
    std::cout << PHWHERE << "DST Node missing, doing nothing." << std::endl;
    return Fun4AllReturnCodes::ABORTRUN;
  }
  if(!do_read_raw){
    // get node containing the digitized hits
    m_hits = findNode::getClass<TrkrHitSetContainer>(topNode, "TRKR_HITSET");
    if (!m_hits)
      {
	std::cout << PHWHERE << "ERROR: Can't find node TRKR_HITSET" << std::endl;
	return Fun4AllReturnCodes::ABORTRUN;
      }
  }else{
    // get node containing the digitized hits
    m_rawhits = findNode::getClass<RawHitSetContainer>(topNode, "TRKR_RAWHITSET");
    if (!m_rawhits)
      {
	std::cout << PHWHERE << "ERROR: Can't find node TRKR_HITSET" << std::endl;
	return Fun4AllReturnCodes::ABORTRUN;
      }
  }

  // get node for clusters
  m_clusterlist = findNode::getClass<TrkrClusterContainer>(topNode, "TRKR_CLUSTER");
  if (!m_clusterlist)
  {
    std::cout << PHWHERE << " ERROR: Can't find TRKR_CLUSTER." << std::endl;
    return Fun4AllReturnCodes::ABORTRUN;
  }

  // get node for cluster hit associations
  m_clusterhitassoc = findNode::getClass<TrkrClusterHitAssoc>(topNode, "TRKR_CLUSTERHITASSOC");
  if (!m_clusterhitassoc)
  {
    std::cout << PHWHERE << " ERROR: Can't find TRKR_CLUSTERHITASSOC" << std::endl;
    return Fun4AllReturnCodes::ABORTRUN;
  }

  // get node for training hits
  m_training = findNode::getClass<TrainingHitsContainer>(topNode, "TRAINING_HITSET");
  if (!m_training)
  {
    std::cout << PHWHERE << " ERROR: Can't find TRAINING_HITSET." << std::endl;
    return Fun4AllReturnCodes::ABORTRUN;
  }

  PHG4TpcCylinderGeomContainer *geom_container =
      findNode::getClass<PHG4TpcCylinderGeomContainer>(topNode, "CYLINDERCELLGEOM_SVTX");
  if (!geom_container)
  {
    std::cout << PHWHERE << "ERROR: Can't find node CYLINDERCELLGEOM_SVTX" << std::endl;
    return Fun4AllReturnCodes::ABORTRUN;
  }

  m_tGeometry = findNode::getClass<ActsGeometry>(topNode,
						 "ActsGeometry");
  if(!m_tGeometry)
    {
      std::cout << PHWHERE
		<< "ActsGeometry not found on node tree. Exiting"
		<< std::endl;
      return Fun4AllReturnCodes::ABORTRUN;
    }

  // The hits are stored in hitsets, where each hitset contains all hits in a given TPC readout (layer, sector, side), so clusters are confined to a hitset
  // The TPC clustering is more complicated than for the silicon, because we have to deal with overlapping clusters

  TrkrHitSetContainer::ConstRange hitsetrange;
  RawHitSetContainer::ConstRange rawhitsetrange;
  int num_hitsets = 0;

  if(!do_read_raw){
    hitsetrange = m_hits->getHitSets(TrkrDefs::TrkrId::tpcId);
    num_hitsets = std::distance(hitsetrange.first,hitsetrange.second);
  }else{
    rawhitsetrange = m_rawhits->getHitSets(TrkrDefs::TrkrId::tpcId);
    num_hitsets = std::distance(rawhitsetrange.first,rawhitsetrange.second);
  }

  // create structure to store given thread and associated data
  struct thread_pair_t
  {
    pthread_t thread;
    thread_data data;
  };
  
  // create vector of thread pairs and reserve the right size upfront to avoid reallocation
  std::vector<thread_pair_t> threads;
  threads.reserve( num_hitsets );

  pthread_attr_t attr;
  pthread_attr_init(&attr);
  pthread_attr_setdetachstate(&attr, PTHREAD_CREATE_JOINABLE);
  
  if (pthread_mutex_init(&mythreadlock, nullptr) != 0)
    {
      printf("\n mutex init failed\n");
      return 1;
    }
  int count = 0;

  if(!do_read_raw){
    for (TrkrHitSetContainer::ConstIterator hitsetitr = hitsetrange.first;
	 hitsetitr != hitsetrange.second;
	 ++hitsetitr)
      {
      	//if(count>0)continue;
	TrkrHitSet *hitset = hitsetitr->second;
	unsigned int layer = TrkrDefs::getLayer(hitsetitr->first);
	int side = TpcDefs::getSide(hitsetitr->first);
	unsigned int sector= TpcDefs::getSectorId(hitsetitr->first);
	PHG4TpcCylinderGeom *layergeom = geom_container->GetLayerCellGeom(layer);
	
	// instanciate new thread pair, at the end of thread vector
	thread_pair_t& thread_pair = threads.emplace_back();
  if (mClusHitsVerbose) { thread_pair.data.fillClusHitsVerbose = true; };
	
	thread_pair.data.layergeom = layergeom;
	thread_pair.data.hitset = hitset;
	thread_pair.data.rawhitset = nullptr;
	thread_pair.data.layer = layer;
	thread_pair.data.pedestal = pedestal;
	thread_pair.data.seed_threshold = seed_threshold;
	thread_pair.data.edge_threshold = edge_threshold;
	thread_pair.data.sector = sector;
	thread_pair.data.side = side;
	thread_pair.data.do_assoc = do_hit_assoc;
	thread_pair.data.do_wedge_emulation = do_wedge_emulation;
	thread_pair.data.do_singles = do_singles;
	thread_pair.data.tGeometry = m_tGeometry;
	thread_pair.data.maxHalfSizeT =  MaxClusterHalfSizeT;
	thread_pair.data.maxHalfSizePhi = MaxClusterHalfSizePhi;
	thread_pair.data.sampa_tbias = m_sampa_tbias;
	thread_pair.data.verbosity = Verbosity();
	thread_pair.data.do_split = do_split;
	thread_pair.data.min_err_squared = min_err_squared;
	thread_pair.data.min_clus_size = min_clus_size; 
	thread_pair.data.min_adc_sum = min_adc_sum;
	unsigned short NPhiBins = (unsigned short) layergeom->get_phibins();
	unsigned short NPhiBinsSector = NPhiBins/12;
	unsigned short NTBins = (unsigned short)layergeom->get_zbins();
	unsigned short NTBinsSide = NTBins;
	unsigned short NTBinsMin = 0;
	unsigned short PhiOffset = NPhiBinsSector * sector;
	unsigned short TOffset = NTBinsMin;
	
	m_tdriftmax = AdcClockPeriod * NTBins / 2.0;  
	thread_pair.data.m_tdriftmax = m_tdriftmax;
	
	thread_pair.data.phibins   = NPhiBinsSector;
	thread_pair.data.phioffset = PhiOffset;
	thread_pair.data.tbins     = NTBinsSide;
	thread_pair.data.toffset   = TOffset ;

	thread_pair.data.radius = layergeom->get_radius();
	thread_pair.data.drift_velocity = m_tGeometry->get_drift_velocity();
	thread_pair.data.pads_per_sector = 0;
	thread_pair.data.phistep = 0;
	int rc;
	rc = pthread_create(&thread_pair.thread, &attr, ProcessSector, (void *)&thread_pair.data);

	if (rc) {
	  std::cout << "Error:unable to create thread," << rc << std::endl;
	}
	if(do_sequential){
	  int rc2 = pthread_join(thread_pair.thread, nullptr);
	  if (rc2) 
	    { std::cout << "Error:unable to join," << rc2 << std::endl; }
	  
	  // get the hitsetkey from thread data
	  const auto& data( thread_pair.data );
	  const auto hitsetkey = TpcDefs::genHitSetKey( data.layer, data.sector, data.side );      
	  
	  // copy clusters to map
	  for( uint32_t index = 0; index < data.cluster_vector.size(); ++index )
	    {
	      // generate cluster key
	      const auto ckey = TrkrDefs::genClusKey( hitsetkey, index );
	      
	      // get cluster
	      auto cluster = data.cluster_vector[index];
	      
	      // insert in map
	      m_clusterlist->addClusterSpecifyKey(ckey, cluster);

        if (mClusHitsVerbose) {
          for (auto& hit : data.phivec_ClusHitsVerbose[index]) {
            mClusHitsVerbose->addPhiHit (hit.first, hit.second);
          }
          for (auto& hit : data.zvec_ClusHitsVerbose[index]) {
            mClusHitsVerbose->addZHit (hit.first, hit.second);
          }
          mClusHitsVerbose->push_hits(ckey);
        }
	    }
	  
	  // copy hit associations to map
	  for( const auto& [index,hkey]:thread_pair.data.association_vector)
	  { 
	    // generate cluster key
	    const auto ckey = TrkrDefs::genClusKey( hitsetkey, index );
	    
	    // add to association table
	    m_clusterhitassoc->addAssoc(ckey,hkey); 
	  }
	}
	count++;
      }
  }else{

    for (RawHitSetContainer::ConstIterator hitsetitr = rawhitsetrange.first;
	 hitsetitr != rawhitsetrange.second;
	 ++hitsetitr){ 
      //	if(count>0)continue;
	//    const auto hitsetid = hitsetitr->first;
      //	std::cout << " starting thread # " << count << std::endl;

	RawHitSet *hitset = hitsetitr->second;
      unsigned int layer = TrkrDefs::getLayer(hitsetitr->first);
      int side = TpcDefs::getSide(hitsetitr->first);
      unsigned int sector= TpcDefs::getSectorId(hitsetitr->first);
      PHG4TpcCylinderGeom *layergeom = geom_container->GetLayerCellGeom(layer);
      
      // instanciate new thread pair, at the end of thread vector
      thread_pair_t& thread_pair = threads.emplace_back();
      
      thread_pair.data.layergeom = layergeom;
      thread_pair.data.hitset = nullptr;
      thread_pair.data.rawhitset = dynamic_cast<RawHitSetv1 *>(hitset);
      thread_pair.data.layer = layer;
      thread_pair.data.pedestal = pedestal;
      thread_pair.data.sector = sector;
      thread_pair.data.side = side;
      thread_pair.data.do_assoc = do_hit_assoc;
      thread_pair.data.do_wedge_emulation = do_wedge_emulation;
      thread_pair.data.tGeometry = m_tGeometry;
      thread_pair.data.maxHalfSizeT =  MaxClusterHalfSizeT;
      thread_pair.data.maxHalfSizePhi = MaxClusterHalfSizePhi;
      thread_pair.data.sampa_tbias = m_sampa_tbias;
      thread_pair.data.verbosity = Verbosity();

      unsigned short NPhiBins = (unsigned short) layergeom->get_phibins();
      unsigned short NPhiBinsSector = NPhiBins/12;
      unsigned short NTBins = (unsigned short)layergeom->get_zbins();
      unsigned short NTBinsSide = NTBins;
      unsigned short NTBinsMin = 0;
      unsigned short PhiOffset = NPhiBinsSector * sector;
      unsigned short TOffset = NTBinsMin;

      m_tdriftmax = AdcClockPeriod * NTBins / 2.0;  
      thread_pair.data.m_tdriftmax = m_tdriftmax;

      thread_pair.data.phibins   = NPhiBinsSector;
      thread_pair.data.phioffset = PhiOffset;
      thread_pair.data.tbins     = NTBinsSide;
      thread_pair.data.toffset   = TOffset ;

      /*
      PHG4TpcCylinderGeom *testlayergeom = geom_container->GetLayerCellGeom(32);
      for( float iphi = 1408; iphi < 1408+ 128;iphi+=0.1){
	double clusiphi = iphi;
	double clusphi = testlayergeom->get_phi(clusiphi);
	double radius = layergeom->get_radius(); 
	float clusx = radius * cos(clusphi);
	float clusy = radius * sin(clusphi);
	float clusz  = -37.524;
	
	TrkrDefs::hitsetkey tpcHitSetKey = TpcDefs::genHitSetKey( 32,11, 0 );      
	Acts::Vector3 global(clusx, clusy, clusz);
	TrkrDefs::subsurfkey subsurfkey = 0;

	Surface surface = m_tGeometry->get_tpc_surface_from_coords(
								   tpcHitSetKey,
								   global,
								   subsurfkey);
	std::cout << " iphi: " << iphi << " clusphi: " << clusphi << " surfkey " << subsurfkey << std::endl;
	//	std::cout << "surfkey" << subsurfkey << std::endl;
      }
      continue;
      */
      int rc = 0;
      //      if(layer==32)
      rc = pthread_create(&thread_pair.thread, &attr, ProcessSector, (void *)&thread_pair.data);	  
      //      else
      //continue;
      
      if (rc) {
	std::cout << "Error:unable to create thread," << rc << std::endl;
      }
      
      if(do_sequential){
	int rc2 = pthread_join(thread_pair.thread, nullptr);
	if (rc2) 
	  { std::cout << "Error:unable to join," << rc2 << std::endl; }
	
	// get the hitsetkey from thread data
	const auto& data( thread_pair.data );
	const auto hitsetkey = TpcDefs::genHitSetKey( data.layer, data.sector, data.side );      
	
	// copy clusters to map
	for( uint32_t index = 0; index < data.cluster_vector.size(); ++index )
	  {
	    // generate cluster key
	    const auto ckey = TrkrDefs::genClusKey( hitsetkey, index );
	    
	    // get cluster
	    auto cluster = data.cluster_vector[index];
	    
	    // insert in map
	    m_clusterlist->addClusterSpecifyKey(ckey, cluster);
	  }
	
	// copy hit associations to map
	for( const auto& [index,hkey]:thread_pair.data.association_vector)
	  { 
	    // generate cluster key
	    const auto ckey = TrkrDefs::genClusKey( hitsetkey, index );
	    
	    // add to association table
	    m_clusterhitassoc->addAssoc(ckey,hkey); 
	  }
	  }
      count++;
    }
  }

  
  pthread_attr_destroy(&attr);
  count =0;
  // wait for completion of all threads
  if(!do_sequential){
    for( const auto& thread_pair:threads )
      { 
	int rc2 = pthread_join(thread_pair.thread, nullptr);
	if (rc2) 
	  { std::cout << "Error:unable to join," << rc2 << std::endl; }
	
	// get the hitsetkey from thread data
	const auto& data( thread_pair.data );
	const auto hitsetkey = TpcDefs::genHitSetKey( data.layer, data.sector, data.side );      
	
	// copy clusters to map
	for( uint32_t index = 0; index < data.cluster_vector.size(); ++index )
	  {
	    // generate cluster key
	    const auto ckey = TrkrDefs::genClusKey( hitsetkey, index );
	    
	    // get cluster
	    auto cluster = data.cluster_vector[index];
	    
	    // insert in map
	    //std::cout << "X: " << cluster->getLocalX() << "Y: " << cluster->getLocalY() << std::endl;
	    m_clusterlist->addClusterSpecifyKey(ckey, cluster);

      if (mClusHitsVerbose) {
        for (auto& hit : data.phivec_ClusHitsVerbose[index]) {
          mClusHitsVerbose->addPhiHit (hit.first, (float)hit.second);
        }
        for (auto& hit : data.zvec_ClusHitsVerbose[index]) {
          mClusHitsVerbose->addZHit (hit.first, (float)hit.second);
        }
        mClusHitsVerbose->push_hits(ckey);
      }

	  }
	
	// copy hit associations to map
	for( const auto& [index,hkey]:thread_pair.data.association_vector)
	  { 
	    // generate cluster key
	    const auto ckey = TrkrDefs::genClusKey( hitsetkey, index );
	    
	    // add to association table
	    m_clusterhitassoc->addAssoc(ckey,hkey); 
	  }

    for(auto hiter = thread_pair.data.v_hits.begin(); hiter != thread_pair.data.v_hits.end(); hiter++)
      m_training->v_hits.emplace_back(**hiter);
      }
  }

  // set the flag to use alignment transformations, needed by the rest of reconstruction
  alignmentTransformationContainer::use_alignment = true;

  if (Verbosity() > 0)
    std::cout << "TPC Clusterizer found " << m_clusterlist->size() << " Clusters "  << std::endl;
  return Fun4AllReturnCodes::EVENT_OK;
}

int TpcClusterizer::End(PHCompositeNode */*topNode*/)
{
  return Fun4AllReturnCodes::EVENT_OK;
}<|MERGE_RESOLUTION|>--- conflicted
+++ resolved
@@ -83,7 +83,7 @@
   // Neural network parameters and modules
   bool use_nn = false;
   const int nd = 5;
-  torch::jit::script::Module module_pos;
+  torch::jit::script::Module *module_pos = nullptr;
 
   struct thread_data 
   {
@@ -346,8 +346,9 @@
       int tbinlo = 666666;
       int clus_size = ihit_list.size();
       int max_adc  = 0;
-<<<<<<< HEAD
-      if(clus_size == 1) return;
+      if(clus_size <= my_data.min_clus_size){
+	return;
+      }
 
       // training information
       auto training_hits = new TrainingHits;
@@ -364,11 +365,6 @@
       training_hits->nedge = nedge;
       training_hits->v_adc.fill(0);
 
-=======
-      if(clus_size <= my_data.min_clus_size){
-	return;
-      }
->>>>>>> f395bc3b
       //      std::cout << "process list" << std::endl;    
       std::vector<TrkrDefs::hitkey> hitkeyvec;
 
@@ -497,67 +493,29 @@
       TrkrCluster *clus_base = nullptr;
   bool b_made_cluster { false };
 
-<<<<<<< HEAD
-      if(my_data.cluster_version==3){
-	//std::cout << "ver3" << std::endl;
-	// Fill in the cluster details
-	//================
-	auto clus = new TrkrClusterv3;
-	//auto clus = std::make_unique<TrkrClusterv3>();
-        clus_base = clus;
-	clus->setAdc(adc_sum);      
-	clus->setSubSurfKey(subsurfkey);      
-	clus->setLocalX(local(0));
-	clus->setLocalY(clust);
-	clus->setActsLocalError(0,0, phi_err_square);
-	clus->setActsLocalError(1,0, 0);
-	clus->setActsLocalError(0,1, 0);
-	clus->setActsLocalError(1,1, t_err_square * pow(my_data.tGeometry->get_drift_velocity(),2));
-	my_data.cluster_vector.push_back(clus);
-  b_made_cluster = true;
-      }else if(my_data.cluster_version==4){
-	//std::cout << "ver4" << std::endl;
-	//	std::cout << "clus num" << my_data.cluster_vector.size() << " X " << local(0) << " Y " << clust << std::endl;
-	if(sqrt(phi_err_square) > 0.01){
-	auto clus = new TrkrClusterv4;
-	//auto clus = std::make_unique<TrkrClusterv3>();
-        clus_base = clus;
-	clus->setAdc(adc_sum);  
-	clus->setMaxAdc(max_adc);  
-	clus->setOverlap(ntouch);
-	clus->setEdge(nedge);
-	clus->setPhiSize(phisize);
-	clus->setZSize(tsize);
-	clus->setSubSurfKey(subsurfkey);      
-	clus->setLocalX(local(0));
-	clus->setLocalY(clust);
-	//	clus->setPhiErr(sqrt(phi_err_square));
-	//clus->setZErr(sqrt(t_err_square * pow(my_data.tGeometry->get_drift_velocity(),2)));
-	my_data.cluster_vector.push_back(clus);
-  b_made_cluster = true;
-	}
-      }else if(my_data.cluster_version==5){
-	//std::cout << "ver5" << std::endl;
-	//	std::cout << "clus num" << my_data.cluster_vector.size() << " X " << local(0) << " Y " << clust << std::endl;
-	if(sqrt(phi_err_square) > 0.01){
-	auto clus = new TrkrClusterv5;
-	//auto clus = std::make_unique<TrkrClusterv3>();
-        clus_base = clus;
-	clus->setAdc(adc_sum);  
-	clus->setMaxAdc(max_adc); 
-	clus->setEdge(nedge);
-	clus->setPhiSize(phisize);
-	clus->setZSize(tsize);
-	clus->setSubSurfKey(subsurfkey);      
-	clus->setLocalX(local(0));
-	clus->setLocalY(clust);
-	clus->setPhiError(sqrt(phi_err_square));
-	clus->setZError(sqrt(t_err_square * pow(my_data.tGeometry->get_drift_velocity(),2)));
-	my_data.cluster_vector.push_back(clus);
-  b_made_cluster = true;
-	}
-      }
-
+  
+  //std::cout << "ver5" << std::endl;
+  //	std::cout << "clus num" << my_data.cluster_vector.size() << " X " << local(0) << " Y " << clust << std::endl;
+  if(sqrt(phi_err_square) > my_data.min_err_squared){
+    auto clus = new TrkrClusterv5;
+    //auto clus = std::make_unique<TrkrClusterv3>();
+    clus_base = clus;
+    clus->setAdc(adc_sum);  
+    clus->setMaxAdc(max_adc); 
+    clus->setEdge(nedge);
+    clus->setPhiSize(phisize);
+    clus->setZSize(tsize);
+    clus->setSubSurfKey(subsurfkey);  
+    clus->setOverlap(ntouch);
+    clus->setLocalX(local(0));
+    clus->setLocalY(clust);
+    clus->setPhiError(sqrt(phi_err_square));
+    clus->setZError(sqrt(t_err_square * pow(my_data.tGeometry->get_drift_velocity(),2)));
+    my_data.cluster_vector.push_back(clus);
+    b_made_cluster = true;
+    
+  }
+  
       if(use_nn && clus_base)
       {
         try
@@ -571,7 +529,7 @@
                 }, 1));
 
           // Execute the model and turn its output into a tensor
-          at::Tensor ten_pos = module_pos.forward(inputs).toTensor();
+          at::Tensor ten_pos = module_pos->forward(inputs).toTensor();
           float nn_phi = training_hits->phi + std::clamp(ten_pos[0][0][0].item<float>(), -(float)nd, (float)nd) * training_hits->phistep;
           float nn_z = training_hits->z + std::clamp(ten_pos[0][1][0].item<float>(), -(float)nd, (float)nd) * training_hits->zstep;
           float nn_x = radius * cos(nn_phi);
@@ -590,30 +548,6 @@
         }
       } // use_nn
 
-=======
-  
-  //std::cout << "ver5" << std::endl;
-  //	std::cout << "clus num" << my_data.cluster_vector.size() << " X " << local(0) << " Y " << clust << std::endl;
-  if(sqrt(phi_err_square) > my_data.min_err_squared){
-    auto clus = new TrkrClusterv5;
-    //auto clus = std::make_unique<TrkrClusterv3>();
-    clus->setAdc(adc_sum);  
-    clus->setMaxAdc(max_adc); 
-    clus->setEdge(nedge);
-    clus->setPhiSize(phisize);
-    clus->setZSize(tsize);
-    clus->setSubSurfKey(subsurfkey);  
-    clus->setOverlap(ntouch);
-    clus->setLocalX(local(0));
-    clus->setLocalY(clust);
-    clus->setPhiError(sqrt(phi_err_square));
-    clus->setZError(sqrt(t_err_square * pow(my_data.tGeometry->get_drift_velocity(),2)));
-    my_data.cluster_vector.push_back(clus);
-    b_made_cluster = true;
-    
-  }
-  
->>>>>>> f395bc3b
       if (my_data.fillClusHitsVerbose && b_made_cluster) {
         // push the data back to 
         my_data.phivec_ClusHitsVerbose .push_back( std::vector<std::pair<int,int>> {} );
@@ -946,7 +880,8 @@
     try
     {
       // Deserialize the ScriptModule from a file using torch::jit::load()
-      module_pos = torch::jit::load(net_model);
+      torch::jit::script::Module module_tmp = torch::jit::load(net_model);
+      module_pos = new torch::jit::script::Module(module_tmp);
       std::cout << PHWHERE << "Load NN module: " << net_model << std::endl;
     }
     catch(const c10::Error &e)
