--- conflicted
+++ resolved
@@ -466,15 +466,12 @@
         for (int iz = zbinlo[iclus]; iz <= zbinhi[iclus]; iz++)
         {
           // skip hits for which weight is non-positive
-<<<<<<< HEAD
-=======
           /*
            * Having negative weights in the calculation of the error might result in negative variance
            * and thus -nan error, that then propagate through the tracking. Since those hits correspond to
            * noise anyway and in order to have the error and centroid calculation consistent,
            * we skip the hit alltogether
            */
->>>>>>> df25ed2c
           if( adcval[iphi][iz] <= 0 ) continue;
 
           // update z sums
