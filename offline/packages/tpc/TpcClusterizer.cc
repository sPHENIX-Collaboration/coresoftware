--- conflicted
+++ resolved
@@ -367,13 +367,8 @@
 	double adc = iter->adc; 
 	
 	if (adc <= 0) continue;
-<<<<<<< HEAD
-	
-
-=======
 	if(adc > max_adc)
 	  max_adc = adc;
->>>>>>> aec666d4
 	int iphi = iter->iphi + my_data.phioffset;
 	int it   = iter->it + my_data.toffset;
 	if(iphi > phibinhi) phibinhi = iphi;
