--- conflicted
+++ resolved
@@ -441,13 +441,7 @@
       hitkeyvec.clear();
     }
   
-<<<<<<< HEAD
-  //_________________________________________________________________________
-  void *ProcessSector(void *threadarg) 
-  {
-=======
   void ProcessSectorData(thread_data* my_data) {
->>>>>>> 0bf61079
 
     const auto& pedestal  = my_data->pedestal;
     const auto& phibins   = my_data->phibins;
@@ -455,14 +449,7 @@
     const auto& tbins     = my_data->tbins ;
     const auto& toffset   = my_data->toffset ;
     const auto& layer   = my_data->layer ;
-<<<<<<< HEAD
-	
-    TrkrHitSet *hitset = my_data->hitset;
-    TrkrHitSet::ConstRange hitrangei = hitset->getHits();
-        
-=======
     //    int nhits = 0;
->>>>>>> 0bf61079
     // for convenience, create a 2D vector to store adc values in and initialize to zero
     std::vector<std::vector<unsigned short>> adcval(phibins, std::vector<unsigned short>(tbins, 0));
     std::multimap<unsigned short, ihit> all_hit_map;
@@ -596,8 +583,7 @@
       }
     }
     
-<<<<<<< HEAD
-    const auto accepted_hits =  all_hit_map.size();
+    // const auto accepted_hits =  all_hit_map.size();
 
     while(!all_hit_map.empty()){
       
@@ -607,18 +593,6 @@
       const int iphi = hiHit.iphi;
       const int it = hiHit.it;
       
-=======
-    // std::cout << "done filling " << std::endl;
-    while(all_hit_map.size()>0){
-      //std::cout << "all hit map size: " << all_hit_map.size() << std::endl;
-      auto iter = all_hit_map.rbegin();
-      if(iter == all_hit_map.rend()){
-	break;
-      }
-      ihit hiHit = iter->second;
-      int iphi = hiHit.iphi;
-      int it = hiHit.it;
->>>>>>> 0bf61079
       //put all hits in the all_hit_map (sorted by adc)
       //start with highest adc hit
       // -> cluster around it and get vector of hits
@@ -635,21 +609,19 @@
       remove_hits(ihit_list,all_hit_map, adcval);
       ihit_list.clear();
     }
-<<<<<<< HEAD
-    
-    if( false )
-    {
-      std::cout << "ProcessSector -"
-        << " layer: " << (int) layer
-        << " side: " << my_data->side
-        << " sector: " << my_data->sector
-        << " hits: " << std::distance( hitrangei.first, hitrangei.second )
-        << " accepted: " << accepted_hits
-        << " clusters: " << my_data->cluster_vector.size()
-        << std::endl;
-    }
-      
-=======
+
+//     if( false )
+//     {
+//       std::cout << "ProcessSector -"
+//         << " layer: " << (int) layer
+//         << " side: " << my_data->side
+//         << " sector: " << my_data->sector
+//         << " hits: " << std::distance( hitrangei.first, hitrangei.second )
+//         << " accepted: " << accepted_hits
+//         << " clusters: " << my_data->cluster_vector.size()
+//         << std::endl;
+//     }
+      
     /*    if( my_data->rawhitset!=nullptr){
       RawHitSetv1 *hitset = my_data->rawhitset;
       std::cout << "Layer: " << my_data->layer 
@@ -663,11 +635,12 @@
     */
     // pthread_exit(nullptr);
   }
-  void *ProcessSector(void *threadarg) {
+  
+  void *ProcessSector(void *threadarg) 
+  {
 
     auto my_data = static_cast<thread_data*>(threadarg);
     ProcessSectorData(my_data);
->>>>>>> 0bf61079
     pthread_exit(nullptr);
   }
 }
@@ -862,57 +835,6 @@
       return 1;
     }
   int count = 0;
-<<<<<<< HEAD
-  for (TrkrHitSetContainer::ConstIterator hitsetitr = hitsetrange.first;
-       hitsetitr != hitsetrange.second;
-       ++hitsetitr)
-  {
-    //if(count>0)continue;
-    //    const auto hitsetid = hitsetitr->first;
-    //    std::cout << " starting thread # " << count << std::endl;
-    TrkrHitSet *hitset = hitsetitr->second;
-    unsigned int layer = TrkrDefs::getLayer(hitsetitr->first);
-    int side = TpcDefs::getSide(hitsetitr->first);
-    unsigned int sector= TpcDefs::getSectorId(hitsetitr->first);
-    PHG4TpcCylinderGeom *layergeom = geom_container->GetLayerCellGeom(layer);
-
-    // instanciate new thread pair, at the end of thread vector
-    thread_pair_t& thread_pair = threads.emplace_back();
-    thread_pair.data.layergeom = layergeom;
-    thread_pair.data.hitset = hitset;
-    thread_pair.data.layer = layer;
-    thread_pair.data.pedestal = pedestal;
-    thread_pair.data.sector = sector;
-    thread_pair.data.side = side;
-    thread_pair.data.do_assoc = do_hit_assoc;
-    thread_pair.data.do_wedge_emulation = do_wedge_emulation;
-    thread_pair.data.tGeometry = m_tGeometry;
-    thread_pair.data.maxHalfSizeT =  MaxClusterHalfSizeT;
-    thread_pair.data.maxHalfSizePhi = MaxClusterHalfSizePhi;
-    thread_pair.data.sampa_tbias = m_sampa_tbias;
-    thread_pair.data.cluster_version = cluster_version;
-    thread_pair.data.verbosity = Verbosity();
-    
-    unsigned short NPhiBins = (unsigned short) layergeom->get_phibins();
-    unsigned short NPhiBinsSector = NPhiBins/12;
-    unsigned short NTBins = (unsigned short)layergeom->get_zbins();
-    unsigned short NTBinsSide = NTBins;
-    unsigned short NTBinsMin = 0;
-    unsigned short PhiOffset = NPhiBinsSector * sector;
-    unsigned short TOffset = NTBinsMin;
-
-    m_tdriftmax = AdcClockPeriod * NTBins / 2.0;  
-    thread_pair.data.m_tdriftmax = m_tdriftmax;
-
-    thread_pair.data.phibins   = NPhiBinsSector;
-    thread_pair.data.phioffset = PhiOffset;
-    thread_pair.data.tbins     = NTBinsSide;
-    thread_pair.data.toffset   = TOffset ;
-
-    int rc = pthread_create(&thread_pair.thread, &attr, ProcessSector, (void *)&thread_pair.data);
-    if (rc) {
-      std::cout << "Error:unable to create thread," << rc << std::endl;
-=======
 
   if(!do_read_raw){
     for (TrkrHitSetContainer::ConstIterator hitsetitr = hitsetrange.first;
@@ -1088,7 +1010,6 @@
 	  }
 	  }
       count++;
->>>>>>> 0bf61079
     }
   }
 
