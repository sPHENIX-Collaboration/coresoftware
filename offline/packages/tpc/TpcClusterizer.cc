#include "TpcClusterizer.h"

#include <trackbase/TpcDefs.h>
#include <trackbase/TrkrClusterContainerv4.h>
#include <trackbase/TrkrClusterv3.h>
#include <trackbase/TrkrClusterv4.h>
#include <trackbase/TrkrClusterHitAssocv3.h>
#include <trackbase/TrkrDefs.h>  // for hitkey, getLayer
#include <trackbase/TrkrHit.h>
#include <trackbase/TrkrHitSet.h>
#include <trackbase/TrkrHitSetContainer.h>

#include <fun4all/Fun4AllReturnCodes.h>
#include <fun4all/SubsysReco.h>                         // for SubsysReco

#include <g4detectors/PHG4CylinderCellGeom.h>
#include <g4detectors/PHG4CylinderCellGeomContainer.h>

#include <Acts/Definitions/Units.hpp>
#include <Acts/Surfaces/Surface.hpp>

#include <phool/PHCompositeNode.h>
#include <phool/PHIODataNode.h>                         // for PHIODataNode
#include <phool/PHNode.h>                               // for PHNode
#include <phool/PHNodeIterator.h>
#include <phool/PHObject.h>                             // for PHObject
#include <phool/getClass.h>
#include <phool/phool.h>  // for PHWHERE

#include <TMatrixFfwd.h>    // for TMatrixF
#include <TMatrixT.h>       // for TMatrixT, ope...
#include <TMatrixTUtils.h>  // for TMatrixTRow

#include <TFile.h>  

#include <cmath>  // for sqrt, cos, sin
#include <iostream>
#include <map>  // for _Rb_tree_cons...
#include <string>
#include <utility>  // for pair
#include <array>
#include <vector>
#include <limits>
// Terra incognita....
#include <pthread.h>

namespace 
{
  template<class T> inline constexpr T square( const T& x ) { return x*x; }
  
  using assoc = std::pair<TrkrDefs::cluskey, TrkrDefs::hitkey>;

  struct ihit
  {
    unsigned short iphi = 0;
    unsigned short it = 0;
    unsigned short adc = 0;
    unsigned short edge = 0;
  };

  struct thread_data 
  {
    PHG4CylinderCellGeom *layergeom = nullptr;
    TrkrHitSet *hitset = nullptr;
    ActsGeometry *tGeometry = nullptr;
    unsigned int layer = 0;
    int side = 0;
    unsigned int sector = 0;
    float pedestal = 0;
    bool do_assoc = true;
    bool do_wedge_emulation = true;
    unsigned short phibins = 0;
    unsigned short phioffset = 0;
    unsigned short tbins = 0;
    unsigned short toffset = 0;
    unsigned short maxHalfSizeT = 0;
    unsigned short maxHalfSizePhi = 0;
    double m_tdriftmax = 0;
    double sampa_tbias = 0;
    int cluster_version = 4;
    std::vector<assoc> association_vector;
    std::vector<TrkrCluster*> cluster_vector;
    int verbosity = 0;
  };
  
  pthread_mutex_t mythreadlock;
  
  void remove_hit(double adc, int phibin, int tbin, int edge, std::multimap<unsigned short, ihit> &all_hit_map, std::vector<std::vector<unsigned short>> &adcval)
  {
    typedef std::multimap<unsigned short, ihit>::iterator hit_iterator;
    std::pair<hit_iterator, hit_iterator> iterpair = all_hit_map.equal_range(adc);
    hit_iterator it = iterpair.first;
    for (; it != iterpair.second; ++it) {
      if (it->second.iphi == phibin && it->second.it == tbin) { 
	all_hit_map.erase(it);
	break;
      }
    }
    if(edge)
      adcval[phibin][tbin] = USHRT_MAX;
    else
      adcval[phibin][tbin] = 0;
  }
  
  void remove_hits(std::vector<ihit> &ihit_list, std::multimap<unsigned short, ihit> &all_hit_map,std::vector<std::vector<unsigned short>> &adcval)
  {
    for(auto iter = ihit_list.begin(); iter != ihit_list.end();++iter){
      unsigned short adc    = iter->adc; 
      unsigned short phibin = iter->iphi;
      unsigned short tbin   = iter->it;
      unsigned short edge   = iter->edge;
      remove_hit(adc,phibin,tbin,edge,all_hit_map,adcval);
    }
  }
  
  void find_t_range(int phibin, int tbin, const thread_data& my_data, const std::vector<std::vector<unsigned short>> &adcval, int& tdown, int& tup, int &touch, int &edge){
	
    const int FitRangeT= (int) my_data.maxHalfSizeT;
    const int NTBinsMax = (int) my_data.tbins;
    tup = 0;
    tdown = 0;
    for(int it=0; it< FitRangeT; it++){
      int ct = tbin + it;
      
      if(ct <= 0 || ct >= NTBinsMax){
	// tup = it;
	edge++;
	break; // truncate edge
      }
      
      if(adcval[phibin][ct] <= 0) {
	break;
      }
      if(adcval[phibin][ct] == USHRT_MAX) {
	touch++;
	break;
      }
      //check local minima and break at minimum.
      if(ct<NTBinsMax-4){//make sure we stay clear from the edge
	if(adcval[phibin][ct]+adcval[phibin][ct+1] < 
	   adcval[phibin][ct+2]+adcval[phibin][ct+3]){//rising again
	  tup = it+1;
	  touch++;
	  break;
	      }
      }
      tup = it;
    }
    for(int it=0; it< FitRangeT; it++){
      int ct = tbin - it;
      if(ct <= 0 || ct >= NTBinsMax){
	//      tdown = it;
	edge++;
	break; // truncate edge
      }
      if(adcval[phibin][ct] <= 0) {
	break;
      }
      if(adcval[phibin][ct] == USHRT_MAX) {
	touch++;
	break;
      }
      if(ct>4){//make sure we stay clear from the edge
	if(adcval[phibin][ct]+adcval[phibin][ct-1] < 
	   adcval[phibin][ct-2]+adcval[phibin][ct-3]){//rising again
	  tdown = it+1;
	  touch++;
	  break;
	}
      }
      tdown = it;
    }
    return;
  }
	
  void find_phi_range(int phibin, int tbin, const thread_data& my_data, const std::vector<std::vector<unsigned short>> &adcval, int& phidown, int& phiup, int &touch, int &edge)
  {
	
    int FitRangePHI = (int) my_data.maxHalfSizePhi;
    int NPhiBinsMax = (int) my_data.phibins;
    phidown = 0;
    phiup = 0;
    for(int iphi=0; iphi< FitRangePHI; iphi++){
      int cphi = phibin + iphi;
      if(cphi < 0 || cphi >= NPhiBinsMax){
	// phiup = iphi;
	edge++;
	break; // truncate edge
      }
      
      //break when below minimum
      if(adcval[cphi][tbin] <= 0) {
	// phiup = iphi;
	break;
      }
      if(adcval[cphi][tbin] == USHRT_MAX) {
	touch++;
	break;
      }
      //check local minima and break at minimum.
      if(cphi<NPhiBinsMax-4){//make sure we stay clear from the edge
	if(adcval[cphi][tbin]+adcval[cphi+1][tbin] < 
	   adcval[cphi+2][tbin]+adcval[cphi+3][tbin]){//rising again
	  phiup = iphi+1;
	  touch++;
	  break;
	}
      }
      phiup = iphi;
    }
    
    for(int iphi=0; iphi< FitRangePHI; iphi++){
      int cphi = phibin - iphi;
      if(cphi < 0 || cphi >= NPhiBinsMax){
	// phidown = iphi;
	edge++;
	break; // truncate edge
      }
      
      if(adcval[cphi][tbin] <= 0) {
	//phidown = iphi;
	break;
      }
      if(adcval[cphi][tbin] == USHRT_MAX) {
	touch++;
	break;
      }
      if(cphi>4){//make sure we stay clear from the edge
	if(adcval[cphi][tbin]+adcval[cphi-1][tbin] < 
	   adcval[cphi-2][tbin]+adcval[cphi-3][tbin]){//rising again
	  phidown = iphi+1;
	  touch++;
	  break;
	}
      }
      phidown = iphi;
    }
    return;
  }
	
  void get_cluster(int phibin, int tbin, const thread_data& my_data, const std::vector<std::vector<unsigned short>> &adcval, std::vector<ihit> &ihit_list, int &touch, int &edge)
	{
	  // search along phi at the peak in t
	 
	  int tup =0;
	  int tdown =0;
	  find_t_range(phibin, tbin, my_data, adcval, tdown, tup, touch, edge);
	  //now we have the t extent of the cluster, go find the phi edges
	
	  for(int it=tbin - tdown ; it<= tbin + tup; it++){
	    int phiup = 0;
	    int phidown = 0;
	    find_phi_range(phibin, it, my_data, adcval, phidown, phiup, touch, edge);
	    for (int iphi = phibin - phidown; iphi <= (phibin + phiup); iphi++){
	      if(adcval[iphi][it]>0 && adcval[iphi][it]!=USHRT_MAX){
		ihit hit;
		hit.iphi = iphi;
		hit.it = it;
		hit.adc = adcval[iphi][it];
		if(touch>0){
		  if((iphi == (phibin - phidown))||
		     (iphi == (phibin + phiup))){
		    hit.edge = 1;
		  }
		}
		ihit_list.push_back(hit);
	      }
	    }
	  }
	  return;
	}
  
    void calc_cluster_parameter(const std::vector<ihit> &ihit_list, thread_data& my_data, int ntouch, int nedge )
    {
    
      // get z range from layer geometry
      /* these are used for rescaling the drift velocity */
      //const double z_min = -105.5;
      //const double z_max = 105.5;
      
      // loop over the hits in this cluster
      double t_sum = 0.0;
      double phi_sum = 0.0;
      double adc_sum = 0.0;
      double t2_sum = 0.0;
      double phi2_sum = 0.0;
      
      double radius = my_data.layergeom->get_radius();  // returns center of layer
      
      int phibinhi = -1;
      int phibinlo = 666666;
      int tbinhi = -1;
      int tbinlo = 666666;
      int clus_size = ihit_list.size();
      
      if(clus_size == 1) return;
      
      std::vector<TrkrDefs::hitkey> hitkeyvec;
      for(auto iter = ihit_list.begin(); iter != ihit_list.end();++iter){
	double adc = iter->adc; 
	
	if (adc <= 0) continue;
	
	int iphi = iter->iphi + my_data.phioffset;
	int it   = iter->it + my_data.toffset;
	if(iphi > phibinhi) phibinhi = iphi;
	if(iphi < phibinlo) phibinlo = iphi;
	if(it > tbinhi) tbinhi = it;
	if(it < tbinlo) tbinlo = it;
	
	// update phi sums
	double phi_center = my_data.layergeom->get_phicenter(iphi);
	phi_sum += phi_center * adc;
	phi2_sum += square(phi_center)*adc;
	
	// update t sums
	double t = my_data.layergeom->get_zcenter(it);
	t_sum += t*adc;
	t2_sum += square(t)*adc;
	
	adc_sum += adc;
	
	// capture the hitkeys for all adc values above a certain threshold
	TrkrDefs::hitkey hitkey = TpcDefs::genHitKey(iphi, it);
	// if(adc>5)
	hitkeyvec.push_back(hitkey);
      }
      if (adc_sum < 10){
	hitkeyvec.clear();
	return;  // skip obvious noise "clusters"
      }  
      // This is the global position
      double clusphi = phi_sum / adc_sum;
      float clusx = radius * cos(clusphi);
      float clusy = radius * sin(clusphi);
      double clust = t_sum / adc_sum;
      // needed for surface identification
      double zdriftlength = clust * my_data.tGeometry->get_drift_velocity();
      // convert z drift length to z position in the TPC
      double clusz  =  my_data.m_tdriftmax * my_data.tGeometry->get_drift_velocity() - zdriftlength; 
      if(my_data.side == 0) 
	clusz = -clusz;

      const double phi_cov = phi2_sum/adc_sum - square(clusphi);
      const double t_cov = t2_sum/adc_sum - square(clust);

       // Get the surface key to find the surface from the 
      TrkrDefs::hitsetkey tpcHitSetKey = TpcDefs::genHitSetKey( my_data.layer, my_data.sector, my_data.side );      
      Acts::Vector3 global(clusx, clusy, clusz);
      TrkrDefs::subsurfkey subsurfkey = 0;
    
      Surface surface = my_data.tGeometry->get_tpc_surface_from_coords(
         tpcHitSetKey,
	 global,
	 subsurfkey);
    
      if(!surface)
	{
	  /// If the surface can't be found, we can't track with it. So 
	  /// just return and don't add the cluster to the container
	  hitkeyvec.clear();
	  return;
	}
      
      // Estimate the errors
      const double phi_err_square = (phibinhi == phibinlo) ?
	square(radius*my_data.layergeom->get_phistep())/12:
	square(radius)*phi_cov/(adc_sum*0.14);
      
      const double t_err_square = (tbinhi == tbinlo) ?
	square(my_data.layergeom->get_zstep())/12:
	t_cov/(adc_sum*0.14);
      
      char tsize = tbinhi - tbinlo + 1;
      char phisize = phibinhi - phibinlo + 1;
      // phi_cov = (weighted mean of dphi^2) - (weighted mean of dphi)^2,  which is essentially the weighted mean of dphi^2. The error is then:
      // e_phi = sigma_dphi/sqrt(N) = sqrt( sigma_dphi^2 / N )  -- where N is the number of samples of the distribution with standard deviation sigma_dphi
      //    - N is the number of electrons that drift to the readout plane
      // We have to convert (sum of adc units for all bins in the cluster) to number of ionization electrons N
      // Conversion gain is 20 mV/fC - relates total charge collected on pad to PEAK voltage out of ADC. The GEM gain is assumed to be 2000
      // To get equivalent charge per T bin, so that summing ADC input voltage over all T bins returns total input charge, divide voltages by 2.4 for 80 ns SAMPA
      // Equivalent charge per T bin is then  (ADU x 2200 mV / 1024) / 2.4 x (1/20) fC/mV x (1/1.6e-04) electrons/fC x (1/2000) = ADU x 0.14

      // SAMPA shaping bias correction
      clust = clust + my_data.sampa_tbias;
<<<<<<< HEAD
     
=======

      /// convert to Acts units
      global *= Acts::UnitConstants::cm;

>>>>>>> 3866166f
      Acts::Vector3 local = surface->transform(my_data.tGeometry->geometry().getGeoContext()).inverse() * global;
      local /= Acts::UnitConstants::cm;     
      
      // we need the cluster key and all associated hit keys (note: the cluster key includes the hitset key)
      
      if(my_data.cluster_version==3){
	
	// Fill in the cluster details
	//================
	auto clus = new TrkrClusterv3;
	//auto clus = std::make_unique<TrkrClusterv3>();
	clus->setAdc(adc_sum);      
	clus->setSubSurfKey(subsurfkey);      
	clus->setLocalX(local(0));
	clus->setLocalY(clust);
	clus->setActsLocalError(0,0, phi_err_square);
	clus->setActsLocalError(1,0, 0);
	clus->setActsLocalError(0,1, 0);
	clus->setActsLocalError(1,1, t_err_square * pow(my_data.tGeometry->get_drift_velocity(),2));
	my_data.cluster_vector.push_back(clus);
      }else if(my_data.cluster_version==4){
	if(sqrt(phi_err_square) > 0.01){
	auto clus = new TrkrClusterv4;
	//auto clus = std::make_unique<TrkrClusterv3>();
	clus->setAdc(adc_sum);  
	clus->setOverlap(ntouch);
	clus->setEdge(nedge);
	clus->setPhiSize(phisize);
	clus->setZSize(tsize);
	clus->setSubSurfKey(subsurfkey);      
	clus->setLocalX(local(0));
	clus->setLocalY(clust);
	my_data.cluster_vector.push_back(clus);
	}
      }
      
      //      if(my_data.do_assoc && my_data.clusterhitassoc){
      if(my_data.do_assoc)
	{
        // get cluster index in vector. It is used to store associations, and build relevant cluster keys when filling the containers
        uint32_t index = my_data.cluster_vector.size()-1;
        for (unsigned int i = 0; i < hitkeyvec.size(); i++){
          my_data.association_vector.emplace_back(index, hitkeyvec[i]);
        }
      }
      hitkeyvec.clear();
    }
  
  void *ProcessSector(void *threadarg) {

    auto my_data = static_cast<thread_data*>(threadarg);
    const auto& pedestal  = my_data->pedestal;
    const auto& phibins   = my_data->phibins;
    const auto& phioffset = my_data->phioffset;
    const auto& tbins     = my_data->tbins ;
    const auto& toffset   = my_data->toffset ;
    const auto& layer   = my_data->layer ;
	
    TrkrHitSet *hitset = my_data->hitset;
    TrkrHitSet::ConstRange hitrangei = hitset->getHits();
    
    // for convenience, create a 2D vector to store adc values in and initialize to zero
    std::vector<std::vector<unsigned short>> adcval(phibins, std::vector<unsigned short>(tbins, 0));
    std::multimap<unsigned short, ihit> all_hit_map;
    std::vector<ihit> hit_vect;

    int tbinmax = 498;
    int tbinmin = 0;
    if(my_data->do_wedge_emulation){
      if(layer>=7 && layer <22){
	int etacut = 249 - ((50+(layer-7))/105.5)*249;
	tbinmin = etacut;
	tbinmax -= etacut;
      }
      if(layer>=22 && layer <=48){
	int etacut = 249 - ((65+((40.5/26)*(layer-22)))/105.5)*249;
	tbinmin = etacut;
	tbinmax -= etacut;
      }
    }
    for (TrkrHitSet::ConstIterator hitr = hitrangei.first;
	 hitr != hitrangei.second;
	 ++hitr){

      if( TpcDefs::getPad(hitr->first) - phioffset < 0 ){
	//std::cout << "WARNING phibin out of range: " << TpcDefs::getPad(hitr->first) - phioffset << " | " << phibins << std::endl;
	continue;
      }
      if( TpcDefs::getTBin(hitr->first) - toffset < 0 ){
	//std::cout << "WARNING tbin out of range: " << TpcDefs::getTBin(hitr->first) - toffset  << " | " << tbins <<std::endl;
      }
      unsigned short phibin = TpcDefs::getPad(hitr->first) - phioffset;
      unsigned short tbin = TpcDefs::getTBin(hitr->first) - toffset;
      unsigned short tbinorg = TpcDefs::getTBin(hitr->first);
      if(phibin>=phibins){
	//std::cout << "WARNING phibin out of range: " << phibin << " | " << phibins << std::endl;
	continue;
      }
      if(tbin>=tbins){
	//std::cout << "WARNING z bin out of range: " << tbin << " | " << tbins << std::endl;
	continue;
      }
      if(tbinorg>tbinmax||tbinorg<tbinmin)
	continue;
      float_t fadc = (hitr->second->getAdc()) - pedestal; // proper int rounding +0.5
      unsigned short adc = 0;
      if(fadc>0) adc =  (unsigned short) fadc;
      if(phibin >= phibins) continue;
      if(tbin   >= tbins) continue; // tbin is unsigned int, <0 cannot happen
      
      if(adc>0){
	if(adc>5){
	  ihit  thisHit;
	
	  thisHit.iphi = phibin;
	  thisHit.it = tbin;
	  thisHit.adc = adc;
	  thisHit.edge = 0;
	  all_hit_map.insert(std::make_pair(adc, thisHit));
	}
	adcval[phibin][tbin] = (unsigned short) adc;
      }
    }
    
    while(all_hit_map.size()>0){
      
      auto iter = all_hit_map.rbegin();
      if(iter == all_hit_map.rend()){
	break;
      }
      ihit hiHit = iter->second;
      int iphi = hiHit.iphi;
      int it = hiHit.it;
      
      //put all hits in the all_hit_map (sorted by adc)
      //start with highest adc hit
      // -> cluster around it and get vector of hits
      std::vector<ihit> ihit_list;
      int ntouch = 0;
      int nedge  =0;
      get_cluster(iphi, it, *my_data, adcval, ihit_list, ntouch, nedge );
      
      // -> calculate cluster parameters
      // -> add hits to truth association
      // remove hits from all_hit_map
      // repeat untill all_hit_map empty
      calc_cluster_parameter(ihit_list, *my_data, ntouch, nedge );
      remove_hits(ihit_list,all_hit_map, adcval);
      ihit_list.clear();
    }

    pthread_exit(nullptr);
  }
}

TpcClusterizer::TpcClusterizer(const std::string &name)
  : SubsysReco(name)
{}

bool TpcClusterizer::is_in_sector_boundary(int phibin, int sector, PHG4CylinderCellGeom *layergeom) const
{
  bool reject_it = false;

  // sector boundaries occur every 1/12 of the full phi bin range  
  int PhiBins = layergeom->get_phibins();
  int PhiBinsSector = PhiBins/12;

  double radius = layergeom->get_radius();
  double PhiBinSize = 2.0* radius * M_PI / (double) PhiBins;

  // sector starts where?
  int sector_lo = sector * PhiBinsSector;
  int sector_hi = sector_lo + PhiBinsSector - 1;

  int sector_fiducial_bins = (int) (SectorFiducialCut / PhiBinSize);

  if(phibin < sector_lo + sector_fiducial_bins || phibin > sector_hi - sector_fiducial_bins)
    {
      reject_it = true;
      /*
      int layer = layergeom->get_layer();
      std::cout << " local maximum is in sector fiducial boundary: layer " << layer << " radius " << radius << " sector " << sector 
      << " PhiBins " << PhiBins << " sector_fiducial_bins " << sector_fiducial_bins
      << " PhiBinSize " << PhiBinSize << " phibin " << phibin << " sector_lo " << sector_lo << " sector_hi " << sector_hi << std::endl;  
      */
    }

  return reject_it;
}


int TpcClusterizer::InitRun(PHCompositeNode *topNode)
{

  PHNodeIterator iter(topNode);

  // Looking for the DST node
  PHCompositeNode *dstNode = dynamic_cast<PHCompositeNode *>(iter.findFirst("PHCompositeNode", "DST"));
  if (!dstNode)
  {
    std::cout << PHWHERE << "DST Node missing, doing nothing." << std::endl;
    return Fun4AllReturnCodes::ABORTRUN;
  }

  // Create the Cluster node if required
  auto trkrclusters = findNode::getClass<TrkrClusterContainer>(dstNode, "TRKR_CLUSTER");
  if (!trkrclusters)
  {
    PHNodeIterator dstiter(dstNode);
    PHCompositeNode *DetNode =
        dynamic_cast<PHCompositeNode *>(dstiter.findFirst("PHCompositeNode", "TRKR"));
    if (!DetNode)
    {
      DetNode = new PHCompositeNode("TRKR");
      dstNode->addNode(DetNode);
    }

    trkrclusters = new TrkrClusterContainerv4;
    PHIODataNode<PHObject> *TrkrClusterContainerNode =
        new PHIODataNode<PHObject>(trkrclusters, "TRKR_CLUSTER", "PHObject");
    DetNode->addNode(TrkrClusterContainerNode);
  }

  auto clusterhitassoc = findNode::getClass<TrkrClusterHitAssoc>(topNode, "TRKR_CLUSTERHITASSOC");
  if (!clusterhitassoc)
  {
    PHNodeIterator dstiter(dstNode);
    PHCompositeNode *DetNode =
        dynamic_cast<PHCompositeNode *>(dstiter.findFirst("PHCompositeNode", "TRKR"));
    if (!DetNode)
    {
      DetNode = new PHCompositeNode("TRKR");
      dstNode->addNode(DetNode);
    }

    clusterhitassoc = new TrkrClusterHitAssocv3;
    PHIODataNode<PHObject> *newNode = new PHIODataNode<PHObject>(clusterhitassoc, "TRKR_CLUSTERHITASSOC", "PHObject");
    DetNode->addNode(newNode);
  }

  return Fun4AllReturnCodes::EVENT_OK;
}

int TpcClusterizer::process_event(PHCompositeNode *topNode)
{
  //  int print_layer = 18;

  if (Verbosity() > 1000)
    std::cout << "TpcClusterizer::Process_Event" << std::endl;

  PHNodeIterator iter(topNode);
  PHCompositeNode *dstNode = static_cast<PHCompositeNode *>(iter.findFirst("PHCompositeNode", "DST"));
  if (!dstNode)
  {
    std::cout << PHWHERE << "DST Node missing, doing nothing." << std::endl;
    return Fun4AllReturnCodes::ABORTRUN;
  }

  // get node containing the digitized hits
  m_hits = findNode::getClass<TrkrHitSetContainer>(topNode, "TRKR_HITSET");
  if (!m_hits)
  {
    std::cout << PHWHERE << "ERROR: Can't find node TRKR_HITSET" << std::endl;
    return Fun4AllReturnCodes::ABORTRUN;
  }

  // get node for clusters
  m_clusterlist = findNode::getClass<TrkrClusterContainer>(topNode, "TRKR_CLUSTER");
  if (!m_clusterlist)
  {
    std::cout << PHWHERE << " ERROR: Can't find TRKR_CLUSTER." << std::endl;
    return Fun4AllReturnCodes::ABORTRUN;
  }

  // get node for cluster hit associations
  m_clusterhitassoc = findNode::getClass<TrkrClusterHitAssoc>(topNode, "TRKR_CLUSTERHITASSOC");
  if (!m_clusterhitassoc)
  {
    std::cout << PHWHERE << " ERROR: Can't find TRKR_CLUSTERHITASSOC" << std::endl;
    return Fun4AllReturnCodes::ABORTRUN;
  }

  PHG4CylinderCellGeomContainer *geom_container =
      findNode::getClass<PHG4CylinderCellGeomContainer>(topNode, "CYLINDERCELLGEOM_SVTX");
  if (!geom_container)
  {
    std::cout << PHWHERE << "ERROR: Can't find node CYLINDERCELLGEOM_SVTX" << std::endl;
    return Fun4AllReturnCodes::ABORTRUN;
  }

  m_tGeometry = findNode::getClass<ActsGeometry>(topNode,
						 "ActsGeometry");
  if(!m_tGeometry)
    {
      std::cout << PHWHERE
		<< "ActsGeometry not found on node tree. Exiting"
		<< std::endl;
      return Fun4AllReturnCodes::ABORTRUN;
    }

  // The hits are stored in hitsets, where each hitset contains all hits in a given TPC readout (layer, sector, side), so clusters are confined to a hitset
  // The TPC clustering is more complicated than for the silicon, because we have to deal with overlapping clusters

  // loop over the TPC HitSet objects
  TrkrHitSetContainer::ConstRange hitsetrange = m_hits->getHitSets(TrkrDefs::TrkrId::tpcId);
  const int num_hitsets = std::distance(hitsetrange.first,hitsetrange.second);

  // create structure to store given thread and associated data
  struct thread_pair_t
  {
    pthread_t thread;
    thread_data data;
  };
  
  // create vector of thread pairs and reserve the right size upfront to avoid reallocation
  std::vector<thread_pair_t> threads;
  threads.reserve( num_hitsets );

  pthread_attr_t attr;
  pthread_attr_init(&attr);
  pthread_attr_setdetachstate(&attr, PTHREAD_CREATE_JOINABLE);
  
  if (pthread_mutex_init(&mythreadlock, nullptr) != 0)
    {
      printf("\n mutex init failed\n");
      return 1;
    }
  int count = 0;
  for (TrkrHitSetContainer::ConstIterator hitsetitr = hitsetrange.first;
       hitsetitr != hitsetrange.second;
       ++hitsetitr)
  {
    //if(count>0)continue;
    //    const auto hitsetid = hitsetitr->first;
    //    std::cout << " starting thread # " << count << std::endl;
    TrkrHitSet *hitset = hitsetitr->second;
    unsigned int layer = TrkrDefs::getLayer(hitsetitr->first);
    int side = TpcDefs::getSide(hitsetitr->first);
    unsigned int sector= TpcDefs::getSectorId(hitsetitr->first);
    PHG4CylinderCellGeom *layergeom = geom_container->GetLayerCellGeom(layer);

    // instanciate new thread pair, at the end of thread vector
    thread_pair_t& thread_pair = threads.emplace_back();
    
    thread_pair.data.layergeom = layergeom;
    thread_pair.data.hitset = hitset;
    thread_pair.data.layer = layer;
    thread_pair.data.pedestal = pedestal;
    thread_pair.data.sector = sector;
    thread_pair.data.side = side;
    thread_pair.data.do_assoc = do_hit_assoc;
    thread_pair.data.do_wedge_emulation = do_wedge_emulation;
    thread_pair.data.tGeometry = m_tGeometry;
    thread_pair.data.maxHalfSizeT =  MaxClusterHalfSizeT;
    thread_pair.data.maxHalfSizePhi = MaxClusterHalfSizePhi;
    thread_pair.data.sampa_tbias = m_sampa_tbias;
    thread_pair.data.cluster_version = cluster_version;
    thread_pair.data.verbosity = Verbosity();
    
    unsigned short NPhiBins = (unsigned short) layergeom->get_phibins();
    unsigned short NPhiBinsSector = NPhiBins/12;
    unsigned short NTBins = (unsigned short)layergeom->get_zbins();
    unsigned short NTBinsSide = NTBins;
    unsigned short NTBinsMin = 0;
    unsigned short PhiOffset = NPhiBinsSector * sector;
    unsigned short TOffset = NTBinsMin;

    m_tdriftmax = AdcClockPeriod * NTBins / 2.0;  
    thread_pair.data.m_tdriftmax = m_tdriftmax;

    thread_pair.data.phibins   = NPhiBinsSector;
    thread_pair.data.phioffset = PhiOffset;
    thread_pair.data.tbins     = NTBinsSide;
    thread_pair.data.toffset   = TOffset ;

    int rc = pthread_create(&thread_pair.thread, &attr, ProcessSector, (void *)&thread_pair.data);
    if (rc) {
      std::cout << "Error:unable to create thread," << rc << std::endl;
    }
    count++;
  }
  
  pthread_attr_destroy(&attr);
  count =0;
  // wait for completion of all threads
  for( const auto& thread_pair:threads )
  { 
    int rc2 = pthread_join(thread_pair.thread, nullptr);
    if (rc2) 
    { std::cout << "Error:unable to join," << rc2 << std::endl; }

    // get the hitsetkey from thread data
    const auto& data( thread_pair.data );
    const auto hitsetkey = TpcDefs::genHitSetKey( data.layer, data.sector, data.side );      

    // copy clusters to map
    for( uint32_t index = 0; index < data.cluster_vector.size(); ++index )
    {
      // generate cluster key
      const auto ckey = TrkrDefs::genClusKey( hitsetkey, index );

      // get cluster
      auto cluster = data.cluster_vector[index];

      // insert in map
      m_clusterlist->addClusterSpecifyKey(ckey, cluster);
    }

    // copy hit associations to map
    for( const auto& [index,hkey]:thread_pair.data.association_vector)
    { 
      // generate cluster key
      const auto ckey = TrkrDefs::genClusKey( hitsetkey, index );

      // add to association table
      m_clusterhitassoc->addAssoc(ckey,hkey); 
    }

  }

  if (Verbosity() > 0)
    std::cout << "TPC Clusterizer found " << m_clusterlist->size() << " Clusters "  << std::endl;
  return Fun4AllReturnCodes::EVENT_OK;
}

int TpcClusterizer::End(PHCompositeNode */*topNode*/)
{
  return Fun4AllReturnCodes::EVENT_OK;
}<|MERGE_RESOLUTION|>--- conflicted
+++ resolved
@@ -383,14 +383,10 @@
 
       // SAMPA shaping bias correction
       clust = clust + my_data.sampa_tbias;
-<<<<<<< HEAD
-     
-=======
 
       /// convert to Acts units
       global *= Acts::UnitConstants::cm;
 
->>>>>>> 3866166f
       Acts::Vector3 local = surface->transform(my_data.tGeometry->geometry().getGeoContext()).inverse() * global;
       local /= Acts::UnitConstants::cm;     
       
