#ifndef TPC_TPCCLUSTERIZER_H
#define TPC_TPCCLUSTERIZER_H

#include <fun4all/SubsysReco.h>
#include <trackbase/TrkrCluster.h>
#include <trackbase/ActsGeometry.h>

#include <map> 
#include <vector>
#include <string>

class ClusHitsVerbosev1;
class PHCompositeNode;
class PHG4TpcCylinderGeom;
class PHG4TpcCylinderGeomContainer;
class RawHitSet;
class RawHitSetContainer;
class TrkrClusterContainer;
class TrkrClusterHitAssoc;
class TrkrHitSet;
class TrkrHitSetContainer;

//typedef std::pair<int, int> iphiz;
//typedef std::pair<double, iphiz> ihit;
typedef std::pair<unsigned short, unsigned short> iphiz;
typedef std::pair<unsigned short, iphiz> ihit;

class TpcClusterizer : public SubsysReco
{
 public:
  TpcClusterizer(const std::string &name = "TpcClusterizer");
  ~TpcClusterizer() override = default;

  int InitRun(PHCompositeNode *topNode) override;
  int process_event(PHCompositeNode *topNode) override;
  int End(PHCompositeNode *topNode) override;

  void set_sector_fiducial_cut(const double cut){SectorFiducialCut = cut; }
  void set_do_hit_association(bool do_assoc){do_hit_assoc = do_assoc;}
  void set_do_wedge_emulation(bool do_wedge){ do_wedge_emulation = do_wedge;}
  void set_do_sequential(bool do_seq){ do_sequential = do_seq;}
  void set_threshold(float val) { threshold = val;}
  void set_remove_singles(bool do_sing){ do_singles = do_sing;}
  void set_read_raw(bool read_raw){ do_read_raw = read_raw;}
  void set_max_cluster_half_size_phi(unsigned short size) { MaxClusterHalfSizePhi = size ;}
  void set_max_cluster_half_size_z(unsigned short size) { MaxClusterHalfSizeT = size ;}
  void set_cluster_version(int value) { cluster_version = value; }
<<<<<<< HEAD
  void set_ClusHitsVerbose(bool set=true) { record_ClusHitsVerbose = set; };
  ClusHitsVerbosev1* mClusHitsVerbose { nullptr };
  
=======
  void set_pedestal(int value) { pedestal = value; }

>>>>>>> 417fd754
 private:
  bool is_in_sector_boundary(int phibin, int sector, PHG4TpcCylinderGeom *layergeom) const;
  bool record_ClusHitsVerbose { false };

  TrkrHitSetContainer *m_hits = nullptr;
  RawHitSetContainer *m_rawhits = nullptr;
  TrkrClusterContainer *m_clusterlist = nullptr;
  TrkrClusterHitAssoc *m_clusterhitassoc = nullptr;
  ActsGeometry *m_tGeometry = nullptr;
  bool do_hit_assoc = true;
  bool do_wedge_emulation = false;
  bool do_sequential = false;
  bool do_read_raw = false;
  bool do_singles = false;
  double pedestal = 74.4;
  double threshold = 0;
  double SectorFiducialCut = 0.5;
  unsigned short MaxClusterHalfSizePhi = 3;
  unsigned short MaxClusterHalfSizeT = 5;
  int cluster_version = 4;
  double m_tdriftmax = 0;
  double AdcClockPeriod = 53.0;   // ns 

  // TPC shaping offset correction parameter
  // From Tony Frawley July 5, 2022
  double m_sampa_tbias = 39.6;  // ns  
};

#endif<|MERGE_RESOLUTION|>--- conflicted
+++ resolved
@@ -45,14 +45,8 @@
   void set_max_cluster_half_size_phi(unsigned short size) { MaxClusterHalfSizePhi = size ;}
   void set_max_cluster_half_size_z(unsigned short size) { MaxClusterHalfSizeT = size ;}
   void set_cluster_version(int value) { cluster_version = value; }
-<<<<<<< HEAD
-  void set_ClusHitsVerbose(bool set=true) { record_ClusHitsVerbose = set; };
-  ClusHitsVerbosev1* mClusHitsVerbose { nullptr };
-  
-=======
   void set_pedestal(int value) { pedestal = value; }
 
->>>>>>> 417fd754
  private:
   bool is_in_sector_boundary(int phibin, int sector, PHG4TpcCylinderGeom *layergeom) const;
   bool record_ClusHitsVerbose { false };
