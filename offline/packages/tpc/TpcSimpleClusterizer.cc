#include "TpcSimpleClusterizer.h"

#include <trackbase/TpcDefs.h>

#include <trackbase/TrkrClusterContainerv4.h>
#include <trackbase/TrkrClusterv5.h>
#include <trackbase/TrkrClusterHitAssocv3.h>
#include <trackbase/TrkrDefs.h>  // for hitkey, getLayer
#include <trackbase/TrkrHitv2.h>
#include <trackbase/TrkrHitSet.h>
#include <trackbase/TrkrHitSetContainer.h>

#include <fun4all/Fun4AllReturnCodes.h>
#include <fun4all/SubsysReco.h>                         // for SubsysReco

#include <g4detectors/PHG4TpcCylinderGeom.h>
#include <g4detectors/PHG4TpcCylinderGeomContainer.h>

#include <Acts/Definitions/Units.hpp>
#include <Acts/Surfaces/Surface.hpp>

#include <phool/PHCompositeNode.h>
#include <phool/PHIODataNode.h>                         // for PHIODataNode
#include <phool/PHNode.h>                               // for PHNode
#include <phool/PHNodeIterator.h>
#include <phool/PHObject.h>                             // for PHObject
#include <phool/getClass.h>
#include <phool/phool.h>  // for PHWHERE

#include <TMatrixFfwd.h>    // for TMatrixF
#include <TMatrixT.h>       // for TMatrixT, ope...
#include <TMatrixTUtils.h>  // for TMatrixTRow

#include <TFile.h>

#include <cmath>  // for sqrt, cos, sin
#include <iostream>
#include <map>  // for _Rb_tree_cons...
#include <string>
#include <utility>  // for pair
#include <array>
#include <vector>
// Terra incognita....
#include <pthread.h>

namespace
{
  template<class T> inline constexpr T square( const T& x ) { return x*x; }

  using iphiz = std::pair<unsigned short, unsigned short>;
  using assoc = std::pair<uint32_t, TrkrDefs::hitkey> ;

  struct ihit
  {
    unsigned short iphi = 0;
    unsigned short it = 0;
    unsigned short adc = 0;
  };

  struct thread_data
  {
    PHG4TpcCylinderGeom *layergeom = nullptr;
    TrkrHitSet *hitset = nullptr;
    ActsGeometry *tGeometry = nullptr;
    unsigned int layer = 0;
    int side = 0;
    unsigned int sector = 0;
    float drift_velocity = 0;

    float pedestal = 0;
    bool do_assoc = true;

    unsigned short phibins = 0;
    unsigned short phioffset = 0;

    unsigned short tbins = 0;
    unsigned short toffset = 0;
    double m_tdriftmax = 0;
    double sampa_tbias = 0;

    std::vector<assoc> association_vector;
    std::vector<TrkrCluster*> cluster_vector;
  };

	pthread_mutex_t mythreadlock;

  void remove_hit(double adc, int phibin, int tbin, std::multimap<unsigned short, ihit> &all_hit_map, std::vector<std::vector<unsigned short>> &adcval)
  {
    const auto iterpair = all_hit_map.equal_range(adc);
    for ( auto it = iterpair.first; it != iterpair.second; ++it)
    {
      if (it->second.iphi == phibin && it->second.it == tbin)
      {
        all_hit_map.erase(it);
        break;
      }
    }
    adcval[phibin][tbin] = 0;
  }

  void remove_hits( const std::vector<ihit> &ihit_list, std::multimap<unsigned short, ihit> &all_hit_map,std::vector<std::vector<unsigned short>> &adcval)
  {
    for( const auto& ihit:ihit_list )
    {
      const unsigned short& adc    = ihit.adc;
      const unsigned short& phibin = ihit.iphi;
      const unsigned short& tbin   = ihit.it;
      remove_hit(adc,phibin,tbin,all_hit_map,adcval);
    }
  }

	void get_cluster(int iphi, int it, const std::vector<std::vector<unsigned short>> &adcval, std::vector<ihit> &ihit_list)
	{
	  // on hit = one cluster
    ihit hit;
    hit.iphi = iphi;
    hit.it = it;
    hit.adc = adcval[iphi][it];
	  ihit_list.push_back(hit);
	}

	void calc_cluster_parameter(std::vector<ihit> &ihit_list, thread_data& my_data)
  {
    double t_sum = 0.0;
    double adc_sum = 0.0;
    double t2_sum = 0.0;

    double iphi_sum = 0.0;
    double iphi2_sum = 0.0;

    double radius = my_data.layergeom->get_radius();  // returns center of layer

    int phibinhi = -1;
    int phibinlo = 666666;
    int tbinhi = -1;
    int tbinlo = 666666;
    int max_adc  = 0;

    std::vector<TrkrDefs::hitkey> hitkeyvec;

    // keep track of the hit locations in a given cluster
    std::map<int,unsigned int> m_phi {};
    std::map<int,unsigned int> m_z   {};

    for(auto iter = ihit_list.begin(); iter != ihit_list.end();++iter)
    {

      double adc = iter->adc;

      if (adc <= 0) continue;
      if(adc > max_adc) max_adc = adc;
      int iphi = iter->iphi + my_data.phioffset;
      int it   = iter->it + my_data.toffset;
      if(iphi > phibinhi) phibinhi = iphi;
      if(iphi < phibinlo) phibinlo = iphi;
      if(it > tbinhi) tbinhi = it;
      if(it < tbinlo) tbinlo = it;

      // update phi sums
      iphi_sum += iphi * adc;
      iphi2_sum += square(iphi)*adc;

      // update t sums
      double t = my_data.layergeom->get_zcenter(it);
      t_sum += t*adc;
      t2_sum += square(t)*adc;

      adc_sum += adc;

      // capture the hitkeys for all adc values above a certain threshold
      TrkrDefs::hitkey hitkey = TpcDefs::genHitKey(iphi, it);
      hitkeyvec.push_back(hitkey);
    }

    // This is the global position
    double clusiphi = iphi_sum / adc_sum;
    double clusphi = my_data.layergeom->get_phi(clusiphi);

    float clusx = radius * cos(clusphi);
    float clusy = radius * sin(clusphi);
    double clust = t_sum / adc_sum;

    // convert z drift length to z position in the TPC
    // needed for surface identification
    double zdriftlength = clust * my_data.tGeometry->get_drift_velocity();
    double clusz  =  my_data.m_tdriftmax * my_data.tGeometry->get_drift_velocity() - zdriftlength;
    if(my_data.side == 0) clusz = -clusz;

    const double phi_cov = (iphi2_sum/adc_sum - square(clusiphi))* pow(my_data.layergeom->get_phistep(),2);
    const double t_cov = t2_sum/adc_sum - square(clust);

    // Get the surface key to find the surface from the
    TrkrDefs::hitsetkey tpcHitSetKey = TpcDefs::genHitSetKey( my_data.layer, my_data.sector, my_data.side );
    Acts::Vector3 global(clusx, clusy, clusz);
    TrkrDefs::subsurfkey subsurfkey = 0;

    Surface surface = my_data.tGeometry->get_tpc_surface_from_coords(
      tpcHitSetKey,
      global,
      subsurfkey);

    if(!surface)
    {
      /// If the surface can't be found, we can't track with it. So
      /// just return and don't add the cluster to the container
      hitkeyvec.clear();
      return;
    }

    // Estimate the errors
    const double phi_err_square = (phibinhi == phibinlo) ?
      square(radius*my_data.layergeom->get_phistep())/12:
      square(radius)*phi_cov/(adc_sum*0.14);

    const double t_err_square = (tbinhi == tbinlo) ?
      square(my_data.layergeom->get_zstep())/12:
      t_cov/(adc_sum*0.14);

    char tsize = tbinhi - tbinlo + 1;
    char phisize = phibinhi - phibinlo + 1;
    // phi_cov = (weighted mean of dphi^2) - (weighted mean of dphi)^2,  which is essentially the weighted mean of dphi^2. The error is then:
    // e_phi = sigma_dphi/sqrt(N) = sqrt( sigma_dphi^2 / N )  -- where N is the number of samples of the distribution with standard deviation sigma_dphi
    //    - N is the number of electrons that drift to the readout plane
    // We have to convert (sum of adc units for all bins in the cluster) to number of ionization electrons N
    // Conversion gain is 20 mV/fC - relates total charge collected on pad to PEAK voltage out of ADC. The GEM gain is assumed to be 2000
    // To get equivalent charge per T bin, so that summing ADC input voltage over all T bins returns total input charge, divide voltages by 2.4 for 80 ns SAMPA
    // Equivalent charge per T bin is then  (ADU x 2200 mV / 1024) / 2.4 x (1/20) fC/mV x (1/1.6e-04) electrons/fC x (1/2000) = ADU x 0.14

    // SAMPA shaping bias correction
    clust = clust + my_data.sampa_tbias;

    /// convert to Acts units
    global *= Acts::UnitConstants::cm;

    auto local = surface->transform(my_data.tGeometry->geometry().getGeoContext()).inverse() * global;
    local /= Acts::UnitConstants::cm;

    {
      auto clus = new TrkrClusterv5;
      clus->setAdc(adc_sum);
      clus->setMaxAdc(max_adc);
      clus->setPhiSize(phisize);
      clus->setZSize(tsize);
      clus->setSubSurfKey(subsurfkey);
      clus->setLocalX(local(0));
      clus->setLocalY(clust);
      clus->setPhiError(sqrt(phi_err_square));
      clus->setZError(sqrt(t_err_square * pow(my_data.tGeometry->get_drift_velocity(),2)));
      my_data.cluster_vector.push_back(clus);
    }

    if(my_data.do_assoc)
    {
      // get cluster index in vector. It is used to store associations, and build relevant cluster keys when filling the containers
      uint32_t index = my_data.cluster_vector.size()-1;
      for (unsigned int i = 0; i < hitkeyvec.size(); i++)
      {
        my_data.association_vector.emplace_back(index, hitkeyvec[i]);
      }

    }

    hitkeyvec.clear();

  }

	void *ProcessSector(void *threadarg)
  {

    auto my_data = (struct thread_data *) threadarg;

    const auto& pedestal  = my_data->pedestal;
    const auto& phibins   = my_data->phibins;
    const auto& phioffset = my_data->phioffset;
    const auto& tbins     = my_data->tbins ;
    const auto& toffset   = my_data->toffset ;

    std::vector<std::vector<unsigned short>> adcval(phibins, std::vector<unsigned short>(tbins, 0));
    std::multimap<unsigned short, ihit> all_hit_map;
    std::vector<ihit> hit_vect;

    int tbinmax = 498;
    int tbinmin = 0;

    if( my_data->hitset!=nullptr)
    {
      auto& hitset = my_data->hitset;
      const auto& hitrangei = hitset->getHits();

      for (TrkrHitSet::ConstIterator hitr = hitrangei.first; hitr != hitrangei.second; ++hitr)
      {

        if( TpcDefs::getPad(hitr->first) - phioffset < 0 ) continue;

        const unsigned short phibin = TpcDefs::getPad(hitr->first) - phioffset;
        if(phibin>=phibins) continue;

        const unsigned short tbin = TpcDefs::getTBin(hitr->first) - toffset;
        if(tbin>=tbins) continue;

        const unsigned short tbinorg = TpcDefs::getTBin(hitr->first);
        if(tbinorg>tbinmax||tbinorg<tbinmin) continue;

        float_t fadc = (hitr->second->getAdc()) - pedestal; // proper int rounding +0.5
        unsigned short adc = 0;
        if(fadc>0) adc =  (unsigned short) fadc;

        if(adc>0)
        {
          ihit  thisHit;
          thisHit.iphi = phibin;
          thisHit.it = tbin;
          thisHit.adc = adc;
          all_hit_map.insert(std::make_pair(adc, thisHit));

          adcval[phibin][tbin] = (unsigned short) adc;

        }
      }

    }

    while(!all_hit_map.empty())
    {

      auto iter = all_hit_map.rbegin();

      const ihit hiHit = iter->second;
      const int iphi = hiHit.iphi;
      const int it = hiHit.it;

      //put all hits in the all_hit_map (sorted by adc)
      //start with highest adc hit
      // -> cluster around it and get vector of hits
      std::vector<ihit> ihit_list;
      get_cluster(iphi, it, adcval, ihit_list );

      // -> calculate cluster parameters
      // -> add hits to truth association
      // remove hits from all_hit_map
      // repeat untill all_hit_map empty
      calc_cluster_parameter( ihit_list, *my_data );
      remove_hits(ihit_list,all_hit_map, adcval);
      ihit_list.clear();
    }

	   pthread_exit(nullptr);

	}
}

TpcSimpleClusterizer::TpcSimpleClusterizer(const std::string &name)
  : SubsysReco(name)
{}

bool TpcSimpleClusterizer::is_in_sector_boundary(int phibin, int sector, PHG4TpcCylinderGeom *layergeom) const
{
  bool reject_it = false;

  // sector boundaries occur every 1/12 of the full phi bin range
  int PhiBins = layergeom->get_phibins();
  int PhiBinsSector = PhiBins/12;

  double radius = layergeom->get_radius();
  double PhiBinSize = 2.0* radius * M_PI / (double) PhiBins;

  // sector starts where?
  int sector_lo = sector * PhiBinsSector;
  int sector_hi = sector_lo + PhiBinsSector - 1;

  int sector_fiducial_bins = (int) (SectorFiducialCut / PhiBinSize);

  if(phibin < sector_lo + sector_fiducial_bins || phibin > sector_hi - sector_fiducial_bins)
    {
      reject_it = true;
      /*
      int layer = layergeom->get_layer();
      std::cout << " local maximum is in sector fiducial boundary: layer " << layer << " radius " << radius << " sector " << sector
      << " PhiBins " << PhiBins << " sector_fiducial_bins " << sector_fiducial_bins
      << " PhiBinSize " << PhiBinSize << " phibin " << phibin << " sector_lo " << sector_lo << " sector_hi " << sector_hi << std::endl;
      */
    }

  return reject_it;
}


int TpcSimpleClusterizer::InitRun(PHCompositeNode *topNode)
{
  PHNodeIterator iter(topNode);

  // Looking for the DST node
  PHCompositeNode *dstNode = dynamic_cast<PHCompositeNode *>(iter.findFirst("PHCompositeNode", "DST"));
  if (!dstNode)
  {
    std::cout << PHWHERE << "DST Node missing, doing nothing." << std::endl;
    return Fun4AllReturnCodes::ABORTRUN;
  }

  // Create the Cluster node if required
  auto trkrclusters = findNode::getClass<TrkrClusterContainer>(dstNode, "TRKR_CLUSTER");
  if (!trkrclusters)
  {
    PHNodeIterator dstiter(dstNode);
    PHCompositeNode *DetNode =
        dynamic_cast<PHCompositeNode *>(dstiter.findFirst("PHCompositeNode", "TRKR"));
    if (!DetNode)
    {
      DetNode = new PHCompositeNode("TRKR");
      dstNode->addNode(DetNode);
    }

    trkrclusters = new TrkrClusterContainerv4;
    PHIODataNode<PHObject> *TrkrClusterContainerNode =
        new PHIODataNode<PHObject>(trkrclusters, "TRKR_CLUSTER", "PHObject");
    DetNode->addNode(TrkrClusterContainerNode);
  }

  auto clusterhitassoc = findNode::getClass<TrkrClusterHitAssoc>(topNode, "TRKR_CLUSTERHITASSOC");
  if (!clusterhitassoc)
  {
    PHNodeIterator dstiter(dstNode);
    PHCompositeNode *DetNode =
        dynamic_cast<PHCompositeNode *>(dstiter.findFirst("PHCompositeNode", "TRKR"));
    if (!DetNode)
    {
      DetNode = new PHCompositeNode("TRKR");
      dstNode->addNode(DetNode);
    }

    clusterhitassoc = new TrkrClusterHitAssocv3;
    PHIODataNode<PHObject> *newNode = new PHIODataNode<PHObject>(clusterhitassoc, "TRKR_CLUSTERHITASSOC", "PHObject");
    DetNode->addNode(newNode);
  }

  return Fun4AllReturnCodes::EVENT_OK;
}

int TpcSimpleClusterizer::process_event(PHCompositeNode *topNode)
{
  //  int print_layer = 18;

  if (Verbosity() > 1000)
    std::cout << "TpcSimpleClusterizer::Process_Event" << std::endl;

  PHNodeIterator iter(topNode);
  PHCompositeNode *dstNode = static_cast<PHCompositeNode *>(iter.findFirst("PHCompositeNode", "DST"));
  if (!dstNode)
  {
    std::cout << PHWHERE << "DST Node missing, doing nothing." << std::endl;
    return Fun4AllReturnCodes::ABORTRUN;
  }

  // get node containing the digitized hits
  m_hits = findNode::getClass<TrkrHitSetContainer>(topNode, "TRKR_HITSET");
  if (!m_hits)
  {
    std::cout << PHWHERE << "ERROR: Can't find node TRKR_HITSET" << std::endl;
    return Fun4AllReturnCodes::ABORTRUN;
  }

  // get node for clusters
  m_clusterlist = findNode::getClass<TrkrClusterContainer>(topNode, "TRKR_CLUSTER");
  if (!m_clusterlist)
  {
    std::cout << PHWHERE << " ERROR: Can't find TRKR_CLUSTER." << std::endl;
    return Fun4AllReturnCodes::ABORTRUN;
  }

  // get node for cluster hit associations
  m_clusterhitassoc = findNode::getClass<TrkrClusterHitAssoc>(topNode, "TRKR_CLUSTERHITASSOC");
  if (!m_clusterhitassoc)
  {
    std::cout << PHWHERE << " ERROR: Can't find TRKR_CLUSTERHITASSOC" << std::endl;
    return Fun4AllReturnCodes::ABORTRUN;
  }

  PHG4TpcCylinderGeomContainer *geom_container =
      findNode::getClass<PHG4TpcCylinderGeomContainer>(topNode, "CYLINDERCELLGEOM_SVTX");
  if (!geom_container)
  {
    std::cout << PHWHERE << "ERROR: Can't find node CYLINDERCELLGEOM_SVTX" << std::endl;
    return Fun4AllReturnCodes::ABORTRUN;
  }

  m_tGeometry = findNode::getClass<ActsGeometry>(topNode,
						 "ActsGeometry");
  if(!m_tGeometry)
    {
      std::cout << PHWHERE
		<< "ActsGeometry not found on node tree. Exiting"
		<< std::endl;
      return Fun4AllReturnCodes::ABORTRUN;
    }

  // The hits are stored in hitsets, where each hitset contains all hits in a given TPC readout (layer, sector, side), so clusters are confined to a hitset
  // The TPC clustering is more complicated than for the silicon, because we have to deal with overlapping clusters

  // loop over the TPC HitSet objects
  TrkrHitSetContainer::ConstRange hitsetrange = m_hits->getHitSets(TrkrDefs::TrkrId::tpcId);
  const int num_hitsets = std::distance(hitsetrange.first,hitsetrange.second);

  // create structure to store given thread and associated data
  struct thread_pair_t
  {
    pthread_t thread;
    thread_data data;
  };

  // create vector of thread pairs and reserve the right size upfront to avoid reallocation
  std::vector<thread_pair_t> threads;
  threads.reserve( num_hitsets );

  pthread_attr_t attr;
  pthread_attr_init(&attr);
  pthread_attr_setdetachstate(&attr, PTHREAD_CREATE_JOINABLE);

  if (pthread_mutex_init(&mythreadlock, nullptr) != 0)
<<<<<<< HEAD
    {
      printf("\n mutex init failed\n");
      return 1;
    }
=======
  {
    std::cout << std::endl << " mutex init failed" << std::endl;
    return 1;
  }
>>>>>>> 6d3f88e1

  for (TrkrHitSetContainer::ConstIterator hitsetitr = hitsetrange.first;
       hitsetitr != hitsetrange.second;
       ++hitsetitr)
  {
    TrkrHitSet *hitset = hitsetitr->second;
    unsigned int layer = TrkrDefs::getLayer(hitsetitr->first);
    int side = TpcDefs::getSide(hitsetitr->first);
    unsigned int sector= TpcDefs::getSectorId(hitsetitr->first);
    PHG4TpcCylinderGeom *layergeom = geom_container->GetLayerCellGeom(layer);

    // instanciate new thread pair, at the end of thread vector
    thread_pair_t& thread_pair = threads.emplace_back();

    thread_pair.data.layergeom = layergeom;
    thread_pair.data.hitset = hitset;
    thread_pair.data.layer = layer;
    thread_pair.data.pedestal = pedestal;
    thread_pair.data.sector = sector;
    thread_pair.data.side = side;
    thread_pair.data.do_assoc = do_hit_assoc;
    thread_pair.data.tGeometry = m_tGeometry;

    unsigned short NPhiBins = (unsigned short) layergeom->get_phibins();
    unsigned short NPhiBinsSector = NPhiBins/12;
    unsigned short NTBins = (unsigned short)layergeom->get_zbins();
    unsigned short NTBinsSide = NTBins;
    unsigned short NTBinsMin = 0;
    unsigned short PhiOffset = NPhiBinsSector * sector;
    unsigned short TOffset = NTBinsMin;

    m_tdriftmax = AdcClockPeriod * NTBins / 2.0;
    thread_pair.data.m_tdriftmax = m_tdriftmax;

    thread_pair.data.phibins   = NPhiBinsSector;
    thread_pair.data.phioffset = PhiOffset;
    thread_pair.data.tbins     = NTBinsSide;
    thread_pair.data.toffset   = TOffset ;

    thread_pair.data.drift_velocity = m_tGeometry->get_drift_velocity();

    int rc = pthread_create(&thread_pair.thread, &attr, ProcessSector, (void *)&thread_pair.data);
    if (rc) {
      std::cout << "Error:unable to create thread," << rc << std::endl;
    }
  }

  pthread_attr_destroy(&attr);

  // wait for completion of all threads
  for( const auto& thread_pair:threads )
  {
    int rc2 = pthread_join(thread_pair.thread, nullptr);
    if (rc2)
    { std::cout << "Error:unable to join," << rc2 << std::endl; }

    // get the hitsetkey from thread data
    const auto& data( thread_pair.data );
    const auto hitsetkey = TpcDefs::genHitSetKey( data.layer, data.sector, data.side );

    // copy clusters to map
    for( uint32_t index = 0; index < data.cluster_vector.size(); ++index )
    {
      // generate cluster key
      const auto ckey = TrkrDefs::genClusKey( hitsetkey, index );

      // get cluster
      auto cluster = data.cluster_vector[index];

      // insert in map
      m_clusterlist->addClusterSpecifyKey(ckey, cluster);
    }

    // copy hit associations to map
    for( const auto& [index,hkey]:thread_pair.data.association_vector)
    {
      // generate cluster key
      const auto ckey = TrkrDefs::genClusKey( hitsetkey, index );

      // add to association table
      m_clusterhitassoc->addAssoc(ckey,hkey);
    }

  }

  if (Verbosity() > 0)
    std::cout << "TPC Clusterizer found " << m_clusterlist->size() << " Clusters "  << std::endl;
  return Fun4AllReturnCodes::EVENT_OK;
}

int TpcSimpleClusterizer::End(PHCompositeNode */*topNode*/)
{
  return Fun4AllReturnCodes::EVENT_OK;
}<|MERGE_RESOLUTION|>--- conflicted
+++ resolved
@@ -516,17 +516,10 @@
   pthread_attr_setdetachstate(&attr, PTHREAD_CREATE_JOINABLE);
 
   if (pthread_mutex_init(&mythreadlock, nullptr) != 0)
-<<<<<<< HEAD
-    {
-      printf("\n mutex init failed\n");
-      return 1;
-    }
-=======
   {
     std::cout << std::endl << " mutex init failed" << std::endl;
     return 1;
   }
->>>>>>> 6d3f88e1
 
   for (TrkrHitSetContainer::ConstIterator hitsetitr = hitsetrange.first;
        hitsetitr != hitsetrange.second;
