/*
 * This file is part of KFParticle package
 * Copyright ( C ) 2007-2019 FIAS Frankfurt Institute for Advanced Studies
 *               2007-2019 Goethe University of Frankfurt
 *               2007-2019 Ivan Kisel <I.Kisel@compeng.uni-frankfurt.de>
 *               2007-2019 Maksym Zyzak
 *
 * KFParticle is free software: you can redistribute it and/or modify
 * it under the terms of the GNU General Public License as published by
 * the Free Software Foundation, either version 3 of the License, or
 * ( at your option ) any later version.
 *
 * KFParticle is distributed in the hope that it will be useful,
 * but WITHOUT ANY WARRANTY; without even the implied warranty of
 * MERCHANTABILITY or FITNESS FOR A PARTICULAR PURPOSE.  See the
 * GNU General Public License for more details.
 *
 * You should have received a copy of the GNU General Public License
 * along with this program.  If not, see <https://www.gnu.org/licenses/>.
 */

#include "KFParticle_sPHENIX.h"

#include <trackbase_historic/SvtxTrackMap.h>
#include <trackbase_historic/SvtxVertexMap.h>

#include <fun4all/Fun4AllReturnCodes.h>

#include <phool/getClass.h>

#include <TFile.h>

#include <KFParticle.h>           // for KFParticle
#include <fun4all/Fun4AllBase.h>  // for Fun4AllBase::VERBOSITY...
#include <fun4all/SubsysReco.h>   // for SubsysReco

#include <cctype>    // for toupper
#include <cmath>     // for sqrt
#include <cstdlib>   // for size_t, exit
#include <iostream>  // for operator<<, endl, basi...
#include <map>       // for map
#include <tuple>     // for tie, tuple

class PHCompositeNode;

namespace TMVA
{
  class Reader;
}

int candidateCounter = 0;

/// KFParticle constructor
KFParticle_sPHENIX::KFParticle_sPHENIX()
  : SubsysReco("KFPARTICLE")
  , m_has_intermediates_sPHENIX(false)
  , m_constrain_to_vertex_sPHENIX(false)
  , m_require_mva(false)
  , m_save_dst(0)
  , m_save_output(1)
  , m_outfile_name("outputData.root")
  , m_outfile(nullptr)
{
}

KFParticle_sPHENIX::KFParticle_sPHENIX(const std::string &name)
  : SubsysReco(name)
  , m_has_intermediates_sPHENIX(false)
  , m_constrain_to_vertex_sPHENIX(false)
  , m_require_mva(false)
  , m_save_dst(0)
  , m_save_output(1)
  , m_outfile_name("outputData.root")
  , m_outfile(nullptr)
{
}

int KFParticle_sPHENIX::Init(PHCompositeNode *topNode)
{
  if (m_save_output && Verbosity() >= VERBOSITY_SOME) std::cout << "Output nTuple: " << m_outfile_name << std::endl;

  if (m_save_dst) createParticleNode(topNode);

  if (m_require_mva)
  {
    TMVA::Reader *reader;
    std::vector<Float_t> MVA_parValues;
    tie(reader, MVA_parValues) = initMVA();
  }

  int returnCode = 0;
  if (!m_decayDescriptor.empty()) returnCode = parseDecayDescriptor();

  return returnCode;
}

int KFParticle_sPHENIX::process_event(PHCompositeNode *topNode)
{
  std::vector<KFParticle> mother, vertex;
  std::vector<std::vector<KFParticle>> daughters, intermediates;
  int nPVs, multiplicity;

  if (!m_use_fake_pv)
  {
    SvtxVertexMap *check_vertexmap = findNode::getClass<SvtxVertexMap>(topNode, m_vtx_map_node_name);
    if (check_vertexmap->size() == 0)
    {
      if (Verbosity() >= VERBOSITY_SOME) std::cout << "KFParticle: Event skipped as there are no vertices" << std::endl;
      return Fun4AllReturnCodes::ABORTEVENT;
    }
  }

  SvtxTrackMap *check_trackmap = findNode::getClass<SvtxTrackMap>(topNode, m_trk_map_node_name);
  if (check_trackmap->size() == 0)
  {
    if (Verbosity() >= VERBOSITY_SOME) std::cout << "KFParticle: Event skipped as there are no tracks" << std::endl;
    return Fun4AllReturnCodes::ABORTEVENT;
  }

  createDecay(topNode, mother, vertex, daughters, intermediates, nPVs, multiplicity);

  if (!m_has_intermediates_sPHENIX) intermediates = daughters;
  if (!m_constrain_to_vertex_sPHENIX) vertex = mother;

  if (mother.size() != 0)
  {
    for (unsigned int i = 0; i < mother.size(); ++i)
    {
      if (m_save_output && candidateCounter == 0)
      {
        m_outfile = new TFile(m_outfile_name.c_str(), "RECREATE");
        initializeBranches();
      }

      candidateCounter += 1;

      if (m_save_output) fillBranch(topNode, mother[i], vertex[i], daughters[i], intermediates[i], nPVs, multiplicity);
      if (m_save_dst) fillParticleNode(topNode, mother[i], daughters[i], intermediates[i]);

      if (Verbosity() >= VERBOSITY_SOME)
      {
        printParticles(mother[i], vertex[i], daughters[i], intermediates[i], nPVs, multiplicity);
      }
      if (Verbosity() >= VERBOSITY_MORE)
      {
        if (m_save_dst) printNode(topNode);
      }
    }
  }

  return Fun4AllReturnCodes::EVENT_OK;
}

int KFParticle_sPHENIX::End(PHCompositeNode * /*topNode*/)
{
  std::cout << "KFParticle_sPHENIX object " << Name() << " finished. Number of canadidates: " << candidateCounter << std::endl;

  if (m_save_output && candidateCounter != 0)
  {
    m_outfile->Write();
    m_outfile->Close();
    delete m_outfile;
  }

  return 0;
}

void KFParticle_sPHENIX::printParticles(const KFParticle motherParticle,
                                        const KFParticle chosenVertex,
                                        const std::vector<KFParticle> &daughterParticles,
                                        const std::vector<KFParticle> &intermediateParticles,
                                        const int numPVs, const int numTracks)
{
  std::cout << "\n---------------KFParticle candidate information---------------" << std::endl;

  std::cout << "Mother information:" << std::endl;
  identify(motherParticle);

  if (m_has_intermediates_sPHENIX)
  {
    std::cout << "Intermediate state information:" << std::endl;
    for (unsigned int i = 0; i < intermediateParticles.size(); i++)
    {
      identify(intermediateParticles[i]);
    }
  }

  std::cout << "Final track information:" << std::endl;
  for (unsigned int i = 0; i < daughterParticles.size(); i++)
  {
    identify(daughterParticles[i]);
  }

  if (m_constrain_to_vertex_sPHENIX)
  {
    std::cout << "Primary vertex information:" << std::endl;
    std::cout << "(x,y,z) = (" << chosenVertex.GetX() << " +/- " << sqrt(chosenVertex.GetCovariance(0, 0)) << ", ";
    std::cout << chosenVertex.GetY() << " +/- " << sqrt(chosenVertex.GetCovariance(1, 1)) << ", ";
    std::cout << chosenVertex.GetZ() << " +/- " << sqrt(chosenVertex.GetCovariance(2, 2)) << ") cm\n"
              << std::endl;
  }

  std::cout << "The number of primary vertices is: " << numPVs << std::endl;
  std::cout << "The number of tracks in the event is: " << numTracks << std::endl;

  std::cout << "------------------------------------------------------------\n"
            << std::endl;
}

int KFParticle_sPHENIX::parseDecayDescriptor()
{
  bool ddCanBeParsed = true;

  size_t daughterLocator;

  std::string mother;
  std::string intermediate;
  std::string daughter;

  std::vector<std::pair<std::string, int>> intermediate_list;
  std::vector<std::string> intermediates_name;
  std::vector<int> intermediates_charge;

  std::vector<std::pair<std::string, int>> daughter_list;
  std::vector<std::string> daughters_name;
  std::vector<int> daughters_charge;

  int nTracks = 0;
  std::vector<int> m_nTracksFromIntermediates;

  std::string decayArrow = "->";
  std::string chargeIndicator = "^";
  std::string startIntermediate = "{";
  std::string endIntermediate = "}";

  //These tracks require a + or - after their name for TDatabasePDG
  std::string specialTracks[] = {"e", "mu", "pi", "K"};

  std::string manipulateDecayDescriptor = m_decayDescriptor;

  //Remove all white space before we begin
  size_t pos;
  while ((pos = manipulateDecayDescriptor.find(" ")) != std::string::npos) manipulateDecayDescriptor.replace(pos, 1, "");

  //Check for charge conjugate requirement
  std::string checkForCC = manipulateDecayDescriptor.substr(0, 1) + manipulateDecayDescriptor.substr(manipulateDecayDescriptor.size() - 3, 3);
  std::for_each(checkForCC.begin(), checkForCC.end(), [](char &c) { c = ::toupper(c); });

  //Remove the CC check if needed
  if (checkForCC == "[]CC")
  {
    manipulateDecayDescriptor = manipulateDecayDescriptor.substr(1, manipulateDecayDescriptor.size() - 4);
    getChargeConjugate(true);
  }

  //Find the initial particle
  size_t findMotherEndPoint = manipulateDecayDescriptor.find(decayArrow);
  mother = manipulateDecayDescriptor.substr(0, findMotherEndPoint);
  if (!findParticle(mother)) ddCanBeParsed = false;
  manipulateDecayDescriptor.erase(0, findMotherEndPoint + decayArrow.length());

  //Try and find the intermediates
  while ((pos = manipulateDecayDescriptor.find(startIntermediate)) != std::string::npos)
  {
    size_t findIntermediateStartPoint = manipulateDecayDescriptor.find(startIntermediate, pos);
    size_t findIntermediateEndPoint = manipulateDecayDescriptor.find(endIntermediate, pos);
    std::string intermediateDecay = manipulateDecayDescriptor.substr(pos + 1, findIntermediateEndPoint - (pos + 1));

    intermediate = intermediateDecay.substr(0, intermediateDecay.find(decayArrow));
    if (findParticle(intermediate))
      intermediates_name.push_back(intermediate.c_str());
    else
      ddCanBeParsed = false;

    //Now find the daughters associated to this intermediate
    int nDaughters = 0;
    intermediateDecay.erase(0, intermediateDecay.find(decayArrow) + decayArrow.length());
    while ((daughterLocator = intermediateDecay.find(chargeIndicator)) != std::string::npos)
    {
      daughter = intermediateDecay.substr(0, daughterLocator);
      std::string daughterChargeString = intermediateDecay.substr(daughterLocator + 1, 1);
      if (std::find(std::begin(specialTracks), std::end(specialTracks), daughter) != std::end(specialTracks))
      {
        daughter += daughterChargeString;
      }
      if (findParticle(daughter))
      {
        daughters_name.push_back(daughter.c_str());

        if (daughterChargeString == "+")
        {
          daughters_charge.push_back(+1);
        }
        else if (daughterChargeString == "-")
        {
          daughters_charge.push_back(-1);
        }
        else if (daughterChargeString == "0")
        {
          daughters_charge.push_back(0);
        }
        else
        {
          if (Verbosity() >= VERBOSITY_MORE) std::cout << "The charge of " << daughterChargeString << " was not known" << std::endl;
          ddCanBeParsed = false;
        }
      }
      else
        ddCanBeParsed = false;
      intermediateDecay.erase(0, daughterLocator + 2);
      ++nDaughters;
    }
    manipulateDecayDescriptor.erase(findIntermediateStartPoint, findIntermediateEndPoint + 1 - findIntermediateStartPoint);
    m_nTracksFromIntermediates.push_back(nDaughters);
    nTracks += nDaughters;
  }

  //Now find any remaining reconstructable tracks from the mother
  while ((daughterLocator = manipulateDecayDescriptor.find(chargeIndicator)) != std::string::npos)
  {
    daughter = manipulateDecayDescriptor.substr(0, daughterLocator);
    std::string daughterChargeString = manipulateDecayDescriptor.substr(daughterLocator + 1, 1);
    if (std::find(std::begin(specialTracks), std::end(specialTracks), daughter) != std::end(specialTracks))
    {
      daughter += daughterChargeString;
    }
    if (findParticle(daughter))
    {
      daughters_name.push_back(daughter.c_str());
      if (daughterChargeString == "+")
      {
        daughters_charge.push_back(+1);
      }
      else if (daughterChargeString == "-")
      {
        daughters_charge.push_back(-1);
      }
      else if (daughterChargeString == "0")
      {
        daughters_charge.push_back(0);
      }
      else
      {
        if (Verbosity() >= VERBOSITY_MORE) std::cout << "The charge of " << daughterChargeString << " was not known" << std::endl;
        ddCanBeParsed = false;
      }
    }
    else
      ddCanBeParsed = false;
    manipulateDecayDescriptor.erase(0, daughterLocator + 2);
    nTracks += 1;
  }

  int trackEnd = 0;
  for (unsigned int i = 0; i < intermediates_name.size(); ++i)
  {
    int trackStart = trackEnd;
    trackEnd = m_nTracksFromIntermediates[i] + trackStart;

    int vtxCharge = 0;

    for (int j = trackStart; j < trackEnd; ++j)
    {
      vtxCharge += daughters_charge[j];
    }

    intermediates_charge.push_back(vtxCharge);

    intermediate_list.push_back(std::make_pair(intermediates_name[i], intermediates_charge[i]));
  }

  for (int i = 0; i < nTracks; ++i)
  {
    daughter_list.push_back(std::make_pair(daughters_name[i], daughters_charge[i]));
  }

  setMotherName(mother);
  setNumberOfTracks(nTracks);
  setDaughters(daughter_list);

  if (intermediates_name.size() > 0)
  {
    hasIntermediateStates(true);
    setIntermediateStates(intermediate_list);
    setNumberOfIntermediateStates(intermediates_name.size());
    setNumberTracksFromIntermeditateState(m_nTracksFromIntermediates);
  }

  if (ddCanBeParsed)
  {
    if (Verbosity() >= VERBOSITY_MORE) std::cout << "Your decay descriptor can be parsed" << std::endl;
    return 0;
  }
  else
  {
    if (Verbosity() >= VERBOSITY_SOME) std::cout << "KFParticle: Your decay descriptor, " << Name() << " cannot be parsed"
                                                 << "\nExiting!" << std::endl;
    return Fun4AllReturnCodes::ABORTRUN;
  }
<<<<<<< HEAD
=======
}

bool KFParticle_sPHENIX::findParticle(const std::string &particle)
{
  bool particleFound = true;
  if (!particleList.count(particle))
  {
    if (Verbosity() >= VERBOSITY_SOME)
    {
      std::cout << "The particle, " << particle << " is not recognized" << std::endl;
      std::cout << "Check KFParticle_particleList.cc for a list of available particles" << std::endl;
    }
    particleFound = false;
  }

  return particleFound;
>>>>>>> e8e56ec7
}<|MERGE_RESOLUTION|>--- conflicted
+++ resolved
@@ -397,23 +397,4 @@
                                                  << "\nExiting!" << std::endl;
     return Fun4AllReturnCodes::ABORTRUN;
   }
-<<<<<<< HEAD
-=======
-}
-
-bool KFParticle_sPHENIX::findParticle(const std::string &particle)
-{
-  bool particleFound = true;
-  if (!particleList.count(particle))
-  {
-    if (Verbosity() >= VERBOSITY_SOME)
-    {
-      std::cout << "The particle, " << particle << " is not recognized" << std::endl;
-      std::cout << "Check KFParticle_particleList.cc for a list of available particles" << std::endl;
-    }
-    particleFound = false;
-  }
-
-  return particleFound;
->>>>>>> e8e56ec7
 }