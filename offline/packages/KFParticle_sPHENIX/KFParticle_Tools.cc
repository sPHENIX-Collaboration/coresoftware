--- conflicted
+++ resolved
@@ -33,22 +33,6 @@
 #include <trackbase_historic/SvtxVertex.h>
 #include <trackbase_historic/SvtxVertexMap.h>
 
-<<<<<<< HEAD
-=======
-//Dont need these yet but I'm going to start an conversation about addid calo info to selection
-//#include <trackbase/TrkrCluster.h>
-//#include <trackbase/TrkrClusterContainer.h>
-
-//sPHENIX stuff
-#include <g4eval/SvtxClusterEval.h>
-#include <g4eval/SvtxEvalStack.h>
-#include <g4eval/SvtxTrackEval.h>
-
-#include <g4main/PHG4Particle.h>
-
-#include <phool/getClass.h>
-
->>>>>>> 84c98b3a
 //KFParticle stuff
 #include <KFPTrack.h>
 #include <KFParticle.h>
@@ -579,15 +563,9 @@
   calculated_decayTime /= speed;
 
   if (calculated_fdchi2 >= m_fdchi2 && calculated_ipchi2 <= m_mother_ipchi2
-<<<<<<< HEAD
   && isInRange(m_dira_min, calculated_dira, m_dira_max)
   && isInRange(m_min_decayTime, calculated_decayTime, m_max_decayTime)
   && isInRange(m_min_decayLength, calculated_decayLength, m_max_decayLength))
-=======
-  &&  calculated_dira >= m_dira_min && calculated_dira <= m_dira_max
-  &&  calculated_decayTime >= m_min_decayTime && calculated_decayTime <= m_max_decayTime
-  &&  calculated_decayLength >= m_min_decayLength && calculated_decayLength <= m_max_decayLength) 
->>>>>>> 84c98b3a
       goodCandidate = true;
 }
 
