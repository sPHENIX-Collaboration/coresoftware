#ifndef PHG4Reco_h
#define PHG4Reco_h

#include <g4decayer/EDecayType.hh>

#include <fun4all/SubsysReco.h>

#include <phool/PHTimeServer.h>

#include <list>

// Forward declerations
class PHCompositeNode;
class G4RunManager;
class PHG4PrimaryGeneratorAction;
class PHG4PhenixDetector;
class PHG4PhenixEventAction;
class PHG4PhenixSteppingAction;
class PHG4PhenixTrackingAction;
class PHG4Subsystem;
class PHG4EventGenerator;
class G4TBMagneticFieldSetup;
class G4VUserPrimaryGeneratorAction;
class PHG4UIsession;

// for the G4 cmd interface and the graphics
class G4UImanager;
class G4VisManager;

/*!
  \class   PHG4Reco
  \ingroup supermodules
  \brief   Runs G4 as a subsystem
*/
class PHG4Reco : public SubsysReco
{
 public:
  //! constructor
  PHG4Reco(const std::string &name = "PHG4RECO");

  //! destructor
  virtual ~PHG4Reco();

  //! full initialization
  int Init(PHCompositeNode *);

  int InitRun(PHCompositeNode *topNode);

  //! event processing method
  int process_event(PHCompositeNode *);

  //! Clean up after each event.
  int ResetEvent(PHCompositeNode *);

  //! end of run method
  int End(PHCompositeNode *);

  //! print info
  void Print(const std::string &what = std::string()) const;

  //! register subsystem
  void registerSubsystem(PHG4Subsystem *subsystem)
  {
    subsystems_.push_back(subsystem);
  }

  //! interface to G4 cmd interpreter
  int ApplyCommand(const std::string &cmd);

  //! start the gui
  int StartGui();

  //! set magnetic field
  void set_field(const float tesla)
  {
    magfield = tesla;
  }

  void set_field_map(const std::string &fmap, const int dim)
  {
    fieldmapfile = fmap;
    mapdim = dim;
  }

  void set_field_rescale(const float rescale) { magfield_rescale = rescale; }
  void set_decayer_active(bool b) { active_decayer_ = b; }
  void set_force_decay(EDecayType force_decay_type)
  {
    active_decayer_ = true;
    active_force_decay_ = true;
    force_decay_type_ = force_decay_type;
  }
<<<<<<< HEAD
  
  //! Save geometry from Geant4 to DST
  void save_DST_geometry(bool b) {save_DST_geometry_ = b;}

  void SetWorldSizeX(const double sx) {WorldSize[0] = sx;}
  void SetWorldSizeY(const double sy) {WorldSize[1] = sy;}
  void SetWorldSizeZ(const double sz) {WorldSize[2] = sz;}

  double GetWorldSizeX() const {return WorldSize[0];}
  double GetWorldSizeY() const {return WorldSize[1];}
  double GetWorldSizeZ() const {return WorldSize[2];}

  void SetWorldShape(const std::string &s) {worldshape = s;}
  void SetWorldMaterial(const std::string &s) {worldmaterial = s;}
  void SetPhysicsList(const std::string &s) {physicslist = s;}
=======
>>>>>>> 18faf083

  //! Save geometry from Geant4 to DST
  void save_DST_geometry(bool b) { save_DST_geometry_ = b; }
  void SetWorldSizeX(const double sx) { WorldSize[0] = sx; }
  void SetWorldSizeY(const double sy) { WorldSize[1] = sy; }
  void SetWorldSizeZ(const double sz) { WorldSize[2] = sz; }
  double GetWorldSizeX() const { return WorldSize[0]; }
  double GetWorldSizeY() const { return WorldSize[1]; }
  double GetWorldSizeZ() const { return WorldSize[2]; }
  void SetWorldShape(const std::string &s) { worldshape = s; }
  void SetWorldMaterial(const std::string &s) { worldmaterial = s; }
  void SetPhysicsList(const std::string &s) { physicslist = s; }
  void set_rapidity_coverage(const double eta);

  int setupInputEventNodeReader(PHCompositeNode *);

  static void G4Seed(const unsigned int i);

  // this is an ugly hack to get Au ions working for CAD
  // our particle generators have pdg build in which doesn't work
  // with ions, so the generator action has to be replaced
  // which is hardcoded in PHG4Reco (it has to be created after
  // the physics lists are instantiated
  void setGeneratorAction(G4VUserPrimaryGeneratorAction *action);

  PHG4Subsystem *getSubsystem(const std::string &name);

  void Dump_GDML(const std::string &filename);

<<<<<<< HEAD
  protected:
  
=======
 protected:
>>>>>>> 18faf083
  int InitUImanager();
  void DefineMaterials();
  float magfield;
  float magfield_rescale;
  double WorldSize[3];

  //! magnetic field
  G4TBMagneticFieldSetup *field_;

  //! pointer to geant run manager
  G4RunManager *runManager_;

  //! pointer to geant ui session
  PHG4UIsession *uisession_;

  //! pointer to detector
  PHG4PhenixDetector *detector_;

  //! pointer to main event action
  PHG4PhenixEventAction *eventAction_;

  //! pointer to main stepping action
  PHG4PhenixSteppingAction *steppingAction_;

  //! pointer to main tracking action
  PHG4PhenixTrackingAction *trackingAction_;

  //! event generator (read from PHG4INEVENT node)
  PHG4PrimaryGeneratorAction *generatorAction_;

  //! list of subsystems
  typedef std::list<PHG4Subsystem *> SubsystemList;
  SubsystemList subsystems_;

  // visualization
  G4VisManager *visManager;

  double _eta_coverage;
  int mapdim;
  std::string fieldmapfile;
  std::string worldshape;
  std::string worldmaterial;
  std::string physicslist;

  // settings for the external Pythia6 decayer
  bool active_decayer_;          //< turn on/off decayer
  bool active_force_decay_;      //< turn on/off force decay channels
  EDecayType force_decay_type_;  //< forced decay channel setting
<<<<<<< HEAD
  
=======

>>>>>>> 18faf083
  bool save_DST_geometry_;

  //! module timer.
  PHTimeServer::timer _timer;
};

#endif<|MERGE_RESOLUTION|>--- conflicted
+++ resolved
@@ -90,24 +90,6 @@
     active_force_decay_ = true;
     force_decay_type_ = force_decay_type;
   }
-<<<<<<< HEAD
-  
-  //! Save geometry from Geant4 to DST
-  void save_DST_geometry(bool b) {save_DST_geometry_ = b;}
-
-  void SetWorldSizeX(const double sx) {WorldSize[0] = sx;}
-  void SetWorldSizeY(const double sy) {WorldSize[1] = sy;}
-  void SetWorldSizeZ(const double sz) {WorldSize[2] = sz;}
-
-  double GetWorldSizeX() const {return WorldSize[0];}
-  double GetWorldSizeY() const {return WorldSize[1];}
-  double GetWorldSizeZ() const {return WorldSize[2];}
-
-  void SetWorldShape(const std::string &s) {worldshape = s;}
-  void SetWorldMaterial(const std::string &s) {worldmaterial = s;}
-  void SetPhysicsList(const std::string &s) {physicslist = s;}
-=======
->>>>>>> 18faf083
 
   //! Save geometry from Geant4 to DST
   void save_DST_geometry(bool b) { save_DST_geometry_ = b; }
@@ -137,12 +119,7 @@
 
   void Dump_GDML(const std::string &filename);
 
-<<<<<<< HEAD
-  protected:
-  
-=======
  protected:
->>>>>>> 18faf083
   int InitUImanager();
   void DefineMaterials();
   float magfield;
@@ -191,11 +168,7 @@
   bool active_decayer_;          //< turn on/off decayer
   bool active_force_decay_;      //< turn on/off force decay channels
   EDecayType force_decay_type_;  //< forced decay channel setting
-<<<<<<< HEAD
-  
-=======
 
->>>>>>> 18faf083
   bool save_DST_geometry_;
 
   //! module timer.
