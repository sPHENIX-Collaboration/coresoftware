// Tell emacs that this is a C++ source
//  -*- C++ -*-.
#ifndef G4MAIN_PHG4SIMPLEEVENTGENERATOR_H
#define G4MAIN_PHG4SIMPLEEVENTGENERATOR_H

#include "PHG4ParticleGeneratorBase.h"

#include <cmath>
#include <map>
#include <string>   // for string
#include <utility>  // for pair
#include <vector>

class PHG4InEvent;
class PHCompositeNode;

class PHG4SimpleEventGenerator : public PHG4ParticleGeneratorBase
{
 public:
  //! supported function distributions
  enum FUNCTION
  {
    Uniform,
    Gaus
  };

  PHG4SimpleEventGenerator(const std::string &name = "EVTGENERATOR");
  virtual ~PHG4SimpleEventGenerator() {}

  int InitRun(PHCompositeNode *topNode);
  int process_event(PHCompositeNode *topNode);

  //! interface for adding particles by name
  void add_particles(const std::string &name, const unsigned int count);

  //! interface for adding particle by pid
  void add_particles(const int pid, const unsigned int count);

  //! range of randomized eta values (mutually exclusive with theta range)
  void set_eta_range(const double eta_min, const double eta_max);

  //! range of randomized theta values (mutually exclusive with eta range)
  void set_theta_range(const double theta_min, const double theta_max);

  //! range of randomized phi values
  void set_phi_range(const double phi_min, const double phi_max);

  //! range of randomized pt values (mutually exclusive with momentum range)
  //! \param[in] pt_gaus_width   if non-zero, further apply a Gauss smearing to the pt_min - pt_max flat distribution
  void set_pt_range(const double pt_min, const double pt_max, const double pt_gaus_width = 0);

<<<<<<< HEAD
  //! range of randomized pt values
  //! \param[in] pt_bins bin limits for the distribution, of size n+1
  //! \param[in] pt_dist integrated yield in given bin (size n). In case of variable size bins, what is expected is the integrated bin content, and not the value at the center of the bin
  void set_pt_range(const std::vector<double>& pt_bins, const std::vector<double>& pt_dist);

  //! range of randomized p values
=======
  //! range of randomized p values (mutually exclusive with pt range)
>>>>>>> e19d3663
  //! \param[in] p_gaus_width   if non-zero, further apply a Gauss smearing to the p_min - p_max flat distribution
  void set_p_range(const double p_min, const double p_max, const double p_gaus_width = 0);

  //! toss a new vertex according to a Uniform or Gaus distribution
  void set_vertex_distribution_function(FUNCTION x, FUNCTION y, FUNCTION z);

  //! set the mean value of the vertex distribution
  void set_vertex_distribution_mean(const double x, const double y, const double z);

  //! set the width of the vertex distribution function about the mean
  void set_vertex_distribution_width(const double x, const double y, const double z);

  //! set an offset vector from the existing vertex
  void set_existing_vertex_offset_vector(const double x, const double y, const double z);

  //! set the distribution function of particles about the vertex
  void set_vertex_size_function(FUNCTION r) { m_VertexSizeFunc_r = r; }

  //! set the dimensions of the distribution of particles about the vertex
  void set_vertex_size_parameters(const double mean, const double width);

 private:
  double smearvtx(const double position, const double width, FUNCTION dist) const;

  // these need to be stored separately until run time when the names
  // can be translated using the GEANT4 lookup
  std::vector<std::pair<int, unsigned int> > _particle_codes;          // <pdgcode, count>
  std::vector<std::pair<std::string, unsigned int> > _particle_names;  // <names, count>
<<<<<<< HEAD
  FUNCTION _vertex_func_x;
  FUNCTION _vertex_func_y;
  FUNCTION _vertex_func_z;
  double _t0;
  double _vertex_x;
  double _vertex_y;
  double _vertex_z;
  double _vertex_width_x;
  double _vertex_width_y;
  double _vertex_width_z;
  double _vertex_offset_x;
  double _vertex_offset_y;
  double _vertex_offset_z;
  FUNCTION _vertex_size_func_r;
  double _vertex_size_mean;
  double _vertex_size_width;
  double _eta_min;
  double _eta_max;
  double _phi_min;
  double _phi_max;
  double _pt_min;
  double _pt_max;
  double _pt_gaus_width;
  double _p_min;
  double _p_max;
  double _p_gaus_width;

  std::vector<double> _pt_bins;
  std::vector<double> _pt_dist;

  PHG4InEvent* _ineve;
=======
                                                                       // so we can print out the function names without many if's
                                                                       // also used to check if function is implemented
  std::map<FUNCTION, std::string> m_FunctionNames = {{Uniform, "Uniform"}, {Gaus, "Gaus"}};

  PHG4InEvent *m_InEvent = nullptr;
  FUNCTION m_VertexFunc_x = Uniform;
  FUNCTION m_VertexFunc_y = Uniform;
  FUNCTION m_VertexFunc_z = Uniform;
  double m_Vertex_x = 0.;
  double m_Vertex_y = 0.;
  double m_Vertex_z = 0.;
  double m_VertexWidth_x = 0.;
  double m_VertexWidth_y = 0.;
  double m_VertexWidth_z = 0.;
  double m_VertexOffset_x = 0.;
  double m_VertexOffset_y = 0.;
  double m_VertexOffset_z = 0.;
  FUNCTION m_VertexSizeFunc_r = Uniform;
  double m_VertexSizeMean = 0.;
  double m_VertexSizeWidth = 0.;
  double m_EtaMin = -1.25;
  double m_EtaMax = 1.25;
  double m_ThetaMin = NAN;
  double m_ThetaMax = NAN;
  double m_PhiMin = -M_PI;
  double m_PhiMax = M_PI;
  double m_Pt_Min = 0.;
  double m_Pt_Max = 10.;
  double m_Pt_GausWidth = 0.;
  double m_P_Min = NAN;
  double m_P_Max = NAN;
  double m_P_GausWidth = NAN;
>>>>>>> e19d3663
};

#endif<|MERGE_RESOLUTION|>--- conflicted
+++ resolved
@@ -49,16 +49,12 @@
   //! \param[in] pt_gaus_width   if non-zero, further apply a Gauss smearing to the pt_min - pt_max flat distribution
   void set_pt_range(const double pt_min, const double pt_max, const double pt_gaus_width = 0);
 
-<<<<<<< HEAD
   //! range of randomized pt values
   //! \param[in] pt_bins bin limits for the distribution, of size n+1
   //! \param[in] pt_dist integrated yield in given bin (size n). In case of variable size bins, what is expected is the integrated bin content, and not the value at the center of the bin
   void set_pt_range(const std::vector<double>& pt_bins, const std::vector<double>& pt_dist);
 
-  //! range of randomized p values
-=======
   //! range of randomized p values (mutually exclusive with pt range)
->>>>>>> e19d3663
   //! \param[in] p_gaus_width   if non-zero, further apply a Gauss smearing to the p_min - p_max flat distribution
   void set_p_range(const double p_min, const double p_max, const double p_gaus_width = 0);
 
@@ -87,39 +83,6 @@
   // can be translated using the GEANT4 lookup
   std::vector<std::pair<int, unsigned int> > _particle_codes;          // <pdgcode, count>
   std::vector<std::pair<std::string, unsigned int> > _particle_names;  // <names, count>
-<<<<<<< HEAD
-  FUNCTION _vertex_func_x;
-  FUNCTION _vertex_func_y;
-  FUNCTION _vertex_func_z;
-  double _t0;
-  double _vertex_x;
-  double _vertex_y;
-  double _vertex_z;
-  double _vertex_width_x;
-  double _vertex_width_y;
-  double _vertex_width_z;
-  double _vertex_offset_x;
-  double _vertex_offset_y;
-  double _vertex_offset_z;
-  FUNCTION _vertex_size_func_r;
-  double _vertex_size_mean;
-  double _vertex_size_width;
-  double _eta_min;
-  double _eta_max;
-  double _phi_min;
-  double _phi_max;
-  double _pt_min;
-  double _pt_max;
-  double _pt_gaus_width;
-  double _p_min;
-  double _p_max;
-  double _p_gaus_width;
-
-  std::vector<double> _pt_bins;
-  std::vector<double> _pt_dist;
-
-  PHG4InEvent* _ineve;
-=======
                                                                        // so we can print out the function names without many if's
                                                                        // also used to check if function is implemented
   std::map<FUNCTION, std::string> m_FunctionNames = {{Uniform, "Uniform"}, {Gaus, "Gaus"}};
@@ -152,7 +115,10 @@
   double m_P_Min = NAN;
   double m_P_Max = NAN;
   double m_P_GausWidth = NAN;
->>>>>>> e19d3663
+
+  std::vector<double> m_Pt_Bins;
+  std::vector<double> m_Pt_Dist;
+
 };
 
 #endif