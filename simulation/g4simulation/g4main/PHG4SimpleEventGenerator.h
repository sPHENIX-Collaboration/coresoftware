// Tell emacs that this is a C++ source
//  -*- C++ -*-.
#ifndef G4MAIN_PHG4SIMPLEEVENTGENERATOR_H
#define G4MAIN_PHG4SIMPLEEVENTGENERATOR_H

#include "PHG4ParticleGeneratorBase.h"

#include <cmath>
#include <map>
#include <string>   // for string
#include <utility>  // for pair
#include <vector>

class PHG4InEvent;
class PHCompositeNode;

class PHG4SimpleEventGenerator : public PHG4ParticleGeneratorBase
{
 public:
  //! supported function distributions
  enum FUNCTION
  {
    Uniform,
    Gaus
  };

  PHG4SimpleEventGenerator(const std::string &name = "EVTGENERATOR");
  ~PHG4SimpleEventGenerator() override {}

  int InitRun(PHCompositeNode *topNode) override;
  int process_event(PHCompositeNode *topNode) override;

  //! interface for adding particles by name
  void add_particles(const std::string &name, const unsigned int count);

  //! interface for adding particle by pid
  void add_particles(const int pid, const unsigned int count);

  //! range of randomized eta values (mutually exclusive with theta range)
  void set_eta_range(const double eta_min, const double eta_max);

  //! range of randomized theta values (mutually exclusive with eta range)
  void set_theta_range(const double theta_min, const double theta_max);

  //! range of randomized phi values
  void set_phi_range(const double phi_min, const double phi_max);

  //! power law value of distribution to sample from for pt values
  void set_power_law_n(const double n);

  //! range of randomized pt values (mutually exclusive with momentum range)
  //! \param[in] pt_gaus_width   if non-zero, further apply a Gauss smearing to the pt_min - pt_max flat distribution
  void set_pt_range(const double pt_min, const double pt_max, const double pt_gaus_width = 0);

  //! range of randomized pt values
  //! \param[in] pt_bins bin limits for the distribution, of size n+1
  //! \param[in] pt_dist integrated yield in given bin (size n). In case of variable size bins, what is expected is the integrated bin content, and not the value at the center of the bin
  void set_pt_range(const std::vector<double>& pt_bins, const std::vector<double>& pt_dist);

  //! range of randomized p values (mutually exclusive with pt range)
  //! \param[in] p_gaus_width   if non-zero, further apply a Gauss smearing to the p_min - p_max flat distribution
  void set_p_range(const double p_min, const double p_max, const double p_gaus_width = 0);

  //! toss a new vertex according to a Uniform or Gaus distribution
  void set_vertex_distribution_function(FUNCTION x, FUNCTION y, FUNCTION z);

  //! set the mean value of the vertex distribution
  void set_vertex_distribution_mean(const double x, const double y, const double z);

  //! set the width of the vertex distribution function about the mean
  void set_vertex_distribution_width(const double x, const double y, const double z);

  //! set an offset vector from the existing vertex
  void set_existing_vertex_offset_vector(const double x, const double y, const double z);

  //! set the distribution function of particles about the vertex
  void set_vertex_size_function(FUNCTION r) { m_VertexSizeFunc_r = r; }

  //! set the dimensions of the distribution of particles about the vertex
  void set_vertex_size_parameters(const double mean, const double width);

 private:
  double smearvtx(const double position, const double width, FUNCTION dist) const;

  // these need to be stored separately until run time when the names
  // can be translated using the GEANT4 lookup
  std::vector<std::pair<int, unsigned int> > _particle_codes;          // <pdgcode, count>
  std::vector<std::pair<std::string, unsigned int> > _particle_names;  // <names, count>
                                                                       // so we can print out the function names without many if's
                                                                       // also used to check if function is implemented
  std::map<FUNCTION, std::string> m_FunctionNames = {{Uniform, "Uniform"}, {Gaus, "Gaus"}};

  PHG4InEvent *m_InEvent = nullptr;
  FUNCTION m_VertexFunc_x = Uniform;
  FUNCTION m_VertexFunc_y = Uniform;
  FUNCTION m_VertexFunc_z = Uniform;
  double m_Vertex_x = 0.;
  double m_Vertex_y = 0.;
  double m_Vertex_z = 0.;
  double m_VertexWidth_x = 0.;
  double m_VertexWidth_y = 0.;
  double m_VertexWidth_z = 0.;
  double m_VertexOffset_x = 0.;
  double m_VertexOffset_y = 0.;
  double m_VertexOffset_z = 0.;
  FUNCTION m_VertexSizeFunc_r = Uniform;
  double m_VertexSizeMean = 0.;
  double m_VertexSizeWidth = 0.;
  double m_EtaMin = -1.25;
  double m_EtaMax = 1.25;
  double m_ThetaMin = NAN;
  double m_ThetaMax = NAN;
  double m_PhiMin = -M_PI;
  double m_PhiMax = M_PI;
  double m_Pt_Min = 0.;
  double m_Pt_Max = 10.;
  double m_Pt_GausWidth = 0.;
  double m_P_Min = NAN;
  double m_P_Max = NAN;
  double m_P_GausWidth = NAN;
<<<<<<< HEAD

  std::vector<double> m_Pt_Bins;
  std::vector<double> m_Pt_Dist;

=======
  double m_powerLawN = NAN;
>>>>>>> 389394e0
};

#endif<|MERGE_RESOLUTION|>--- conflicted
+++ resolved
@@ -118,14 +118,11 @@
   double m_P_Min = NAN;
   double m_P_Max = NAN;
   double m_P_GausWidth = NAN;
-<<<<<<< HEAD
 
   std::vector<double> m_Pt_Bins;
   std::vector<double> m_Pt_Dist;
 
-=======
   double m_powerLawN = NAN;
->>>>>>> 389394e0
 };
 
 #endif