--- conflicted
+++ resolved
@@ -29,14 +29,9 @@
   Tin(nullptr),
   nEntries(0),
   entry(0),
-<<<<<<< HEAD
-  GenEvent(NULL),
-  _node_name("PHHepMCGenEvent")
-=======
   GenEvent(nullptr),
   _node_name("PHHepMCGenEvent"),
   _phhepmcevt(nullptr)
->>>>>>> 2bd61259
 {
   return;
 }
@@ -218,8 +213,6 @@
 	  pmother->end_vertex()->add_particle_out(pp);
 	}
     }
-<<<<<<< HEAD
-=======
 
   /* Add end vertex to beam particles if they don't have one yet */
   for ( unsigned p = 0; p < 2; p++ )
@@ -238,14 +231,6 @@
 	  hepmcvtx->add_particle_in( pp );
 	}
     }
->>>>>>> 2bd61259
-
-  /* Check that both beam particles have an end vertex */
-  if ( ! hepmc_particles.at(0)->end_vertex() ||  ! hepmc_particles.at(1)->end_vertex() )
-    {
-      cout << "ReadEICFiles::process_event - Missing end vertex for one or more beam particles!" << endl;
-      return Fun4AllReturnCodes::ABORTRUN;
-    }
 
   /* Check that all particles (except beam particles) have a production vertex */
   for ( unsigned p = 2; p < hepmc_particles.size(); p++ )
