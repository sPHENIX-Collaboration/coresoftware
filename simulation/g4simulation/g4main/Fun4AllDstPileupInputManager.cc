--- conflicted
+++ resolved
@@ -360,11 +360,7 @@
   ++m_events_accepted;
 
   // jump event counter to the last background accepted event
-<<<<<<< HEAD
-  PushBackEvents( -neventsfuture );
-=======
   if( neventsfuture > 0 ) PushBackEvents( -neventsfuture );
->>>>>>> 9d652f25
 
   // update syncobject
   m_syncobject = findNode::getClass<SyncObject>(m_dstNode, "Sync");
