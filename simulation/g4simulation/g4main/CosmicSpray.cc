//CosmicSpray class
// Author: Daniel Lis
// Brief: Particel generator Class that sources a muon with a vertex and momentum that should mimic real life
// modified by Shuhang on 03/2022: now this class serves as a wrapper class that drives "EcoMug"

#include "CosmicSpray.h"
#include "EcoMug.h"

#include "PHG4InEvent.h"
#include "PHG4Particle.h"
#include "PHG4Particlev2.h"

#include <fun4all/Fun4AllReturnCodes.h>
#include <fun4all/SubsysReco.h>

#include <phool/PHCompositeNode.h>
#include <phool/PHDataNode.h>      // for PHDataNode
#include <phool/PHNode.h>          // for PHNode
#include <phool/PHNodeIterator.h>  // for PHNodeIterator
#include <phool/PHObject.h>        // for PHObject
#include <phool/getClass.h>

#include <array>  // for array
#include <cmath>
#include <iostream>  // for operator<<, endl, basic_ostream

bool CosmicSpray::InDetector(double x, double y, double z)
{
  double gap = 5;
  if (x > _x_max) return false;
  if (x < -_x_max) return false;
  if (z > _z_max + gap) return false;
  if (z < -_z_max - gap) return false;
  if (y > _y_fix + gap) return false;
  if (y < -_y_fix - gap) return false;
  return true;
}

CosmicSpray::CosmicSpray(const std::string &name, const double R, const int &debug)
  : SubsysReco(name)
{
  _x_max = 264.71;
  _x_min = 183.3;
  _z_max = 304.91;
  _z_min = -304.91;
  _y_fix = _x_max;

  gen.SetUseHSphere();            // half-spherical surface generation
  gen.SetHSphereRadius(R / 100);  // half-sphere radius
  gen.SetHSphereCenterPosition({{0., 0., -_y_fix / 100}});
  gen.SetMinimumMomentum(0.5);
  _debug = debug;
  _R = R;
  return;
}

int CosmicSpray::InitRun(PHCompositeNode *topNode)
{
  PHG4InEvent *inevent = findNode::getClass<PHG4InEvent>(topNode, "PHG4INEVENT");
  if (!inevent)
  {
    PHNodeIterator iter(topNode);
    PHCompositeNode *dstNode;
    dstNode = dynamic_cast<PHCompositeNode *>(iter.findFirst("PHCompositeNode", "DST"));

    inevent = new PHG4InEvent();
    PHDataNode<PHObject> *newNode = new PHDataNode<PHObject>(inevent, "PHG4INEVENT", "PHObject");
    dstNode->addNode(newNode);
  }
  return Fun4AllReturnCodes::EVENT_OK;
}

int CosmicSpray::process_event(PHCompositeNode *topNode)
{
  // set_vertex
  if (_debug) std::cout << "Processing Event" << std::endl;
  std::string pdgname = "mu-";
  int pdgcode = 13;
  int trackid = 0;
  double gun_t = 0.0;
  double gun_x = 0, gun_y = 0, gun_z = 0;
  double gun_px = 0, gun_py = 0, gun_pz = 0;
  bool GoodEvent = false;
  while (!GoodEvent)
  {
    gen.Generate();
    std::array<double, 3> muon_position = gen.GetGenerationPosition();
    double muon_p = gen.GetGenerationMomentum();
    _gun_e = sqrt(0.105658 * 0.105658 + muon_p * muon_p);
    double tr = gen.GetGenerationTheta();
    double pr = gen.GetGenerationPhi();
    double muon_charge = gen.GetCharge();

    if (muon_charge > 0)
    {
      pdgcode = -13;
      pdgname = "mu+";
    }

    gun_px = muon_p * sin(tr) * sin(pr);
    gun_py = -1 * fabs(muon_p * cos(tr));
    gun_pz = muon_p * sin(tr) * cos(pr);

    gun_x = muon_position[1] * 100;
    gun_y = muon_position[2] * 100;
    gun_z = muon_position[0] * 100;

    //unit vectors of muon momentum
    double upx = gun_px / muon_p;
    double upy = gun_py / muon_p;
    double upz = gun_pz / muon_p;

    // check if the muon goes in the detector

    double x1 = gun_x;
    double y1 = gun_y;
    double z1 = gun_z;

    double L = 0;
<<<<<<< HEAD
    
    while(y1 > -_y_fix && L < _R){
=======

    while (y1 > 0 && L < _R)
    {
>>>>>>> d3b9428b
      L += 10;
      x1 += upx * 10;
      y1 += upy * 10;
      z1 += upz * 10;

      if (InDetector(x1, y1, z1))
      {
        GoodEvent = true;
        break;
      }
    }
  }

  if (_debug) std::cout << "Momentum: " << gun_px << " / " << gun_py << " / " << gun_pz << std::endl;
  if (_debug) std::cout << "total mom: " << _gun_e << std::endl;
  if (_debug) std::cout << "Before adding vertex" << std::endl;
  PHG4InEvent *inevent = findNode::getClass<PHG4InEvent>(topNode, "PHG4INEVENT");

  int vtxindex = inevent->AddVtx(gun_x, gun_y, gun_z, gun_t);
  if (_debug) std::cout << "After adding vertex" << std::endl;

  PHG4Particle *particle = new PHG4Particlev2();
  particle->set_track_id(trackid);
  if (_debug) std::cout << "track_id: " << trackid << std::endl;
  particle->set_vtx_id(vtxindex);
  if (_debug) std::cout << "vtxindex: " << vtxindex << std::endl;
  particle->set_parent_id(0);
  if (_debug) std::cout << "parent_id " << std::endl;
  particle->set_name(pdgname);
  if (_debug) std::cout << "pdgname: " << pdgname << std::endl;
  particle->set_pid(pdgcode);
  if (_debug) std::cout << "pdgcode: " << pdgcode << std::endl;
  particle->set_px(gun_px);
  if (_debug) std::cout << "px" << std::endl;
  particle->set_py(gun_py);
  if (_debug) std::cout << "py" << std::endl;
  particle->set_pz(gun_pz);
  if (_debug) std::cout << "pz" << std::endl;
  particle->set_e(_gun_e);
  if (_debug) std::cout << "ene" << std::endl;

  inevent->AddParticle(vtxindex, particle);
  if (_debug) std::cout << "left COSMICS" << std::endl;

  return 0;
}<|MERGE_RESOLUTION|>--- conflicted
+++ resolved
@@ -19,6 +19,8 @@
 #include <phool/PHNodeIterator.h>  // for PHNodeIterator
 #include <phool/PHObject.h>        // for PHObject
 #include <phool/getClass.h>
+#include <phool/PHRandomSeed.h>
+
 
 #include <array>  // for array
 #include <cmath>
@@ -45,6 +47,8 @@
   _z_min = -304.91;
   _y_fix = _x_max;
 
+  unsigned int seed = PHRandomSeed();
+  gen.SetSeed(seed);
   gen.SetUseHSphere();            // half-spherical surface generation
   gen.SetHSphereRadius(R / 100);  // half-sphere radius
   gen.SetHSphereCenterPosition({{0., 0., -_y_fix / 100}});
@@ -117,14 +121,10 @@
     double z1 = gun_z;
 
     double L = 0;
-<<<<<<< HEAD
     
-    while(y1 > -_y_fix && L < _R){
-=======
 
-    while (y1 > 0 && L < _R)
+    while (y1 > -_y_fix && L < _R)
     {
->>>>>>> d3b9428b
       L += 10;
       x1 += upx * 10;
       y1 += upy * 10;
