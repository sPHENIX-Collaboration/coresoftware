#ifndef PHG4HITCONTAINER_H__
#define PHG4HITCONTAINER_H__

#include "PHG4HitDefs.h"

#include <phool/PHObject.h>
#include <map>
#include <set>
#include <string>
class PHG4Hit;

class PHG4HitContainer: public PHObject
{

  public:
  typedef std::map<PHG4HitDefs::keytype, PHG4Hit *> Map;
  typedef Map::iterator Iterator;
  typedef Map::const_iterator ConstIterator;
  typedef std::pair<Iterator, Iterator> Range;
  typedef std::pair<ConstIterator, ConstIterator> ConstRange;
  typedef std::set<unsigned int>::const_iterator LayerIter;

<<<<<<< HEAD
=======
  PHG4HitContainer(); //< used only by ROOT for DST readback
>>>>>>> 0b1b050c
  PHG4HitContainer(std::string nodename);

  virtual ~PHG4HitContainer() {}

  void Reset();

  void identify(std::ostream& os = std::cout) const;

  void SetID(int i) {id = i;}
  int GetID() const {return id;}
  
  ConstIterator AddHit(PHG4Hit *newhit);

  ConstIterator AddHit(const unsigned int detid, PHG4Hit *newhit);
  
  Iterator findOrAddHit(PHG4HitDefs::keytype key);

  PHG4Hit* findHit(PHG4HitDefs::keytype key );

  PHG4HitDefs::keytype genkey(const unsigned int detid);

  //! return all hits matching a given detid
  ConstRange getHits(const unsigned int detid) const;

  //! return all hist
  ConstRange getHits( void ) const;

  unsigned int size( void ) const
  { return hitmap.size(); }
  unsigned int num_layers(void) const
  { return layers.size(); }
  std::pair<LayerIter, LayerIter> getLayers() const
     { return make_pair(layers.begin(), layers.end());} 
  void AddLayer(const unsigned int ilayer) {layers.insert(ilayer);}
  void RemoveZeroEDep();
  PHG4HitDefs::keytype getmaxkey(const unsigned int detid);

 protected:
<<<<<<< HEAD
  PHG4HitContainer();
  
=======

>>>>>>> 0b1b050c
  int id; //< unique identifier from hash of node name
  Map hitmap;
  std::set<unsigned int> layers; // layers is not reset since layers must not change event by event

  ClassDef(PHG4HitContainer,1)
};

#endif<|MERGE_RESOLUTION|>--- conflicted
+++ resolved
@@ -20,10 +20,7 @@
   typedef std::pair<ConstIterator, ConstIterator> ConstRange;
   typedef std::set<unsigned int>::const_iterator LayerIter;
 
-<<<<<<< HEAD
-=======
   PHG4HitContainer(); //< used only by ROOT for DST readback
->>>>>>> 0b1b050c
   PHG4HitContainer(std::string nodename);
 
   virtual ~PHG4HitContainer() {}
@@ -62,12 +59,7 @@
   PHG4HitDefs::keytype getmaxkey(const unsigned int detid);
 
  protected:
-<<<<<<< HEAD
-  PHG4HitContainer();
-  
-=======
 
->>>>>>> 0b1b050c
   int id; //< unique identifier from hash of node name
   Map hitmap;
   std::set<unsigned int> layers; // layers is not reset since layers must not change event by event
