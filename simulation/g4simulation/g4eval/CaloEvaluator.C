
#include "CaloEvaluator.h"

#include "CaloEvalStack.h"

#include <fun4all/Fun4AllReturnCodes.h>
#include <fun4all/getClass.h>
#include <fun4all/SubsysReco.h>
#include <phool/PHCompositeNode.h>
#include <g4main/PHG4TruthInfoContainer.h>
#include <g4main/PHG4VtxPoint.h>
#include <g4main/PHG4Particle.h>
#include <g4hough/SvtxVertexMap.h>
#include <g4cemc/RawTowerContainer.h>
#include <g4cemc/RawTowerGeom.h>
#include <g4cemc/RawTower.h>
#include <g4cemc/RawClusterContainer.h>
#include <g4cemc/RawCluster.h>

#include <TNtuple.h>
#include <TFile.h>

#include <iostream>
#include <set>
//#include <algorithm>
#include <cmath>

using namespace std;

CaloEvaluator::CaloEvaluator(const string &name, const string &caloname, const string &filename) 
  : SubsysReco(name),
    _caloname(caloname),
    _ievent(0),
    _truth_trace_embed_flags(),
    _reco_e_threshold(0.0), // 0 GeV before reco is traced
    _do_gpoint_eval(true),
    _do_gshower_eval(true),
    _do_tower_eval(true),
    _do_cluster_eval(true),
    _ntp_gpoint(NULL),
    _ntp_gshower(NULL),
    _ntp_tower(NULL),
    _ntp_cluster(NULL),
    _filename(filename),
    _tfile(NULL) {
  verbosity = 0;
}

int CaloEvaluator::Init(PHCompositeNode *topNode) {
  
  _ievent = 0;

  _tfile = new TFile(_filename.c_str(), "RECREATE");


  if (_do_gpoint_eval) _ntp_gpoint = new TNtuple("ntp_gpoint","primary vertex => best (first) vertex",
						 "event:gvx:gvy:gvz:"
						 "vx:vy:vz");
  
  if (_do_gshower_eval) _ntp_gshower = new TNtuple("ntp_gshower","truth shower => best cluster",
						   "event:gparticleID:gflavor:gnhits:"
						   "geta:gphi:ge:gpt:gvx:gvy:gvz:gembed:gedep:gmrad:"
						   "clusterID:ntowers:eta:phi:e:efromtruth");
  
  if (_do_tower_eval) _ntp_tower = new TNtuple("ntp_tower","tower => max truth primary",
					       "event:towerID:ieta:iphi:eta:phi:e:"
					       "gparticleID:gflavor:gnhits:"
					       "geta:gphi:ge:gpt:gvx:gvy:gvz:"
					       "gembed:gedep:gmrad:"
					       "efromtruth");

  if (_do_cluster_eval) _ntp_cluster = new TNtuple("ntp_cluster","cluster => max truth primary",
						   "event:clusterID:ntowers:eta:phi:e:"
						   "gparticleID:gflavor:gnhits:"
						   "geta:gphi:ge:gpt:gvx:gvy:gvz:"
						   "gembed:gedep:gmrad:"
						   "efromtruth");

  return Fun4AllReturnCodes::EVENT_OK;
}

int CaloEvaluator::process_event(PHCompositeNode *topNode) {
  
  //-----------------------------------
  // print what is coming into the code
  //-----------------------------------
  
  printInputInfo(topNode);
  
  //---------------------------
  // fill the Evaluator NTuples
  //---------------------------

  fillOutputNtuples(topNode);
  
  //--------------------------------------------------
  // Print out the ancestry information for this event
  //--------------------------------------------------
  
  printOutputInfo(topNode);
  
  ++_ievent;

  return Fun4AllReturnCodes::EVENT_OK;
}

int CaloEvaluator::End(PHCompositeNode *topNode) {
  
  _tfile->cd();

  if (_do_gpoint_eval)  _ntp_gpoint->Write();
  if (_do_gshower_eval) _ntp_gshower->Write();
  if (_do_tower_eval)   _ntp_tower->Write();
  if (_do_cluster_eval) _ntp_cluster->Write();
  
  _tfile->Close();

  delete _tfile;

  if (verbosity > 0) {
    cout << "========================= CaloEvaluator::End() ============================" << endl;
    cout << " " << _ievent << " events of output written to: " << _filename << endl;
    cout << "===========================================================================" << endl;
  }

  return Fun4AllReturnCodes::EVENT_OK;
}

void CaloEvaluator::printInputInfo(PHCompositeNode *topNode) {
  
  if (verbosity > 2) cout << "CaloEvaluator::printInputInfo() entered" << endl;

  // print out the truth container

  if (verbosity > 1) { 

    cout << endl;
    cout << PHWHERE << "   NEW INPUT FOR EVENT " << _ievent << endl;
    cout << endl;

    // need things off of the DST...
    PHG4TruthInfoContainer* truthinfo = findNode::getClass<PHG4TruthInfoContainer>(topNode,"G4TruthInfo");
    if (!truthinfo) {
      cerr << PHWHERE << " ERROR: Can't find G4TruthInfo" << endl;
      exit(-1);
    }
    
    cout << "PHG4TruthInfoContainer contents: " << endl; 

    PHG4TruthInfoContainer::Range truthrange = truthinfo->GetHitRange();
    for(PHG4TruthInfoContainer::Iterator truthiter = truthrange.first;
	truthiter != truthrange.second;
	++truthiter) {
      PHG4Particle *particle = truthiter->second;

      cout << truthiter->first << " => pid: " << particle->get_pid()
	   << " pt: " << sqrt(pow(particle->get_px(),2)+pow(particle->get_py(),2)) << endl;
    }
  }

  return;
}

void CaloEvaluator::printOutputInfo(PHCompositeNode *topNode) {
  
  if (verbosity > 2) cout << "CaloEvaluator::printOutputInfo() entered" << endl;

  CaloEvalStack caloevalstack(topNode,_caloname); 
  CaloRawClusterEval* clustereval = caloevalstack.get_rawcluster_eval();
  CaloTruthEval*        trutheval = caloevalstack.get_truth_eval();
  
  //==========================================
  // print out some useful stuff for debugging
  //==========================================

  if (verbosity > 1) {
    
    // event information
    cout << endl;
    cout << PHWHERE << "   NEW OUTPUT FOR EVENT " << _ievent << endl;
    cout << endl;

    // need things off of the DST...
    PHG4TruthInfoContainer* truthinfo = findNode::getClass<PHG4TruthInfoContainer>(topNode,"G4TruthInfo");
    if (!truthinfo) {
      cerr << PHWHERE << " ERROR: Can't find G4TruthInfo" << endl;
      exit(-1);
    }

    // need things off of the DST...
    SvtxVertexMap* vertexmap = findNode::getClass<SvtxVertexMap>(topNode,"SvtxVertexMap");
      
    PHG4VtxPoint *gvertex = truthinfo->GetPrimaryVtx( truthinfo->GetPrimaryVertexIndex() );
    float gvx = gvertex->get_x();
    float gvy = gvertex->get_y();
    float gvz = gvertex->get_z();

    float vx = NAN;
    float vy = NAN;
    float vz = NAN;
    if (vertexmap) {
      if (!vertexmap->empty()) {
	SvtxVertex* vertex = (vertexmap->begin()->second);
	
	vx = vertex->get_x();
	vy = vertex->get_y();
	vz = vertex->get_z();
      }
    }

    cout << "vtrue = (" << gvx << "," << gvy << "," << gvz << ") => vreco = (" << vx << "," << vy << "," << vz << ")" << endl;

    PHG4TruthInfoContainer::Map map = truthinfo->GetPrimaryMap();
    for (PHG4TruthInfoContainer::ConstIterator iter = map.begin(); 
	 iter != map.end(); 
	 ++iter) {
      PHG4Particle* primary = iter->second;
      
      cout << endl;
      
      cout << "===Primary PHG4Particle=========================================" << endl;
      cout << " particle id = " << primary->get_track_id() << endl;
      cout << " flavor = " << primary->get_pid() << endl;
      cout << " (px,py,pz,e) = (";

      float gpx = primary->get_px();
      float gpy = primary->get_py();
      float gpz = primary->get_pz();
      float ge = primary->get_e();
	
      cout.width(5); cout << gpx;
      cout << ",";
      cout.width(5); cout << gpy;
      cout << ",";
      cout.width(5); cout << gpz;
      cout << ",";
      cout.width(5); cout << ge;
      cout << ")" << endl;

      float gpt = sqrt(gpx*gpx+gpy*gpy);
      float geta = NAN;
      if (gpt != 0.0) geta = asinh(gpz/gpt);
      float gphi = atan2(gpy,gpx);
      
      cout << "(eta,phi,e,pt) = (";
      cout.width(5); cout << geta;
      cout << ",";
      cout.width(5); cout << gphi;
      cout << ",";
      cout.width(5); cout << ge;
      cout << ",";
      cout.width(5); cout << gpt;
      cout << ")" << endl;

      PHG4VtxPoint* vtx = trutheval->get_vertex(primary);	
      float gvx      = vtx->get_x();
      float gvy      = vtx->get_y();
      float gvz      = vtx->get_z();
      
      cout << " vtrue = (";
      cout.width(5); cout << gvx;
      cout << ",";
      cout.width(5); cout << gvy;
      cout << ",";
      cout.width(5); cout << gvz;
      cout << ")" << endl;

      cout << " embed = " << trutheval->get_embed(primary) << endl;
      cout << " edep = " << trutheval->get_shower_energy_deposit(primary) << endl;
      cout << " mrad = " << trutheval->get_shower_moliere_radius(primary) << endl;

      std::set<RawCluster*> clusters = clustereval->all_clusters_from(primary);
      for (std::set<RawCluster*>::iterator clusiter = clusters.begin();
	   clusiter != clusters.end();
	   ++clusiter) {
	RawCluster* cluster = (*clusiter);
	   
	float ntowers   = cluster->getNTowers();
	float eta       = cluster->get_eta();
	float phi       = cluster->get_phi();
	float e         = cluster->get_energy();
	
	float efromtruth     = clustereval->get_energy_contribution(cluster, primary);
	
	cout << " => #" << cluster->get_id() << " (eta,phi,e) = (";
	cout.width(5); cout << eta;
	cout << ",";
	cout.width(5); cout << phi;
	cout << ",";
	cout.width(5); cout << e;
	cout << "), ntowers = "<< ntowers <<", efromtruth = " << efromtruth << endl;
      }
    }
    cout << endl;
  }

  return;
}

void CaloEvaluator::fillOutputNtuples(PHCompositeNode *topNode) {
  
  if (verbosity > 2) cout << "CaloEvaluator::fillOutputNtuples() entered" << endl;

  CaloEvalStack caloevalstack(topNode,_caloname); 
  CaloRawClusterEval* clustereval = caloevalstack.get_rawcluster_eval();
  CaloRawTowerEval*     towereval = caloevalstack.get_rawtower_eval();
  CaloTruthEval*        trutheval = caloevalstack.get_truth_eval();
  
  //----------------------
  // fill the Event NTuple
  //----------------------

  if (_do_gpoint_eval) {
    // need things off of the DST...
    PHG4TruthInfoContainer* truthinfo = findNode::getClass<PHG4TruthInfoContainer>(topNode,"G4TruthInfo");
    if (!truthinfo) {
      cerr << PHWHERE << " ERROR: Can't find G4TruthInfo" << endl;
      exit(-1);
    }

    // need things off of the DST...
    SvtxVertexMap* vertexmap = findNode::getClass<SvtxVertexMap>(topNode,"SvtxVertexMap");

    PHG4VtxPoint *gvertex = truthinfo->GetPrimaryVtx( truthinfo->GetPrimaryVertexIndex() );
    float gvx = gvertex->get_x();
    float gvy = gvertex->get_y();
    float gvz = gvertex->get_z();

    float vx = NAN;
    float vy = NAN;
    float vz = NAN;
    if (vertexmap) {
      if (!vertexmap->empty()) {
	SvtxVertex* vertex = (vertexmap->begin()->second);
	
	vx = vertex->get_x();
	vy = vertex->get_y();
	vz = vertex->get_z();
      }
    }
	
    float gpoint_data[7] = {_ievent,
			    gvx,
			    gvy,
			    gvz,
			    vx,
			    vy,
			    vz
    };

    _ntp_gpoint->Fill(gpoint_data);   
  }
  
  //------------------------
  // fill the Gshower NTuple
  //------------------------
  
  if (_ntp_gshower) {

    if (verbosity > 1) cout << "CaloEvaluator::filling gshower ntuple..." << endl;
    
    PHG4TruthInfoContainer* truthinfo = findNode::getClass<PHG4TruthInfoContainer>(topNode,"G4TruthInfo");   
    if (!truthinfo) {
      cerr << PHWHERE << " ERROR: Can't find G4TruthInfo" << endl;
      exit(-1);
    }
    
    PHG4TruthInfoContainer::Map map = truthinfo->GetPrimaryMap();
    for (PHG4TruthInfoContainer::ConstIterator iter = map.begin(); 
	 iter != map.end(); 
	 ++iter) {
      PHG4Particle* primary = iter->second;

      if (!_truth_trace_embed_flags.empty()) {
	if (_truth_trace_embed_flags.find(trutheval->get_embed(primary)) ==
	    _truth_trace_embed_flags.end()) continue;
      }
      
      float gparticleID = primary->get_track_id();
      float gflavor     = primary->get_pid();
      
      std::set<PHG4Hit*> g4hits = trutheval->get_shower_from_primary(primary);     
      float gnhits   = g4hits.size();	
      float gpx      = primary->get_px();
      float gpy      = primary->get_py();
      float gpz      = primary->get_pz();
      float ge       = primary->get_e();

      float gpt = sqrt(gpx*gpx+gpy*gpy);
      float geta = NAN;
      if (gpt != 0.0) geta = asinh(gpz/gpt);
      float gphi = atan2(gpy,gpx);
      
      PHG4VtxPoint* vtx = trutheval->get_vertex(primary);	
      float gvx      = vtx->get_x();
      float gvy      = vtx->get_y();
      float gvz      = vtx->get_z();
      
      float gembed   = trutheval->get_embed(primary);
      float gedep    = trutheval->get_shower_energy_deposit(primary);
      float gmrad    = trutheval->get_shower_moliere_radius(primary);

      RawCluster* cluster = clustereval->best_cluster_from(primary);

      float clusterID = NAN;
      float ntowers   = NAN;
      float eta       = NAN;
      float phi       = NAN;
      float e         = NAN;
      
      float efromtruth     = NAN;

      if (cluster) {      
	clusterID = cluster->get_id();
	ntowers   = cluster->getNTowers();
	eta       = cluster->get_eta();
	phi       = cluster->get_phi();
	e         = cluster->get_energy();
	
	efromtruth     = clustereval->get_energy_contribution(cluster, primary);
      }
      
      float shower_data[20] = {_ievent,
			       gparticleID,
			       gflavor,
			       gnhits,
			       geta,
			       gphi,
			       ge,
			       gpt,
			       gvx,
			       gvy,
			       gvz,
			       gembed,
			       gedep,
			       gmrad,
			       clusterID,
			       ntowers,
			       eta,
			       phi,
			       e,
			       efromtruth
      };

      _ntp_gshower->Fill(shower_data);
    }
  }

  //----------------------
  // fill the Tower NTuple
  //----------------------
 
  if (_do_tower_eval) {

    if (verbosity > 1) cout << "CaloEvaluator::filling tower ntuple..." << endl;
    
    string towernode = "TOWER_CALIB_" + _caloname;
    RawTowerContainer* towers = findNode::getClass<RawTowerContainer>(topNode,towernode.c_str());
    if (!towers) {
      cerr << PHWHERE << " ERROR: Can't find " << towernode << endl;
      exit(-1);
    }
    
    string towergeomnode = "TOWERGEOM_" + _caloname;
    RawTowerGeom* towergeom = findNode::getClass<RawTowerGeom>(topNode,towergeomnode.c_str());
    if (!towergeom) {
      cerr << PHWHERE << " ERROR: Can't find " << towergeomnode << endl;
      exit(-1);
    }
  
    RawTowerContainer::ConstRange begin_end = towers->getTowers();
    RawTowerContainer::ConstIterator rtiter;
    for (rtiter = begin_end.first; rtiter !=  begin_end.second; ++rtiter) {
      RawTower *tower = rtiter->second;

      if (tower->get_energy() < _reco_e_threshold) continue;
      
      float towerid = tower->get_id();
      float ieta    = tower->get_bineta();
      float iphi    = tower->get_binphi();
      float eta     = towergeom->get_etacenter(tower->get_bineta());
      float phi     = towergeom->get_phicenter(tower->get_binphi());
      float e       = tower->get_energy();

      PHG4Particle* primary = towereval->max_truth_primary_by_energy(tower);

      float gparticleID = NAN;
      float gflavor     = NAN;
      float gnhits   = NAN;
      float gpx      = NAN;
      float gpy      = NAN;
      float gpz      = NAN;
      float ge       = NAN;

      float gpt = NAN;
      float geta = NAN;
      float gphi = NAN;

      float gvx      = NAN;
      float gvy      = NAN;
      float gvz      = NAN;

      float gembed   = NAN;
      float gedep    = NAN;
      float gmrad    = NAN;

      float efromtruth = NAN;

      if (primary) {
<<<<<<< HEAD

	gparticleID = primary->get_track_id();
	gflavor = primary->get_pid();

	std::set<PHG4Hit*> g4hits = trutheval->get_shower_from_primary(primary);
	gnhits = g4hits.size();
	gpx = primary->get_px();
	gpy = primary->get_py();
	gpz = primary->get_pz();
	ge = primary->get_e();

	gpt = sqrt(gpx * gpx + gpy * gpy);
	if (gpt != 0.0) geta = asinh(gpz / gpt);
	gphi = atan2(gpy, gpx);

	PHG4VtxPoint* vtx = trutheval->get_vertex(primary);

	if (vtx) {
	  gvx = vtx->get_x();
	  gvy = vtx->get_y();
	  gvz = vtx->get_z();
	}

	gembed = trutheval->get_embed(primary);
	gedep = trutheval->get_shower_energy_deposit(primary);
	gmrad = trutheval->get_shower_moliere_radius(primary);

=======

	gparticleID = primary->get_track_id();
	gflavor = primary->get_pid();

	std::set<PHG4Hit*> g4hits = trutheval->get_shower_from_primary(primary);
	gnhits = g4hits.size();
	gpx = primary->get_px();
	gpy = primary->get_py();
	gpz = primary->get_pz();
	ge = primary->get_e();

	gpt = sqrt(gpx * gpx + gpy * gpy);
	if (gpt != 0.0) geta = asinh(gpz / gpt);
	gphi = atan2(gpy, gpx);

	PHG4VtxPoint* vtx = trutheval->get_vertex(primary);

	if (vtx) {
	  gvx = vtx->get_x();
	  gvy = vtx->get_y();
	  gvz = vtx->get_z();
	}

	gembed = trutheval->get_embed(primary);
	gedep = trutheval->get_shower_energy_deposit(primary);
	gmrad = trutheval->get_shower_moliere_radius(primary);

>>>>>>> 5c3eee00
	efromtruth = towereval->get_energy_contribution(tower, primary);
      }

      float tower_data[21] = {_ievent,
			      towerid,
			      ieta,
			      iphi,
			      eta,
			      phi,
			      e,
			      gparticleID,
			      gflavor,
			      gnhits,
			      geta,
			      gphi,
			      ge,
			      gpt,
			      gvx,
			      gvy,
			      gvz,
			      gembed,
			      gedep,
			      gmrad,
			      efromtruth
      };
      
      _ntp_tower->Fill(tower_data);
    }
  }

  //------------------------
  // fill the Cluster NTuple
  //------------------------

  if (_do_cluster_eval) {
    if (verbosity > 1) cout << "CaloEvaluator::filling gcluster ntuple..." << endl;

    string clusternode = "CLUSTER_" + _caloname;
    RawClusterContainer* clusters = findNode::getClass<RawClusterContainer>(topNode,clusternode.c_str());
    if (!clusters) {
      cerr << PHWHERE << " ERROR: Can't find " << clusternode << endl;
      exit(-1);
    }
  
    // for every cluster
    for (unsigned int icluster = 0; icluster < clusters->size(); icluster++) {
      RawCluster *cluster = clusters->getCluster(icluster);

      if (cluster->get_energy() < _reco_e_threshold) continue;
      
      float clusterID = cluster->get_id();
      float ntowers   = cluster->getNTowers();
      float eta       = cluster->get_eta();
      float phi       = cluster->get_phi();
      float e         = cluster->get_energy();
      
      PHG4Particle* primary = clustereval->max_truth_primary_by_energy(cluster);

      float gparticleID = NAN;
      float gflavor     = NAN;

      float gnhits   = NAN;
      float gpx      = NAN;
      float gpy      = NAN;
      float gpz      = NAN;
      float ge       = NAN;

      float gpt = NAN;
      float geta = NAN;
      float gphi = NAN;
      
      float gvx      = NAN;
      float gvy      = NAN;
      float gvz      = NAN;
      
      float gembed   = NAN;
      float gedep    = NAN;
      float gmrad    = NAN;

      float efromtruth = NAN;

      if (primary) {
	gparticleID = primary->get_track_id();
	gflavor = primary->get_pid();
	
	std::set<PHG4Hit*> g4hits = trutheval->get_shower_from_primary(primary);
	gnhits = g4hits.size();
	gpx = primary->get_px();
	gpy = primary->get_py();
	gpz = primary->get_pz();
	ge = primary->get_e();

	gpt = sqrt(gpx * gpx + gpy * gpy);
	if (gpt != 0.0) geta = asinh(gpz / gpt);
	gphi = atan2(gpy, gpx);

	PHG4VtxPoint* vtx = trutheval->get_vertex(primary);

	if (vtx) {
	  gvx = vtx->get_x();
	  gvy = vtx->get_y();
	  gvz = vtx->get_z();
	}
	
	gembed = trutheval->get_embed(primary);
	gedep = trutheval->get_shower_energy_deposit(primary);
	gmrad = trutheval->get_shower_moliere_radius(primary);

	efromtruth = clustereval->get_energy_contribution(cluster,
							  primary);
      }
      
      float cluster_data[20] = {_ievent,
				clusterID,
				ntowers,
				eta,
				phi,
				e,
				gparticleID,
				gflavor,
				gnhits,
				geta,
				gphi,
				ge,
				gpt,
				gvx,
				gvy,
				gvz,
				gembed,
				gedep,
				gmrad,
				efromtruth
      };

      _ntp_cluster->Fill(cluster_data);
    }
  }

  return;
}<|MERGE_RESOLUTION|>--- conflicted
+++ resolved
@@ -507,7 +507,6 @@
       float efromtruth = NAN;
 
       if (primary) {
-<<<<<<< HEAD
 
 	gparticleID = primary->get_track_id();
 	gflavor = primary->get_pid();
@@ -535,35 +534,6 @@
 	gedep = trutheval->get_shower_energy_deposit(primary);
 	gmrad = trutheval->get_shower_moliere_radius(primary);
 
-=======
-
-	gparticleID = primary->get_track_id();
-	gflavor = primary->get_pid();
-
-	std::set<PHG4Hit*> g4hits = trutheval->get_shower_from_primary(primary);
-	gnhits = g4hits.size();
-	gpx = primary->get_px();
-	gpy = primary->get_py();
-	gpz = primary->get_pz();
-	ge = primary->get_e();
-
-	gpt = sqrt(gpx * gpx + gpy * gpy);
-	if (gpt != 0.0) geta = asinh(gpz / gpt);
-	gphi = atan2(gpy, gpx);
-
-	PHG4VtxPoint* vtx = trutheval->get_vertex(primary);
-
-	if (vtx) {
-	  gvx = vtx->get_x();
-	  gvy = vtx->get_y();
-	  gvz = vtx->get_z();
-	}
-
-	gembed = trutheval->get_embed(primary);
-	gedep = trutheval->get_shower_energy_deposit(primary);
-	gmrad = trutheval->get_shower_moliere_radius(primary);
-
->>>>>>> 5c3eee00
 	efromtruth = towereval->get_energy_contribution(tower, primary);
       }
 
