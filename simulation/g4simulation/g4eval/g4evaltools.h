--- conflicted
+++ resolved
@@ -23,25 +23,11 @@
 class TrkrClusterContainer;
 class TrkrTruthTrack;
 
-<<<<<<< HEAD
-namespace G4Eval {
-  // ClusLoc holds layer, location, phi size and z size, TrkrDefs::cluskey
-  struct ClusLoc {
-    int layer{0};
-    Eigen::Vector3d gloc{};
-    float phi{0};
-    float phisize{0};
-    float z{0};
-    float zsize{0};
-    TrkrDefs::cluskey ckey{};
-  };
-  /* using ClusLoc = std::tuple<int,Eigen::Vector3d,float,float,TrkrDefs::cluskey>; */
-=======
+
 namespace G4Eval
 {
   // ClusLoc holds layer, location, phi size and z size
   using ClusLoc = std::tuple<int, Eigen::Vector3d, int, int>;
->>>>>>> 417fd754
 
   // Following function writes msg to the currently active TFile
   // if f_outname is provided, then it will write the message to a new
@@ -90,21 +76,12 @@
     void set_nz_widths(float val) { m_nz_widths = val; };
     void set_nphi_widths(float val) { m_nphi_widths = val; };
 
-<<<<<<< HEAD
-    ClusLoc makeClusLoc(TrkrClusterContainer*, TrkrDefs::cluskey);
-    ClusLoc clusloc_PHG4(std::pair<TrkrDefs::hitsetkey,TrkrDefs::cluskey> _) {
-      return makeClusLoc(m_TruthClusters, _.second);
-    }
-    ClusLoc clusloc_SVTX(std::pair<TrkrDefs::hitsetkey,TrkrDefs::cluskey> _) {
-      return makeClusLoc(m_RecoClusters, _.second);
-    }
-=======
+
     ClusLoc clusloc_PHG4(std::pair<TrkrDefs::hitsetkey, TrkrDefs::cluskey>);
     ClusLoc clusloc_SVTX(std::pair<TrkrDefs::hitsetkey, TrkrDefs::cluskey>);
 
     TrkrClusterContainer* m_TruthClusters{nullptr};
     TrkrClusterContainer* m_RecoClusters{nullptr};
->>>>>>> 417fd754
 
    private:
     // phi pixel sizes, got for the geometries from the topNode
@@ -144,12 +121,7 @@
     bool operator!=(const ClusKeyIter& rhs);
   };
 
-<<<<<<< HEAD
-  int trklayer_0123(TrkrDefs::hitsetkey); // 0:Mvtx 1:Intt 2:Tpc 3:Tpot 
-  int trklayer_0123(TrkrDefs::cluskey); // 0:Mvtx 1:Intt 2:Tpc 3:Tpot 
-=======
   int trklayer_0123(TrkrDefs::hitsetkey);  // 0:Mvtx 1:Intt 2:Tpc 3:Tpot
->>>>>>> 417fd754
 
   class ClusCntr
   {
@@ -195,21 +167,12 @@
     std::array<int, 5> svtx_cnt_matchedclus() { return cnt_matchedclus(svtx_keys, svtx_matches); };
     std::array<int, 5> phg4_cnt_matchedclus() { return cnt_matchedclus(phg4_keys, phg4_matches); };
 
-<<<<<<< HEAD
-    //I need the cluster widths for diagnostics, too
-    std::vector<ClusLoc> phg4_clusloc_all       ();
-    std::vector<ClusLoc> phg4_clusloc_unmatched ();
-    std::vector<ClusLoc> svtx_clusloc_all       ();
-    std::vector<ClusLoc> svtx_clusloc_unmatched ();
-    std::vector<ClusLoc> clusloc_matched        ();
-=======
     // I need the cluster widths for diagnostics, too
     std::vector<ClusLoc> phg4_clusloc_all();
     std::vector<ClusLoc> phg4_clusloc_unmatched();
     std::vector<ClusLoc> svtx_clusloc_all();
     std::vector<ClusLoc> svtx_clusloc_unmatched();
     std::vector<ClusLoc> clusloc_matched();
->>>>>>> 417fd754
 
     void set_comparer(TrkrClusterComparer* _comp) { comp = _comp; };
   };
