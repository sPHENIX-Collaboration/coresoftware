--- conflicted
+++ resolved
@@ -12,11 +12,8 @@
 #include <trackbase/TrkrDefs.h>
 #include <trackbase/InttDefs.h>
 #include <trackbase/MvtxDefs.h>
-<<<<<<< HEAD
 #include <trackbase/ActsGeometry.h>
-=======
 #include <trackbase/TpcDefs.h>
->>>>>>> 7ee9f122
 
 #include <micromegas/MicromegasDefs.h>
 
@@ -388,7 +385,7 @@
       // Estimate the size of the truth cluster
       float g4phisize = NAN;
       float g4zsize = NAN;
-      G4ClusterSize(layer, contributing_hits_entry, contributing_hits_exit, g4phisize, g4zsize);
+      G4ClusterSize(ckey,layer, contributing_hits_entry, contributing_hits_exit, g4phisize, g4zsize);
 
       for(int i1=0;i1<3;++i1)
 	for(int i2=0;i2<3;++i2)
@@ -694,7 +691,7 @@
   return;
 }
 
-void SvtxTruthEval::G4ClusterSize(unsigned int layer, std::vector<std::vector<double>> contributing_hits_entry,std::vector<std::vector<double>> contributing_hits_exit, float &g4phisize, float &g4zsize)
+void SvtxTruthEval::G4ClusterSize(TrkrDefs::cluskey ckey, unsigned int layer, std::vector<std::vector<double>> contributing_hits_entry,std::vector<std::vector<double>> contributing_hits_exit, float &g4phisize, float &g4zsize)
 {
 
   // sort the contributing g4hits in radius
@@ -806,7 +803,7 @@
       int segment_z_bin, segment_phi_bin;
       layergeom->find_indices_from_world_location(segment_z_bin, segment_phi_bin, world_inner);
       
-      TrkrDefs::hitsetkey hitsetkey = InttDefs::genHitSetKey(layer, segment_z_bin, segment_phi_bin,0);
+      TrkrDefs::hitsetkey hitsetkey = TrkrDefs::getHitSetKeyFromClusKey(ckey);
       auto surf = _tgeometry->maps().getSiliconSurface(hitsetkey);
       TVector3 local_inner_vec =  layergeom->get_local_from_world_coords(surf, _tgeometry, world_inner);
       double yin = local_inner_vec[1];
@@ -819,7 +816,7 @@
       TVector3 world_outer_vec = {outer_x, outer_y, outer_z};
 
       layergeom->find_indices_from_world_location(segment_z_bin, segment_phi_bin, world_outer);
-      TrkrDefs::hitsetkey ohitsetkey = InttDefs::genHitSetKey(layer, segment_z_bin, segment_phi_bin,0);
+      TrkrDefs::hitsetkey ohitsetkey = TrkrDefs::getHitSetKeyFromClusKey(ckey);
       auto osurf = _tgeometry->maps().getSiliconSurface(ohitsetkey);
       TVector3 local_outer_vec =  layergeom->get_local_from_world_coords(osurf,_tgeometry, world_outer_vec);
       double yout = local_outer_vec[1];
@@ -865,14 +862,14 @@
       TVector3 world_inner = {inner_x, inner_y, inner_z};
       std::vector<double> world_inner_vec = { world_inner[0], world_inner[1], world_inner[2] };
       layergeom->get_sensor_indices_from_world_coords(world_inner_vec, stave, chip);
-      TrkrDefs::hitsetkey ihitsetkey = MvtxDefs::genHitSetKey(layer, stave, chip, 0);
+      TrkrDefs::hitsetkey ihitsetkey = TrkrDefs::getHitSetKeyFromClusKey(ckey);
       auto isurf = _tgeometry->maps().getSiliconSurface(ihitsetkey);
       TVector3 local_inner = layergeom->get_local_from_world_coords(isurf,_tgeometry, world_inner);
 
       TVector3 world_outer = {outer_x, outer_y, outer_z};
       std::vector<double> world_outer_vec = { world_outer[0], world_outer[1], world_outer[2] };
       layergeom->get_sensor_indices_from_world_coords(world_outer_vec, stave_outer, chip_outer);
-      TrkrDefs::hitsetkey ohitsetkey = MvtxDefs::genHitSetKey(layer, stave_outer, chip_outer,0);
+      TrkrDefs::hitsetkey ohitsetkey = TrkrDefs::getHitSetKeyFromClusKey(ckey);
       auto osurf = _tgeometry->maps().getSiliconSurface(ohitsetkey);
       TVector3 local_outer = layergeom->get_local_from_world_coords(osurf,_tgeometry,world_outer);
 
