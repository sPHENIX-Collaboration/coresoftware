--- conflicted
+++ resolved
@@ -11,11 +11,7 @@
   CXXFLAGS="$CXXFLAGS -Wall -Werror"
  ;;
  *g++)
-<<<<<<< HEAD
   CXXFLAGS="$CXXFLAGS -Wall -Werror"
-=======
-  CXXFLAGS="$CXXFLAGS -Wall -Werror -Wno-maybe-uninitialized"
->>>>>>> 65a54aed
  ;;
 esac
 
