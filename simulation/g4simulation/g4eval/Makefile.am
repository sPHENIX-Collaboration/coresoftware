--- conflicted
+++ resolved
@@ -6,12 +6,8 @@
 AM_CPPFLAGS = \
   -I$(includedir) \
   -I$(OFFLINE_MAIN)/include \
-<<<<<<< HEAD
   -I${G4_MAIN}/include \
-  -I`root-config --incdir`
-=======
 	-isystem`root-config --incdir`
->>>>>>> 27569e4b
 
 AM_LDFLAGS = \
   -L$(libdir) \
@@ -50,12 +46,9 @@
   CaloRawClusterEval.h \
   CaloRawTowerEval.h \
   CaloTruthEval.h \
-<<<<<<< HEAD
-  EventCounter_hp.h \
-=======
   DSTCompressor.h \
   DSTEmulator.h \
->>>>>>> 27569e4b
+  EventCounter_hp.h \
   EventEvaluator.h \
   JetEvalStack.h \
   JetEvaluator.h \
@@ -64,12 +57,9 @@
   MicromegasEvaluator_hp.h \
   MomentumEvaluator.h \
   PHG4DSTReader.h \
-<<<<<<< HEAD
+  PHG4DstCompressReco.h \
   SimEvaluator_hp.h \
-=======
-  PHG4DstCompressReco.h \
   SvtxClusterEval.h \
->>>>>>> 27569e4b
   SvtxEvalStack.h \
   SvtxEvaluator.h \
   SvtxHitEval.h \
@@ -79,15 +69,11 @@
   SvtxVertexEval.h \
   TrackEvaluation.h \
   TrackEvaluationContainer.h \
-<<<<<<< HEAD
   TrackEvaluationContainerv1.h \
   TrackingEvaluator_hp.h \
-  DSTCompressor.h \
-=======
   TrackEvaluationContainerv1.h  \
   TrackSeedTrackMapConverter.h \
   TruthRecoTrackMatching.h \
->>>>>>> 27569e4b
   compressor_generator.h
 
 ROOTDICTS_io = \
@@ -116,31 +102,25 @@
   BaseTruthEval.cc \
   CaloEvalStack.cc \
   CaloEvaluator.cc \
-<<<<<<< HEAD
-  EventCounter_hp.cc \
-=======
   CaloRawClusterEval.cc \
   CaloRawTowerEval.cc \
   CaloTruthEval.cc \
   DSTEmulator.cc \
->>>>>>> 27569e4b
+  EventCounter_hp.cc \
   EventEvaluator.cc \
   JetEvalStack.cc \
   JetEvaluator.cc \
-<<<<<<< HEAD
   MicromegasEvaluator_hp.cc \
   MomentumEvaluator.cc \
   PHG4DSTReader.cc \
   PHG4DstCompressReco.cc \
   SimEvaluator_hp.cc \
-=======
   JetRecoEval.cc \
   JetTruthEval.cc \
   MomentumEvaluator.cc \
   PHG4DSTReader.cc \
   PHG4DstCompressReco.cc \
   SvtxClusterEval.cc \
->>>>>>> 27569e4b
   SvtxEvalStack.cc \
   SvtxEvaluator.cc \
   SvtxHitEval.cc \
