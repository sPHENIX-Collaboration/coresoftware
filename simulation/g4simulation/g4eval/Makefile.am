##############################################
# please use alphabetical order for everything, it's just unreadable for others when in random order

AUTOMAKE_OPTIONS = foreign

AM_CPPFLAGS = \
  -I$(includedir) \
  -I$(OFFLINE_MAIN)/include \
  -isystem`root-config --incdir`

AM_LDFLAGS = \
  -L$(libdir) \
  -L$(OFFLINE_MAIN)/lib

lib_LTLIBRARIES = \
   libg4eval_io.la \
   libg4eval.la

libg4eval_io_la_LIBADD = \
  -lphool

libg4eval_la_LIBADD = \
  libg4eval_io.la \
  -lcalo_io \
  -lCLHEP \
  -lfun4all \
  -lg4detectors_io \
  -ljetbase \
  -lglobalvertex_io \
  -lg4tracking_io \
  -lintt_io \
  -lmicromegas_io \
<<<<<<< HEAD
  -lphg4hit \
  -lphhepmc_io \
  -lgsl \
  -lgslcblas
=======
  -lmvtx_io \
  -lphhepmc_io \
  -lphg4hit \
  -ltrackbase_historic_io \
  -ltrack_io \
  -ltpc_io
>>>>>>> dada9607

pkginclude_HEADERS = \
  BaseTruthEval.h \
  CaloEvalStack.h \
  CaloEvaluator.h \
  CaloRawClusterEval.h \
  CaloRawTowerEval.h \
  CaloTruthEval.h \
  DSTCompressor.h \
  DSTEmulator.h \
  EventEvaluator.h \
  FillTruthRecoMatchMap.h \
  FillTruthRecoMatchTree.h \
  g4evaltools.h \
  JetEvalStack.h \
  JetEvaluator.h \
  JetRecoEval.h \
  JetTruthEval.h \
  MomentumEvaluator.h \
  PHG4DSTReader.h \
  PHG4DstCompressReco.h \
  SvtxClusterEval.h \
  SvtxEvalStack.h \
  SvtxEvaluator.h \
  SvtxHitEval.h \
  SvtxTrackEval.h \
  SvtxTruthEval.h \
  SvtxTruthRecoTableEval.h \
  SvtxVertexEval.h \
  TrackEvaluation.h \
  TrackEvaluationContainer.h \
  TrackEvaluationContainerv1.h  \
  TrackSeedTrackMapConverter.h \
  TruthRecoTrackMatching.h \
  compressor_generator.h

ROOTDICTS_io = \
  TrackEvaluationContainer_Dict.cc \
  TrackEvaluationContainerv1_Dict.cc

pcmdir = $(libdir)
nobase_dist_pcm_DATA = \
  TrackEvaluationContainer_Dict_rdict.pcm \
  TrackEvaluationContainerv1_Dict_rdict.pcm

libg4eval_io_la_SOURCES = \
  $(ROOTDICTS_io) \
  TrackEvaluationContainerv1.cc

libg4eval_la_SOURCES = \
  BaseTruthEval.cc \
  CaloEvalStack.cc \
  CaloEvaluator.cc \
  CaloRawClusterEval.cc \
  CaloRawTowerEval.cc \
  CaloTruthEval.cc \
  DSTEmulator.cc \
  EventEvaluator.cc \
  FillTruthRecoMatchMap.cc \
  FillTruthRecoMatchTree.cc \
  g4evaltools.cc \
  JetEvalStack.cc \
  JetEvaluator.cc \
  JetRecoEval.cc \
  JetTruthEval.cc \
  MomentumEvaluator.cc \
  PHG4DSTReader.cc \
  PHG4DstCompressReco.cc \
  SvtxClusterEval.cc \
  SvtxEvalStack.cc \
  SvtxEvaluator.cc \
  SvtxHitEval.cc \
  SvtxTrackEval.cc \
  SvtxTruthEval.cc \
  SvtxTruthRecoTableEval.cc \
  SvtxVertexEval.cc \
  TrackEvaluation.cc \
  TrackSeedTrackMapConverter.cc \
  TruthRecoTrackMatching.cc

# Rule for generating table CINT dictionaries.
%_Dict.cc: %.h %LinkDef.h
	rootcint -f $@ @CINTDEFS@ $(DEFAULT_INCLUDES) $(AM_CPPFLAGS) $^

#just to get the dependency
%_Dict_rdict.pcm: %_Dict.cc ;

################################################
# linking tests

BUILT_SOURCES = testexternals.cc

noinst_PROGRAMS = \
  testexternals_g4eval_io \
  testexternals_g4eval

testexternals_g4eval_io_SOURCES = testexternals.cc
testexternals_g4eval_io_LDADD = libg4eval_io.la

testexternals_g4eval_SOURCES = testexternals.cc
testexternals_g4eval_LDADD = libg4eval.la

testexternals.cc:
	echo "//*** this is a generated file. Do not commit, do not edit" > $@
	echo "int main()" >> $@
	echo "{" >> $@
	echo "  return 0;" >> $@
	echo "}" >> $@

clean-local:
	rm -f *Dict* $(BUILT_SOURCES) *.pcm<|MERGE_RESOLUTION|>--- conflicted
+++ resolved
@@ -30,19 +30,12 @@
   -lg4tracking_io \
   -lintt_io \
   -lmicromegas_io \
-<<<<<<< HEAD
-  -lphg4hit \
-  -lphhepmc_io \
-  -lgsl \
-  -lgslcblas
-=======
   -lmvtx_io \
   -lphhepmc_io \
   -lphg4hit \
   -ltrackbase_historic_io \
   -ltrack_io \
   -ltpc_io
->>>>>>> dada9607
 
 pkginclude_HEADERS = \
   BaseTruthEval.h \
