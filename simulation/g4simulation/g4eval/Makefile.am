##############################################
# please add new classes in alphabetical order

AUTOMAKE_OPTIONS = foreign

AM_CPPFLAGS = \
  -I$(includedir) \
  -I$(OFFLINE_MAIN)/include/eigen3 \
  -I$(OFFLINE_MAIN)/include \
  -I${G4_MAIN}/include \
  -I`root-config --incdir`

AM_LDFLAGS = \
  -L$(libdir) \
  -L$(OFFLINE_MAIN)/lib

lib_LTLIBRARIES = \
   libg4eval_io.la \
   libg4eval.la

libg4eval_io_la_LIBADD = \
  -lphool

libg4eval_la_LIBADD = \
  libg4eval_io.la \
  -lcalo_io \
  -lCLHEP \
  -lfun4all \
  -lg4detectors_io \
  -lg4jets_io \
  -lg4vertex_io \
  -ltrackbase_historic_io \
  -ltrack_io \
  -ltpc_io \
  -lmvtx_io \
  -lintt_io \
  -lmicromegas_io \
  -lphg4hit \
  -lphhepmc_io \
  -lgsl \
  -lgslcblas

pkginclude_HEADERS = \
  BaseTruthEval.h \
  CaloEvalStack.h \
  CaloEvaluator.h \
  CaloRawClusterEval.h \
  CaloRawTowerEval.h \
  CaloTruthEval.h \
  EventCounter_hp.h \
  EventEvaluator.h \
  JetEvalStack.h \
  JetEvaluator.h \
  JetRecoEval.h \
  JetTruthEval.h \
  MicromegasEvaluator_hp.h \
  MomentumEvaluator.h \
  PHG4DstCompressReco.h \
  PHG4DSTReader.h \
  SimEvaluator_hp.h \
  SvtxEvalStack.h \
  SvtxEvaluator.h \
  SvtxHitEval.h \
  SvtxClusterEval.h \
  SvtxTrackEval.h \
  SvtxTruthEval.h \
  SvtxTruthRecoTableEval.h \
  SvtxVertexEval.h \
  TrackEvaluation.h \
  TrackSeedTrackMapConverter.h \
  DSTEmulator.h \
  TrackEvaluationContainer.h \
  TrackEvaluationContainerv1.h \
  TrackingEvaluator_hp.h \
  DSTCompressor.h \
  compressor_generator.h

ROOTDICTS_io = \
  TrackEvaluationContainer_Dict.cc \
  TrackEvaluationContainerv1_Dict.cc

ROOTDICTS = \
  MicromegasEvaluator_hp_Dict.cc \
  SimEvaluator_hp_Dict.cc \
  TrackingEvaluator_hp_Dict.cc

pcmdir = $(libdir)
nobase_dist_pcm_DATA = \
  MicromegasEvaluator_hp_Dict_rdict.pcm \
  SimEvaluator_hp_Dict_rdict.pcm \
  TrackEvaluationContainer_Dict_rdict.pcm \
  TrackEvaluationContainerv1_Dict_rdict.pcm \
  TrackingEvaluator_hp_Dict_rdict.pcm

libg4eval_io_la_SOURCES = \
  $(ROOTDICTS_io) \
  TrackEvaluationContainerv1.cc

libg4eval_la_SOURCES = \
  $(ROOTDICTS) \
  BaseTruthEval.cc \
  CaloEvalStack.cc \
  CaloTruthEval.cc \
  CaloRawTowerEval.cc \
  CaloRawClusterEval.cc \
  CaloEvaluator.cc \
  EventCounter_hp.cc \
  EventEvaluator.cc \
  JetEvalStack.cc \
  JetTruthEval.cc \
  JetRecoEval.cc \
  JetEvaluator.cc \
  MicromegasEvaluator_hp.cc \
  MomentumEvaluator.cc \
  PHG4DSTReader.cc \
  PHG4DstCompressReco.cc \
  SimEvaluator_hp.cc \
  SvtxEvalStack.cc \
  SvtxTruthEval.cc \
  SvtxHitEval.cc \
  SvtxClusterEval.cc \
  SvtxTrackEval.cc \
  SvtxTruthRecoTableEval.cc \
  SvtxVertexEval.cc \
  SvtxEvaluator.cc \
  TrackEvaluation.cc \
<<<<<<< HEAD
  TrackingEvaluator_hp.cc \
=======
  TrackSeedTrackMapConverter.cc \
>>>>>>> 74f7178a
  DSTEmulator.cc

# Rule for generating table CINT dictionaries.
%_Dict.cc: %.h %LinkDef.h
	rootcint -f $@ @CINTDEFS@ $(DEFAULT_INCLUDES) $(AM_CPPFLAGS) $^

#just to get the dependency
%_Dict_rdict.pcm: %_Dict.cc ;

################################################
# linking tests

BUILT_SOURCES = testexternals.cc

noinst_PROGRAMS = \
  testexternals_g4eval_io \
  testexternals_g4eval

testexternals_g4eval_io_SOURCES = testexternals.cc
testexternals_g4eval_io_LDADD = libg4eval_io.la

testexternals_g4eval_SOURCES = testexternals.cc
testexternals_g4eval_LDADD = libg4eval.la

testexternals.cc:
	echo "//*** this is a generated file. Do not commit, do not edit" > $@
	echo "int main()" >> $@
	echo "{" >> $@
	echo "  return 0;" >> $@
	echo "}" >> $@

clean-local:
	rm -f *Dict* $(BUILT_SOURCES) *.pcm<|MERGE_RESOLUTION|>--- conflicted
+++ resolved
@@ -124,11 +124,8 @@
   SvtxVertexEval.cc \
   SvtxEvaluator.cc \
   TrackEvaluation.cc \
-<<<<<<< HEAD
   TrackingEvaluator_hp.cc \
-=======
   TrackSeedTrackMapConverter.cc \
->>>>>>> 74f7178a
   DSTEmulator.cc
 
 # Rule for generating table CINT dictionaries.
