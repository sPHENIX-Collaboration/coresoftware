##############################################
# please add new classes in alphabetical order

AUTOMAKE_OPTIONS = foreign

AM_CPPFLAGS = \
  -I$(includedir) \
  -I$(OFFLINE_MAIN)/include \
<<<<<<< HEAD
  -I${G4_MAIN}/include \
	-isystem`root-config --incdir`
=======
  -isystem`root-config --incdir`
>>>>>>> 0991fff9

AM_LDFLAGS = \
  -L$(libdir) \
  -L$(OFFLINE_MAIN)/lib

lib_LTLIBRARIES = \
   libg4eval_io.la \
   libg4eval.la

libg4eval_io_la_LIBADD = \
  -lphool

libg4eval_la_LIBADD = \
  libg4eval_io.la \
  -lcalo_io \
  -lCLHEP \
  -lfun4all \
  -lg4detectors_io \
  -lg4jets_io \
  -lglobalvertex_io \
  -lg4tracking_io \
  -ltrackbase_historic_io \
  -ltrack_io \
  -ltpc_io \
  -lmvtx_io \
  -lintt_io \
  -lmicromegas_io \
  -lphg4hit \
  -lphhepmc_io \
  -lgsl \
  -lgslcblas

pkginclude_HEADERS = \
  BaseTruthEval.h \
  CaloEvalStack.h \
  CaloEvaluator.h \
  CaloRawClusterEval.h \
  CaloRawTowerEval.h \
  CaloTruthEval.h \
  DSTCompressor.h \
  DSTEmulator.h \
  EventEvaluator.h \
  FillTruthRecoMatchMap.h \
  FillTruthRecoMatchTree.h \
  JetEvalStack.h \
  JetEvaluator.h \
  JetRecoEval.h \
  JetTruthEval.h \
  MomentumEvaluator.h \
  PHG4DSTReader.h \
  PHG4DstCompressReco.h \
  SvtxClusterEval.h \
  SvtxEvalStack.h \
  SvtxEvaluator.h \
  SvtxHitEval.h \
  SvtxTrackEval.h \
  SvtxTruthEval.h \
  SvtxTruthRecoTableEval.h \
  SvtxVertexEval.h \
  g4evaltools.h \
  TrackEvaluation.h \
  TrackEvaluationContainer.h \
  TrackEvaluationContainerv1.h  \
  TrackSeedTrackMapConverter.h \
  TruthRecoTrackMatching.h \
  compressor_generator.h

ROOTDICTS_io = \
  TrackEvaluationContainer_Dict.cc \
  TrackEvaluationContainerv1_Dict.cc

pcmdir = $(libdir)
nobase_dist_pcm_DATA = \
  TrackEvaluationContainer_Dict_rdict.pcm \
  TrackEvaluationContainerv1_Dict_rdict.pcm

libg4eval_io_la_SOURCES = \
  $(ROOTDICTS_io) \
  TrackEvaluationContainerv1.cc

libg4eval_la_SOURCES = \
  BaseTruthEval.cc \
  CaloEvalStack.cc \
  CaloEvaluator.cc \
  CaloRawClusterEval.cc \
  CaloRawTowerEval.cc \
  CaloTruthEval.cc \
  DSTEmulator.cc \
  EventEvaluator.cc \
  FillTruthRecoMatchMap.cc \
  FillTruthRecoMatchTree.cc \
  JetEvalStack.cc \
  JetEvaluator.cc \
  JetRecoEval.cc \
  JetTruthEval.cc \
  MomentumEvaluator.cc \
  PHG4DSTReader.cc \
  PHG4DstCompressReco.cc \
  SvtxClusterEval.cc \
  SvtxEvalStack.cc \
  SvtxEvaluator.cc \
  SvtxHitEval.cc \
  SvtxTrackEval.cc \
  SvtxTruthEval.cc \
  SvtxTruthRecoTableEval.cc \
  SvtxVertexEval.cc \
  g4evaltools.cc \
  TrackEvaluation.cc \
  TrackSeedTrackMapConverter.cc \
  TruthRecoTrackMatching.cc

# Rule for generating table CINT dictionaries.
%_Dict.cc: %.h %LinkDef.h
	rootcint -f $@ @CINTDEFS@ $(DEFAULT_INCLUDES) $(AM_CPPFLAGS) $^

#just to get the dependency
%_Dict_rdict.pcm: %_Dict.cc ;

################################################
# linking tests

BUILT_SOURCES = testexternals.cc

noinst_PROGRAMS = \
  testexternals_g4eval_io \
  testexternals_g4eval

testexternals_g4eval_io_SOURCES = testexternals.cc
testexternals_g4eval_io_LDADD = libg4eval_io.la

testexternals_g4eval_SOURCES = testexternals.cc
testexternals_g4eval_LDADD = libg4eval.la

testexternals.cc:
	echo "//*** this is a generated file. Do not commit, do not edit" > $@
	echo "int main()" >> $@
	echo "{" >> $@
	echo "  return 0;" >> $@
	echo "}" >> $@

clean-local:
	rm -f *Dict* $(BUILT_SOURCES) *.pcm<|MERGE_RESOLUTION|>--- conflicted
+++ resolved
@@ -6,12 +6,7 @@
 AM_CPPFLAGS = \
   -I$(includedir) \
   -I$(OFFLINE_MAIN)/include \
-<<<<<<< HEAD
-  -I${G4_MAIN}/include \
-	-isystem`root-config --incdir`
-=======
   -isystem`root-config --incdir`
->>>>>>> 0991fff9
 
 AM_LDFLAGS = \
   -L$(libdir) \
