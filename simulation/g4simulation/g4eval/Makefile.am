--- conflicted
+++ resolved
@@ -59,33 +59,23 @@
   SvtxClusterEval.h \
   SvtxTrackEval.h \
   SvtxTruthEval.h \
-<<<<<<< HEAD
   SvtxVertexEval.h \
+	TrackEvaluation.h \
+  TrackEvaluationContainer.h \
   TrackingEvaluator_hp.h
 
 ROOTDICTS = \
   MicromegasEvaluator_hp_Dict.cc \
   SimEvaluator_hp_Dict.cc \
+  TrackEvaluationContainer_Dict.cc \
   TrackingEvaluator_hp_Dict.cc
 
 pcmdir = $(libdir)
 nobase_dist_pcm_DATA = \
   MicromegasEvaluator_hp_Dict_rdict.pcm \
   SimEvaluator_hp_Dict_rdict.pcm \
+  TrackEvaluationContainer_Dict_rdict.pcm \
   TrackingEvaluator_hp_Dict_rdict.pcm
-=======
-  SvtxVertexEval.h
-  
-#TrackEvaluation.h \
-#TrackEvaluationContainer.h
-
-#ROOTDICTS = \
-#  TrackEvaluationContainer_Dict.cc
-
-#pcmdir = $(libdir)
-#nobase_dist_pcm_DATA = \
-#  TrackEvaluationContainer_Dict_rdict.pcm
->>>>>>> d329cc46
 
 libg4eval_la_SOURCES = \
   $(ROOTDICTS) \
@@ -101,32 +91,21 @@
   JetTruthEval.cc \
   JetRecoEval.cc \
   JetEvaluator.cc \
-<<<<<<< HEAD
   MicromegasEvaluator_hp.cc \
-  PHG4DSTReader.cc \
-  SimEvaluator_hp.cc \
-=======
   MomentumEvaluator.cc \
   PHG4DSTReader.cc \
   PHG4DstCompressReco.cc \
->>>>>>> d329cc46
+  SimEvaluator_hp.cc \
   SvtxEvalStack.cc \
   SvtxTruthEval.cc \
   SvtxHitEval.cc \
   SvtxClusterEval.cc \
   SvtxTrackEval.cc \
   SvtxVertexEval.cc \
-<<<<<<< HEAD
   SvtxEvaluator.cc \
-  TrackingEvaluator_hp.cc \
-  MomentumEvaluator.cc \
-  PHG4DstCompressReco.cc
-=======
-  SvtxEvaluator.cc
-
-#  TrackEvaluation.cc \
-#  TrackEvaluationContainer.cc
->>>>>>> d329cc46
+  TrackEvaluation.cc \
+  TrackEvaluationContainer.cc \
+  TrackingEvaluator_hp.cc
 
 # Rule for generating table CINT dictionaries.
 %_Dict.cc: %.h %LinkDef.h
