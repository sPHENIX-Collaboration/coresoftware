--- conflicted
+++ resolved
@@ -65,12 +65,8 @@
   SvtxTrackEval.h \
   SvtxTruthEval.h \
   SvtxVertexEval.h \
-<<<<<<< HEAD
-	TrackEvaluation.h \
-=======
   TrackEvaluation.h \
   DSTEmulator.h \
->>>>>>> 42a41a6d
   TrackEvaluationContainer.h \
   TrackEvaluationContainerv1.h \
   TrackingEvaluator_hp.h
@@ -123,11 +119,8 @@
   SvtxVertexEval.cc \
   SvtxEvaluator.cc \
   TrackEvaluation.cc \
-<<<<<<< HEAD
-  TrackingEvaluator_hp.cc
-=======
+  TrackingEvaluator_hp.cc \
   DSTEmulator.cc
->>>>>>> 42a41a6d
 
 # Rule for generating table CINT dictionaries.
 %_Dict.cc: %.h %LinkDef.h
