--- conflicted
+++ resolved
@@ -23,12 +23,8 @@
   -lg4jets_io \
   -lg4vertex_io \
   -ltrackbase_historic_io \
-<<<<<<< HEAD
-  -lg4dst  \
-  -ltrack_io
-=======
+  -ltrack_io \
   -lphg4hit
->>>>>>> 7d2a1e1c
 
 pkginclude_HEADERS = \
   BaseTruthEval.h \
