##############################################
# please add new classes in alphabetical order

AUTOMAKE_OPTIONS = foreign

AM_CPPFLAGS = \
  -I$(includedir) \
  -I$(OFFLINE_MAIN)/include/eigen3 \
  -I$(OFFLINE_MAIN)/include \
  -I${G4_MAIN}/include \
  -I`root-config --incdir`

AM_LDFLAGS = \
  -L$(libdir) \
  -L$(OFFLINE_MAIN)/lib

lib_LTLIBRARIES = \
   libg4eval_io.la \
   libg4eval.la

libg4eval_io_la_LIBADD = \
  -lphool

libg4eval_la_LIBADD = \
  libg4eval_io.la \
  -lcalo_io \
  -lCLHEP \
  -lfun4all \
  -lg4detectors_io \
  -lg4jets_io \
  -lg4vertex_io \
  -ltrackbase_historic_io \
  -ltrack_io \
  -ltpc_io \
  -lmvtx_io \
  -lintt_io \
  -lmicromegas_io \
<<<<<<< HEAD
  -lphg4hit \
  -lphhepmc \
  -lgsl \
  -lgslcblas
=======
  -lphhepmc_io \
  -lphg4hit
>>>>>>> 3f27d717

pkginclude_HEADERS = \
  BaseTruthEval.h \
  CaloEvalStack.h \
  CaloEvaluator.h \
  CaloRawClusterEval.h \
  CaloRawTowerEval.h \
  CaloTruthEval.h \
  EventCounter_hp.h \
  EventEvaluator.h \
  JetEvalStack.h \
  JetEvaluator.h \
  JetRecoEval.h \
  JetTruthEval.h \
  MicromegasEvaluator_hp.h \
  MomentumEvaluator.h \
  PHG4DstCompressReco.h \
  PHG4DSTReader.h \
  SimEvaluator_hp.h \
  SvtxEvalStack.h \
  SvtxEvaluator.h \
  SvtxHitEval.h \
  SvtxClusterEval.h \
  SvtxTrackEval.h \
  SvtxTruthEval.h \
  SvtxVertexEval.h \
	TrackEvaluation.h \
  TrackEvaluationContainer.h \
  TrackEvaluationContainerv1.h \
  TrackingEvaluator_hp.h

ROOTDICTS_io = \
  TrackEvaluationContainer_Dict.cc \
  TrackEvaluationContainerv1_Dict.cc

ROOTDICTS = \
  MicromegasEvaluator_hp_Dict.cc \
  SimEvaluator_hp_Dict.cc \
  TrackingEvaluator_hp_Dict.cc

pcmdir = $(libdir)
nobase_dist_pcm_DATA = \
  MicromegasEvaluator_hp_Dict_rdict.pcm \
  SimEvaluator_hp_Dict_rdict.pcm \
  TrackEvaluationContainer_Dict_rdict.pcm \
  TrackEvaluationContainerv1_Dict_rdict.pcm \
  TrackingEvaluator_hp_Dict_rdict.pcm

libg4eval_io_la_SOURCES = \
  $(ROOTDICTS_io) \
  TrackEvaluationContainerv1.cc

libg4eval_la_SOURCES = \
  $(ROOTDICTS) \
  BaseTruthEval.cc \
  CaloEvalStack.cc \
  CaloTruthEval.cc \
  CaloRawTowerEval.cc \
  CaloRawClusterEval.cc \
  CaloEvaluator.cc \
  EventCounter_hp.cc \
  EventEvaluator.cc \
  JetEvalStack.cc \
  JetTruthEval.cc \
  JetRecoEval.cc \
  JetEvaluator.cc \
  MicromegasEvaluator_hp.cc \
  MomentumEvaluator.cc \
  PHG4DSTReader.cc \
  PHG4DstCompressReco.cc \
  SimEvaluator_hp.cc \
  SvtxEvalStack.cc \
  SvtxTruthEval.cc \
  SvtxHitEval.cc \
  SvtxClusterEval.cc \
  SvtxTrackEval.cc \
  SvtxVertexEval.cc \
  SvtxEvaluator.cc \
  TrackEvaluation.cc \
  TrackingEvaluator_hp.cc

# Rule for generating table CINT dictionaries.
%_Dict.cc: %.h %LinkDef.h
	rootcint -f $@ @CINTDEFS@ $(DEFAULT_INCLUDES) $(AM_CPPFLAGS) $^

#just to get the dependency
%_Dict_rdict.pcm: %_Dict.cc ;

################################################
# linking tests

BUILT_SOURCES = testexternals.cc

noinst_PROGRAMS = \
  testexternals_g4eval_io \
  testexternals_g4eval

testexternals_g4eval_io_SOURCES = testexternals.cc
testexternals_g4eval_io_LDADD = libg4eval_io.la

testexternals_g4eval_SOURCES = testexternals.cc
testexternals_g4eval_LDADD = libg4eval.la

testexternals.cc:
	echo "//*** this is a generated file. Do not commit, do not edit" > $@
	echo "int main()" >> $@
	echo "{" >> $@
	echo "  return 0;" >> $@
	echo "}" >> $@

clean-local:
	rm -f *Dict* $(BUILT_SOURCES) *.pcm<|MERGE_RESOLUTION|>--- conflicted
+++ resolved
@@ -35,15 +35,10 @@
   -lmvtx_io \
   -lintt_io \
   -lmicromegas_io \
-<<<<<<< HEAD
   -lphg4hit \
-  -lphhepmc \
+  -lphhepmc_io \
   -lgsl \
   -lgslcblas
-=======
-  -lphhepmc_io \
-  -lphg4hit
->>>>>>> 3f27d717
 
 pkginclude_HEADERS = \
   BaseTruthEval.h \
