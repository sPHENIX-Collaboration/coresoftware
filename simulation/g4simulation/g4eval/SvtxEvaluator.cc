--- conflicted
+++ resolved
@@ -38,7 +38,6 @@
 #include <phool/PHTimer.h>
 #include <phool/getClass.h>
 #include <phool/phool.h>
-#include <phool/recoConsts.h>
 
 #include <TFile.h>
 #include <TNtuple.h>
@@ -60,12 +59,10 @@
                              unsigned int nlayers_tpc)
   : SubsysReco("SvtxEvaluator")
   , _ievent(0)
-  , _iseed(0)
   , _svtxevalstack(nullptr)
   , _strict(false)
   , _use_initial_vertex(false)
   , _errors(0)
-  , _do_info_eval(true)
   , _do_vertex_eval(true)
   , _do_gpoint_eval(true)
   , _do_g4hit_eval(true)
@@ -80,7 +77,6 @@
   , _nlayers_maps(nlayers_maps)
   , _nlayers_intt(nlayers_intt)
   , _nlayers_tpc(nlayers_tpc)
-  , _ntp_info(nullptr)
   , _ntp_vertex(nullptr)
   , _ntp_gpoint(nullptr)
   , _ntp_g4hit(nullptr)
@@ -106,26 +102,21 @@
   _ievent = 0;
 
   _tfile = new TFile(_filename.c_str(), "RECREATE");
-  if (_do_info_eval) _ntp_info = new TNtuple("ntp_info", "event info",
-                                                 "event:seed:"
-					         "occ11:occ116:occ21:occ216:occ31:occ316:"
-                                                 "gntrkall:gntrkprim:ntrk:"
-                                                 "nhittpcall:nhittpcin:nhittpcmid:nhittpcout:nclusall:nclustpc:nclusintt:nclusmaps");
 
   if (_do_vertex_eval) _ntp_vertex = new TNtuple("ntp_vertex", "vertex => max truth",
-                                                 "event:seed:vx:vy:vz:ntracks:"
+                                                 "event:vx:vy:vz:ntracks:"
                                                  "gvx:gvy:gvz:gvt:gembed:gntracks:gntracksmaps:"
                                                  "gnembed:nfromtruth:"
                                                  "nhittpcall:nhittpcin:nhittpcmid:nhittpcout:nclusall:nclustpc:nclusintt:nclusmaps");
 
   if (_do_gpoint_eval) _ntp_gpoint = new TNtuple("ntp_gpoint", "g4point => best vertex",
-                                                 "event:seed:gvx:gvy:gvz:gvt:gntracks:gembed:"
+                                                 "event:gvx:gvy:gvz:gvt:gntracks:gembed:"
                                                  "vx:vy:vz:ntracks:"
                                                  "nfromtruth:"
                                                  "nhittpcall:nhittpcin:nhittpcmid:nhittpcout:nclusall:nclustpc:nclusintt:nclusmaps");
 
   if (_do_g4hit_eval) _ntp_g4hit = new TNtuple("ntp_g4hit", "g4hit => best svtxcluster",
-                                               "event:seed:g4hitID:gx:gy:gz:gt:gedep:geta:gphi:"
+                                               "event:g4hitID:gx:gy:gz:gt:gedep:geta:gphi:"
                                                "gdphi:gdz:"
                                                "glayer:gtrackID:gflavor:"
                                                "gpx:gpy:gpz:"
@@ -137,7 +128,7 @@
                                                "nhittpcall:nhittpcin:nhittpcmid:nhittpcout:nclusall:nclustpc:nclusintt:nclusmaps");
 
   if (_do_hit_eval) _ntp_hit = new TNtuple("ntp_hit", "svtxhit => max truth",
-                                           "event:seed:hitID:e:adc:layer:"
+                                           "event:hitID:e:adc:layer:"
                                            "cellID:ecell:phibin:zbin:phi:z:"
                                            "g4hitID:gedep:gx:gy:gz:gt:"
                                            "gtrackID:gflavor:"
@@ -147,7 +138,7 @@
                                            "nhittpcall:nhittpcin:nhittpcmid:nhittpcout:nclusall:nclustpc:nclusintt:nclusmaps");
 
   if (_do_cluster_eval) _ntp_cluster = new TNtuple("ntp_cluster", "svtxcluster => max truth",
-                                                   "event:seed:hitID:x:y:z:r:phi:eta:ex:ey:ez:ephi:"
+                                                   "event:hitID:x:y:z:r:phi:eta:ex:ey:ez:ephi:"
                                                    "e:adc:layer:size:phisize:"
                                                    "zsize:trackID:g4hitID:gx:"
                                                    "gy:gz:gr:gphi:geta:gt:gtrackID:gflavor:"
@@ -157,7 +148,7 @@
                                                    "nhittpcall:nhittpcin:nhittpcmid:nhittpcout:nclusall:nclustpc:nclusintt:nclusmaps");
 
   if (_do_gtrack_eval) _ntp_gtrack = new TNtuple("ntp_gtrack", "g4particle => best svtxtrack",
-                                                 "event:seed:gntracks:gtrackID:gflavor:gnhits:gnmaps:gnintt:"
+                                                 "event:gntracks:gtrackID:gflavor:gnhits:gnmaps:gnintt:"
                                                  "gnintt1:gnintt2:gnintt3:gnintt4:"
                                                  "gnintt5:gnintt6:gnintt7:gnintt8:"
                                                  "gntpc:gnlmaps:gnlintt:gnltpc:"
@@ -171,7 +162,7 @@
                                                  "nhittpcall:nhittpcin:nhittpcmid:nhittpcout:nclusall:nclustpc:nclusintt:nclusmaps");
 
   if (_do_track_eval) _ntp_track = new TNtuple("ntp_track", "svtxtrack => max truth",
-                                               "event:seed:trackID:px:py:pz:pt:eta:phi:deltapt:deltaeta:deltaphi:charge:"
+                                               "event:trackID:px:py:pz:pt:eta:phi:deltapt:deltaeta:deltaphi:charge:"
                                                "quality:chisq:ndf:nhits:nmaps:nintt:ntpc:nlmaps:nlintt:nltpc:layers:"
                                                "dca2d:dca2dsigma:dca3dxy:dca3dxysigma:dca3dz:dca3dzsigma:pcax:pcay:pcaz:"
                                                "presdphi:presdeta:prese3x3:prese:"
@@ -186,7 +177,7 @@
                                                "nhittpcall:nhittpcin:nhittpcmid:nhittpcout:nclusall:nclustpc:nclusintt:nclusmaps");
 
   if (_do_gseed_eval) _ntp_gseed = new TNtuple("ntp_gseed", "seeds from truth",
-                                               "event:seed:ntrk:gx:gy:gz:gr:geta:gphi:"
+                                               "event:ntrk:gx:gy:gz:gr:geta:gphi:"
                                                "glayer:"
                                                "gpx:gpy:gpz:gtpt:gtphi:gteta:"
                                                "gvx:gvy:gvz:"
@@ -211,10 +202,6 @@
   {
     cout << "SvtxEvaluator::process_event - Event = " << _ievent << endl;
   }
-  recoConsts *rc = recoConsts::instance();
-  _iseed = rc->get_IntFlag("RANDOMSEED");
-  cout << "SvtxEvaluator::process_event - Seed = " << _iseed << endl;
-
   if (!_svtxevalstack)
   {
     _svtxevalstack = new SvtxEvalStack(topNode);
@@ -253,7 +240,6 @@
 {
   _tfile->cd();
 
-  if (_ntp_info) _ntp_info->Write();
   if (_ntp_vertex) _ntp_vertex->Write();
   if (_ntp_gpoint) _ntp_gpoint->Write();
   if (_ntp_g4hit) _ntp_g4hit->Write();
@@ -478,31 +464,11 @@
         ++nclusters[layer];
       }
     }
-
-    PHG4CylinderCellGeomContainer* geom_container =
-      findNode::getClass<PHG4CylinderCellGeomContainer>(topNode, "CYLINDERCELLGEOM_SVTX");
-    if (!geom_container)
-      {
-	std::cout << PHWHERE << "ERROR: Can't find node CYLINDERCELLGEOM_SVTX" << std::endl;
-	return;
-      }
-    
-
-
     for (unsigned int ilayer = 0; ilayer < _nlayers_maps + _nlayers_intt + _nlayers_tpc; ++ilayer)
     {
-      PHG4CylinderCellGeom* GeoLayer = geom_container->GetLayerCellGeom(ilayer);
-
       cout << "layer " << ilayer << ": nG4hits = " << ng4hits[ilayer]
            << " => nHits = " << nhits[ilayer]
-           << " => nClusters = " << nclusters[ilayer] 	   << endl;
-      if(ilayer>=_nlayers_maps + _nlayers_intt){
-      cout << "layer " << ilayer
-	   << " => nphi = " << GeoLayer->get_phibins()
-	   << " => nz   = " << GeoLayer->get_zbins()
-	   << " => ntot = " << GeoLayer->get_phibins() * GeoLayer->get_zbins()
-	   << endl;
-      }
+           << " => nClusters = " << nclusters[ilayer] << endl;
     }
 
     SvtxTrackMap* trackmap = findNode::getClass<SvtxTrackMap>(topNode, _trackmapname.c_str());
@@ -742,14 +708,6 @@
   float nclus_tpc = 0;
   float nclus_intt = 0;
   float nclus_maps = 0;
-  float nhit[100];
-  for(int i = 0; i<100;i++)nhit[i] = 0;
-  float occ11  = 0;
-  float occ116 = 0;
-  float occ21  = 0;
-  float occ216 = 0;
-  float occ31  = 0;
-  float occ316 = 0;
 
   TrkrHitSetContainer* hitmap_in = findNode::getClass<TrkrHitSetContainer>(topNode, "TRKR_HITSET");
   if (hitmap_in)
@@ -769,7 +727,6 @@
 		   hitr != hitrangei.second;
 		   ++hitr)
 		{
-		  nhit[layer]++;
 		  nhit_tpc_all++;
 		  if ((float) layer == _nlayers_maps + _nlayers_intt) nhit_tpc_in++;
 		  if ((float) layer == _nlayers_maps + _nlayers_intt + _nlayers_tpc - 1) nhit_tpc_out++;
@@ -778,60 +735,7 @@
 	    }
 	}
     }
-  /**********/
-  PHG4CylinderCellGeomContainer* geom_container =
-    findNode::getClass<PHG4CylinderCellGeomContainer>(topNode, "CYLINDERCELLGEOM_SVTX");
-  if (!geom_container)
-    {
-      std::cout << PHWHERE << "ERROR: Can't find node CYLINDERCELLGEOM_SVTX" << std::endl;
-      return;
-    }
-  PHG4CylinderCellGeom* GeoLayer;
-  int layer = _nlayers_maps + _nlayers_intt;
-  GeoLayer = geom_container->GetLayerCellGeom(layer);
-  int nbins = GeoLayer->get_phibins() * GeoLayer->get_zbins();
-  float nhits = nhit[layer];
-  occ11  = nhits/nbins;
-  cout << " occ11 = " << occ11
-       << " nbins = " << nbins
-       << " nhits = " << nhits
-       << " layer = " << layer
-       << endl;
-
-  layer = _nlayers_maps + _nlayers_intt + 15;
-  GeoLayer = geom_container->GetLayerCellGeom(layer);
-  nbins = GeoLayer->get_phibins() * GeoLayer->get_zbins();
-  nhits = nhit[layer];
-  occ116 = nhits/nbins;
-
-  layer = _nlayers_maps + _nlayers_intt + 16;
-  GeoLayer = geom_container->GetLayerCellGeom(layer);
-  nbins = GeoLayer->get_phibins() * GeoLayer->get_zbins();
-  nhits = nhit[layer];
-  occ21  = nhits/nbins;
-  layer = _nlayers_maps + _nlayers_intt + 31;
-  GeoLayer = geom_container->GetLayerCellGeom(layer);
-  nbins = GeoLayer->get_phibins() * GeoLayer->get_zbins();
-  nhits = nhit[layer];
-  occ216 = nhits/nbins;
-  layer = _nlayers_maps + _nlayers_intt + 32;
-  GeoLayer = geom_container->GetLayerCellGeom(layer);
-  nbins = GeoLayer->get_phibins() * GeoLayer->get_zbins();
-  nhits = nhit[layer];
-  occ31  = nhits/nbins;
-  layer = _nlayers_maps + _nlayers_intt + 47;
-  GeoLayer = geom_container->GetLayerCellGeom(layer);
-  nbins = GeoLayer->get_phibins() * GeoLayer->get_zbins();
-  nhits = nhit[layer];
-  occ316 = nhits/nbins;
-
-  cout << " occ11 = " << occ11
-       << " occ116 = " << occ116
-       << " occ21 = " << occ21
-       << " occ216 = " << occ216
-       << " occ31 = " << occ31
-       << " occ316 = " << occ316
-       << endl;
+  
   TrkrClusterContainer* clustermap_in = findNode::getClass<TrkrClusterContainer>(topNode, "TRKR_CLUSTER");
   nclus_all = clustermap_in->size();
   TrkrClusterContainer::ConstRange all_clusters = clustermap_in->getClusters();
@@ -849,32 +753,6 @@
       if (layer >= _nlayers_maps + _nlayers_intt) nclus_tpc++;
   }
 
-  //-----------------------
-  // fill the info NTuple
-  //-----------------------
-  if (_ntp_info)
-    {
-      if (Verbosity() > 0)
-	{
-	  cout << "Filling ntp_info " << endl;
-    }
-      float ntrk = 0;
-      SvtxTrackMap* trackmap = findNode::getClass<SvtxTrackMap>(topNode, _trackmapname.c_str());
-      if (trackmap)
-	ntrk = (float) trackmap->size();
-      PHG4TruthInfoContainer* truthinfo = findNode::getClass<PHG4TruthInfoContainer>(topNode, "G4TruthInfo");
-      float info_data[] = {(float) _ievent,(float) _iseed,
-			   occ11,occ116,occ21,occ216,occ31,occ316,
-			   (float)truthinfo->GetNumPrimaryVertexParticles(),
-			   0,
-			   ntrk,
-			   nhit_tpc_all,
-			   nhit_tpc_in,
-			   nhit_tpc_mid,
-			   nhit_tpc_out, nclus_all, nclus_tpc, nclus_intt, nclus_maps};
-
-        _ntp_info->Fill(info_data);
-      }
   //-----------------------
   // fill the Vertex NTuple
   //-----------------------
@@ -1030,7 +908,7 @@
           embedvtxid_found[(int) gembed] = true;
         }
 	
-        float vertex_data[] = {(float) _ievent,(float) _iseed,
+        float vertex_data[] = {(float) _ievent,
                                vx,
                                vy,
                                vz,
@@ -1092,7 +970,7 @@
             //        nfromtruth = vertexeval->get_ntracks_contribution(vertex,point);
           }
 
-          float vertex_data[] = {(float) _ievent,(float) _iseed,
+          float vertex_data[] = {(float) _ievent,
                                  vx,
                                  vy,
                                  vz,
@@ -1180,7 +1058,7 @@
             nfromtruth = vertexeval->get_ntracks_contribution(vertex, point);
           }
 
-          float gpoint_data[] = {(float) _ievent,(float) _iseed,
+          float gpoint_data[] = {(float) _ievent,
                                  gvx,
                                  gvy,
                                  gvz,
@@ -1361,7 +1239,7 @@
         }
       }
 
-      float g4hit_data[] = {(float) _ievent,(float) _iseed,
+      float g4hit_data[] = {(float) _ievent,
                             g4hitID,
                             gx,
                             gy,
@@ -1883,7 +1761,7 @@
         }
 
         float nparticles = clustereval->all_truth_particles(cluster_key).size();
-        float cluster_data[] = {(float) _ievent,(float) _iseed,
+        float cluster_data[] = {(float) _ievent,
                                 hitID,
                                 x,
                                 y,
@@ -2209,54 +2087,6 @@
 
           float nparticles = clustereval->all_truth_particles(cluster_key).size();
 
-<<<<<<< HEAD
-          float cluster_data[] = {(float) _ievent,(float) _iseed,
-                                  hitID,
-                                  x,
-                                  y,
-                                  z,
-                                  r,
-                                  phi,
-                                  eta,
-                                  ex,
-                                  ey,
-                                  ez,
-                                  ephi,
-                                  e,
-                                  adc,
-                                  layer,
-                                  size,
-                                  phisize,
-                                  zsize,
-                                  trackID,
-                                  g4hitID,
-                                  gx,
-                                  gy,
-                                  gz,
-                                  gt,
-                                  gtrackID,
-                                  gflavor,
-                                  gpx,
-                                  gpy,
-                                  gpz,
-                                  gvx,
-                                  gvy,
-                                  gvz,
-                                  gfpx,
-                                  gfpy,
-                                  gfpz,
-                                  gfx,
-                                  gfy,
-                                  gfz,
-                                  gembed,
-                                  gprimary,
-                                  efromtruth,
-                                  nparticles,
-                                  nhit_tpc_all,
-                                  nhit_tpc_in,
-                                  nhit_tpc_mid,
-                                  nhit_tpc_out, nclus_all, nclus_tpc, nclus_intt, nclus_maps};
-=======
           float cluster_data[] = {(float) _ievent,
                                 hitID,
                                 x,
@@ -2307,7 +2137,6 @@
                                 nhit_tpc_in,
                                 nhit_tpc_mid,
                                 nhit_tpc_out, nclus_all, nclus_tpc, nclus_intt, nclus_maps};
->>>>>>> 8d43f6d9
 
           _ntp_cluster->Fill(cluster_data);
         }
@@ -2660,7 +2489,7 @@
             layersfromtruth = trackeval->get_nclusters_contribution_by_layer(track, g4particle);
           }
         }
-	float gtrack_data[] = {(float) _ievent,(float) _iseed,
+	float gtrack_data[] = {(float) _ievent,
                                gntracks,
                                gtrackID,
                                gflavor,
@@ -3029,7 +2858,7 @@
           }
         }
 
-        float track_data[] = {(float) _ievent,(float) _iseed,
+        float track_data[] = {(float) _ievent,
                               trackID,
                               px,
                               py,
