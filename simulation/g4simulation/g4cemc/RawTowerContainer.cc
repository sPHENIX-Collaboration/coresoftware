--- conflicted
+++ resolved
@@ -82,21 +82,10 @@
 }
 
 RawTower *
-<<<<<<< HEAD
-RawTowerContainer::getTower(const unsigned int id)
-{
-  Iterator it = _towers.find(id);
-  if (it != _towers.end())
-    {
-      return it->second;
-    }
-  return NULL;
-=======
 RawTowerContainer::getTower(const unsigned int ieta, const unsigned int iphi)
 {
   RawTowerDefs::keytype key = genkey(ieta,iphi);
   return getTower(key);
->>>>>>> 16239f95
 }
 
 int 
