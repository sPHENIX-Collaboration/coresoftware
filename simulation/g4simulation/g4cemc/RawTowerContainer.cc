#include "RawTowerContainer.h"
#include "RawTower.h"

#include <cstdlib>
#include <iostream>

ClassImp(RawTowerContainer)

using namespace std;

RawTowerDefs::keytype
RawTowerContainer::genkey(const unsigned int ieta, const unsigned int iphi) const
{
  if (ieta > 0xFFF || iphi > 0xFFF)
    {
      cout << "ieta " << ieta << " or iphi " << iphi 
	   << " exceed max length of " << 0xFFF << endl;
      cout << "reconsider the generation of unique keys" << endl;
      exit(1);
    }
  RawTowerDefs::keytype key = 0;
  key |= (ieta << RawTowerDefs::tower_idbits);
  key |= iphi;
  return key;
}

void 
RawTowerContainer::compress(const double emin)
{
  if (emin <= 0) // no need to loop through the map if we don't apply a cut
    {
      return;
    }
  Iterator itr = _towers.begin();
  Iterator last = _towers.end();
  for (; itr != last; )
    {
      RawTower *tower = (itr->second);
      if (tower->get_energy() < emin)
        {
	  delete tower;
          _towers.erase(itr++);
        }
      else
        {
          ++itr;
        }
    }
}

RawTowerContainer::ConstRange
RawTowerContainer::getTowers( void ) const
{
  return make_pair(_towers.begin(), _towers.end());
}


RawTowerContainer::Range
RawTowerContainer::getTowers( void )
{
  return make_pair(_towers.begin(), _towers.end());
}


RawTowerContainer::ConstIterator
RawTowerContainer::AddTower(const unsigned int ieta, const int unsigned iphi, RawTower *rawtower)
{
  RawTowerDefs::keytype key = genkey(ieta,iphi);
  _towers[key] = rawtower;
  return _towers.find(key);
}

RawTower *
RawTowerContainer::getTower(RawTowerDefs::keytype key)
{
<<<<<<< HEAD
=======
  RawTowerDefs::keytype key = genkey(ieta,iphi);
>>>>>>> 5d040870
  Iterator it = _towers.find(key);
  if (it != _towers.end())
    {
      return it->second;
    }
  return NULL;
}

RawTower *
RawTowerContainer::getTower(const unsigned int ieta, const unsigned int iphi)
{
  RawTowerDefs::keytype key = genkey(ieta,iphi);
  return getTower(key);
}

int 
RawTowerContainer::isValid() const
{
  return (!_towers.empty());
}

void
RawTowerContainer::Reset()
{
  while (_towers.begin() != _towers.end())
    {
      delete _towers.begin()->second;
      _towers.erase(_towers.begin());
    }
}

void 
RawTowerContainer::identify(std::ostream& os) const
{
  os << "RawTowerContainer, number of towers: " << size() << std::endl;
}

double
RawTowerContainer::getTotalEdep() const
{
  double totalenergy = 0;
  ConstIterator iter;
  for (iter = _towers.begin(); iter != _towers.end(); ++iter)
    {
      totalenergy += iter->second->get_energy();
    }
  return totalenergy;
}<|MERGE_RESOLUTION|>--- conflicted
+++ resolved
@@ -73,10 +73,7 @@
 RawTower *
 RawTowerContainer::getTower(RawTowerDefs::keytype key)
 {
-<<<<<<< HEAD
-=======
   RawTowerDefs::keytype key = genkey(ieta,iphi);
->>>>>>> 5d040870
   Iterator it = _towers.find(key);
   if (it != _towers.end())
     {
