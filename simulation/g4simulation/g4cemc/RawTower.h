--- conflicted
+++ resolved
@@ -44,44 +44,31 @@
   //! energy assigned to the tower. Depending on stage of process and DST node name, it could be energy deposition, light yield or calibrated energies
   virtual void set_energy (const double ) { PHOOL_VIRTUAL_WARN("set_energy()"); return  ; }
 
-<<<<<<< HEAD
-  
-  virtual bool empty_g4cells() const {return true;}
-
-  virtual size_t size_g4cells() const {return 0;}
-  
-=======
   //! Time stamp assigned to the tower. Depending on the tower maker, it could be rise time or peak time.
   virtual float get_time() const { PHOOL_VIRTUAL_WARN("get_time()"); return NAN; }
   //! Time stamp assigned to the tower. Depending on the tower maker, it could be rise time or peak time.
   virtual void set_time (const float ) { PHOOL_VIRTUAL_WARN("set_time()"); return  ; }
-
->>>>>>> b4b29bc6
+  
+  virtual bool empty_g4cells() const {return true;}
+  virtual size_t size_g4cells() const {return 0;}
   virtual CellConstRange get_g4cells() const
   {
     PHOOL_VIRTUAL_WARN("get_g4cells()");
     CellMap dummy;
     return make_pair(dummy.begin(), dummy.end());
-  }
-  
+  }  
   virtual void add_ecell(const PHG4CylinderCellDefs::keytype  g4cellid, const float ecell) {PHOOL_VIRTUAL_WARN("add_ecell(const PHG4CylinderCellDefs::keytype g4cellid, const float ecell)"); return;}
-
   virtual void clear_g4cells() {}
 
-
   virtual bool empty_g4showers() const {return true;}
-  
   virtual size_t size_g4showers() const {return 0;}
-  
   virtual ShowerConstRange get_g4showers() const
   {
     PHOOL_VIRTUAL_WARN("get_g4showers()");
     ShowerMap dummy;
     return make_pair(dummy.begin(), dummy.end());
-  }
-  
+  }  
   virtual void add_eshower(const unsigned int g4showerid, const float eshower) {PHOOL_VIRTUAL_WARN("add_eshower(const unsigned int g4showerid, const float eshower)"); return;}
-
   virtual void clear_g4showers() {}
   
  protected:
