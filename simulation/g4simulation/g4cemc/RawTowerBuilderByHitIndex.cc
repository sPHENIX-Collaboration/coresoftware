--- conflicted
+++ resolved
@@ -121,16 +121,10 @@
 	  tower->set_energy( 0 );
           towers_->AddTower( tower->get_id() , tower );
         }
-<<<<<<< HEAD
-      tower->add_ecell( (g4hit_i->get_index_j()<<16) + g4hit_i->get_index_k(), g4hit_i->get_edep());
-=======
+
       tower->add_ecell( (g4hit_i->get_index_j()<<16) + g4hit_i->get_index_k(), g4hit_i->get_light_yield());
       tower->set_energy( tower->get_energy() + g4hit_i->get_light_yield() );
->>>>>>> b08d9f97
-
-      tower->add_eshower(g4hit_i->get_shower_id(), g4hit_i->get_edep());
-            
-      tower->set_energy( tower->get_energy() + g4hit_i->get_edep() );
+      tower->add_eshower(g4hit_i->get_shower_id(), g4hit_i->get_edep());           
     }
 
   float towerE = 0.;
