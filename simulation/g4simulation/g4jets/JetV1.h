--- conflicted
+++ resolved
@@ -70,13 +70,8 @@
   void      clear_comp()                                {_comp_ids.clear();}
   void      insert_comp(SRC source,unsigned int compid) {_comp_ids.insert(std::make_pair(source,compid));}
   size_t    erase_comp(SRC source)                      {return _comp_ids.erase(source);}
-<<<<<<< HEAD
-  void      erase_comp(Iter iter)                       {_comp_ids.erase(iter);}
-  void      erase_comp(Iter first, Iter last)           {_comp_ids.erase(first,last);}
-=======
   void      erase_comp(Iter iter)                       {_comp_ids.erase(iter); return;}
   void      erase_comp(Iter first, Iter last)           {_comp_ids.erase(first,last); return;}
->>>>>>> 51bce852
 
   ConstIter begin_comp() const                 {return _comp_ids.begin();}
   ConstIter lower_bound_comp(SRC source) const {return _comp_ids.lower_bound(source);}
