--- conflicted
+++ resolved
@@ -62,13 +62,8 @@
   PHG4MVTXDetector.cc \
   PHG4MVTXSteppingAction.cc \
   PHG4MVTXSubsystem.cc \
-<<<<<<< HEAD
   PHG4MVTXDigitizer.cc \
   PHG4MvtxDigitizer.cc
-=======
-  PHG4MVTXDigitizer.cc
->>>>>>> 7d2a1e1c
-
 
 libg4mvtx_io_la_SOURCES = \
   $(ROOTDICTS) \
