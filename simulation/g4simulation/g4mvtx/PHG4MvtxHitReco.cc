// this is the new trackbase version

#include "PHG4MvtxHitReco.h"
#include "PHG4MvtxTruthClusterizer.h"

#include <mvtx/CylinderGeom_Mvtx.h>
#include <mvtx/MvtxHitPruner.h>

#include <trackbase/MvtxDefs.h>
#include <trackbase/TrkrDefs.h>
#include <trackbase/TrkrHit.h>  // // make iwyu happy
#include <trackbase/TrkrHitSet.h>
#include <trackbase/TrkrHitSetContainer.h>  // make iwyu happy
#include <trackbase/TrkrHitSetContainerv1.h>
#include <trackbase/TrkrHitTruthAssoc.h>  // make iwyu happy
#include <trackbase/TrkrHitTruthAssocv1.h>
#include <trackbase/TrkrHitv2.h>  // for TrkrHit

#include <trackbase/TrkrClusterContainer.h>
#include <trackbase/TrkrClusterContainerv4.h>
#include <g4tracking/TrkrTruthTrackContainer.h>
#include <g4tracking/TrkrTruthTrackContainerv1.h>

#include <g4detectors/PHG4CylinderGeom.h>  // for PHG4CylinderGeom
#include <g4detectors/PHG4CylinderGeomContainer.h>

#include <g4main/PHG4Hit.h>
#include <g4main/PHG4HitContainer.h>
#include <g4main/PHG4Utils.h>
#include <g4main/PHG4TruthInfoContainer.h>

#include <fun4all/Fun4AllReturnCodes.h>
#include <fun4all/SubsysReco.h>  // for SubsysReco

#include <phool/PHCompositeNode.h>
#include <phool/PHIODataNode.h>
#include <phool/PHNode.h>  // for PHNode
#include <phool/PHNodeIterator.h>
#include <phool/PHObject.h>      // for PHObject
#include <phool/PHRandomSeed.h>  // for PHRandomSeed
#include <phool/getClass.h>
#include <phool/phool.h>  // for PHWHERE

#include <G4SystemOfUnits.hh>  // for microsecond

#include <TVector3.h>  // for TVector3, ope...

#include <cassert>  // for assert
#include <cmath>
#include <cstdlib>
#include <iostream>
#include <memory>  // for allocator_tra...
#include <vector>  // for vector

PHG4MvtxHitReco::PHG4MvtxHitReco(const std::string &name, const std::string &detector)
  : SubsysReco(name)
  , PHParameterInterface(name)
  , m_detector(detector)
  , m_tmin(-5000.)
  , m_tmax(5000.)
  , m_strobe_width(5.)
  , m_strobe_separation(0.)
  , m_truthclusterizer { new PHG4MvtxTruthClusterizer }
{
  if (Verbosity())
  {
    std::cout << "Creating PHG4MvtxHitReco for detector = " << detector << std::endl;
  }
  // initialize rng
  const uint seed = PHRandomSeed();
  m_rng.reset(gsl_rng_alloc(gsl_rng_mt19937));
  gsl_rng_set(m_rng.get(), seed);

  InitializeParameters();
}

int PHG4MvtxHitReco::InitRun(PHCompositeNode *topNode)
{
  UpdateParametersWithMacro();

  m_tmin = get_double_param("mvtx_tmin");
  m_tmax = get_double_param("mvtx_tmax");
  m_strobe_width = get_double_param("mvtx_strobe_width");
  m_strobe_separation = get_double_param("mvtx_strobe_separation");
  m_in_sphenix_srdo = (bool) get_int_param("mvtx_in_sphenix_srdo");

  m_extended_readout_time = m_tmax - m_strobe_width;

  // printout
  std::cout
      << "PHG4MvtxHitReco::InitRun\n"
      << " m_tmin: " << m_tmin << "ns, m_tmax: " << m_tmax << "ns\n"
      << " m_strobe_width: " << m_strobe_width << "\n"
      << " m_strobe_separation: " << m_strobe_separation << "\n"
      << " m_extended_readout_time: " << m_extended_readout_time << "\n"
      << " m_in_sphenix_srdo: " << (m_in_sphenix_srdo ? "true" : "false") << "\n"
      << std::endl;

  //! get DST node
  PHNodeIterator iter(topNode);
  auto dstNode = dynamic_cast<PHCompositeNode *>(iter.findFirst("PHCompositeNode", "DST"));
  assert(dstNode);

  //! get detector run node
  auto runNode = dynamic_cast<PHCompositeNode *>(iter.findFirst("PHCompositeNode", "RUN"));
  assert(runNode);

  PHNodeIterator runiter(runNode);
  auto runDetNode = dynamic_cast<PHCompositeNode *>(runiter.findFirst("PHCompositeNode", m_detector));
  if (!runDetNode)
  {
    runDetNode = new PHCompositeNode(m_detector);
    runNode->addNode(runDetNode);
  }
  std::string paramNodeName = "G4CELLPARAM_" + m_detector;
  SaveToNodeTree(runDetNode, paramNodeName);

  // create hitset container if needed
  auto hitsetcontainer = findNode::getClass<TrkrHitSetContainer>(topNode, "TRKR_HITSET");
  if (!hitsetcontainer)
  {
    PHNodeIterator dstiter(dstNode);
    auto trkrnode = dynamic_cast<PHCompositeNode *>(dstiter.findFirst("PHCompositeNode", "TRKR"));
    if (!trkrnode)
    {
      trkrnode = new PHCompositeNode("TRKR");
      dstNode->addNode(trkrnode);
    }

    hitsetcontainer = new TrkrHitSetContainerv1;
    auto newNode = new PHIODataNode<PHObject>(hitsetcontainer, "TRKR_HITSET", "PHObject");
    trkrnode->addNode(newNode);
  }

  // create hit truth association if needed
  auto hittruthassoc = findNode::getClass<TrkrHitTruthAssoc>(topNode, "TRKR_HITTRUTHASSOC");
  if (!hittruthassoc)
  {
    PHNodeIterator dstiter(dstNode);
    auto trkrnode = dynamic_cast<PHCompositeNode *>(dstiter.findFirst("PHCompositeNode", "TRKR"));
    if (!trkrnode)
    {
      trkrnode = new PHCompositeNode("TRKR");
      dstNode->addNode(trkrnode);
    }

    hittruthassoc = new TrkrHitTruthAssocv1;
    auto newNode = new PHIODataNode<PHObject>(hittruthassoc, "TRKR_HITTRUTHASSOC", "PHObject");
    trkrnode->addNode(newNode);
  }

  m_truthclusterizer->init_run(topNode, Verbosity());

  return Fun4AllReturnCodes::EVENT_OK;
}

int PHG4MvtxHitReco::process_event(PHCompositeNode *topNode)
{
  ActsGeometry *tgeometry = findNode::getClass<ActsGeometry>(topNode, "ActsGeometry");
  if (!tgeometry)
  {
    std::cout << "Could not locate acts geometry" << std::endl;
    exit(1);
  }

  // G4Hits
  const std::string g4hitnodename = "G4HIT_" + m_detector;
  auto g4hitContainer = findNode::getClass<PHG4HitContainer>(topNode, g4hitnodename);
  assert(g4hitContainer);

  // geometry
  const std::string geonodename = "CYLINDERGEOM_" + m_detector;
  auto geoNode = findNode::getClass<PHG4CylinderGeomContainer>(topNode, geonodename);
  assert(geoNode);

  // Get the TrkrHitSetContainer node
  auto trkrHitSetContainer = findNode::getClass<TrkrHitSetContainer>(topNode, "TRKR_HITSET");
  assert(trkrHitSetContainer);

  // Get the TrkrHitTruthAssoc node
  auto hitTruthAssoc = findNode::getClass<TrkrHitTruthAssoc>(topNode, "TRKR_HITTRUTHASSOC");
  assert(hitTruthAssoc);

  // Generate strobe zero relative to trigger time
  double strobe_zero_tm_start = generate_strobe_zero_tm_start();

  // assumes we want the range of accepted times to be from 0 to m_extended_readout_time
  std::pair<double, double> alpide_pulse = generate_alpide_pulse(0.0);  // this currently just returns fixed values
  double clearance = 200.0;                                             // 0.2 microsecond for luck
  m_tmax = m_extended_readout_time + alpide_pulse.first + clearance;
  m_tmin = alpide_pulse.second - clearance;

  // The above limits will select g4hit times of 0 up to m_extended_readout_time (only) with extensions by clearance
  // But we really want to select all g4hit times that will be strobed, so replace clearance with something derived from
  // the strobe start time in future

  if (Verbosity() > 0)
    std::cout << " m_strobe_width " << m_strobe_width << " m_strobe_separation " << m_strobe_separation << " strobe_zero_tm_start " << strobe_zero_tm_start << " m_extended_readout_time " << m_extended_readout_time << std::endl;

  // loop over all of the layers in the g4hit container
  auto layer_range = g4hitContainer->getLayers();
  for (auto layer_it = layer_range.first; layer_it != layer_range.second; ++layer_it)
  {
    // get layer
    const auto layer = *layer_it;
    assert(layer < 3);

    // we need the geometry object for this layer
    auto layergeom = dynamic_cast<CylinderGeom_Mvtx *>(geoNode->GetLayerGeom(layer));
    assert(layergeom);

    // loop over the hits in this layer
    const PHG4HitContainer::ConstRange g4hit_range = g4hitContainer->getHits(layer);

    // Get some layer parameters for later use
    double xpixw = layergeom->get_pixel_x();
    double xpixw_half = xpixw / 2.0;
    double zpixw = layergeom->get_pixel_z();
    double zpixw_half = zpixw / 2.0;
    int maxNX = layergeom->get_NX();
    int maxNZ = layergeom->get_NZ();

    // Now loop over all g4 hits for this layer
    for (auto g4hit_it = g4hit_range.first; g4hit_it != g4hit_range.second; ++g4hit_it)
    {
      // get hit
      auto g4hit = g4hit_it->second;

      m_truthclusterizer->check_g4hit(g4hit);

      //cout << "From PHG4MvtxHitReco: Call hit print method: " << std::endl;
      if (Verbosity() > 4)
        g4hit->print();

      unsigned int n_replica = 1;

      //Function returns ns
      //std::pair<double, double> alpide_pulse = generate_alpide_pulse(g4hit->get_edep());

      double lead_edge = g4hit->get_t(0) * ns + alpide_pulse.first;
      double fall_edge = g4hit->get_t(1) * ns + alpide_pulse.second;

      if (Verbosity() > 0)
        std::cout << " MvtxHitReco: t0 " << g4hit->get_t(0) << " t1 " << g4hit->get_t(1) << " lead_edge " << lead_edge
                  << " fall_edge " << fall_edge << " tmin " << m_tmin << " tmax " << m_tmax << std::endl;

      // check that the signal occurred witin the time window 0 to extended_readout_time, discard if not
      if (lead_edge > m_tmax or fall_edge < m_tmin) continue;

      double t0_strobe_frame = get_strobe_frame(lead_edge, strobe_zero_tm_start);
      double t1_strobe_frame = get_strobe_frame(fall_edge, strobe_zero_tm_start);
      n_replica += t1_strobe_frame - t0_strobe_frame;

      if (Verbosity() > 1)
      {
        std::cout
            << "MVTX is in strobed timing mode\n"
            << "layer " << layer << " t0(ns) " << g4hit->get_t(0) << " t1(ns) " << g4hit->get_t(1) << "\n"
            << "strobe_zero_tm_start(us): " << strobe_zero_tm_start / microsecond << "\n"
            << "strobe width(us): " << m_strobe_width / microsecond << "\n"
            << "strobe separation(us): " << m_strobe_separation / microsecond << "\n"
            << "alpide pulse start(us): " << alpide_pulse.first / microsecond << "\n"
            << "alpide pulse end(us): " << alpide_pulse.second / microsecond << "\n"
            << "tm_zero_strobe_frame: " << t0_strobe_frame << "\n"
            << "tm_one_strobe_frame: " << t1_strobe_frame << "\n"
            << "number of hit replica: " << n_replica << "\n"
            << std::endl;
      }

      assert(n_replica >= 1);

      // get_property_int(const PROPERTY prop_id) const {return INT_MIN;}
      int stave_number = g4hit->get_property_int(PHG4Hit::prop_stave_index);
      int chip_number = g4hit->get_property_int(PHG4Hit::prop_chip_index);

      TVector3 local_in(g4hit->get_local_x(0), g4hit->get_local_y(0), g4hit->get_local_z(0));
      TVector3 local_out(g4hit->get_local_x(1), g4hit->get_local_y(1), g4hit->get_local_z(1));
      TVector3 midpoint((local_in.X() + local_out.X()) / 2.0, (local_in.Y() + local_out.Y()) / 2.0, (local_in.Z() + local_out.Z()) / 2.0);

      if (Verbosity() > 2)
      {
        std::cout
            << " world entry point position: "
            << g4hit->get_x(0) << " " << g4hit->get_y(0) << " " << g4hit->get_z(0) << "\n"
            << " world exit  point position: "
            << g4hit->get_x(1) << " " << g4hit->get_y(1) << " " << g4hit->get_z(1) << "\n"
            << " local coords of entry point from G4 "
            << g4hit->get_local_x(0) << " " << g4hit->get_local_y(0) << " " << g4hit->get_local_z(0)
            << std::endl;

        TVector3 world_in(g4hit->get_x(0), g4hit->get_y(0), g4hit->get_z(0));
        auto hskey = MvtxDefs::genHitSetKey(layer, stave_number, chip_number, 0);
        auto surf = tgeometry->maps().getSiliconSurface(hskey);

        TVector3 local_in_check = layergeom->get_local_from_world_coords(surf, tgeometry, world_in);
        std::cout
            << " local coords of entry point from geom (a check) "
            << local_in_check.X() << " " << local_in_check.Y() << " " << local_in_check.Z() << "\n"
            << " local coords of exit point from G4 "
            << g4hit->get_local_x(1) << " " << g4hit->get_local_y(1) << " " << g4hit->get_local_z(1)
            << "\n"
            << " local coords of exit point from geom (a check) "
            << local_out.X() << " " << local_out.Y() << " " << local_out.Z()
            << std::endl;
      }
      /*
      if (Verbosity() > 4)
      {
        // As a check, get the positions of the hit pixels in world coordinates from the geo object
	      auto hskey = MvtxDefs::genHitSetKey(*layer,stave_number,chip_number,strobe);
	      auto surf = tgeometry->maps().getSiliconSurface(hskey);

        TVector3 location_in = layergeom->get_world_from_local_coords(surf,tgeometry, local_in);
        TVector3 location_out = layergeom->get_world_from_local_coords(surf,tgeometry, local_out);

        std::cout
          << std::endl
          << "      PHG4MvtxHitReco:  Found world entry location from geometry for  "
          << " stave number " << stave_number
          << " half stave number " << half_stave_number
          << " module number " << module_number
          << " chip number " << chip_number
          << std::endl
          << " x = " << location_in.X()
          << " y = " << location_in.Y()
          << " z = " << location_in.Z()
          << " radius " << sqrt(pow(location_in.X(), 2) + pow(location_in.Y(), 2))
          << " angle " << atan(location_in.Y() / location_in.X())
          << std::endl;
          << "     PHG4MvtxHitReco: The world entry location from G4 was "
          << " x = " << g4hit->get_x(0)
          << " y = " << g4hit->get_y(0)
          << " z = " << g4hit->get_z(0)
          << " radius " << sqrt(pow(g4hit->get_x(0), 2) + pow(g4hit->get_y(0), 2))
          << " angle " << atan(g4hit->get_y(0) / g4hit->get_x(0))
          << std::endl;
          << " difference in x = " << g4hit->get_x(0) - location_in.X()
          << " difference in y = " << g4hit->get_y(0) - location_in.Y()
          << " difference in z = " << g4hit->get_z(0) - location_in.Z()
          << " difference in radius = "
          << sqrt(pow(g4hit->get_x(0), 2) + pow(g4hit->get_y(0), 2)) - sqrt(pow(location_in.X(), 2) + pow(location_in.Y(), 2))
          << " in angle = " << atan(g4hit->get_y(0) / g4hit->get_x(0)) - atan(location_in.Y() / location_in.X())
          << std::endl;
      }
  */
      // Get the pixel number of the entry location
      int pixel_number_in = layergeom->get_pixel_from_local_coords(local_in);
      // Get the pixel number of the exit location
      int pixel_number_out = layergeom->get_pixel_from_local_coords(local_out);

      if (pixel_number_in < 0 || pixel_number_out < 0)
      {
        std::cout
            << "Oops!  got negative pixel number in layer " << layergeom->get_layer()
            << " pixel_number_in " << pixel_number_in
            << " pixel_number_out " << pixel_number_out
            << " local_in = " << local_in.X() << " " << local_in.Y() << " " << local_in.Z()
            << " local_out = " << local_out.X() << " " << local_out.Y() << " " << local_out.Z()
            << std::endl;
        return Fun4AllReturnCodes::ABORTEVENT;
      }

      if (Verbosity() > 3)
      {
        std::cout
            << "entry pixel number " << pixel_number_in
            << " exit pixel number " << pixel_number_out
            << std::endl;
      }

      std::vector<int> vpixel;
      std::vector<int> vxbin;
      std::vector<int> vzbin;
      std::vector<std::pair<double, double> > venergy;
      //double trklen = 0.0;

      //===================================================
      // OK, now we have found which sensor the hit is in, extracted the hit
      // position in local sensor coordinates,  and found the pixel numbers of the
      // entry point and exit point

      //====================================================
      // Beginning of charge sharing implementation
      //    Find tracklet line inside sensor
      //    Divide tracklet line into n segments (vary n until answer stabilizes)
      //    Find centroid of each segment
      //    Diffuse charge at each centroid
      //    Apportion charge between neighboring pixels
      //    Add the pixel energy contributions from different track segments together
      //====================================================

      TVector3 pathvec = local_in - local_out;

      // See figure 7.3 of the thesis by  Lucasz Maczewski (arXiv:10053.3710) for diffusion simulations in a MAPS epitaxial layer
      // The diffusion widths below were inspired by those plots, corresponding to where the probability drops off to 1/3 of the peak value
      // However note that we make the simplifying assumption that the probability distribution is flat within this diffusion width,
      // while in the simulation it is not
      //double diffusion_width_max = 35.0e-04;   // maximum diffusion radius 35 microns, in cm
      //double diffusion_width_min = 12.0e-04;   // minimum diffusion radius 12 microns, in cm
      double diffusion_width_max = 25.0e-04;  // maximum diffusion radius 35 microns, in cm
      double diffusion_width_min = 8.0e-04;   // minimum diffusion radius 12 microns, in cm

      double ydrift_max = pathvec.Y();
      int nsegments = 4;

      // we want to make a list of all pixels possibly affected by this hit
      // we take the entry and exit locations in local coordinates, and build
      // a rectangular array of pixels that encompasses both, with "nadd" pixels added all around

      int xbin_in = layergeom->get_pixel_X_from_pixel_number(pixel_number_in);
      int zbin_in = layergeom->get_pixel_Z_from_pixel_number(pixel_number_in);
      int xbin_out = layergeom->get_pixel_X_from_pixel_number(pixel_number_out);
      int zbin_out = layergeom->get_pixel_Z_from_pixel_number(pixel_number_out);

      int xbin_max, xbin_min;
      int nadd = 2;
      if (xbin_in > xbin_out)
      {
        xbin_max = xbin_in + nadd;
        xbin_min = xbin_out - nadd;
      }
      else
      {
        xbin_max = xbin_out + nadd;
        xbin_min = xbin_in - nadd;
      }

      int zbin_max, zbin_min;
      if (zbin_in > zbin_out)
      {
        zbin_max = zbin_in + nadd;
        zbin_min = zbin_out - nadd;
      }
      else
      {
        zbin_max = zbin_out + nadd;
        zbin_min = zbin_in - nadd;
      }

      // need to check that values of xbin and zbin are within the valid range
      // YCM: Fix pixel range: Xbin (row) 0 to 511, Zbin (col) 0 to 1023
      if (xbin_min < 0) xbin_min = 0;
      if (zbin_min < 0) zbin_min = 0;
      if (xbin_max >= maxNX) xbin_max = maxNX - 1;
      if (zbin_max >= maxNZ) xbin_max = maxNZ - 1;

      if (Verbosity() > 1)
      {
        std::cout << " xbin_in " << xbin_in << " xbin_out " << xbin_out << " xbin_min " << xbin_min << " xbin_max " << xbin_max << std::endl;
        std::cout << " zbin_in " << zbin_in << " zbin_out " << zbin_out << " zbin_min " << zbin_min << " zbin_max " << zbin_max << std::endl;
      }

      // skip this hit if it involves an unreasonable  number of pixels
      // this skips it if either the xbin or ybin range traversed is greater than 8 (for 8 adding two pixels at each end makes the range 12)
      if (xbin_max - xbin_min > 12 || zbin_max - zbin_min > 12) continue;

      // this hit is skipped earlier if this dimensioning would be exceeded
      double pixenergy[12][12] = {};  // init to 0
      double pixeion[12][12] = {};    // init to 0

      // Loop over track segments and diffuse charge at each segment location, collect energy in pixels
      for (int i = 0; i < nsegments; i++)
      {
        // Find the tracklet segment location
        // If there are n segments of equal length, we want 2*n intervals
        // The 1st segment is centered at interval 1, the 2nd at interval 3, the nth at interval 2n -1
        double interval = 2 * (double) i + 1;
        double frac = interval / (double) (2 * nsegments);
        TVector3 segvec(pathvec.X() * frac, pathvec.Y() * frac, pathvec.Z() * frac);
        segvec = segvec + local_out;

        //  Find the distance to the back of the sensor from the segment location
        // That projection changes only the value of y
        double ydrift = segvec.Y() - local_out.Y();

        // Caculate the charge diffusion over this drift distance
        // increases from diffusion width_min to diffusion_width_max
        double ydiffusion_radius = diffusion_width_min + (ydrift / ydrift_max) * (diffusion_width_max - diffusion_width_min);

        if (Verbosity() > 5)
        {
          std::cout
              << " segment " << i
              << " interval " << interval
              << " frac " << frac
              << " local_in.X " << local_in.X()
              << " local_in.Z " << local_in.Z()
              << " local_in.Y " << local_in.Y()
              << " pathvec.X " << pathvec.X()
              << " pathvec.Z " << pathvec.Z()
              << " pathvec.Y " << pathvec.Y()
              << " segvec.X " << segvec.X()
              << " segvec.Z " << segvec.Z()
              << " segvec.Y " << segvec.Y()
              << " ydrift " << ydrift
              << " ydrift_max " << ydrift_max
              << " ydiffusion_radius " << ydiffusion_radius
              << std::endl;
        }
        // Now find the area of overlap of the diffusion circle with each pixel and apportion the energy
        for (int ix = xbin_min; ix <= xbin_max; ix++)
        {
          for (int iz = zbin_min; iz <= zbin_max; iz++)
          {
            // Find the pixel corners for this pixel number
            int pixnum = layergeom->get_pixel_number_from_xbin_zbin(ix, iz);

            if (pixnum < 0)
            {
              std::cout
                  << " pixnum < 0 , pixnum = " << pixnum << "\n"
                  << " ix " << ix << " iz " << iz << "\n"
                  << " xbin_min " << xbin_min << " zbin_min " << zbin_min << "\n"
                  << " xbin_max " << xbin_max << " zbin_max " << zbin_max << "\n"
                  << " maxNX " << maxNX << " maxNZ " << maxNZ
                  << std::endl;
            }

            TVector3 tmp = layergeom->get_local_coords_from_pixel(pixnum);
            // note that (x1,z1) is the top left corner, (x2,z2) is the bottom right corner of the pixel - circle_rectangle_intersection expects this ordering
            double x1 = tmp.X() - xpixw_half;
            double z1 = tmp.Z() + zpixw_half;
            double x2 = tmp.X() + xpixw_half;
            double z2 = tmp.Z() - zpixw_half;

            // here segvec.X and segvec.Z are the center of the circle, and diffusion_radius is the circle radius
            // circle_rectangle_intersection returns the overlap area of the circle and the pixel. It is very fast if there is no overlap.
            double pixarea_frac = PHG4Utils::circle_rectangle_intersection(x1, z1, x2, z2, segvec.X(), segvec.Z(), ydiffusion_radius) / (M_PI * pow(ydiffusion_radius, 2));
            // assume that the energy is deposited uniformly along the tracklet length, so that this segment gets the fraction 1/nsegments of the energy
            pixenergy[ix - xbin_min][iz - zbin_min] += pixarea_frac * g4hit->get_edep() / (float) nsegments;
            if (g4hit->has_property(PHG4Hit::prop_eion))
            {
              pixeion[ix - xbin_min][iz - zbin_min] += pixarea_frac * g4hit->get_eion() / (float) nsegments;
            }
            if (Verbosity() > 5)
            {
              std::cout
                  << "    pixnum " << pixnum << " xbin " << ix << " zbin " << iz
                  << " pixel_area fraction of circle " << pixarea_frac << " accumulated pixel energy " << pixenergy[ix - xbin_min][iz - zbin_min]
                  << std::endl;
            }
          }
        }
      }  // end loop over segments

      // now we have the energy deposited in each pixel, summed over all tracklet segments. We make a vector of all pixels with non-zero energy deposited
      for (int ix = xbin_min; ix <= xbin_max; ix++)
      {
        for (int iz = zbin_min; iz <= zbin_max; iz++)
        {
          if (pixenergy[ix - xbin_min][iz - zbin_min] > 0.0)
          {
            int pixnum = layergeom->get_pixel_number_from_xbin_zbin(ix, iz);
            vpixel.push_back(pixnum);
            vxbin.push_back(ix);
            vzbin.push_back(iz);
            std::pair<double, double> tmppair = std::make_pair(pixenergy[ix - xbin_min][iz - zbin_min], pixeion[ix - xbin_min][iz - zbin_min]);
            venergy.push_back(tmppair);
            if (Verbosity() > 1)
            {
              std::cout
                  << " Added pixel number " << pixnum << " xbin " << ix
                  << " zbin " << iz << " to vectors with energy " << pixenergy[ix - xbin_min][iz - zbin_min]
                  << std::endl;
            }
          }
        }
      }

      //===================================
      // End of charge sharing implementation
      //===================================

      // loop over all fired cells for this g4hit and add them to the TrkrHitSet
      for (unsigned int i1 = 0; i1 < vpixel.size(); i1++)  // loop over all fired cells
      {
        // This is the new storage object version
        //====================================
        for (unsigned int i_rep = 0; i_rep < n_replica; i_rep++)
        {
          int strobe = t0_strobe_frame + i_rep;
          // to fit in a 5 bit field in the hitsetkey [-16,15]
          if (strobe < -16) strobe = -16;
          if (strobe >= 16) strobe = 15;

          // We need to create the TrkrHitSet if not already made - each TrkrHitSet should correspond to a chip for the Mvtx
          TrkrDefs::hitsetkey hitsetkey = MvtxDefs::genHitSetKey(layer, stave_number, chip_number, strobe);
          // Use existing hitset or add new one if needed
          TrkrHitSetContainer::Iterator hitsetit = trkrHitSetContainer->findOrAddHitSet(hitsetkey);

          // generate the key for this hit
          TrkrDefs::hitkey hitkey = MvtxDefs::genHitKey(vzbin[i1], vxbin[i1]);
          // See if this hit already exists
	  TrkrHit* hit = nullptr;
          hit = hitsetit->second->getHit(hitkey);
          if (!hit)
          {
            // Otherwise, create a new one
            hit = new TrkrHitv2();
            hitsetit->second->addHitSpecificKey(hitkey, hit);
          }

          // Either way, add the energy to it
          double hitenergy = venergy[i1].first * TrkrDefs::MvtxEnergyScaleup;
          hit->addEnergy(hitenergy);

          m_truthclusterizer->addhitset(hitsetkey, hitkey, hitenergy);

          if (Verbosity() > 0)
            std::cout << "     added hit " << hitkey << " to hitset " << hitsetkey << " with strobe id " << strobe << " in layer " << layer
                      << " with energy " << hit->getEnergy() / TrkrDefs::MvtxEnergyScaleup << std::endl;

          // now we update the TrkrHitTruthAssoc map - the map contains <hitsetkey, std::pair <hitkey, g4hitkey> >
          // There is only one TrkrHit per pixel, but there may be multiple g4hits
          // How do we know how much energy from PHG4Hit went into TrkrHit? We don't, have to sort it out in evaluator to save memory

          // we set the strobe ID to zero in the hitsetkey
          // we use the findOrAdd method to keep from adding identical entries
          TrkrDefs::hitsetkey bare_hitsetkey = zero_strobe_bits(hitsetkey);
          hitTruthAssoc->findOrAddAssoc(bare_hitsetkey, hitkey, g4hit_it->first);
        }
      }  // end loop over hit cells
    }    // end loop over g4hits for this layer


  }  // end loop over layers

  // print the list of entries in the association table
  if (Verbosity() > 2)
  {
    std::cout << "From PHG4MvtxHitReco: " << std::endl;
    hitTruthAssoc->identify();
  }

  // spit out the truth clusters
<<<<<<< HEAD
  if (Verbosity() > 5) m_truthclusterizer->print_clusters();
  m_truthclusterizer->end_of_event();
=======
  if (Verbosity() > 5) m_truth_clusterer->print_clusters();
>>>>>>> 60045a6c

  return Fun4AllReturnCodes::EVENT_OK;
}

std::pair<double, double> PHG4MvtxHitReco::generate_alpide_pulse(const double energy_deposited)
{
  // We need to translate energy deposited to num/ electrons released
  if (Verbosity() > 2)
  {
    std::cout << "energy_deposited: " << energy_deposited << std::endl;
  }
  //int silicon_band_gap = 1.12; //Band gap energy in eV
  //int Q_in = rand() % 5000 + 50;
  //int clipping_point = 110;
  //double ToT_start = Q_in < 200 ? 395.85*exp(-0.5*pow((Q_in+851.43)/286.91, 2)) : 0.5;
  //double ToT_end = Q_in < clipping_point ? 5.90*exp(-0.5*pow((Q_in-99.86)/54.80, 2)) : 5.8 - 6.4e-4 * Q_in;

  //return make_pair(ToT_start*1e3, ToT_end*1e3);
  // Using constant alpide pulse length
  return std::make_pair<double, double>(1.5 * microsecond, 5.9 * microsecond);
}

double PHG4MvtxHitReco::generate_strobe_zero_tm_start()
{
  return -1. * gsl_rng_uniform_pos(m_rng.get()) * (m_strobe_separation + m_strobe_width);
}

int PHG4MvtxHitReco::get_strobe_frame(double alpide_time, double strobe_zero_tm_start)
{
  int strobe_frame = int((alpide_time - strobe_zero_tm_start) / (m_strobe_width + m_strobe_separation));
  strobe_frame += (alpide_time < strobe_zero_tm_start) ? -1 : 0;
  return strobe_frame;
}

void PHG4MvtxHitReco::set_timing_window(const int detid, const double tmin, const double tmax)
{
  if (false)
  {
    std::cout
        << "PHG4MvtxHitReco: Set Mvtx timing window parameters from macro for layer = "
        << detid << " to tmin = " << tmin << " tmax = " << tmax
        << std::endl;
  }

  return;
}

void PHG4MvtxHitReco::SetDefaultParameters()
{
  //cout << "PHG4MvtxHitReco: Setting Mvtx timing window defaults to tmin = -5000 and  tmax = 5000 ns" << std::endl;
  set_default_double_param("mvtx_tmin", -5000);
  set_default_double_param("mvtx_tmax", 5000);
  set_default_double_param("mvtx_strobe_width", 5 * microsecond);
  set_default_double_param("mvtx_strobe_separation", 0.);
  set_default_int_param("mvtx_in_sphenix_srdo", (int) false);
  return;
}

TrkrDefs::hitsetkey PHG4MvtxHitReco::zero_strobe_bits(TrkrDefs::hitsetkey hitsetkey)
{
  unsigned int layer = TrkrDefs::getLayer(hitsetkey);
  unsigned int stave = MvtxDefs::getStaveId(hitsetkey);
  unsigned int chip = MvtxDefs::getChipId(hitsetkey);
  TrkrDefs::hitsetkey bare_hitsetkey = MvtxDefs::genHitSetKey(layer, stave, chip, 0);

  return bare_hitsetkey;
}

PHG4MvtxHitReco::~PHG4MvtxHitReco() {
  delete m_truthclusterizer;
}<|MERGE_RESOLUTION|>--- conflicted
+++ resolved
@@ -633,12 +633,9 @@
   }
 
   // spit out the truth clusters
-<<<<<<< HEAD
+
   if (Verbosity() > 5) m_truthclusterizer->print_clusters();
   m_truthclusterizer->end_of_event();
-=======
-  if (Verbosity() > 5) m_truth_clusterer->print_clusters();
->>>>>>> 60045a6c
 
   return Fun4AllReturnCodes::EVENT_OK;
 }
