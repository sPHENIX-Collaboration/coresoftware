--- conflicted
+++ resolved
@@ -228,7 +228,6 @@
     // create phi tile master volume
     const auto tile_logic_phi = construct_micromegas_tile( tileid, MicromegasDefs::SegmentationType::SEGMENTATION_PHI  );
     const double tile_thickness_phi = static_cast<G4Box*>(tile_logic_phi->GetSolid())->GetXHalfLength()*2;
-<<<<<<< HEAD
 
     // calculate radius at tile center
     if( tileid == 0 ) radius_phi = inner_radius + tile_thickness_phi/2;
@@ -237,24 +236,26 @@
       // place tile in master volume
       const double centerZ = tile.m_centerZ*cm;
       const double centerPhi = tile.m_centerPhi;
-      
+
       G4RotationMatrix rotation;
       rotation.rotateZ( centerPhi*radian );
-      
+
       const G4ThreeVector center(
         radius_phi*std::cos(centerPhi),
         radius_phi*std::sin(centerPhi),
         centerZ );
-      
+
       G4Transform3D transform( rotation, center );
       const auto tilename = GetName() + "_tile_" + std::to_string(tileid) + "_phi";
       new G4PVPlacement( transform, tile_logic_phi, tilename+"_phys", logicWorld, false, 0, OverlapCheck() );
     }
-    
-=======
+
+    // create z tile master volume
+    const auto tile_logic_z = construct_micromegas_tile( tileid, MicromegasDefs::SegmentationType::SEGMENTATION_Z  );
+    const double tile_thickness_z = static_cast<G4Box*>(tile_logic_z->GetSolid())->GetXHalfLength()*2;
 
     // calculate radius at tile center
-    if( tileid == 0 ) radius_phi = inner_radius + tile_thickness_phi/2;
+    if( tileid == 0 ) radius_z = inner_radius + tile_thickness_phi + tile_thickness_z/2;
 
     {
       // place tile in master volume
@@ -265,65 +266,20 @@
       rotation.rotateZ( centerPhi*radian );
 
       const G4ThreeVector center(
-        radius_phi*std::cos(centerPhi),
-        radius_phi*std::sin(centerPhi),
-        centerZ );
-
-      G4Transform3D transform( rotation, center );
-      const auto tilename = GetName() + "_tile_" + std::to_string(tileid) + "_phi";
-      new G4PVPlacement( transform, tile_logic_phi, tilename+"_phys", logicWorld, false, 0, OverlapCheck() );
-    }
-
->>>>>>> 163d7060
-    // create z tile master volume
-    const auto tile_logic_z = construct_micromegas_tile( tileid, MicromegasDefs::SegmentationType::SEGMENTATION_Z  );
-    const double tile_thickness_z = static_cast<G4Box*>(tile_logic_z->GetSolid())->GetXHalfLength()*2;
-
-    // calculate radius at tile center
-    if( tileid == 0 ) radius_z = inner_radius + tile_thickness_phi + tile_thickness_z/2;
-
-    {
-      // place tile in master volume
-      const double centerZ = tile.m_centerZ*cm;
-      const double centerPhi = tile.m_centerPhi;
-<<<<<<< HEAD
-      
-      G4RotationMatrix rotation;
-      rotation.rotateZ( centerPhi*radian );
-      
-=======
-
-      G4RotationMatrix rotation;
-      rotation.rotateZ( centerPhi*radian );
-
->>>>>>> 163d7060
-      const G4ThreeVector center(
         radius_z*std::cos(centerPhi),
         radius_z*std::sin(centerPhi),
         centerZ );
-<<<<<<< HEAD
-      
-      G4Transform3D transform( rotation, center );
-      const auto tilename = GetName() + "_tile_" + std::to_string(tileid) + "_z";
-      new G4PVPlacement( transform, tile_logic_z, tilename+"_phys", logicWorld, false, 0, OverlapCheck() );
-    }    
-=======
 
       G4Transform3D transform( rotation, center );
       const auto tilename = GetName() + "_tile_" + std::to_string(tileid) + "_z";
       new G4PVPlacement( transform, tile_logic_z, tilename+"_phys", logicWorld, false, 0, OverlapCheck() );
     }
->>>>>>> 163d7060
   }
 
   // adjust active volume radius to account for world placement
   m_layer_radius.at(m_FirstLayer) += radius_phi/cm;
   m_layer_radius.at(m_FirstLayer+1) += radius_z/cm;
-<<<<<<< HEAD
-  
-=======
-
->>>>>>> 163d7060
+
   if( Verbosity() )
   {
     // print physical layers
@@ -433,11 +389,8 @@
     std::make_tuple( Component::CuStrips, "CuStrips_inner"  ),
     std::make_tuple( Component::PCB, "PCB_inner" )
   };
-<<<<<<< HEAD
-  
-=======
-
->>>>>>> 163d7060
+
+
   // layer stack for z view, same as phi view, but mirrored
   const std::vector<LayerDefinition> layer_stack_z =
   {
@@ -458,32 +411,19 @@
   };
 
   const bool is_z = (segmentation_type == MicromegasDefs::SegmentationType::SEGMENTATION_Z);
-<<<<<<< HEAD
-  
+
   // get the right layer stack
   const auto& layer_stack = is_z ? layer_stack_z: layer_stack_phi;
-  
-  // for z view, create two FEE boards up front, to get their total thickness and add to master volume
-  std::array<G4LogicalVolume*, 2> fee_board_logic = 
-=======
-
-  // get the right layer stack
-  const auto& layer_stack = is_z ? layer_stack_z: layer_stack_phi;
 
   // for z view, create two FEE boards up front, to get their total thickness and add to master volume
   std::array<G4LogicalVolume*, 2> fee_board_logic =
->>>>>>> 163d7060
   {
     is_z ? construct_fee_board(0):nullptr,
     is_z ? construct_fee_board(1):nullptr
   };
 
   const double fee_thickness = is_z ? static_cast<G4Box*>(fee_board_logic[0]->GetSolid())->GetXHalfLength()*2:0;
-<<<<<<< HEAD
-  
-=======
-
->>>>>>> 163d7060
+
   // calculate total tile thickness
   double tile_thickness = std::accumulate(
     layer_stack.begin(), layer_stack.end(), 0.,
@@ -562,26 +502,16 @@
 
   if( is_z )
   {
-<<<<<<< HEAD
-  
-=======
-
->>>>>>> 163d7060
+
     // add FEE boards
     /* offsets measured from CAD drawings */
     static constexpr double fee_y_offset = ( 316./2 - 44.7 - 141.5/2 )*mm;
     static constexpr double fee_x_offset = ( 542./2 - 113.1 - 140./2 )*mm;
     new G4PVPlacement( nullptr, {current_radius_local+fee_thickness/2, -fee_y_offset, -fee_x_offset}, fee_board_logic[0], GetName() + "_fee_0_phys", tile_logic, false, 0, OverlapCheck() );
     new G4PVPlacement( nullptr, {current_radius_local+fee_thickness/2, -fee_y_offset, fee_x_offset}, fee_board_logic[1], GetName() + "_fee_1_phys", tile_logic, false, 0, OverlapCheck() );
-<<<<<<< HEAD
-    
-  }
-  
-=======
-
-  }
-
->>>>>>> 163d7060
+
+  }
+
   // return master logical volume
   return tile_logic;
 }
