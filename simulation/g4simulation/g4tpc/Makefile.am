##############################################
# please add new classes/includes/everything else in alphabetical order

AUTOMAKE_OPTIONS = foreign

lib_LTLIBRARIES = \
  libg4tpc.la

AM_CPPFLAGS = \
  -I$(includedir) \
  -I$(OFFLINE_MAIN)/include \
  -I$(G4_MAIN)/include \
  -I$(ROOTSYS)/include

AM_LDFLAGS = \
  -L$(libdir) \
  -L$(OFFLINE_MAIN)/lib

libg4tpc_la_LIBADD = \
  -lphool \
  -lg4detectors \
  -lphg4hit \
  -lphparameter \
  -ltpc_io

pkginclude_HEADERS = \
  PHG4TpcElectronDrift.h \
  PHG4TpcPadPlane.h \
  PHG4TpcPadPlaneReadout.h \
  PHG4TpcDigitizer.h \
  PHG4TpcSubsystem.h \
  PHG4TpcEndCapSubsystem.h \
<<<<<<< HEAD
  PHG4TpcDistortion.h
=======
  PHG4TpcDistortion.h \
  PHG4TpcSpaceChargeDistortion.h \
  DistortedTrackContainer.h \
  DistortionStruct.h

ROOTDICTS = \
  DistortedTrackContainer_Dict.cc

 pcmdir = $(libdir)
  nobase_dist_pcm_DATA = \
  DistortedTrackContainer_Dict_rdict.pcm
>>>>>>> 1f433cdb

libg4tpc_la_SOURCES = \
  $(ROOTDICTS) \
  PHG4TpcDetector.cc \
  PHG4TpcEndCapDetector.cc \
  PHG4TpcDigitizer.cc \
  PHG4TpcDisplayAction.cc \
  PHG4TpcEndCapDisplayAction.cc \
  PHG4TpcDistortion.cc \
  DistortedTrackContainer.cc \
  PHG4TpcElectronDrift.cc \
  PHG4TpcPadPlane.cc \
  PHG4TpcPadPlaneReadout.cc \
  PHG4TpcSteppingAction.cc \
  PHG4TpcEndCapSteppingAction.cc \
  PHG4TpcSubsystem.cc \
  PHG4TpcEndCapSubsystem.cc

# Rule for generating table CINT dictionaries.
%_Dict.cc: %.h %LinkDef.h
	rootcint -f $@ @CINTDEFS@ $(DEFAULT_INCLUDES) $(AM_CPPFLAGS) $^

#just to get the dependency
%_Dict_rdict.pcm: %_Dict.cc ;

################################################
# linking tests

noinst_PROGRAMS = \
  testexternals

BUILT_SOURCES = testexternals.cc

testexternals_SOURCES = testexternals.cc
testexternals_LDADD = libg4tpc.la

testexternals.cc:
	echo "//*** this is a generated file. Do not commit, do not edit" > $@
	echo "int main()" >> $@
	echo "{" >> $@
	echo "  return 0;" >> $@
	echo "}" >> $@

clean-local:
	rm -f $(BUILT_SOURCES)<|MERGE_RESOLUTION|>--- conflicted
+++ resolved
@@ -30,11 +30,7 @@
   PHG4TpcDigitizer.h \
   PHG4TpcSubsystem.h \
   PHG4TpcEndCapSubsystem.h \
-<<<<<<< HEAD
-  PHG4TpcDistortion.h
-=======
   PHG4TpcDistortion.h \
-  PHG4TpcSpaceChargeDistortion.h \
   DistortedTrackContainer.h \
   DistortionStruct.h
 
@@ -44,7 +40,6 @@
  pcmdir = $(libdir)
   nobase_dist_pcm_DATA = \
   DistortedTrackContainer_Dict_rdict.pcm
->>>>>>> 1f433cdb
 
 libg4tpc_la_SOURCES = \
   $(ROOTDICTS) \
