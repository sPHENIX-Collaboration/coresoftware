--- conflicted
+++ resolved
@@ -29,27 +29,8 @@
   PHG4TpcPadPlaneReadout.h \
   PHG4TpcDigitizer.h \
   PHG4TpcSubsystem.h \
-<<<<<<< HEAD
-  PHG4TpcDistortion.h \
-  PHG4TpcAnalyticSpaceChargeDistortion.h \
-  PHG4TpcSpaceChargeDistortion.h 
-
-if MAKEROOT6
-else
-  ROOT5_DICTS = \
-    PHG4TpcElectronDrift_Dict.cc \
-    PHG4TpcPadPlane_Dict.cc \
-    PHG4TpcPadPlaneReadout_Dict.cc \
-    PHG4TpcDigitizer_Dict.cc \
-    PHG4TpcSubsystem_Dict.cc \
-    PHG4TpcDistortion_Dict.cc\
-    PHG4TpcAnalyticSpaceChargeDistortion_Dict.cc \
-    PHG4TpcSpaceChargeDistortion_Dict.cc 
-endif
-=======
   PHG4TpcEndCapSubsystem.h \
   PHG4TpcDistortion.h
->>>>>>> 71152ca8
 
 libg4tpc_la_SOURCES = \
   PHG4TpcDetector.cc \
@@ -61,11 +42,6 @@
   PHG4TpcElectronDrift.cc \
   PHG4TpcPadPlane.cc \
   PHG4TpcPadPlaneReadout.cc \
-<<<<<<< HEAD
-  PHG4TpcSpaceChargeDistortion.cc \
-  PHG4TpcAnalyticSpaceChargeDistortion.cc \
-=======
->>>>>>> 71152ca8
   PHG4TpcSteppingAction.cc \
   PHG4TpcEndCapSteppingAction.cc \
   PHG4TpcSubsystem.cc \
