--- conflicted
+++ resolved
@@ -60,7 +60,6 @@
   PHG4TpcSubsystem.cc \
   PHG4TpcEndCapSubsystem.cc
 
-<<<<<<< HEAD
 # Rule for generating table CINT dictionaries.
 %_Dict.cc: %.h %LinkDef.h
 	rootcint -f $@ @CINTDEFS@ $(DEFAULT_INCLUDES) $(AM_CPPFLAGS) $^
@@ -68,8 +67,6 @@
 #just to get the dependency
 %_Dict_rdict.pcm: %_Dict.cc ;
 
-=======
->>>>>>> 13e740fc
 ################################################
 # linking tests
 
