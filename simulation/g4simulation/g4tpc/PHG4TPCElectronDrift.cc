#include "PHG4TPCElectronDrift.h"

#include <g4main/PHG4Hit.h>
#include <g4main/PHG4HitContainer.h>

#include <fun4all/Fun4AllReturnCodes.h>
#include <fun4all/Fun4AllServer.h>

#include <phool/PHNodeIterator.h>
#include <phool/PHCompositeNode.h>
#include <phool/PHIODataNode.h>
#include <phool/PHRandomSeed.h>
#include <phool/getClass.h>

#include <TSystem.h>
#include <TH1.h>
#include <TNtuple.h>

#include <Geant4/G4SystemOfUnits.hh>

#include <gsl/gsl_randist.h>

#include <iostream>

using namespace std;

PHG4TPCElectronDrift::PHG4TPCElectronDrift(const std::string& name):
  SubsysReco(name),
<<<<<<< HEAD
  PHG4ParameterInterface(name),
  dlong(nullptr),
  dtrans(nullptr),
=======
  PHParameterInterface(name),
>>>>>>> bb8c9a90
  diffusion_trans(NAN),
  diffusion_long(NAN),
  drift_velocity(NAN),
  electrons_per_gev(NAN),
  min_active_radius(NAN),
  max_active_radius(NAN)
{  
  InitializeParameters();
  RandomGenerator = gsl_rng_alloc(gsl_rng_mt19937);
  set_seed(PHRandomSeed()); // fixed seed is handled in this funtcion
  return;
}

int PHG4TPCElectronDrift::InitRun(PHCompositeNode *topNode)
{
  PHNodeIterator iter(topNode);

  // Looking for the DST node
  PHCompositeNode *dstNode = dynamic_cast<PHCompositeNode*>(iter.findFirst("PHCompositeNode", "DST"));
  if (!dstNode)
    {
      std::cout << PHWHERE << "DST Node missing, doing nothing." << std::endl;
      exit(1);
    }
  PHCompositeNode *runNode = dynamic_cast<PHCompositeNode*>(iter.findFirst("PHCompositeNode", "RUN" ));
//  PHCompositeNode *parNode = dynamic_cast<PHCompositeNode*>(iter.findFirst("PHCompositeNode", "PAR" ));
  string paramnodename = "G4CELLPARAM_" + detector;
  hitnodename = "G4HIT_" + detector;
  PHG4HitContainer *g4hit = findNode::getClass<PHG4HitContainer>(topNode, hitnodename.c_str());
  if (!g4hit)
    {
      cout << Name() << " Could not locate G4HIT node " << hitnodename << endl;
      topNode->print();
      gSystem->Exit(1);
      exit(1);
    }
   UpdateParametersWithMacro();
  PHNodeIterator runIter(runNode);
  PHCompositeNode *RunDetNode =  dynamic_cast<PHCompositeNode*>(runIter.findFirst("PHCompositeNode",detector));
  if (! RunDetNode)
    {
      RunDetNode = new PHCompositeNode(detector);
      runNode->addNode(RunDetNode);
    }
  SaveToNodeTree(RunDetNode,paramnodename);
  diffusion_long = get_double_param("diffusion_long");
  diffusion_trans = get_double_param("diffusion_trans");
  drift_velocity = get_double_param("drift_velocity");
  electrons_per_gev = get_double_param("electrons_per_gev");
  min_active_radius = get_double_param("min_active_radius");
  max_active_radius = get_double_param("max_active_radius");

  Fun4AllServer *se = Fun4AllServer::instance();
  dlong = new TH1F("difflong","longitudinal diffusion",100,diffusion_long-diffusion_long/2.,diffusion_long+diffusion_long/2.);
  se->registerHisto(dlong);
  dtrans = new TH1F("difftrans","transversal diffusion",100,diffusion_trans-diffusion_trans/2.,diffusion_trans+diffusion_trans/2.);
  se->registerHisto(dtrans);
  nt = new TNtuple("nt","stuff","hit:ts:tb:tsig:rad:z");
  nthit = new TNtuple("nthit","stuff","hit:nel:eion:eloss:t0:x0:y0:z0");
  ntpad = new TNtuple("ntpad","padplane stuff","tp:phi:rad:phibin:radbin");
  se->registerHisto(nt);
  se->registerHisto(nthit);
  se->registerHisto(ntpad);
  return Fun4AllReturnCodes::EVENT_OK;
}

int PHG4TPCElectronDrift::process_event(PHCompositeNode *topNode)
{
  PHG4HitContainer *g4hit = findNode::getClass<PHG4HitContainer>(topNode, hitnodename.c_str());
  if (!g4hit)
    {
      cout << "Could not locate g4 hit node " << hitnodename << endl;
      gSystem->Exit(1);
    }
  PHG4HitContainer::ConstIterator hiter;
  PHG4HitContainer::ConstRange hit_begin_end = g4hit->getHits();
  double tpc_length = 211.;
  double ihit = 0;
  for (hiter = hit_begin_end.first; hiter != hit_begin_end.second; ++hiter)
  {
    double eion = hiter->second->get_eion();
    unsigned int n_electrons = gsl_ran_poisson(RandomGenerator,eion*electrons_per_gev);
    nthit->Fill(ihit,n_electrons,eion,hiter->second->get_edep(),hiter->second->get_t(0),hiter->second->get_x(0),hiter->second->get_y(0),hiter->second->get_z(0));
    if (n_electrons <= 0)
    {
      if (n_electrons < 0)
      {
	cout << "really bad number of electrons: " << n_electrons
	     << ", eion: " << eion
	     << endl;
      }
      continue;
    }
    double dx = (hiter->second->get_x(1) - hiter->second->get_x(0))/n_electrons;
    double dy = (hiter->second->get_y(1) - hiter->second->get_y(0))/n_electrons;
    double dz = (hiter->second->get_z(1) - hiter->second->get_z(0))/n_electrons;
    double dt = (hiter->second->get_t(1) - hiter->second->get_t(0))/n_electrons;
//    cout << "layer: " << hiter->second->get_layer() << ", dz: " << dz << endl;
    double x_start = hiter->second->get_x(0) + dx/2.;
    double y_start = hiter->second->get_y(0) + dy/2.;
    double z_start = hiter->second->get_z(0) + dz/2.;
    double t_start = hiter->second->get_t(0) + dt/2.;
    // cout << "g4hit created electrons: " << n_electrons 
    // 	   << " from " << eion*1000000 << " keV" << endl;

    for (unsigned int i=0; i<n_electrons; i++)
    {
      // cout << "drift for x: " << x_start
      //       << ", y: " << y_start
      //       << ",z: " << z_start << endl;
      double radstart = sqrt(x_start*x_start + y_start*y_start);
      double r_sigma =  diffusion_trans*sqrt(tpc_length/2. - fabs(z_start));
      double rantrans = gsl_ran_gaussian(RandomGenerator,r_sigma);
      double rad_final = radstart + rantrans;
// remove electrons outside of our acceptance
      if (rad_final<min_active_radius || rad_final >max_active_radius)
      {
	continue;
      }
      double t_path = t_start + (tpc_length/2. - fabs(z_start))/drift_velocity;
      if (t_start < 0)
      {
	cout << "t_start: " << t_start << endl;
	cout << "z_start: " << z_start << endl;
      }
// now the drift
      double ranphi = gsl_ran_flat(RandomGenerator,-M_PI,M_PI);
      double x_final = x_start + rantrans*cos(ranphi);
      double y_final = y_start + rantrans*sin(ranphi);
      double t_sigma =  diffusion_long*sqrt(tpc_length/2. - fabs(z_start))/drift_velocity;
      double rantime = gsl_ran_gaussian(RandomGenerator,t_sigma);
      double t_final = t_path + rantime;
      nt->Fill(ihit,t_start,t_final,t_sigma,rad_final,z_start);
      MapToPadPlane(x_final,y_final,t_final);
      x_start += dx;
      y_start += dy;
      z_start += dz;
      t_start += dt;
    }
    ihit++;
//      gSystem->Exit(0);
  }
  return Fun4AllReturnCodes::EVENT_OK;
}

void PHG4TPCElectronDrift::MapToPadPlane(const double x_gem, const double y_gem, const double t_gem)
{
// apply binning hardcoded 360 in phi, 40 in r, rmin = 30cm, rmax=75
  static const double rbins = 40;
  static const double rbinwidth = (75.-30.)/rbins;
  static const double phibinwidth = 2*M_PI/360.;
  double phi = atan2(y_gem,x_gem);
  double rad_gem = sqrt(x_gem*x_gem + y_gem*y_gem);
  int phibin = (phi+M_PI)/phibinwidth;
  int radbin = (rad_gem-min_active_radius)/rbinwidth;
  ntpad->Fill(t_gem,phi,rad_gem,phibin,radbin);
  // cout << ", phi: " << phi
  //      << ", phibin: " << phibin
  //      << ", rad: " << rad_gem
  //      << ", radbin: " << radbin
  //      << ", t_gem: " << t_gem 
  //      << endl;

  return;
}


int PHG4TPCElectronDrift::End(PHCompositeNode *topNode)
{
  return Fun4AllReturnCodes::EVENT_OK;
}

void PHG4TPCElectronDrift::set_seed(const unsigned int iseed)
{
  seed = iseed;
  gsl_rng_set(RandomGenerator,seed);
}

void PHG4TPCElectronDrift::SetDefaultParameters()
{
// Data on gasses @20 C and 760 Torr from the following source:
// http://www.slac.stanford.edu/pubs/icfa/summer98/paper3/paper3.pdf
// diffusion and drift velocity for 400kV for NeCF4 90/10 from calculations:
// https://www.phenix.bnl.gov/WWW/p/draft/prakhar/tpc/HTML_Gas_Linear/Ne_CF4_90_10.html
double Ne_dEdx = 1.56;    // keV/cm
double CF4_dEdx = 7.00;   // keV/cm
// double Ne_NPrimary = 12;    // Number/cm
// double CF4_NPrimary = 51;   // Number/cm
double Ne_NTotal = 43;     // Number/cm
double CF4_NTotal = 100;   // Number/cm
double TPC_NTot = 0.9*Ne_NTotal + 0.1*CF4_NTotal;
double TPC_dEdx = 0.90 * Ne_dEdx + 0.10 * CF4_dEdx;
double  TPC_ElectronsPerKeV = TPC_NTot / TPC_dEdx;
  set_default_double_param("diffusion_long",0.015); // cm/SQRT(cm)
  set_default_double_param("diffusion_trans",0.006); // cm/SQRT(cm)
  set_default_double_param("drift_velocity",8.0 / 1000.0); // cm/ns
  set_default_double_param("electrons_per_gev",TPC_ElectronsPerKeV*1000000.);
  set_default_double_param("min_active_radius",30.); // cm
  set_default_double_param("max_active_radius",75.); // cm
  return;
}
<|MERGE_RESOLUTION|>--- conflicted
+++ resolved
@@ -1,7 +1,10 @@
 #include "PHG4TPCElectronDrift.h"
+#include "PHG4CellTPCv1.h"
 
 #include <g4main/PHG4Hit.h>
 #include <g4main/PHG4HitContainer.h>
+
+#include <g4detectors/PHG4CellContainer.h>
 
 #include <fun4all/Fun4AllReturnCodes.h>
 #include <fun4all/Fun4AllServer.h>
@@ -26,19 +29,18 @@
 
 PHG4TPCElectronDrift::PHG4TPCElectronDrift(const std::string& name):
   SubsysReco(name),
-<<<<<<< HEAD
   PHG4ParameterInterface(name),
+  g4cells(nullptr),
   dlong(nullptr),
   dtrans(nullptr),
-=======
-  PHParameterInterface(name),
->>>>>>> bb8c9a90
   diffusion_trans(NAN),
   diffusion_long(NAN),
   drift_velocity(NAN),
   electrons_per_gev(NAN),
   min_active_radius(NAN),
-  max_active_radius(NAN)
+  max_active_radius(NAN),
+  min_time(NAN),
+  max_time(NAN)
 {  
   InitializeParameters();
   RandomGenerator = gsl_rng_alloc(gsl_rng_mt19937);
@@ -69,6 +71,24 @@
       gSystem->Exit(1);
       exit(1);
     }
+  cellnodename = "G4CELL_" + detector;
+  g4cells = findNode::getClass<PHG4CellContainer>(topNode,cellnodename);
+  if (! g4cells)
+  {
+   PHNodeIterator dstiter(dstNode);
+    PHCompositeNode *DetNode = dynamic_cast<PHCompositeNode *>(dstiter.findFirst("PHCompositeNode", detector));
+
+    if (!DetNode)
+    {
+      DetNode = new PHCompositeNode(detector);
+      dstNode->addNode(DetNode);
+    }
+g4cells = new PHG4CellContainer();
+    PHIODataNode<PHObject> *newNode = new PHIODataNode<PHObject>(g4cells, cellnodename.c_str(), "PHObject");
+    DetNode->addNode(newNode);
+  }
+
+
    UpdateParametersWithMacro();
   PHNodeIterator runIter(runNode);
   PHCompositeNode *RunDetNode =  dynamic_cast<PHCompositeNode*>(runIter.findFirst("PHCompositeNode",detector));
@@ -113,6 +133,11 @@
   double ihit = 0;
   for (hiter = hit_begin_end.first; hiter != hit_begin_end.second; ++hiter)
   {
+    double t0 = fmax(hiter->second->get_t(0),hiter->second->get_t(1));
+    if (t0 > max_time)
+    {
+      continue;
+    }
     double eion = hiter->second->get_eion();
     unsigned int n_electrons = gsl_ran_poisson(RandomGenerator,eion*electrons_per_gev);
     nthit->Fill(ihit,n_electrons,eion,hiter->second->get_edep(),hiter->second->get_t(0),hiter->second->get_x(0),hiter->second->get_y(0),hiter->second->get_z(0));
@@ -153,18 +178,17 @@
 	continue;
       }
       double t_path = t_start + (tpc_length/2. - fabs(z_start))/drift_velocity;
-      if (t_start < 0)
+// now the drift
+      double t_sigma =  diffusion_long*sqrt(tpc_length/2. - fabs(z_start))/drift_velocity;
+      double rantime = gsl_ran_gaussian(RandomGenerator,t_sigma);
+      double t_final = t_path + rantime;
+      if (t_final < min_time || t_final > max_time)
       {
-	cout << "t_start: " << t_start << endl;
-	cout << "z_start: " << z_start << endl;
+	continue;
       }
-// now the drift
       double ranphi = gsl_ran_flat(RandomGenerator,-M_PI,M_PI);
       double x_final = x_start + rantrans*cos(ranphi);
       double y_final = y_start + rantrans*sin(ranphi);
-      double t_sigma =  diffusion_long*sqrt(tpc_length/2. - fabs(z_start))/drift_velocity;
-      double rantime = gsl_ran_gaussian(RandomGenerator,t_sigma);
-      double t_final = t_path + rantime;
       nt->Fill(ihit,t_start,t_final,t_sigma,rad_final,z_start);
       MapToPadPlane(x_final,y_final,t_final);
       x_start += dx;
@@ -175,6 +199,12 @@
     ihit++;
 //      gSystem->Exit(0);
   }
+  PHG4CellContainer::ConstRange cells = g4cells->getCells();
+  PHG4CellContainer::ConstIterator celliter;
+  for (celliter=cells.first;celliter != cells.second; ++celliter)
+  {
+    celliter->second->print();
+  }
   return Fun4AllReturnCodes::EVENT_OK;
 }
 
@@ -184,10 +214,12 @@
   static const double rbins = 40;
   static const double rbinwidth = (75.-30.)/rbins;
   static const double phibinwidth = 2*M_PI/360.;
+  static const double tbinwidth = 53.; // 2*Rhic clock = 106/2.
   double phi = atan2(y_gem,x_gem);
   double rad_gem = sqrt(x_gem*x_gem + y_gem*y_gem);
   int phibin = (phi+M_PI)/phibinwidth;
   int radbin = (rad_gem-min_active_radius)/rbinwidth;
+  int tbin = t_gem/tbinwidth;
   ntpad->Fill(t_gem,phi,rad_gem,phibin,radbin);
   // cout << ", phi: " << phi
   //      << ", phibin: " << phibin
@@ -195,10 +227,16 @@
   //      << ", radbin: " << radbin
   //      << ", t_gem: " << t_gem 
   //      << endl;
-
+  PHG4CellDefs::keytype key = PHG4CellDefs::TPCBinning::genkey(0,radbin,phibin);
+  PHG4Cell *cell = g4cells->findCell(key);
+  if (! cell)
+  {
+    cell = new PHG4CellTPCv1(key);
+    g4cells->AddCell(cell);
+  }
+  cell->add_edep(key,tbin,1.);
   return;
 }
-
 
 int PHG4TPCElectronDrift::End(PHCompositeNode *topNode)
 {
@@ -232,5 +270,7 @@
   set_default_double_param("electrons_per_gev",TPC_ElectronsPerKeV*1000000.);
   set_default_double_param("min_active_radius",30.); // cm
   set_default_double_param("max_active_radius",75.); // cm
+  set_default_double_param("min_time",0.); // ns
+  set_default_double_param("max_time",14000.); // ns
   return;
 }
