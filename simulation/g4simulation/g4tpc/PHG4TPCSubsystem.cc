--- conflicted
+++ resolved
@@ -25,11 +25,7 @@
   : PHG4DetectorSubsystem(name, lyr)
   , detector_(nullptr)
   , steppingAction_(nullptr)
-<<<<<<< HEAD
-  , eventAction_(nullptr)
-=======
   , m_DisplayAction(nullptr)
->>>>>>> 1a572ea0
 {
   InitializeParameters();
 }
