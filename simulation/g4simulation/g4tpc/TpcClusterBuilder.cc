#include "TpcClusterBuilder.h"
#include <trackbase/TrkrClusterv4.h>
#include <trackbase/TpcDefs.h>
#include <g4detectors/PHG4TpcCylinderGeom.h>
#include <algorithm>

class TpcClusterBuilder;
using std::cout, std::endl;

TpcClusterBuilder& TpcClusterBuilder::operator+=(const TpcClusterBuilder& rhs) {
  // layer, side, and layerGeom won't change between different additions, but they
  // but need to be set by the first addition
  if (rhs.neff_electrons==0) return *this; 

  layerGeom = rhs.layerGeom;
  layer     = rhs.layer;
  side      = rhs.side;

  if (rhs.hasPhiBins) {
    if (!hasPhiBins) {
      phi_bin_lo = rhs.phi_bin_lo;
      phi_bin_hi = rhs.phi_bin_hi;
    } else {
      int rhs_phi_bin_lo = rhs.phi_bin_lo;
      int rhs_phi_bin_hi = rhs.phi_bin_hi;

      // if this is the case, wrap the lower values to be higher
      if ( (phi_bin_lo - rhs_phi_bin_lo) > (nphibins/2)) {
        rhs_phi_bin_lo += nphibins;
        rhs_phi_bin_hi += nphibins;
      } else if ( (rhs_phi_bin_lo - phi_bin_lo) > (nphibins/2)) {
        phi_bin_lo += nphibins;
        phi_bin_hi += nphibins;
      }

      if (rhs_phi_bin_lo < phi_bin_lo) phi_bin_lo = rhs_phi_bin_lo;
      if (rhs_phi_bin_hi > phi_bin_hi) phi_bin_hi = rhs_phi_bin_hi;
    }
    hasPhiBins = true;
  } 


  if (rhs.hasTimeBins) {
    if (!hasTimeBins) {
      time_bin_lo = rhs.time_bin_lo;
      time_bin_hi = rhs.time_bin_hi;
    } else {
      if (rhs.time_bin_lo < time_bin_lo) time_bin_lo = rhs.time_bin_lo;
      if (rhs.time_bin_hi > time_bin_hi) time_bin_hi = rhs.time_bin_hi;
    }
    hasTimeBins = true;
  }

  neff_electrons += rhs.neff_electrons;
  phi_integral   += rhs.phi_integral;
  time_integral  += rhs.time_integral;
  return *this;
}

void TpcClusterBuilder::reset() {
  //hitsetkey = 0;
  layerGeom      = nullptr; 
  layer          = 0;
  side           = 0;
  neff_electrons = 0;
  phi_integral   = 0.;
  time_integral  = 0.;
  phi_bin_lo     = INT_MAX;
  phi_bin_hi     = INT_MIN;
  time_bin_lo    = INT_MAX;
  time_bin_hi    = INT_MIN;
  nphibins       = 0;
  hasPhiBins     = false;
  hasTimeBins    = false;
}

TpcClusterBuilder::PairCluskeyCluster TpcClusterBuilder::build(MapHitsetkeyUInt& cluster_cnt) const {
/* std::pair<TrkrDefs::cluskey, TrkrClusterv4*> TpcClusterBuilder::build_cluster( */
    /* std::map<TrkrDefs::hitsetkey, unsigned int>& cluster_cnt) const { */
  auto phi_mean { phi_integral / neff_electrons };
  TrkrClusterv4* cluster = new TrkrClusterv4();
  cluster->setPosition ( 0, phi_mean );
  cluster->setPosition ( 1, time_integral / neff_electrons);
<<<<<<< HEAD
  cluster->setPhiSize  ( static_cast<char>(phi_bin_hi-phi_bin_lo+1) );
  if (phi_bin_hi < phi_bin_lo) std::cout << " WARNING 101: phi_bin_hi<phi_bin_lo: " 
     << phi_bin_hi << "<" << phi_bin_lo << std::endl;
  cluster->setZSize    ( static_cast<char>(time_bin_hi-time_bin_lo+1));
=======
  int phi_size = phi_bin_hi-phi_bin_lo+1;
  if (phi_size > CHAR_MAX || phi_size < 0) {
    std::cout << PHWHERE << " Error in calculating nPads in Truth Track cluster: value is " << phi_size << " but should be within [1," << CHAR_MAX << "]" << std::endl
              <<            "   -> setting nPads to -1 (i.e. it *can't* match any other node) " << std::endl;
    phi_size = -1;
  }
  cluster->setPhiSize  ( static_cast<char>(phi_size) );

  int Z_size = time_bin_hi-time_bin_lo+1;
  if (Z_size > CHAR_MAX || Z_size < 0) {
    std::cout << PHWHERE << " Error in calculating nTimeBins in Truth Track cluster: value is " << Z_size << " but should be within [1," << CHAR_MAX << "]" << std::endl
              <<            "   -> setting nTimeBins to -1 (i.e. it *can't* match any other node) " << std::endl;
    Z_size = -1;
  }
  cluster->setZSize    ( static_cast<char>(Z_size));
>>>>>>> 913dce89
  cluster->setAdc      ( neff_electrons );

  const int phi_pad_number           = layerGeom->get_phibin(phi_mean);
  const auto phibins                 = layerGeom->get_phibins();
  const unsigned int pads_per_sector = phibins / 12;
  const unsigned int sector          = phi_pad_number / pads_per_sector;
  TrkrDefs::hitsetkey hitsetkey = TpcDefs::genHitSetKey(layer, sector, side);

  // generate the clusterkey 
  unsigned int which_cluster = 0;
  auto iter = cluster_cnt.find( hitsetkey );
  if (iter == cluster_cnt.end()) {
    cluster_cnt[hitsetkey] = which_cluster;
  } else {
    iter->second += 1;
    which_cluster = iter->second;
  }

  // return the clusterkey which is needed to index the track
  auto cluskey = TrkrDefs::genClusKey( hitsetkey, which_cluster );
  return std::make_pair( cluskey, cluster );
}

bool TpcClusterBuilder::has_data() const {
  return neff_electrons != 0;
}

void TpcClusterBuilder::fillPhiBins(const std::vector<int>& bins) {
  if (bins.size() == 0) return;
  phi_bin_lo = bins[0];
  phi_bin_hi = bins[bins.size()-1];
  // Check if the phi_bin_hi "wrapped around" to be below phi_bin_lo; 
  // If it did wrap it "back above" phi_bin_lo
  if (phi_bin_hi < phi_bin_lo) phi_bin_hi += nphibins;
  hasPhiBins = true;
}

void TpcClusterBuilder::fillTimeBins(const std::vector<int>& bins) {
  if (bins.size() == 0) return;
  time_bin_lo = bins[0];
  time_bin_hi = bins[bins.size()-1];
  hasTimeBins = true;
}<|MERGE_RESOLUTION|>--- conflicted
+++ resolved
@@ -81,12 +81,6 @@
   TrkrClusterv4* cluster = new TrkrClusterv4();
   cluster->setPosition ( 0, phi_mean );
   cluster->setPosition ( 1, time_integral / neff_electrons);
-<<<<<<< HEAD
-  cluster->setPhiSize  ( static_cast<char>(phi_bin_hi-phi_bin_lo+1) );
-  if (phi_bin_hi < phi_bin_lo) std::cout << " WARNING 101: phi_bin_hi<phi_bin_lo: " 
-     << phi_bin_hi << "<" << phi_bin_lo << std::endl;
-  cluster->setZSize    ( static_cast<char>(time_bin_hi-time_bin_lo+1));
-=======
   int phi_size = phi_bin_hi-phi_bin_lo+1;
   if (phi_size > CHAR_MAX || phi_size < 0) {
     std::cout << PHWHERE << " Error in calculating nPads in Truth Track cluster: value is " << phi_size << " but should be within [1," << CHAR_MAX << "]" << std::endl
@@ -102,7 +96,6 @@
     Z_size = -1;
   }
   cluster->setZSize    ( static_cast<char>(Z_size));
->>>>>>> 913dce89
   cluster->setAdc      ( neff_electrons );
 
   const int phi_pad_number           = layerGeom->get_phibin(phi_mean);
