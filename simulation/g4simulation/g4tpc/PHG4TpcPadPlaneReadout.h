#ifndef G4TPC_PHG4TPCPADPLANEREADOUT_H
#define G4TPC_PHG4TPCPADPLANEREADOUT_H

#include "PHG4TpcPadPlane.h"
#include "TpcClusterBuilder.h"

#include <g4main/PHG4HitContainer.h>

<<<<<<< HEAD
//#include "tpc/TpcFullMap.h"


#include <TH2F.h>
=======
#include <gsl/gsl_rng.h>
>>>>>>> 93df1fbd

#include <array>
#include <climits>
#include <cmath>
#include <string>  // for string
#include <vector>

class PHCompositeNode;
class PHG4TpcCylinderGeomContainer;
class PHG4TpcCylinderGeom;
class TH2;
class TNtuple;
class TrkrHitSetContainer;
class TrkrHitTruthAssoc;

class PHG4TpcPadPlaneReadout : public PHG4TpcPadPlane
{
 public:
  PHG4TpcPadPlaneReadout(const std::string &name = "PHG4TpcPadPlaneReadout");

  ~PHG4TpcPadPlaneReadout() override;

  int InitRun(PHCompositeNode *topNode) override;

  void UseGain(const int flagToUseGain);
  void ReadGain();

  void SetDriftVelocity(double vd) override { drift_velocity = vd; }
  void SetReadoutTime(float t) override { extended_readout_time = t; }
  // otherwise warning of inconsistent overload since only one MapToPadPlane methow is overridden
  using PHG4TpcPadPlane::MapToPadPlane;

  void MapToPadPlane(TpcClusterBuilder &tpc_clustbuilder, TrkrHitSetContainer *single_hitsetcontainer, TrkrHitSetContainer *hitsetcontainer, TrkrHitTruthAssoc * /*hittruthassoc*/, const double x_gem, const double y_gem, const double t_gem, const unsigned int side, PHG4HitContainer::ConstIterator hiter, TNtuple * /*ntpad*/, TNtuple * /*nthit*/) override;

  void SetDefaultParameters() override;
  void UpdateInternalParameters() override;

 private:
  //TpcFullMap M;

  //  void populate_rectangular_phibins(const unsigned int layernum, const double phi, const double cloud_sig_rp, std::vector<int> &pad_phibin, std::vector<double> &pad_phibin_share);
  void populate_zigzag_phibins(const unsigned int side, const unsigned int layernum, const double phi, const double cloud_sig_rp, std::vector<int> &pad_phibin, std::vector<double> &pad_phibin_share);
  void populate_tbins(const double t, const std::array<double, 2> &cloud_sig_tt, std::vector<int> &adc_tbin, std::vector<double> &adc_tbin_share);

  double check_phi(const unsigned int side, const double phi, const double radius);

  PHG4TpcCylinderGeomContainer *GeomContainer = nullptr;
  PHG4TpcCylinderGeom *LayerGeom = nullptr;

  double neffelectrons_threshold = std::numeric_limits<double>::signaling_NaN();

  std::array<double, 3> MinRadius{};
  std::array<double, 3> MaxRadius{};

  static constexpr int NSides = 2;
  static constexpr int NSectors = 12;
  static const int NRSectors = 3;

  double sigmaT = std::numeric_limits<double>::signaling_NaN();
  std::array<double, 2> sigmaL{};
  std::array<double, 3> PhiBinWidth{};
  double drift_velocity = 8.0e-03;  // default value, override from macro
  float extended_readout_time = 0;  // ns
  int NTBins = std::numeric_limits<int>::max();
  int m_NHits = 0;
  // Using Gain maps is turned off by default
  int m_flagToUseGain = 0;
  // gaussian sampling
  static constexpr double _nsigmas = 5;

  double averageGEMGain = std::numeric_limits<double>::signaling_NaN();

  std::array<std::array<std::vector<double>, NRSectors>, NSides> sector_min_Phi_sectors;
  std::array<std::array<std::vector<double>, NRSectors>, NSides> sector_max_Phi_sectors;

  // return random distribution of number of electrons after amplification of GEM for each initial ionizing electron
  double getSingleEGEMAmplification();
  gsl_rng *RandomGenerator = nullptr;

<<<<<<< HEAD
  TH2F *h_gain[2] = {nullptr};

  
=======
  std::array<TH2 *, 2> h_gain{nullptr};
>>>>>>> 93df1fbd
};

#endif<|MERGE_RESOLUTION|>--- conflicted
+++ resolved
@@ -6,14 +6,8 @@
 
 #include <g4main/PHG4HitContainer.h>
 
-<<<<<<< HEAD
-//#include "tpc/TpcFullMap.h"
 
-
-#include <TH2F.h>
-=======
 #include <gsl/gsl_rng.h>
->>>>>>> 93df1fbd
 
 #include <array>
 #include <climits>
@@ -93,13 +87,7 @@
   double getSingleEGEMAmplification();
   gsl_rng *RandomGenerator = nullptr;
 
-<<<<<<< HEAD
-  TH2F *h_gain[2] = {nullptr};
-
-  
-=======
   std::array<TH2 *, 2> h_gain{nullptr};
->>>>>>> 93df1fbd
 };
 
 #endif