#ifndef G4TPC_PHG4TPCPADPLANEREADOUT_H
#define G4TPC_PHG4TPCPADPLANEREADOUT_H

#include "PHG4TpcPadPlane.h"

#include <g4main/PHG4HitContainer.h>

#include <gsl/gsl_rng.h>

#include <array>
#include <climits>
#include <cmath>
#include <string>                     // for string
#include <vector>

class PHCompositeNode;
class PHG4CellContainer;
class PHG4CylinderCellGeomContainer;
class PHG4CylinderCellGeom;
class TF1;
class TNtuple;
class TrkrHitSetContainer;
class TrkrHitTruthAssoc;

class PHG4TpcPadPlaneReadout : public PHG4TpcPadPlane
{
 public:
  PHG4TpcPadPlaneReadout(const std::string &name = "PHG4TpcPadPlaneReadout");

  virtual ~PHG4TpcPadPlaneReadout();

  int CreateReadoutGeometry(PHCompositeNode *topNode, PHG4CylinderCellGeomContainer *seggeo);

<<<<<<< HEAD
  void MapToPadPlane(TrkrHitSetContainer *hitsetcontainer, TrkrHitTruthAssoc *hittruthassoc, const double x_gem, const double y_gem, const double t_gem, PHG4HitContainer::ConstIterator hiter, TNtuple *ntpad, TNtuple *nthit);
=======
  void MapToPadPlane(PHG4CellContainer *g4cells, const double x_gem, const double y_gem, const double t_gem, PHG4HitContainer::ConstIterator hiter, TNtuple *ntpad, TNtuple *nthit);

  void MapToPadPlane(TrkrHitSetContainer *single_hitsetcontainer, TrkrHitSetContainer *hitsetcontainer, TrkrHitTruthAssoc *hittruthassoc, const double x_gem, const double y_gem, const double t_gem, PHG4HitContainer::ConstIterator hiter, TNtuple *ntpad, TNtuple *nthit);
>>>>>>> 3d030267

  void SetDefaultParameters();
  void UpdateInternalParameters();

  private:

  void populate_rectangular_phibins(const unsigned int layernum, const double phi, const double cloud_sig_rp, std::vector<int> &pad_phibin, std::vector<double> &pad_phibin_share);
  void populate_zigzag_phibins(const unsigned int layernum, const double phi, const double cloud_sig_rp, std::vector<int> &pad_phibin, std::vector<double> &pad_phibin_share);
  void populate_zbins(const double z, const std::array<double,2>& cloud_sig_zz, std::vector<int> &adc_zbin, std::vector<double> &adc_zbin_share);

  std::string seggeonodename;

  PHG4CylinderCellGeomContainer *GeomContainer = nullptr;
  PHG4CylinderCellGeom *LayerGeom = nullptr;

  double rad_gem = NAN;
  double output_radius = 0;

  static const unsigned int print_layer = 18;

  double neffelectrons_threshold = NAN;

  std::array<int,3> MinLayer;
  std::array<double,3> MinRadius;
  std::array<double,3> MaxRadius;
  std::array<double,3> Thickness;
  double MinZ = NAN;
  double MaxZ = NAN;
  double sigmaT = NAN;
  std::array<double,2> sigmaL;
  std::array<double,3> PhiBinWidth;
  double ZBinWidth = NAN;
  double tpc_drift_velocity = NAN;
  double tpc_adc_clock = NAN;

  int NZBins = INT_MAX;
  std::array<int,3> NPhiBins;
  std::array<int,3> NTpcLayers;
  int zigzag_pads = INT_MAX;
  int hit = 0;

  // gaussian sampling
  static constexpr double _nsigmas = 5;

  double averageGEMGain = NAN;

  std::vector<int> adc_zbin;
  std::vector<int> pad_phibin;
  std::vector<double> pad_phibin_share;
  std::vector<double> adc_zbin_share;

  // return random distribution of number of electrons after amplification of GEM for each initial ionizing electron
  double getSingleEGEMAmplification();
  gsl_rng *RandomGenerator;

};

#endif<|MERGE_RESOLUTION|>--- conflicted
+++ resolved
@@ -31,13 +31,7 @@
 
   int CreateReadoutGeometry(PHCompositeNode *topNode, PHG4CylinderCellGeomContainer *seggeo);
 
-<<<<<<< HEAD
-  void MapToPadPlane(TrkrHitSetContainer *hitsetcontainer, TrkrHitTruthAssoc *hittruthassoc, const double x_gem, const double y_gem, const double t_gem, PHG4HitContainer::ConstIterator hiter, TNtuple *ntpad, TNtuple *nthit);
-=======
-  void MapToPadPlane(PHG4CellContainer *g4cells, const double x_gem, const double y_gem, const double t_gem, PHG4HitContainer::ConstIterator hiter, TNtuple *ntpad, TNtuple *nthit);
-
   void MapToPadPlane(TrkrHitSetContainer *single_hitsetcontainer, TrkrHitSetContainer *hitsetcontainer, TrkrHitTruthAssoc *hittruthassoc, const double x_gem, const double y_gem, const double t_gem, PHG4HitContainer::ConstIterator hiter, TNtuple *ntpad, TNtuple *nthit);
->>>>>>> 3d030267
 
   void SetDefaultParameters();
   void UpdateInternalParameters();
