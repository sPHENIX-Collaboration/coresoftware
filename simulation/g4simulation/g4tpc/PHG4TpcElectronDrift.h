// Tell emacs that this is a C++ source
// -*- C++ -*-.

#ifndef G4TPC_PHG4TPCELECTRONDRIFT_H
#define G4TPC_PHG4TPCELECTRONDRIFT_H

#include <fun4all/SubsysReco.h>
#include <g4main/PHG4HitContainer.h>

#include <phparameter/PHParameterInterface.h>
#include <cmath>
#include <memory>

#include <gsl/gsl_rng.h>
<<<<<<< HEAD
#include <string>                              // for string
=======
#include <string>  // for string
>>>>>>> f27e9a2c

class PHG4TpcPadPlane;
class PHG4TpcDistortion;
class PHCompositeNode;
class TH1;
class TH2;
class TH3;
class TNtuple;
class TFile;
class TrkrHitSetContainer;
class TrkrHitTruthAssoc;
class DistortedTrackContainer;

class PHG4TpcElectronDrift : public SubsysReco, public PHParameterInterface
{
 public:
  PHG4TpcElectronDrift(const std::string &name = "PHG4TpcElectronDrift");
  virtual ~PHG4TpcElectronDrift() = default;
<<<<<<< HEAD
  virtual int Init(PHCompositeNode*);
  virtual int InitRun(PHCompositeNode*);
  virtual int process_event(PHCompositeNode*);
  virtual int End(PHCompositeNode*);

  /*
  class DistortionStruct
  {

    public:
    using List = std::vector<DistortionStruct>;

    /// constructor
    DistortionStruct() = default;

    float _r = 0;
    float _phi = 0;
    float _z = 0;

    float _dr = 0;
    float _dphi = 0;
    float _dz = 0;
  };

  /// track container
  class Container: public PHObject
  {

    public:

    /// constructor
    explicit Container() = default;

    /// copy constructor
    explicit Container(const Container &) = delete;

    /// assignment operator
    Container& operator = ( const Container& ) = delete;

    /// reset
    virtual void Reset();

    /// distrotions
    const DistortionStruct::List& distortions() const
    { return _distortions; }

    /// add distortion
    void addDistortion( const DistortionStruct& distortion )
    { _distortions.push_back( distortion ); }

    private:

    /// event struct
    DistortionStruct::List _distortions;

    ClassDef(Container,1)

  };
  */

=======
  virtual int Init(PHCompositeNode *);
  virtual int InitRun(PHCompositeNode *);
  virtual int process_event(PHCompositeNode *);
  virtual int End(PHCompositeNode *);

>>>>>>> f27e9a2c
  void SetDefaultParameters();

  //! detector name
  void Detector(const std::string &d)
<<<<<<< HEAD
  { detector = d; }

  //! detector name
  std::string Detector() const
  { return detector; }

  //! random seed
  void set_seed(const unsigned int iseed);

  //! space charge distortions
  void set_enable_distortions( bool value )
  { m_enable_distortions = value; }

  //! distortion filename
  void set_distortion_filename( const std::string& value )
  { m_distortion_filename = value; }

  enum CoordMask
  {
    COORD_PHI = 1<<0,
    COORD_R = 1<<1,
    COORD_Z = 1<<2
  };
=======
  {
    detector = d;
  }

  //! detector name
  std::string Detector() const
  {
    return detector;
  }

  //! random seed
  void set_seed(const unsigned int iseed);
>>>>>>> f27e9a2c

  //! setup TPC distortion
  void setTpcDistortion(PHG4TpcDistortion *);

  //! setup readout plane
  void registerPadPlane(PHG4TpcPadPlane *padplane);

 private:
<<<<<<< HEAD

  void DistortedTrackListClear();

=======
>>>>>>> f27e9a2c
  //! map a given x,y,z coordinates to plane hits
  void MapToPadPlane(const double x, const double y, const double z, PHG4HitContainer::ConstIterator hiter, TNtuple *ntpad, TNtuple *nthit);

  TrkrHitSetContainer *hitsetcontainer = nullptr;
  TrkrHitTruthAssoc *hittruthassoc = nullptr;
  std::unique_ptr<TrkrHitSetContainer> temp_hitsetcontainer;
  std::unique_ptr<PHG4TpcPadPlane> padplane;

<<<<<<< HEAD
  //! evaluation node
  DistortedTrackContainer* m_container = nullptr;

  //! space charge distortion file name
  bool m_enable_distortions = false;
  std::string m_distortion_filename;
  TFile *m_distortion_tfile = nullptr;

  //!@name space charge distortion histograms
  //@{
  TH3 *hDRint = nullptr;
  TH3 *hDPint = nullptr;
  TH3 *hDZint = nullptr;
  //@}
=======
  std::unique_ptr<PHG4TpcDistortion> m_distortionMap;
  int event_num = 0;
  bool do_ElectronDriftQAHistos = false;
>>>>>>> f27e9a2c

  TH1 *dlong = nullptr;
  TH1 *dtrans = nullptr;
  TH2 *hitmapstart = nullptr;
  TH2 *hitmapend = nullptr;
  TH2 *z_startmap = nullptr;
  TH2 *deltaphi = nullptr;
  TH2 *deltar = nullptr;
  TH2 *deltaphinodiff = nullptr;
  TH2 *deltaRphinodiff = nullptr;
  TH2 *deltaphivsRnodiff = nullptr;
  TH2 *deltaphinodist = nullptr;
  TH2 *deltarnodiff = nullptr;
  TH2 *deltarnodist = nullptr;
  TH2 *deltaz = nullptr;

  std::unique_ptr<TFile> m_outf;
  std::unique_ptr<TFile> EDrift_outf;

  TNtuple *nt = nullptr;
  TNtuple *nthit = nullptr;
  TNtuple *ntfinalhit = nullptr;
  TNtuple *ntpad = nullptr;
  std::string detector;
  std::string hitnodename;
  std::string seggeonodename;

  double diffusion_trans = NAN;
  double added_smear_sigma_trans = NAN;
  double diffusion_long = NAN;
  double added_smear_sigma_long = NAN;
  double drift_velocity = NAN;
  double tpc_length = NAN;
  double electrons_per_gev = NAN;
  double min_active_radius = NAN;
  double max_active_radius = NAN;
  double min_time = NAN;
  double max_time = NAN;

  //! rng de-allocator
  class Deleter
  {
   public:
    //! deletion operator
    void operator()(gsl_rng *rng) const { gsl_rng_free(rng); }
  };
  std::unique_ptr<gsl_rng, Deleter> RandomGenerator;
<<<<<<< HEAD

=======
>>>>>>> f27e9a2c
};

#endif  // G4TPC_PHG4TPCELECTRONDRIFT_H<|MERGE_RESOLUTION|>--- conflicted
+++ resolved
@@ -12,11 +12,7 @@
 #include <memory>
 
 #include <gsl/gsl_rng.h>
-<<<<<<< HEAD
-#include <string>                              // for string
-=======
 #include <string>  // for string
->>>>>>> f27e9a2c
 
 class PHG4TpcPadPlane;
 class PHG4TpcDistortion;
@@ -35,103 +31,15 @@
  public:
   PHG4TpcElectronDrift(const std::string &name = "PHG4TpcElectronDrift");
   virtual ~PHG4TpcElectronDrift() = default;
-<<<<<<< HEAD
-  virtual int Init(PHCompositeNode*);
-  virtual int InitRun(PHCompositeNode*);
-  virtual int process_event(PHCompositeNode*);
-  virtual int End(PHCompositeNode*);
-
-  /*
-  class DistortionStruct
-  {
-
-    public:
-    using List = std::vector<DistortionStruct>;
-
-    /// constructor
-    DistortionStruct() = default;
-
-    float _r = 0;
-    float _phi = 0;
-    float _z = 0;
-
-    float _dr = 0;
-    float _dphi = 0;
-    float _dz = 0;
-  };
-
-  /// track container
-  class Container: public PHObject
-  {
-
-    public:
-
-    /// constructor
-    explicit Container() = default;
-
-    /// copy constructor
-    explicit Container(const Container &) = delete;
-
-    /// assignment operator
-    Container& operator = ( const Container& ) = delete;
-
-    /// reset
-    virtual void Reset();
-
-    /// distrotions
-    const DistortionStruct::List& distortions() const
-    { return _distortions; }
-
-    /// add distortion
-    void addDistortion( const DistortionStruct& distortion )
-    { _distortions.push_back( distortion ); }
-
-    private:
-
-    /// event struct
-    DistortionStruct::List _distortions;
-
-    ClassDef(Container,1)
-
-  };
-  */
-
-=======
   virtual int Init(PHCompositeNode *);
   virtual int InitRun(PHCompositeNode *);
   virtual int process_event(PHCompositeNode *);
   virtual int End(PHCompositeNode *);
 
->>>>>>> f27e9a2c
   void SetDefaultParameters();
 
   //! detector name
   void Detector(const std::string &d)
-<<<<<<< HEAD
-  { detector = d; }
-
-  //! detector name
-  std::string Detector() const
-  { return detector; }
-
-  //! random seed
-  void set_seed(const unsigned int iseed);
-
-  //! space charge distortions
-  void set_enable_distortions( bool value )
-  { m_enable_distortions = value; }
-
-  //! distortion filename
-  void set_distortion_filename( const std::string& value )
-  { m_distortion_filename = value; }
-
-  enum CoordMask
-  {
-    COORD_PHI = 1<<0,
-    COORD_R = 1<<1,
-    COORD_Z = 1<<2
-  };
-=======
   {
     detector = d;
   }
@@ -144,7 +52,6 @@
 
   //! random seed
   void set_seed(const unsigned int iseed);
->>>>>>> f27e9a2c
 
   //! setup TPC distortion
   void setTpcDistortion(PHG4TpcDistortion *);
@@ -153,12 +60,6 @@
   void registerPadPlane(PHG4TpcPadPlane *padplane);
 
  private:
-<<<<<<< HEAD
-
-  void DistortedTrackListClear();
-
-=======
->>>>>>> f27e9a2c
   //! map a given x,y,z coordinates to plane hits
   void MapToPadPlane(const double x, const double y, const double z, PHG4HitContainer::ConstIterator hiter, TNtuple *ntpad, TNtuple *nthit);
 
@@ -167,26 +68,9 @@
   std::unique_ptr<TrkrHitSetContainer> temp_hitsetcontainer;
   std::unique_ptr<PHG4TpcPadPlane> padplane;
 
-<<<<<<< HEAD
-  //! evaluation node
-  DistortedTrackContainer* m_container = nullptr;
-
-  //! space charge distortion file name
-  bool m_enable_distortions = false;
-  std::string m_distortion_filename;
-  TFile *m_distortion_tfile = nullptr;
-
-  //!@name space charge distortion histograms
-  //@{
-  TH3 *hDRint = nullptr;
-  TH3 *hDPint = nullptr;
-  TH3 *hDZint = nullptr;
-  //@}
-=======
   std::unique_ptr<PHG4TpcDistortion> m_distortionMap;
   int event_num = 0;
   bool do_ElectronDriftQAHistos = false;
->>>>>>> f27e9a2c
 
   TH1 *dlong = nullptr;
   TH1 *dtrans = nullptr;
@@ -234,10 +118,6 @@
     void operator()(gsl_rng *rng) const { gsl_rng_free(rng); }
   };
   std::unique_ptr<gsl_rng, Deleter> RandomGenerator;
-<<<<<<< HEAD
-
-=======
->>>>>>> f27e9a2c
 };
 
 #endif  // G4TPC_PHG4TPCELECTRONDRIFT_H