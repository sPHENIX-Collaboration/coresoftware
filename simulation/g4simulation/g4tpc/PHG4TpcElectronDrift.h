--- conflicted
+++ resolved
@@ -24,12 +24,7 @@
 class TFile;
 class TrkrHitSetContainer;
 class TrkrHitTruthAssoc;
-<<<<<<< HEAD
-class PHG4TpcDistortion;
-class PHG4TpcAnalyticSpaceChargeDistortion;
-=======
 class DistortedTrackContainer;
->>>>>>> 71152ca8
 
 class PHG4TpcElectronDrift : public SubsysReco, public PHParameterInterface
 {
@@ -65,19 +60,6 @@
   void registerPadPlane(PHG4TpcPadPlane *padplane);
 
  private:
-<<<<<<< HEAD
-  TrkrHitSetContainer *hitsetcontainer;
-  TrkrHitSetContainer *temp_hitsetcontainer;
-  TrkrHitTruthAssoc *hittruthassoc;
-  PHG4TpcPadPlane *padplane;
-  PHG4TpcDistortion *distortion;
-  TH1 *dlong;
-  TH1 *dtrans;
-  TNtuple *nt;
-  TNtuple *ntion;
-  TNtuple *nthit;
-  TNtuple *ntpad;
-=======
   //! map a given x,y,z coordinates to plane hits
   void MapToPadPlane(const double x, const double y, const double z, PHG4HitContainer::ConstIterator hiter, TNtuple *ntpad, TNtuple *nthit);
 
@@ -113,7 +95,6 @@
   TNtuple *nthit = nullptr;
   TNtuple *ntfinalhit = nullptr;
   TNtuple *ntpad = nullptr;
->>>>>>> 71152ca8
   std::string detector;
   std::string hitnodename;
   std::string seggeonodename;
