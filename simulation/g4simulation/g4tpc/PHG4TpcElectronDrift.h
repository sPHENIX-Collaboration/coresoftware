--- conflicted
+++ resolved
@@ -33,26 +33,26 @@
   virtual int InitRun(PHCompositeNode*);
   virtual int process_event(PHCompositeNode*);
   virtual int End(PHCompositeNode*);
-<<<<<<< HEAD
 
+  /*
   class DistortionStruct
   {
-    
+
     public:
     using List = std::vector<DistortionStruct>;
-    
+
     /// constructor
     DistortionStruct() = default;
-    
+
     float _r = 0;
     float _phi = 0;
     float _z = 0;
-    
+
     float _dr = 0;
     float _dphi = 0;
     float _dz = 0;
   };
- 
+
   /// track container
   class Container: public PHObject
   {
@@ -74,62 +74,7 @@
     /// distrotions
     const DistortionStruct::List& distortions() const
     { return _distortions; }
-    
-    /// add distortion
-    void addDistortion( const DistortionStruct& distortion )
-    { _distortions.push_back( distortion ); }
 
-    private:
-
-    /// event struct
-    DistortionStruct::List _distortions;
-
-    ClassDef(Container,1)
-
-  };
-=======
-
-  /*
-  class DistortionStruct
-  {
-    
-    public:
-    using List = std::vector<DistortionStruct>;
-    
-    /// constructor
-    DistortionStruct() = default;
-    
-    float _r = 0;
-    float _phi = 0;
-    float _z = 0;
-    
-    float _dr = 0;
-    float _dphi = 0;
-    float _dz = 0;
-  };
- 
-  /// track container
-  class Container: public PHObject
-  {
-
-    public:
-
-    /// constructor
-    explicit Container() = default;
-
-    /// copy constructor
-    explicit Container(const Container &) = delete;
-
-    /// assignment operator
-    Container& operator = ( const Container& ) = delete;
-
-    /// reset
-    virtual void Reset();
-
-    /// distrotions
-    const DistortionStruct::List& distortions() const
-    { return _distortions; }
-    
     /// add distortion
     void addDistortion( const DistortionStruct& distortion )
     { _distortions.push_back( distortion ); }
@@ -143,29 +88,28 @@
 
   };
   */
->>>>>>> e19d3663
-  
+
   void SetDefaultParameters();
 
   //! detector name
-  void Detector(const std::string &d) 
+  void Detector(const std::string &d)
   { detector = d; }
 
   //! detector name
-  std::string Detector() const 
+  std::string Detector() const
   { return detector; }
-  
+
   //! random seed
   void set_seed(const unsigned int iseed);
-  
+
   //! space charge distortions
   void set_enable_distortions( bool value )
   { m_enable_distortions = value; }
-  
+
   //! distortion filename
   void set_distortion_filename( const std::string& value )
   { m_distortion_filename = value; }
-  
+
   enum CoordMask
   {
     COORD_PHI = 1<<0,
@@ -181,12 +125,9 @@
   void registerPadPlane(PHG4TpcPadPlane *padplane);
 
  private:
-<<<<<<< HEAD
-=======
 
   void DistortedTrackListClear();
->>>>>>> e19d3663
-  
+
   //! map a given x,y,z coordinates to plane hits
   void MapToPadPlane(const double x, const double y, const double z, PHG4HitContainer::ConstIterator hiter, TNtuple *ntpad, TNtuple *nthit);
 
@@ -196,11 +137,7 @@
   std::unique_ptr<PHG4TpcPadPlane> padplane;
 
   //! evaluation node
-<<<<<<< HEAD
-  Container* m_container = nullptr;
-=======
   DistortedTrackContainer* m_container = nullptr;
->>>>>>> e19d3663
 
   //! space charge distortion file name
   bool m_enable_distortions = false;
@@ -213,7 +150,7 @@
   TH3 *hDPint = nullptr;
   TH3 *hDZint = nullptr;
   //@}
-  
+
   TH1 *dlong = nullptr;
   TH1 *dtrans = nullptr;
   TFile *m_outf = nullptr;
@@ -224,10 +161,7 @@
   std::string detector;
   std::string hitnodename;
   std::string seggeonodename;
-<<<<<<< HEAD
-=======
 
->>>>>>> e19d3663
   double diffusion_trans = NAN;
   double added_smear_sigma_trans = NAN;
   double diffusion_long = NAN;
@@ -251,7 +185,7 @@
     void operator() (gsl_rng* rng) const { gsl_rng_free(rng); }
   };
   std::unique_ptr<gsl_rng, Deleter> RandomGenerator;
-  
+
 };
 
 #endif  // G4TPC_PHG4TPCELECTRONDRIFT_H