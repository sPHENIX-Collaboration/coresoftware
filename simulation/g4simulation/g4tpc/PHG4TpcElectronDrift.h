// Tell emacs that this is a C++ source
// -*- C++ -*-.

#ifndef G4TPC_PHG4TPCELECTRONDRIFT_H
#define G4TPC_PHG4TPCELECTRONDRIFT_H

#include <fun4all/SubsysReco.h>
#include <g4main/PHG4HitContainer.h>

#include <cmath>
#include <memory>
#include <phparameter/PHParameterInterface.h>
<<<<<<< HEAD
#include <gsl/gsl_rng.h>
=======

#include <gsl/gsl_rng.h>

>>>>>>> c9ea3fab
#include <string>                              // for string

class PHG4TpcPadPlane;
class PHCompositeNode;
class TH1;
class TH3;
class TNtuple;
class TFile;
class TrkrHitSetContainer;
class TrkrHitTruthAssoc;

class PHG4TpcElectronDrift : public SubsysReco, public PHParameterInterface
{
 public:
  PHG4TpcElectronDrift(const std::string &name = "PHG4TpcElectronDrift");
  virtual ~PHG4TpcElectronDrift() = default;
  virtual int Init(PHCompositeNode*);
  virtual int InitRun(PHCompositeNode*);
  virtual int process_event(PHCompositeNode*);
  virtual int End(PHCompositeNode*);

  class DistortionStruct
  {
    
    public:
    using List = std::vector<DistortionStruct>;
    
    /// constructor
    DistortionStruct() = default;
    
    float _r = 0;
    float _phi = 0;
    float _z = 0;
    
    float _dr = 0;
    float _dphi = 0;
    float _dz = 0;
  };
 
  /// track container
  class Container: public PHObject
  {

    public:

    /// constructor
    explicit Container() = default;

    /// copy constructor
    explicit Container(const Container &) = delete;

    /// assignment operator
    Container& operator = ( const Container& ) = delete;

    /// reset
    virtual void Reset();

    /// distrotions
    const DistortionStruct::List& distortions() const
    { return _distortions; }
    
    /// add distortion
    void addDistortion( const DistortionStruct& distortion )
    { _distortions.push_back( distortion ); }

    private:

    /// event struct
    DistortionStruct::List _distortions;

    ClassDef(Container,1)

  };
  
  void SetDefaultParameters();

  //! detector name
  void Detector(const std::string &d) 
  { detector = d; }

  //! detector name
  std::string Detector() const 
  { return detector; }
  
  //! random seed
  void set_seed(const unsigned int iseed);
  
  //! space charge distortions
  void set_enable_distortions( bool value )
  { m_enable_distortions = value; }
  
  //! distortion filename
  void set_distortion_filename( const std::string& value )
  { m_distortion_filename = value; }
  
  enum CoordMask
  {
    COORD_PHI = 1<<0,
    COORD_R = 1<<1,
    COORD_Z = 1<<2
  };

  // use corrections on specific set of coordinates
  void set_coordinates( unsigned int value )
  { m_coordinates = value; }

  //! setup readout plane
  void registerPadPlane(PHG4TpcPadPlane *padplane);

 private:
  
  //! map a given x,y,z coordinates to plane hits
  void MapToPadPlane(const double x, const double y, const double z, PHG4HitContainer::ConstIterator hiter, TNtuple *ntpad, TNtuple *nthit);

  TrkrHitSetContainer *hitsetcontainer = nullptr;
  TrkrHitTruthAssoc *hittruthassoc = nullptr;
  std::unique_ptr<TrkrHitSetContainer> temp_hitsetcontainer;
  std::unique_ptr<PHG4TpcPadPlane> padplane;

  //! evaluation node
  Container* m_container = nullptr;

  //! space charge distortion file name
  bool m_enable_distortions = false;
  std::string m_distortion_filename;
  TFile *m_distortion_tfile = nullptr;

  //!@name space charge distortion histograms
  //@{
  TH3 *hDRint = nullptr;
  TH3 *hDPint = nullptr;
  TH3 *hDZint = nullptr;
  //@}
  
  TH1 *dlong = nullptr;
  TH1 *dtrans = nullptr;
  TFile *m_outf = nullptr;
  TNtuple *nt = nullptr;
  TNtuple *nthit = nullptr;
  TNtuple *ntfinalhit = nullptr;
  TNtuple *ntpad = nullptr;
  std::string detector;
  std::string hitnodename;
  std::string seggeonodename;
<<<<<<< HEAD
  double diffusion_trans = NAN;
  double added_smear_sigma_trans = NAN;
  double diffusion_long = NAN;
  double added_smear_sigma_long = NAN;
  double drift_velocity = NAN;
  double tpc_length = NAN;
  double electrons_per_gev = NAN;
  double min_active_radius = NAN;
  double max_active_radius = NAN;
  double min_time = NAN;
  double max_time = NAN;

  //* coordinated for which corrections are applied
  unsigned int m_coordinates = COORD_PHI|COORD_R|COORD_Z;

  //! rng de-allocator
  class Deleter
  {
    public:
    //! deletion operator
    void operator() (gsl_rng* rng) const { gsl_rng_free(rng); }
  };
  std::unique_ptr<gsl_rng, Deleter> RandomGenerator;
  
=======
  unsigned int seed;
  double diffusion_trans;
  double added_smear_sigma_trans;
  double diffusion_long;
  double added_smear_sigma_long;
  double drift_velocity;
  double tpc_length;
  double electrons_per_gev;
  double min_active_radius;
  double max_active_radius;
  double min_time;
  double max_time;

  gsl_rng *RandomGenerator;
>>>>>>> c9ea3fab
};

#endif  // G4TPC_PHG4TPCELECTRONDRIFT_H<|MERGE_RESOLUTION|>--- conflicted
+++ resolved
@@ -10,13 +10,9 @@
 #include <cmath>
 #include <memory>
 #include <phparameter/PHParameterInterface.h>
-<<<<<<< HEAD
 #include <gsl/gsl_rng.h>
-=======
-
 #include <gsl/gsl_rng.h>
 
->>>>>>> c9ea3fab
 #include <string>                              // for string
 
 class PHG4TpcPadPlane;
@@ -161,7 +157,7 @@
   std::string detector;
   std::string hitnodename;
   std::string seggeonodename;
-<<<<<<< HEAD
+
   double diffusion_trans = NAN;
   double added_smear_sigma_trans = NAN;
   double diffusion_long = NAN;
@@ -186,7 +182,6 @@
   };
   std::unique_ptr<gsl_rng, Deleter> RandomGenerator;
   
-=======
   unsigned int seed;
   double diffusion_trans;
   double added_smear_sigma_trans;
@@ -201,7 +196,6 @@
   double max_time;
 
   gsl_rng *RandomGenerator;
->>>>>>> c9ea3fab
 };
 
 #endif  // G4TPC_PHG4TPCELECTRONDRIFT_H