// Tell emacs that this is a C++ source
// -*- C++ -*-.

#ifndef G4TPC_PHG4TPCELECTRONDRIFT_H
#define G4TPC_PHG4TPCELECTRONDRIFT_H

#include <fun4all/SubsysReco.h>
#include <g4main/PHG4HitContainer.h>

#include <phparameter/PHParameterInterface.h>

// rootcint barfs with this header so we need to hide it
#if !defined(__CINT__) || defined(__CLING__)
#include <gsl/gsl_rng.h>
#endif

#include <string>                              // for string

class PHG4TpcPadPlane;
class PHCompositeNode;
class TH1;
class TH2;
class TH3F;
class TAxis;
class TFile;
class TTree;
class TGraph;
class TNtuple;
class TFile;
class TrkrHitSetContainer;
class TrkrHitTruthAssoc;
class Fun4AllHistoManager;

class PHG4TpcElectronDrift : public SubsysReco, public PHParameterInterface
{
 public:
  PHG4TpcElectronDrift(const std::string &name = "PHG4TpcElectronDrift");
  virtual ~PHG4TpcElectronDrift();
  int Init(PHCompositeNode *topNode);
  int DistortionIntegral(double radstart,double phistart,double z_start,double* rad_final, double* phi_final);
  int InitRun(PHCompositeNode *topNode);
  int process_event(PHCompositeNode *topNode);
  int End(PHCompositeNode *topNode);
  int event_num;
  TH3F *TimehDR;
  TH3F *TimehDP;
  TH3F *TimehDZ;
  TH3F *TimeInthDR;
  TH3F *TimeInthDP;
  TH3F *TimeInthDZ;
    
  void SetDefaultParameters();

  void Detector(const std::string &d) { detector = d; }
  std::string Detector() const { return detector; }
  void set_seed(const unsigned int iseed);
  void MapToPadPlane(const double x, const double y, const double z, PHG4HitContainer::ConstIterator hiter, TNtuple *ntpad, TNtuple *nthit);
  void registerPadPlane(PHG4TpcPadPlane *padplane);


 private:
  TrkrHitSetContainer *hitsetcontainer;
  TrkrHitSetContainer *temp_hitsetcontainer;
  TrkrHitTruthAssoc *hittruthassoc;
  PHG4TpcPadPlane *padplane;
  // Fun4AllHistoManager *hm;
  TFile *DistFile;
  TFile *TimeDistFile;
  TFile *CMFile;
  TTree *TimeTree;
  TH3F *hDRint;
  TH3F *hDPint;
  TH3F *hDZint;
  TH3F *hDRdiff;
  TH3F *hDPdiff;
  TH3F *hDZdiff;
  TH3F *three_d_startmap;
  TGraph *Graph;
  TGraph *CM;
  TAxis *xaxis, *yaxis, *zaxis; 
  TH1 *dlong;
  TH1 *dtrans;
<<<<<<< HEAD
  TH1 *deltatime; 
  TH2 *hitmapstart;
  TH2 *hitmapend;
  TH2 *z_startmap;
  TH2 *deltaphi;
  TH2 *deltaphiint;
  TH2 *deltaphidiff;
  TH2 *deltaphidifference;
  TH2 *deltaphidifferencepercent;
  TH2 *deltar;
  TH2 *deltarint;
  TH2 *deltardiff;
  TH2 *deltardifference;
  TH2 *deltardifferencepercent;
  TH2 *deltaphinodiff;
  TH2 *deltaphinodist;
  TH2 *deltarnodiff;
  TH2 *deltarnodist;
  TH2 *deltaz;
=======
  TFile *m_outf;
>>>>>>> f9536087
  TNtuple *nt;
  TNtuple *nthit;
  TNtuple *ntfinalhit;
  TNtuple *ntpad;
  std::string detector;
  std::string hitnodename;
  std::string seggeonodename;
  unsigned int seed;
  int nBinZ, nBinR,nBinP;
  double Start_x;
  double Start_y;
  double Start_z;
  double diffusion_trans;
  double added_smear_sigma_trans;
  double diffusion_long;
  double added_smear_sigma_long;
  double drift_velocity;
  double tpc_length;
  double electrons_per_gev;
  double min_active_radius;
  double max_active_radius;
  double min_time;
  double max_time;

#if !defined(__CINT__) || defined(__CLING__)
  gsl_rng *RandomGenerator;
#endif
};

#endif  // G4TPC_PHG4TPCELECTRONDRIFT_H<|MERGE_RESOLUTION|>--- conflicted
+++ resolved
@@ -80,7 +80,6 @@
   TAxis *xaxis, *yaxis, *zaxis; 
   TH1 *dlong;
   TH1 *dtrans;
-<<<<<<< HEAD
   TH1 *deltatime; 
   TH2 *hitmapstart;
   TH2 *hitmapend;
@@ -100,9 +99,7 @@
   TH2 *deltarnodiff;
   TH2 *deltarnodist;
   TH2 *deltaz;
-=======
   TFile *m_outf;
->>>>>>> f9536087
   TNtuple *nt;
   TNtuple *nthit;
   TNtuple *ntfinalhit;
