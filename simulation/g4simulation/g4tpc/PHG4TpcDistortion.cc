--- conflicted
+++ resolved
@@ -26,22 +26,22 @@
     return x * x;
   }
 
-  // print histogram
-  void print_histogram( TH3* h )
-  {
-
-    std::cout << "PHG4TpcDistortion::print_histogram - name: " << h->GetName() << std::endl;
-    for( const auto& axis:{h->GetXaxis(), h->GetYaxis(), h->GetZaxis() } )
-    {
-      std::cout
-        << "  " << axis->GetName()
-        << " bins: " << axis->GetNbins()
-        << " min: " << axis->GetXmin()
-        << " max: " << axis->GetXmax()
-        << std::endl;
-    }
-    std::cout << std::endl;
-  }
+//   // print histogram
+//   void print_histogram( TH3* h )
+//   {
+// 
+//     std::cout << "PHG4TpcDistortion::print_histogram - name: " << h->GetName() << std::endl;
+//     for( const auto& axis:{h->GetXaxis(), h->GetYaxis(), h->GetZaxis() } )
+//     {
+//       std::cout
+//         << "  " << axis->GetName()
+//         << " bins: " << axis->GetNbins()
+//         << " min: " << axis->GetXmin()
+//         << " max: " << axis->GetXmax()
+//         << std::endl;
+//     }
+//     std::cout << std::endl;
+//   }
   
 }  // namespace
 
@@ -66,18 +66,6 @@
     hDZint[0] = dynamic_cast<TH3*>(m_static_tfile->Get("hIntDistortionZ_negz"));
     hDZint[1] = dynamic_cast<TH3*>(m_static_tfile->Get("hIntDistortionZ_posz"));
 
-<<<<<<< HEAD
-    if( verbosity )
-    { 
-      for( const auto& h:{ hDXint, hDYint, hDZint } )
-      { print_histogram( h ); }
-    }
-    
-    // if z = -50 is in the underflow bin, map is only one-sided.
-    m_static_map_onesided = (hDXint->GetZaxis()->FindBin(-50) == 0);
-    std::cout << "PHG4TpcDistortion::Init - m_static_map_onesided: " << m_static_map_onesided << std::endl;
-=======
->>>>>>> 1bb0e5dd
   }
 
   if (m_do_time_ordered_distortions)
