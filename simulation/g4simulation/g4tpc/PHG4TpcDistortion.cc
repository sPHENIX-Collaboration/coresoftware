--- conflicted
+++ resolved
@@ -25,26 +25,6 @@
   {
     return x * x;
   }
-<<<<<<< HEAD
-
-//   // print histogram
-//   void print_histogram( TH3* h )
-//   {
-// 
-//     std::cout << "PHG4TpcDistortion::print_histogram - name: " << h->GetName() << std::endl;
-//     for( const auto& axis:{h->GetXaxis(), h->GetYaxis(), h->GetZaxis() } )
-//     {
-//       std::cout
-//         << "  " << axis->GetName()
-//         << " bins: " << axis->GetNbins()
-//         << " min: " << axis->GetXmin()
-//         << " max: " << axis->GetXmax()
-//         << std::endl;
-//     }
-//     std::cout << std::endl;
-//   }
-=======
->>>>>>> c3589789
   
 }  // namespace
 
