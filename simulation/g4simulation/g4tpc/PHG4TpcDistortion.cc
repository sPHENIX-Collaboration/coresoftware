--- conflicted
+++ resolved
@@ -43,7 +43,6 @@
       && check_boundaries( h->GetZaxis(), z );
   }
   
-<<<<<<< HEAD
   // print histogram
   [[maybe_unused]] void print_histogram( TH3* h )
   {
@@ -61,8 +60,6 @@
     std::cout << std::endl;
   }
   
-=======
->>>>>>> 8af48fb2
 }  // namespace
 
 //__________________________________________________________________________________________________________
@@ -264,13 +261,7 @@
     if (hdistortion)
     {
       if( check_boundaries( hdistortion, phi, r, z ) )
-<<<<<<< HEAD
-      { 
-        _distortion += hdistortion->Interpolate(phi, r, z); 
-      }
-=======
       { _distortion += hdistortion->Interpolate(phi, r, z); }
->>>>>>> 8af48fb2
     }
     else
     {
