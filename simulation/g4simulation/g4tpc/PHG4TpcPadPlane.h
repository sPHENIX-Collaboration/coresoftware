--- conflicted
+++ resolved
@@ -28,13 +28,8 @@
     return 0;
   }
   int InitRun(PHCompositeNode *topNode) override;
-<<<<<<< HEAD
   virtual void SetDriftVelocity(double /*vd*/) {return;}
   virtual int CreateReadoutGeometry(PHCompositeNode * /*topNode*/, PHG4TpcCylinderGeomContainer * /*seggeo*/) { return 0; }
-=======
-  virtual void SetDriftVelocity(double /*vd*/) { return; }
-  virtual int CreateReadoutGeometry(PHCompositeNode * /*topNode*/, PHG4CylinderCellGeomContainer * /*seggeo*/) { return 0; }
->>>>>>> deabdd1d
   virtual void UpdateInternalParameters() { return; }
   //  virtual void MapToPadPlane(PHG4CellContainer * /*g4cells*/, const double /*x_gem*/, const double /*y_gem*/, const double /*t_gem*/, const unsigned int /*side*/, PHG4HitContainer::ConstIterator /*hiter*/, TNtuple * /*ntpad*/, TNtuple * /*nthit*/) {}
   virtual void MapToPadPlane(TrkrHitSetContainer * /*single_hitsetcontainer*/, TrkrHitSetContainer * /*hitsetcontainer*/, TrkrHitTruthAssoc * /*hittruthassoc*/, const double /*x_gem*/, const double /*y_gem*/, const double /*t_gem*/, const unsigned int /*side*/, PHG4HitContainer::ConstIterator /*hiter*/, TNtuple * /*ntpad*/, TNtuple * /*nthit*/) {}
