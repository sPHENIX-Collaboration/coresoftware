--- conflicted
+++ resolved
@@ -307,11 +307,8 @@
 	    }
 	  
 	  // Process one phi bin at a time
-<<<<<<< HEAD
-	  if(Verbosity() > 1) std::cout << "    phi_sorted_hits size " <<  phi_sorted_hits.size() << " ntbins  " << layergeom->get_zbins() << std::endl;
-=======
 	  if(Verbosity() > 1) std::cout << "    phi_sorted_hits size " <<  phi_sorted_hits.size() << " ntbins " << layergeom->get_zbins() << std::endl;
->>>>>>> 8dcec521
+
 	  for (unsigned int iphi = 0; iphi < phi_sorted_hits.size(); iphi++)
 	    {
 	      // Make a fixed length vector to indicate whether each time bin is signal or noise
