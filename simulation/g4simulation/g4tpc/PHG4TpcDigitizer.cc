#include "PHG4TpcDigitizer.h"

#include <trackbase/TpcDefs.h>
#include <trackbase/TrkrDefs.h>
#include <trackbase/TrkrHit.h>
#include <trackbase/TrkrHitSet.h>
#include <trackbase/TrkrHitSetContainer.h>
#include <trackbase/TrkrHitTruthAssoc.h>
#include <trackbase/TrkrHitv2.h>

#include <g4detectors/PHG4TpcCylinderGeom.h>
#include <g4detectors/PHG4TpcCylinderGeomContainer.h>

#include <fun4all/Fun4AllReturnCodes.h>
#include <fun4all/SubsysReco.h>  // for SubsysReco
#
#include <phool/PHCompositeNode.h>
#include <phool/PHNode.h>  // for PHNode
#include <phool/PHNodeIterator.h>
#include <phool/PHRandomSeed.h>
#include <phool/getClass.h>
#include <phool/phool.h>  // for PHWHERE

#include <gsl/gsl_randist.h>
#include <gsl/gsl_rng.h>  // for gsl_rng_alloc

#include <cstdlib>  // for exit
#include <iostream>
#include <limits>
#include <memory>  // for allocator_tra...

PHG4TpcDigitizer::PHG4TpcDigitizer(const std::string &name)
  : SubsysReco(name)
  , TpcMinLayer(7)
  , ADCThreshold(2700)                                                    // electrons
  , TpcEnc(670)                                                           // electrons
  , Pedestal(50000)                                                       // electrons
  , ChargeToPeakVolts(20)                                                 // mV/fC
  , ADCSignalConversionGain(std::numeric_limits<float>::signaling_NaN())  // will be assigned in PHG4TpcDigitizer::InitRun
  , ADCNoiseConversionGain(std::numeric_limits<float>::signaling_NaN())   // will be assigned in PHG4TpcDigitizer::InitRun
{
  // initialize random generator
  unsigned int seed = PHRandomSeed();  // fixed seed is handled in this funtcion
  std::cout << Name() << " random seed: " << seed << std::endl;
  m_rng.reset( gsl_rng_alloc(gsl_rng_mt19937) );
  gsl_rng_set( m_rng.get(), seed );
  if (Verbosity() > 0)
  {
    std::cout << "Creating PHG4TpcDigitizer with name = " << name << std::endl;
  }
}

int PHG4TpcDigitizer::InitRun(PHCompositeNode *topNode)
{
  ADCThreshold += Pedestal;

  // Factor that convertes the charge in each z bin into a voltage in each z bin
  // ChargeToPeakVolts relates TOTAL charge collected to peak voltage, while the cell maker actually distributes the signal
  // GEM output charge in Z bins using the shaper time response. For 80 ns shaping, the scaleup factor of 2.4 gets the peak voltage right.
  ADCSignalConversionGain = ChargeToPeakVolts * 1.60e-04 * 2.4;  // 20 (or 30) mV/fC * fC/electron * scaleup factor
  // The noise is by definition the RMS noise width voltage divided by ChargeToPeakVolts
  ADCNoiseConversionGain = ChargeToPeakVolts * 1.60e-04;  // 20 (or 30) mV/fC * fC/electron

  ADCThreshold_mV = ADCThreshold *  ADCNoiseConversionGain;

  //-------------
  // Add Hit Node
  //-------------
  PHNodeIterator iter(topNode);

  // Looking for the DST node
  PHCompositeNode *dstNode = dynamic_cast<PHCompositeNode *>(iter.findFirst("PHCompositeNode", "DST"));
  if (!dstNode)
  {
    std::cout << PHWHERE << "DST Node missing, doing nothing." << std::endl;
    return Fun4AllReturnCodes::ABORTRUN;
  }
  PHNodeIterator iter_dst(dstNode);

  CalculateCylinderCellADCScale(topNode);

  //----------------
  // Report Settings
  //----------------

  if (Verbosity() > 0)
  {
    std::cout << "====================== PHG4TpcDigitizer::InitRun() =====================" << std::endl;
    for (std::map<int, unsigned int>::iterator tpiter = _max_adc.begin();
         tpiter != _max_adc.end();
         ++tpiter)
    {
      std::cout << " Max ADC in Layer #" << tpiter->first << " = " << tpiter->second << std::endl;
    }
    for (std::map<int, float>::iterator tpiter = _energy_scale.begin();
         tpiter != _energy_scale.end();
         ++tpiter)
    {
      std::cout << " Energy per ADC in Layer #" << tpiter->first << " = " << 1.0e6 * tpiter->second << " keV" << std::endl;
    }
    std::cout << "===========================================================================" << std::endl;
  }

  return Fun4AllReturnCodes::EVENT_OK;
}

int PHG4TpcDigitizer::process_event(PHCompositeNode *topNode)
{
  DigitizeCylinderCells(topNode);

  return Fun4AllReturnCodes::EVENT_OK;
}

void PHG4TpcDigitizer::CalculateCylinderCellADCScale(PHCompositeNode *topNode)
{
  // defaults to 8-bit ADC, short-axis MIP placed at 1/4 dynamic range

  PHG4TpcCylinderGeomContainer *geom_container = findNode::getClass<PHG4TpcCylinderGeomContainer>(topNode, "CYLINDERCELLGEOM_SVTX");

  if (!geom_container) return;

  PHG4TpcCylinderGeomContainer::ConstRange layerrange = geom_container->get_begin_end();
  for (PHG4TpcCylinderGeomContainer::ConstIterator layeriter = layerrange.first;
       layeriter != layerrange.second;
       ++layeriter)
  {
    int layer = layeriter->second->get_layer();
    float thickness = (layeriter->second)->get_thickness();
    float pitch = (layeriter->second)->get_phistep() * (layeriter->second)->get_radius();
    float length = (layeriter->second)->get_zstep() * _drift_velocity;

    float minpath = pitch;
    if (length < minpath) minpath = length;
    if (thickness < minpath) minpath = thickness;
    float mip_e = 0.003876 * minpath;

    if (_max_adc.find(layer) == _max_adc.end())
    {
      _max_adc[layer] = 255;
      _energy_scale[layer] = mip_e / 64;
    }
  }

  return;
}

void PHG4TpcDigitizer::DigitizeCylinderCells(PHCompositeNode *topNode)
{
  unsigned int print_layer = 18;  // to print diagnostic output for layer 47

  // Digitizes the Tpc cells that were created in PHG4CylinderCellTpcReco
  // These contain as edep the number of electrons out of the GEM stack, distributed between Z bins by shaper response and ADC clock window
  // - i.e. all of the phi and Z bins in a cluster have edep values that add up to the primary charge in the layer times 2000

  // NOTES:
  // Modified by ADF June 2018 to do the following:
  //   Add noise to cells before digitizing
  //   Digitize the first adc time bin to exceed the threshold, and the 4 bins after that
  //   If the adc value is still above the threshold after 5 bins, repeat for the next 5 bins

  // Electron production:
  // A MIP produces 32 electrons in 1.25 cm of Ne:CF4 gas
  // The nominal GEM gain is 2000 => 64,000 electrons per MIP through 1.25 cm gas
  // Thus a MIP produces a charge value out of the GEM stack of 64000/6.242x10^18 = 10.2 fC

  // SAMPA:
  // See https://indico.cern.ch/event/489996/timetable/#all.detailed "SAMPA Chip: the New ASIC for the ALICE Tpc and MCH Upgrades", M Bregant
  // The SAMPA has a maximum output voltage of 2200 mV (but the pedestal is about 200 mV)
  // The SAMPA shaper is set to 80 ns peaking time
  // The ADC Digitizes the SAMPA shaper output into 1024 channels
  // Conversion gains of 20 mV/fC or 30 mV/fC are possible - 1 fC charge input produces a peak volatge out of the shaper of 20 or 30 mV
  //   At 30 mV/fC, the input signal saturates at 2.2 V / 30 mV/fC = 73 fC (say 67 with pedestal not at zero)
  //   At 20 mV/fC, the input signal saturates at 2.2 V / 20 mV/fC = 110 fC (say 100 fC with pedestal not at zero) - assume 20 mV/fC
  // The equivalent noise charge RMS at 20 mV/fC was measured (w/o detector capacitance) at 490 electrons
  //      - note: this appears to be just the pedestal RMS voltage spread divided by the conversion gain, so it is a bit of a funny number (see below)
  //      - it is better to think of noise and signal in terms of voltage at the input of the ADC
  // Bregant's slides say 670 electrons ENC for the full chip with 18 pf detector, as in ALICE - should use that number

  // Signal:
  // To normalize the signal in each cell, take the entire charge on the pad and multiply by 20 mV/fC to get the adc input AT THE PEAK of the shaper
  // The cell contents should thus be multipied by the normalization given by:
  // V_peak = Q_pad (electrons) * 1.6e-04 fC/electron * 20 mV/fC
  // From the sims, for 80 ns and 18.8 MHz, if we take the input charge and spread it a across the shaping time (which is how it has always been done, and is
  // not the best way to think about it, because the ADC does not see charge it sees voltage out of a charge integrating preamp followed by a shaper), to get
  // the voltage at the ADC input right, then the values of Q_(pad,z) have to be scaled up by 2.4
  // V_(pad,z) = 2.4 * Q_(pad,z) (electrons) * 1.6e-04 fC/electron * 20 mV/fC = Q_(pad,z) * 7.68e-03 (in mV)
  // ADU_(pad,z) = V_(pad,z) * (1024 ADU / 2200 mV) = V_(pad,z) * 0.465
  // Remember that Q_(pad,z) is the GEM output charge

  // Noise:
  // The ENC is defined as the RMS spread of the ADC pedestal distribution coming out from the SAMPA divided by the corresponding conversion gain.
  // The full range of the ADC input is 2.2V (which will become 1024 adc counts, i.e. 1024 ADU's).
  // If you see the RMS of the pedestal in adc counts as 1 at the gain of 20mV/fC, the ENC would be defined by:
  //             (2200 [mV]) * (1/1024) / (20[mV/fC]) / (1.6*10^-4 [fC]) = 671 [electrons]
  // The RMS noise voltage would be: V_RMS = ENC (electrons) *1.6e-04 fC/electron * 20 mV/fC = ENC (electrons) * 3.2e-03 (in mV)
  // The ADC readout would be:  ADU = V_RMS * (1024 ADU / 2200 mV) = V_RMS * 0.465

  // The cells that we need to digitize here contain as the energy "edep", which is the number of electrons out of the GEM stack
  // distributed over the pads and ADC time bins according to the output time distribution of the SAMPA shaper - not what really happens, see above
  // We convert to volts at the input to the ADC and add noise generated with the RMS value of the noise voltage at the ADC input
  // We assume the pedestal is zero, for simplicity, so the noise fluctuates above and below zero

  // Note that tbin = 0 corresponds to -105.5 cm, tbin 248 corresponds to 0 cm, and tbin 497 corresponds to +105.5 cm
  // increasing time should be bins (497 -> 249) and (0 -> 248)

  //----------
  // Get Nodes
  //----------

  PHG4TpcCylinderGeomContainer *geom_container =
      findNode::getClass<PHG4TpcCylinderGeomContainer>(topNode, "CYLINDERCELLGEOM_SVTX");
  if (!geom_container)
  {
    std::cout << PHWHERE << "ERROR: Can't find node CYLINDERCELLGEOM_SVTX" << std::endl;
  }

  // Get the TrkrHitSetContainer node
  TrkrHitSetContainer *trkrhitsetcontainer = findNode::getClass<TrkrHitSetContainer>(topNode, "TRKR_HITSET");
  if (!trkrhitsetcontainer)
  {
    std::cout << "Could not locate TRKR_HITSET node, quit! " << std::endl;
    exit(1);
  }

  TrkrHitTruthAssoc *hittruthassoc = findNode::getClass<TrkrHitTruthAssoc>(topNode, "TRKR_HITTRUTHASSOC");
  if (!hittruthassoc)
  {
    std::cout << PHWHERE << " Could not locate TRKR_HITTRUTHASSOC node, quit! " << std::endl;
    exit(1);
  }

  //-------------
  // Digitization
  //-------------

  // Loop over all hitsets for the Tpc
  TrkrHitSetContainer::ConstRange hitset_range = trkrhitsetcontainer->getHitSets(TrkrDefs::TrkrId::tpcId);
  for (TrkrHitSetContainer::ConstIterator hitset_iter = hitset_range.first;
       hitset_iter != hitset_range.second;
       ++hitset_iter)
  {
    // we have an itrator to one TrkrHitSet for the Tpc from the trkrHitSetContainer
    // get the hitset key so we can find the layer
    TrkrDefs::hitsetkey hitsetkey = hitset_iter->first;
    const unsigned int layer = TrkrDefs::getLayer(hitsetkey);
    const unsigned int side = TpcDefs::getSide(hitsetkey);

    if (Verbosity() > 2)
      if (layer == print_layer)
        std::cout << "new: PHG4TpcDigitizer:  processing hits for layer " << layer << " hitsetkey " << hitsetkey << std::endl;

    // we need the geometry object for this layer
    PHG4TpcCylinderGeom *layergeom = geom_container->GetLayerCellGeom(layer);
    if (!layergeom)
      exit(1);

    // for this hitset, make a vector of a vector of cells for each phibin
    phi_sorted_hits.clear();

    // start with an empty vector of cells for each phibin
    int nphibins = layergeom->get_phibins();
    for (int iphi = 0; iphi < nphibins; iphi++)
    {
<<<<<<< HEAD
      phi_sorted_hits.push_back(std::vector<TrkrHitSet::ConstIterator>());
    }

    // get all of the hits from this hitset
    TrkrHitSet *hitset = hitset_iter->second;
    TrkrHitSet::ConstRange hit_range = hitset->getHits();
    for (TrkrHitSet::ConstIterator hit_iter = hit_range.first;
         hit_iter != hit_range.second;
         ++hit_iter)
=======
      // we need the geometry object for this layer
      PHG4TpcCylinderGeom *layergeom = geom_container->GetLayerCellGeom(layer);
      if (!layergeom) exit(1);

      int nphibins = layergeom->get_phibins();
      if(Verbosity() > 1) 
        std::cout << "    nphibins " << nphibins << std::endl;
      
      for(unsigned int side = 0; side < 2; ++side)
	{
	  
	  if(Verbosity() > 1) 
	    std::cout << "TPC layer " << layer << " side " << side << std::endl;
	  
	  // for this layer and side, use a vector of a vector of cells for each phibin
	  phi_sorted_hits.clear();
	  for (int iphi = 0; iphi < nphibins; iphi++)
	    {
	      phi_sorted_hits.push_back(std::vector<TrkrHitSet::ConstIterator>());
	    }
      
	  // Loop over all hitsets containing signals for this layer and add them to phi_sorted_hits for their phibin
	  TrkrHitSetContainer::ConstRange hitset_range = trkrhitsetcontainer->getHitSets(TrkrDefs::TrkrId::tpcId, layer);
	  for (TrkrHitSetContainer::ConstIterator hitset_iter = hitset_range.first;
	       hitset_iter != hitset_range.second;
	       ++hitset_iter)
	    {

	      // we have an iterator to one TrkrHitSet for the Tpc from the trkrHitSetContainer
	      // get the hitset key
	      TrkrDefs::hitsetkey hitsetkey = hitset_iter->first;
	      unsigned int this_side = TpcDefs::getSide(hitsetkey);	  
	      // skip this hitset if it is not on this side
	      if(this_side != side) continue; 

	      if (Verbosity() > 2)
		if (layer == print_layer)
		  std::cout << "new: PHG4TpcDigitizer:  processing signal hits for layer " << layer 
			    << " hitsetkey " << hitsetkey << " side " << side << std::endl;
	  
	      // get all of the hits from this hitset
	      TrkrHitSet *hitset = hitset_iter->second;
	      TrkrHitSet::ConstRange hit_range = hitset->getHits();
	      for (TrkrHitSet::ConstIterator hit_iter = hit_range.first;
		   hit_iter != hit_range.second;
		   ++hit_iter)
		{
		  // Fill the vector of signal hits for each phibin
		  unsigned int phibin = TpcDefs::getPad(hit_iter->first);
		  phi_sorted_hits[phibin].push_back(hit_iter);
		}
	      // For this hitset we now have the signal hits sorted into vectors for each phi
	    }
	  
	  // Process one phi bin at a time
	  if(Verbosity() > 1) std::cout << "    phi_sorted_hits size " <<  phi_sorted_hits.size() << std::endl;
	  for (unsigned int iphi = 0; iphi < phi_sorted_hits.size(); iphi++)
	    {
	      // Make a fixed length vector to indicate whether each time bin is signal or noise
	      int ntbins = layergeom->get_zbins();
	      is_populated.clear();
	      is_populated.assign(ntbins, 2);  // mark all as noise only, for now
	      
	      // add an empty vector of hits for each t bin
	      t_sorted_hits.clear();
	      for (int it = 0; it < ntbins; it++)
		{
		  t_sorted_hits.push_back(std::vector<TrkrHitSet::ConstIterator>());
		}
	      
	      // add a signal hit from phi_sorted_hits for each t bin that has one
	      for (unsigned int it = 0; it < phi_sorted_hits[iphi].size(); it++)
		{
		  int tbin = TpcDefs::getTBin(phi_sorted_hits[iphi][it]->first);
		  is_populated[tbin] = 1;  // this bin is a associated with a hit
		  t_sorted_hits[tbin].push_back(phi_sorted_hits[iphi][it]);
		  
		  if (Verbosity() > 2)
		    if (layer == print_layer)
		      {
			TrkrDefs::hitkey hitkey = phi_sorted_hits[iphi][it]->first;
			std::cout << "iphi " << iphi << " adding existing signal hit to t vector for layer " << layer 
				  << " side " << side
				  << " tbin " << tbin << "  hitkey " << hitkey
				  << " pad " << TpcDefs::getPad(hitkey)
				  << " t bin " << TpcDefs::getTBin(hitkey) 
				  << "  energy " << (phi_sorted_hits[iphi][it]->second)->getEnergy()
				  << std::endl;
		      }
		}
	      
	      adc_input.clear();
	      adc_hitid.clear();
	      // initialize entries to zero for each t bin
	      adc_input.assign(ntbins, 0.0); 
	      adc_hitid.assign(ntbins, 0); 

	      // Now for this phibin we process all bins ordered by t into hits with noise
	      //======================================================
	      // For this step we take the edep value and convert it to mV at the ADC input
	      // See comments above for how to do this for signal and noise
	      
	      for (int it = 0; it < ntbins; it++)
		{
		  if (is_populated[it] == 1)
		    {
		      // This tbin has a hit, add noise
		      float signal_with_noise =  add_noise_to_bin( (t_sorted_hits[it][0]->second)->getEnergy()) ;
		      adc_input[it] = signal_with_noise ;
		      adc_hitid[it] = t_sorted_hits[it][0]->first;

		      if (Verbosity() > 2)
			if (layer == print_layer)
			  std::cout << "existing signal hit: layer " << layer << " iphi " << iphi << " it " << it 
				    << " edep " << (t_sorted_hits[it][0]->second)->getEnergy()
				    << " adc gain " << ADCSignalConversionGain 
				    << " signal with noise " <<  signal_with_noise
				    << " adc_input " << adc_input[it] << std::endl;
		    }
		  else if (is_populated[it] == 2)
		    {
		      if(!skip_noise)
			{
			  // This t bin does not have a filled cell, add noise
			  float noise =  add_noise_to_bin(0.0);
			  adc_input[it]= noise;
			  adc_hitid[it] = 0;              // there is no hit, just add a placeholder in the vector for now, replace it later
			  
			  if (Verbosity() > 2)
			    if (layer == print_layer)
			      std::cout << "noise hit: layer " << layer << " side " << side << " iphi " << iphi << " it " << it
					<< " adc gain " << ADCSignalConversionGain
					<< " noise " << noise 
					<< " adc_input " << adc_input[it] << std::endl;
			}
		    }
		  else
		    {
		      // Cannot happen
		      std::cout << "Impossible value of is_populated, it = " << it 
				<< " is_populated = " << is_populated[it] << std::endl;
		      exit(-1);
		    }
		}
	      
	      // Now we can digitize the entire stream of t bins for this phi bin
	      int binpointer = 0;
	      
	      // Since we now store the local z of the hit as time of arrival at the readout plane, 
	      // there is no difference between north and south
	      // The first to arrive is always bin 0
	      
	      for (int it = 0; it < ntbins; it++)
		{
		  if (it < binpointer) continue;

		  // optionally do not trigger on bins with no signal
		  if( (is_populated[it] == 2) && skip_noise) 
		    {
		      binpointer++;
		      continue;		  
		    }

		  // convert threshold in "equivalent electrons" to mV
		  if (adc_input[it] > ADCThreshold_mV)  
		    {
		      // digitize this bin and the following 4 bins
		      
		      if (Verbosity() > 2)
			if (layer == print_layer) 
			  std::cout << std::endl
				    << "Hit above threshold of " 
				    << ADCThreshold * ADCNoiseConversionGain << " for phibin " << iphi
				    << " it " << it << " with adc_input " << adc_input[it] 
				    << " digitize this and 4 following bins: " << std::endl;
		      
		      for (int itup = 0; itup < 5; itup++)
			{
			  if (it + itup < ntbins && it + itup >= 0)  // stay within the bin limits
			    {
			      float input = 0;
			      if( (is_populated[it+itup] == 2) && skip_noise)
				{
				  input =  add_noise_to_bin(0.0);  // no noise added to this bin previously because skip_noise is true
				}
			      else
				{
				  input = adc_input[it + itup];
				}	
			      // input voltage x 1024 channels over 2200 mV max range
			      unsigned int adc_output  = (unsigned int) (input * 1024.0 / 2200.0);  

			      if (input < 0) adc_output = 0;
			      if (input > 1023) adc_output = 1023;
			      
			      // Get the hitkey
			      TrkrDefs::hitkey hitkey = TpcDefs::genHitKey(iphi, it + itup);
			      TrkrHit *hit = nullptr;
			      
			      if (Verbosity() > 2)
				if (layer == print_layer) 
				  std::cout << "    Digitizing:  iphi " << iphi << "  it+itup " << it + itup 
					    << " adc_hitid " << adc_hitid[it + itup]
					    << " is_populated " << is_populated[it + itup]
					    << "  adc_input " << adc_input[it + itup] 
					    << " ADCThreshold " << ADCThreshold * ADCNoiseConversionGain
					    << " adc_output " << adc_output 
					    << " hitkey " << hitkey
					    << " side " << side
					    << "  binpointer " << binpointer
					    << std::endl;			  
			      
			      if (is_populated[it+itup] == 1)
				{
				  // this is a signal hit, it already exists
				  hit = t_sorted_hits[it+itup][0]->second;  // pointer valid only for signal hits
				}
			      else
				{
				  // Hit does not exist yet, have to make one
				  // we need the hitset key, requires (layer, sector, side)
				  unsigned int sector = 12 * iphi / nphibins;
				  TrkrDefs::hitsetkey hitsetkey = TpcDefs::genHitSetKey(layer, sector, side);
				  auto hitset_iter = trkrhitsetcontainer->findOrAddHitSet(hitsetkey);
				  
				  hit = new TrkrHitv2();
				  hitset_iter->second->addHitSpecificKey(hitkey, hit);
				  
				  if (Verbosity() > 2)
				    if (layer == print_layer) 
				      std::cout << "      adding noise TrkrHit for iphi " << iphi 
						<< " tbin " << it + itup
						<< " side " << side
						<< " created new hit with hitkey " << hitkey
						<< " energy " << adc_input[it + itup] << " adc " << adc_output 
						<< "  binpointer " << binpointer
						<< std::endl;
				  
				}
			      
			      hit->setAdc(adc_output);
			      
			    }              // end boundary check
			  binpointer++;  // skip this bin in future
			}                // end itup loop
		      
		    }  //  adc threshold if
		  else
		    {
		      // set adc value to zero if there is a hit
		      // we need the hitset key, requires (layer, sector, side)
		      unsigned int sector = 12 * iphi / nphibins;
		      TrkrDefs::hitsetkey hitsetkey = TpcDefs::genHitSetKey(layer, sector, side);
		      auto hitset = trkrhitsetcontainer->findHitSet(hitsetkey);
		      if(hitset)
			{
			  // Get the hitkey
			  TrkrDefs::hitkey hitkey = TpcDefs::genHitKey(iphi, it);
			  TrkrHit *hit = nullptr;
			  hit = hitset->getHit(hitkey);
			  if (hit)
			    {
			      hit->setAdc(0);
			    }
			}
		      // bin below threshold, move on
		      binpointer++;
		    }  // end adc threshold if/else
		}    // end time bin loop
	    }      // end phibins loop
	}  // end loop over sides     
    } // end loop over TPC layers
  
  //======================================================
  if (Verbosity() > 5)
>>>>>>> 564fd2ee
    {
      // Fill the vector of hits for each phibin
      unsigned int phibin = TpcDefs::getPad(hit_iter->first);
      phi_sorted_hits[phibin].push_back(hit_iter);
    }

    // For this hitset we have the hits sorted into vectors for each phi
    // process these vectors one phi bin at a time
    for (unsigned int iphi = 0; iphi < phi_sorted_hits.size(); iphi++)
    {
      if (phi_sorted_hits[iphi].size() == 0)
        continue;

      // Populate a vector of hits ordered by Z for each phibin
      int ntbins = layergeom->get_zbins();
      is_populated.clear();
      is_populated.assign(ntbins, 2);  // mark all as noise only for now
      t_sorted_hits.clear();

      // add an empty vector for each t bin
      for (int it = 0; it < ntbins; it++)
        t_sorted_hits.push_back(std::vector<TrkrHitSet::ConstIterator>());

      if (Verbosity() > 2)
        if (layer == print_layer) std::cout << std::endl;

      // add a hit for each t bin that has one
      for (unsigned int it = 0; it < phi_sorted_hits[iphi].size(); it++)
      {
        int tbin = TpcDefs::getTBin(phi_sorted_hits[iphi][it]->first);
        is_populated[tbin] = 1;  // this bin is a associated with a hit
        t_sorted_hits[tbin].push_back(phi_sorted_hits[iphi][it]);

        if (Verbosity() > 2)
          if (layer == print_layer)
          {
            TrkrDefs::hitkey hitkey = phi_sorted_hits[iphi][it]->first;
            std::cout << "iphi " << iphi << " adding existing hit to t vector for layer " << layer << " side " << side << " tbin " << tbin << "  hitkey " << hitkey
                      << " pad " << TpcDefs::getPad(hitkey)
                      << " t bin " << TpcDefs::getTBin(hitkey) << "  energy " << (phi_sorted_hits[iphi][it]->second)->getEnergy()
                      << std::endl;
          }
      }

      adc_input.clear();
      adc_hitid.clear();
      // Now for this phibin we process all bins ordered by t into hits with noise
      //======================================================
      // For this step we take the edep value and convert it to mV at the ADC input
      // See comments above for how to do this for signal and noise

      for (int it = 0; it < ntbins; it++)
      {
        if (is_populated[it] == 1)
        {
          // This tbin has a hit, add noise
          float noise = added_noise();                                                                      // in electrons
          float noise_voltage = (Pedestal + noise) * ADCNoiseConversionGain;                                // mV - from definition of noise charge and pedestal charge
          float adc_input_voltage = (t_sorted_hits[it][0]->second)->getEnergy() * ADCSignalConversionGain;  // mV, see comments above

          adc_input.push_back(adc_input_voltage + noise_voltage);
          adc_hitid.push_back(t_sorted_hits[it][0]->first);

          if (Verbosity() > 2)
            if (layer == print_layer)
              std::cout << "existing hit: layer " << layer << " iphi " << iphi << " it " << it << " edep " << (t_sorted_hits[it][0]->second)->getEnergy()
                        << " adc gain " << ADCSignalConversionGain << " adc_input_voltage " << adc_input_voltage << " noise voltage " << noise_voltage
                        << " adc_input " << adc_input[it] << std::endl;
        }
        else if (is_populated[it] == 2)
        {
          // This t bin does not have a filled cell, add noise
          float noise = added_noise();                                        // returns "electrons"
          float noise_voltage = (Pedestal + noise) * ADCNoiseConversionGain;  // mV - noise "electrons" x conversion gain

          adc_input.push_back(noise_voltage);  // mV
          adc_hitid.push_back(0);              // there is no hit, just add a placeholder in the vector for now, replace it later

          if (Verbosity() > 2)
            if (layer == print_layer)
              std::cout << "noise hit: layer " << layer << " iphi " << iphi << " it " << it
                        << " adc gain " << ADCSignalConversionGain << " noise voltage " << noise_voltage
                        << " adc_input " << adc_input[it] << std::endl;
        }
        else
        {
          // Cannot happen
          std::cout << "Impossible value of is_populated, it = " << it << " is_populated = " << is_populated[it] << std::endl;
          exit(-1);
        }
      }

      // Now we can digitize the entire stream of t bins for this phi bin
      int binpointer = 0;

      // Since we now store the local z of the hit as time of arrival at the readout plane, there is no difference between north and south
      // The first to arrive is always bin 0

      for (int it = 0; it < ntbins; it++)
      {
        if (it < binpointer) continue;

        if (adc_input[it] > ADCThreshold * ADCNoiseConversionGain)  // convert threshold in "equivalent electrons" to mV
        {
          // digitize this bin and the following 4 bins

          if (Verbosity() > 2)
            if (layer == print_layer) std::cout << std::endl
                                                << "new:   (neg z) Above threshold of " << ADCThreshold * ADCNoiseConversionGain << " for phibin " << iphi
                                                << " it " << it << " with adc_input " << adc_input[it] << " digitize this and 4 following bins: " << std::endl;

          for (int itup = 0; itup < 5; itup++)
          {
            if (it + itup < ntbins && it + itup >= 0)  // stay within the bin limits
            {
              unsigned int adc_output = (unsigned int) (adc_input[it + itup] * 1024.0 / 2200.0);  // input voltage x 1024 channels over 2200 mV max range
              if (adc_input[it + itup] < 0) adc_output = 0;
              if (adc_output > 1023) adc_output = 1023;

              if (Verbosity() > 2)
                if (layer == print_layer) std::cout << "new:  iphi " << iphi << "  (neg z) it+itup " << it + itup << " adc_hitid " << adc_hitid[it + itup]
                                                    << "  adc_input " << adc_input[it + itup] << " ADCThreshold " << ADCThreshold * ADCNoiseConversionGain
                                                    << " adc_output " << adc_output << std::endl;

              // Get the hitkey
              TrkrDefs::hitkey hitkey = TpcDefs::genHitKey(iphi, it + itup);
              TrkrHit *hit = nullptr;
              hit = hitset_iter->second->getHit(hitkey);

              // noise bins do not have TrkrHits associated with them, have to make one
              if (!hit)
              {
                hit = new TrkrHitv2();
                hitset_iter->second->addHitSpecificKey(hitkey, hit);
                //hit->addEnergy(adc_input[it+itup]);

                if (Verbosity() > 2)
                  if (layer == print_layer) std::cout << "new:  adding noise hit for iphi " << iphi << " tbin " << it + itup
                                                      << " created new hit with hitkey " << hitkey
                                                      << " energy " << adc_input[it + itup] << " adc " << adc_output << std::endl;
              }

              hit->setAdc(adc_output);

            }              // end boundary check
            binpointer++;  // skip this bin in future
          }                // end itup loop

        }  //  adc threshold if
        else
        {
          // set adc value to zero if there is a hit
          // Get the hitkey
          TrkrDefs::hitkey hitkey = TpcDefs::genHitKey(iphi, it);
          TrkrHit *hit = nullptr;
          hit = hitset_iter->second->getHit(hitkey);
          if (hit)
          {
            hit->setAdc(0);
          }
          // below threshold, move on
          binpointer++;
        }  // end adc threshold if/else
      }    // end time bin loop
    }      // end phibins loop

  }  // end loop over hitsets

  //======================================================
  if (Verbosity() > 2)
  {
    std::cout << "From PHG4TpcDigitizer: hitsetcontainer dump at end before cleaning:" << std::endl;
  }
  std::vector<std::pair<TrkrDefs::hitsetkey, TrkrDefs::hitkey>> delete_hitkey_list;

  // Clean up undigitized hits - we want all hitsets for the Tpc
  // This loop is pretty efficient because the remove methods all take a specified hitset as input
  TrkrHitSetContainer::ConstRange hitset_range_now = trkrhitsetcontainer->getHitSets(TrkrDefs::TrkrId::tpcId);
  for (TrkrHitSetContainer::ConstIterator hitset_iter = hitset_range_now.first;
       hitset_iter != hitset_range_now.second;
       ++hitset_iter)
  {
    // we have an iterator to one TrkrHitSet for the Tpc from the trkrHitSetContainer
    TrkrDefs::hitsetkey hitsetkey = hitset_iter->first;
    const unsigned int layer = TrkrDefs::getLayer(hitsetkey);
    const int sector = TpcDefs::getSectorId(hitsetkey);
    const int side = TpcDefs::getSide(hitsetkey);
    if (Verbosity() > 2)
      std::cout << "PHG4TpcDigitizer: hitset with key: " << hitsetkey << " in layer " << layer << " with sector " << sector << " side " << side << std::endl;

    // get all of the hits from this hitset
    TrkrHitSet *hitset = hitset_iter->second;
    TrkrHitSet::ConstRange hit_range = hitset->getHits();
    for (TrkrHitSet::ConstIterator hit_iter = hit_range.first;
         hit_iter != hit_range.second;
         ++hit_iter)
    {
<<<<<<< HEAD
      TrkrDefs::hitkey hitkey = hit_iter->first;
      TrkrHit *tpchit = hit_iter->second;

      if (Verbosity() > 2)
        std::cout << "    layer " << layer << "  hitkey " << hitkey << " pad " << TpcDefs::getPad(hitkey) << " t bin " << TpcDefs::getTBin(hitkey)
                  << " adc " << tpchit->getAdc() << std::endl;

      if (tpchit->getAdc() == 0)
      {
        if (Verbosity() > 20)
        {
          std::cout << "                       --   this hit not digitized - delete it" << std::endl;
        }
        // screws up the iterator to delete it here, store the hitkey for later deletion
        delete_hitkey_list.push_back(std::make_pair(hitsetkey, hitkey));
      }
=======
      // we have an iterator to one TrkrHitSet for the Tpc from the trkrHitSetContainer
      TrkrDefs::hitsetkey hitsetkey = hitset_iter->first;
      const unsigned int layer = TrkrDefs::getLayer(hitsetkey);
      const int sector = TpcDefs::getSectorId(hitsetkey);
      const int side = TpcDefs::getSide(hitsetkey);
      if (Verbosity() > 5)
	std::cout << "PHG4TpcDigitizer: hitset with key: " << hitsetkey << " in layer " << layer << " with sector " << sector << " side " << side << std::endl;
      
      // get all of the hits from this hitset
      TrkrHitSet *hitset = hitset_iter->second;
      TrkrHitSet::ConstRange hit_range = hitset->getHits();
      for (TrkrHitSet::ConstIterator hit_iter = hit_range.first;
	   hit_iter != hit_range.second;
	   ++hit_iter)
	{
	  TrkrDefs::hitkey hitkey = hit_iter->first;
	  TrkrHit *tpchit = hit_iter->second;
	  
	  if (Verbosity() > 5)
	    std::cout << "    layer " << layer << "  hitkey " << hitkey << " pad " << TpcDefs::getPad(hitkey) 
		      << " t bin " << TpcDefs::getTBin(hitkey)
		      << " adc " << tpchit->getAdc() << std::endl;
	  
	  if (tpchit->getAdc() == 0)
	    {
	      if (Verbosity() > 20)
		{
		  std::cout << "                       --   this hit not digitized - delete it" << std::endl;
		}
	      // screws up the iterator to delete it here, store the hitkey for later deletion
	      delete_hitkey_list.push_back(std::make_pair(hitsetkey, hitkey));
	    }
	}
>>>>>>> 564fd2ee
    }
  }

  // delete all undigitized hits
  for (unsigned int i = 0; i < delete_hitkey_list.size(); i++)
  {
    TrkrHitSet *hitset = trkrhitsetcontainer->findHitSet(delete_hitkey_list[i].first);
    const unsigned int layer = TrkrDefs::getLayer(delete_hitkey_list[i].first);
    hitset->removeHit(delete_hitkey_list[i].second);
    if (Verbosity() > 20)
      if (layer == print_layer)
        std::cout << "removed hit with hitsetkey " << delete_hitkey_list[i].first << " and hitkey " << delete_hitkey_list[i].second << std::endl;

    // should also delete all entries with this hitkey from the TrkrHitTruthAssoc map
    //hittruthassoc->removeAssoc(delete_hitkey_list[i].first, delete_hitkey_list[i].second);   // this is slow! Commented out by ADF 9/6/2022
  }

  // Final hitset dump
  if (Verbosity() > 5)
    std::cout << "From PHG4TpcDigitizer: hitsetcontainer dump at end after cleaning:" << std::endl;
  // We want all hitsets for the Tpc
  TrkrHitSetContainer::ConstRange hitset_range_final = trkrhitsetcontainer->getHitSets(TrkrDefs::TrkrId::tpcId);
  for (TrkrHitSetContainer::ConstIterator hitset_iter = hitset_range_final.first;
       hitset_iter != hitset_range_now.second;
       ++hitset_iter)
  {
    // we have an itrator to one TrkrHitSet for the Tpc from the trkrHitSetContainer
    TrkrDefs::hitsetkey hitsetkey = hitset_iter->first;
    const unsigned int layer = TrkrDefs::getLayer(hitsetkey);
    if (layer != print_layer) continue;
    const int sector = TpcDefs::getSectorId(hitsetkey);
    const int side = TpcDefs::getSide(hitsetkey);
    if (Verbosity() > 5 && layer == print_layer)
      std::cout << "PHG4TpcDigitizer: hitset with key: " << hitsetkey << " in layer " << layer << " with sector " << sector << " side " << side << std::endl;

    // get all of the hits from this hitset
    TrkrHitSet *hitset = hitset_iter->second;
    TrkrHitSet::ConstRange hit_range = hitset->getHits();
    for (TrkrHitSet::ConstIterator hit_iter = hit_range.first;
         hit_iter != hit_range.second;
         ++hit_iter)
    {
      TrkrDefs::hitkey hitkey = hit_iter->first;
      TrkrHit *tpchit = hit_iter->second;
      if (Verbosity() > 5)
        std::cout << "      LAYER " << layer << " hitkey " << hitkey << " pad " << TpcDefs::getPad(hitkey) << " t bin " << TpcDefs::getTBin(hitkey)
                  << " adc " << tpchit->getAdc() << std::endl;

      if (tpchit->getAdc() == 0)
      {
        std::cout << "   Oops!                    --   this hit not digitized and not deleted!" << std::endl;
      }
    }
  }

  //hittruthassoc->identify();

  return;
}

float PHG4TpcDigitizer::add_noise_to_bin(float signal)
{
  // add noise to the signal and return adc input voltage
  float adc_input_voltage = signal * ADCSignalConversionGain;  // mV, see comments above
  float noise_voltage = ( Pedestal + added_noise() ) * ADCNoiseConversionGain;  // mV - from definition of noise charge and pedestal charge
  adc_input_voltage += noise_voltage;
  
  return adc_input_voltage;
}

float PHG4TpcDigitizer::added_noise()
{
  float noise = gsl_ran_gaussian(m_rng.get(), TpcEnc);

  return noise;
}<|MERGE_RESOLUTION|>--- conflicted
+++ resolved
@@ -32,6 +32,7 @@
 PHG4TpcDigitizer::PHG4TpcDigitizer(const std::string &name)
   : SubsysReco(name)
   , TpcMinLayer(7)
+  , TpcNLayers(48)
   , ADCThreshold(2700)                                                    // electrons
   , TpcEnc(670)                                                           // electrons
   , Pedestal(50000)                                                       // electrons
@@ -39,22 +40,27 @@
   , ADCSignalConversionGain(std::numeric_limits<float>::signaling_NaN())  // will be assigned in PHG4TpcDigitizer::InitRun
   , ADCNoiseConversionGain(std::numeric_limits<float>::signaling_NaN())   // will be assigned in PHG4TpcDigitizer::InitRun
 {
-  // initialize random generator
   unsigned int seed = PHRandomSeed();  // fixed seed is handled in this funtcion
   std::cout << Name() << " random seed: " << seed << std::endl;
-  m_rng.reset( gsl_rng_alloc(gsl_rng_mt19937) );
-  gsl_rng_set( m_rng.get(), seed );
+  RandomGenerator = gsl_rng_alloc(gsl_rng_mt19937);
+  gsl_rng_set(RandomGenerator, seed);
+
   if (Verbosity() > 0)
   {
     std::cout << "Creating PHG4TpcDigitizer with name = " << name << std::endl;
   }
 }
 
+PHG4TpcDigitizer::~PHG4TpcDigitizer()
+{
+  gsl_rng_free(RandomGenerator);
+}
+
 int PHG4TpcDigitizer::InitRun(PHCompositeNode *topNode)
 {
   ADCThreshold += Pedestal;
 
-  // Factor that convertes the charge in each z bin into a voltage in each z bin
+  // Factor that converts the charge in each z bin into a voltage in each z bin
   // ChargeToPeakVolts relates TOTAL charge collected to peak voltage, while the cell maker actually distributes the signal
   // GEM output charge in Z bins using the shaper time response. For 80 ns shaping, the scaleup factor of 2.4 gets the peak voltage right.
   ADCSignalConversionGain = ChargeToPeakVolts * 1.60e-04 * 2.4;  // 20 (or 30) mV/fC * fC/electron * scaleup factor
@@ -164,39 +170,47 @@
   // Thus a MIP produces a charge value out of the GEM stack of 64000/6.242x10^18 = 10.2 fC
 
   // SAMPA:
-  // See https://indico.cern.ch/event/489996/timetable/#all.detailed "SAMPA Chip: the New ASIC for the ALICE Tpc and MCH Upgrades", M Bregant
+  // See https://indico.cern.ch/event/489996/timetable/#all.detailed 
+  //      "SAMPA Chip: the New ASIC for the ALICE Tpc and MCH Upgrades", M Bregant
   // The SAMPA has a maximum output voltage of 2200 mV (but the pedestal is about 200 mV)
   // The SAMPA shaper is set to 80 ns peaking time
   // The ADC Digitizes the SAMPA shaper output into 1024 channels
-  // Conversion gains of 20 mV/fC or 30 mV/fC are possible - 1 fC charge input produces a peak volatge out of the shaper of 20 or 30 mV
+  // Conversion gains of 20 mV/fC or 30 mV/fC are possible - 1 fC charge input produces a peak voltage out of 
+  // the shaper of 20 or 30 mV
   //   At 30 mV/fC, the input signal saturates at 2.2 V / 30 mV/fC = 73 fC (say 67 with pedestal not at zero)
   //   At 20 mV/fC, the input signal saturates at 2.2 V / 20 mV/fC = 110 fC (say 100 fC with pedestal not at zero) - assume 20 mV/fC
   // The equivalent noise charge RMS at 20 mV/fC was measured (w/o detector capacitance) at 490 electrons
-  //      - note: this appears to be just the pedestal RMS voltage spread divided by the conversion gain, so it is a bit of a funny number (see below)
+  //      - note: this appears to be just the pedestal RMS voltage spread divided by the conversion gain, so it is a bit of a 
+  //         funny number (see below)
   //      - it is better to think of noise and signal in terms of voltage at the input of the ADC
   // Bregant's slides say 670 electrons ENC for the full chip with 18 pf detector, as in ALICE - should use that number
 
   // Signal:
-  // To normalize the signal in each cell, take the entire charge on the pad and multiply by 20 mV/fC to get the adc input AT THE PEAK of the shaper
+  // To normalize the signal in each cell, take the entire charge on the pad and multiply by 20 mV/fC to get the adc 
+  //       input AT THE PEAK of the shaper
   // The cell contents should thus be multipied by the normalization given by:
   // V_peak = Q_pad (electrons) * 1.6e-04 fC/electron * 20 mV/fC
   // From the sims, for 80 ns and 18.8 MHz, if we take the input charge and spread it a across the shaping time (which is how it has always been done, and is
-  // not the best way to think about it, because the ADC does not see charge it sees voltage out of a charge integrating preamp followed by a shaper), to get
+  // not the best way to think about it, because the ADC does not see charge it sees voltage out of a charge integrating 
+  //     preamp followed by a shaper), to get
   // the voltage at the ADC input right, then the values of Q_(pad,z) have to be scaled up by 2.4
   // V_(pad,z) = 2.4 * Q_(pad,z) (electrons) * 1.6e-04 fC/electron * 20 mV/fC = Q_(pad,z) * 7.68e-03 (in mV)
   // ADU_(pad,z) = V_(pad,z) * (1024 ADU / 2200 mV) = V_(pad,z) * 0.465
   // Remember that Q_(pad,z) is the GEM output charge
 
   // Noise:
-  // The ENC is defined as the RMS spread of the ADC pedestal distribution coming out from the SAMPA divided by the corresponding conversion gain.
+  // The ENC is defined as the RMS spread of the ADC pedestal distribution coming out from the SAMPA 
+  //      divided by the corresponding conversion gain.
   // The full range of the ADC input is 2.2V (which will become 1024 adc counts, i.e. 1024 ADU's).
   // If you see the RMS of the pedestal in adc counts as 1 at the gain of 20mV/fC, the ENC would be defined by:
   //             (2200 [mV]) * (1/1024) / (20[mV/fC]) / (1.6*10^-4 [fC]) = 671 [electrons]
-  // The RMS noise voltage would be: V_RMS = ENC (electrons) *1.6e-04 fC/electron * 20 mV/fC = ENC (electrons) * 3.2e-03 (in mV)
+  // The RMS noise voltage would be: 
+  //     V_RMS = ENC (electrons) *1.6e-04 fC/electron * 20 mV/fC = ENC (electrons) * 3.2e-03 (in mV)
   // The ADC readout would be:  ADU = V_RMS * (1024 ADU / 2200 mV) = V_RMS * 0.465
 
   // The cells that we need to digitize here contain as the energy "edep", which is the number of electrons out of the GEM stack
-  // distributed over the pads and ADC time bins according to the output time distribution of the SAMPA shaper - not what really happens, see above
+  // distributed over the pads and ADC time bins according to the output time distribution of the SAMPA shaper 
+  //      - not what really happens, see above
   // We convert to volts at the input to the ADC and add noise generated with the RMS value of the noise voltage at the ADC input
   // We assume the pedestal is zero, for simplicity, so the noise fluctuates above and below zero
 
@@ -229,49 +243,14 @@
     exit(1);
   }
 
+
   //-------------
   // Digitization
   //-------------
 
-  // Loop over all hitsets for the Tpc
-  TrkrHitSetContainer::ConstRange hitset_range = trkrhitsetcontainer->getHitSets(TrkrDefs::TrkrId::tpcId);
-  for (TrkrHitSetContainer::ConstIterator hitset_iter = hitset_range.first;
-       hitset_iter != hitset_range.second;
-       ++hitset_iter)
-  {
-    // we have an itrator to one TrkrHitSet for the Tpc from the trkrHitSetContainer
-    // get the hitset key so we can find the layer
-    TrkrDefs::hitsetkey hitsetkey = hitset_iter->first;
-    const unsigned int layer = TrkrDefs::getLayer(hitsetkey);
-    const unsigned int side = TpcDefs::getSide(hitsetkey);
-
-    if (Verbosity() > 2)
-      if (layer == print_layer)
-        std::cout << "new: PHG4TpcDigitizer:  processing hits for layer " << layer << " hitsetkey " << hitsetkey << std::endl;
-
-    // we need the geometry object for this layer
-    PHG4TpcCylinderGeom *layergeom = geom_container->GetLayerCellGeom(layer);
-    if (!layergeom)
-      exit(1);
-
-    // for this hitset, make a vector of a vector of cells for each phibin
-    phi_sorted_hits.clear();
-
-    // start with an empty vector of cells for each phibin
-    int nphibins = layergeom->get_phibins();
-    for (int iphi = 0; iphi < nphibins; iphi++)
-    {
-<<<<<<< HEAD
-      phi_sorted_hits.push_back(std::vector<TrkrHitSet::ConstIterator>());
-    }
-
-    // get all of the hits from this hitset
-    TrkrHitSet *hitset = hitset_iter->second;
-    TrkrHitSet::ConstRange hit_range = hitset->getHits();
-    for (TrkrHitSet::ConstIterator hit_iter = hit_range.first;
-         hit_iter != hit_range.second;
-         ++hit_iter)
-=======
+  // Loop over all TPC layers 
+  for(unsigned int layer = TpcMinLayer; layer < TpcMinLayer+TpcNLayers; ++layer)
+    {
       // we need the geometry object for this layer
       PHG4TpcCylinderGeom *layergeom = geom_container->GetLayerCellGeom(layer);
       if (!layergeom) exit(1);
@@ -547,222 +526,18 @@
   
   //======================================================
   if (Verbosity() > 5)
->>>>>>> 564fd2ee
-    {
-      // Fill the vector of hits for each phibin
-      unsigned int phibin = TpcDefs::getPad(hit_iter->first);
-      phi_sorted_hits[phibin].push_back(hit_iter);
+    {
+      std::cout << "From PHG4TpcDigitizer: hitsetcontainer dump at end before cleaning:" << std::endl;
     }
-
-    // For this hitset we have the hits sorted into vectors for each phi
-    // process these vectors one phi bin at a time
-    for (unsigned int iphi = 0; iphi < phi_sorted_hits.size(); iphi++)
-    {
-      if (phi_sorted_hits[iphi].size() == 0)
-        continue;
-
-      // Populate a vector of hits ordered by Z for each phibin
-      int ntbins = layergeom->get_zbins();
-      is_populated.clear();
-      is_populated.assign(ntbins, 2);  // mark all as noise only for now
-      t_sorted_hits.clear();
-
-      // add an empty vector for each t bin
-      for (int it = 0; it < ntbins; it++)
-        t_sorted_hits.push_back(std::vector<TrkrHitSet::ConstIterator>());
-
-      if (Verbosity() > 2)
-        if (layer == print_layer) std::cout << std::endl;
-
-      // add a hit for each t bin that has one
-      for (unsigned int it = 0; it < phi_sorted_hits[iphi].size(); it++)
-      {
-        int tbin = TpcDefs::getTBin(phi_sorted_hits[iphi][it]->first);
-        is_populated[tbin] = 1;  // this bin is a associated with a hit
-        t_sorted_hits[tbin].push_back(phi_sorted_hits[iphi][it]);
-
-        if (Verbosity() > 2)
-          if (layer == print_layer)
-          {
-            TrkrDefs::hitkey hitkey = phi_sorted_hits[iphi][it]->first;
-            std::cout << "iphi " << iphi << " adding existing hit to t vector for layer " << layer << " side " << side << " tbin " << tbin << "  hitkey " << hitkey
-                      << " pad " << TpcDefs::getPad(hitkey)
-                      << " t bin " << TpcDefs::getTBin(hitkey) << "  energy " << (phi_sorted_hits[iphi][it]->second)->getEnergy()
-                      << std::endl;
-          }
-      }
-
-      adc_input.clear();
-      adc_hitid.clear();
-      // Now for this phibin we process all bins ordered by t into hits with noise
-      //======================================================
-      // For this step we take the edep value and convert it to mV at the ADC input
-      // See comments above for how to do this for signal and noise
-
-      for (int it = 0; it < ntbins; it++)
-      {
-        if (is_populated[it] == 1)
-        {
-          // This tbin has a hit, add noise
-          float noise = added_noise();                                                                      // in electrons
-          float noise_voltage = (Pedestal + noise) * ADCNoiseConversionGain;                                // mV - from definition of noise charge and pedestal charge
-          float adc_input_voltage = (t_sorted_hits[it][0]->second)->getEnergy() * ADCSignalConversionGain;  // mV, see comments above
-
-          adc_input.push_back(adc_input_voltage + noise_voltage);
-          adc_hitid.push_back(t_sorted_hits[it][0]->first);
-
-          if (Verbosity() > 2)
-            if (layer == print_layer)
-              std::cout << "existing hit: layer " << layer << " iphi " << iphi << " it " << it << " edep " << (t_sorted_hits[it][0]->second)->getEnergy()
-                        << " adc gain " << ADCSignalConversionGain << " adc_input_voltage " << adc_input_voltage << " noise voltage " << noise_voltage
-                        << " adc_input " << adc_input[it] << std::endl;
-        }
-        else if (is_populated[it] == 2)
-        {
-          // This t bin does not have a filled cell, add noise
-          float noise = added_noise();                                        // returns "electrons"
-          float noise_voltage = (Pedestal + noise) * ADCNoiseConversionGain;  // mV - noise "electrons" x conversion gain
-
-          adc_input.push_back(noise_voltage);  // mV
-          adc_hitid.push_back(0);              // there is no hit, just add a placeholder in the vector for now, replace it later
-
-          if (Verbosity() > 2)
-            if (layer == print_layer)
-              std::cout << "noise hit: layer " << layer << " iphi " << iphi << " it " << it
-                        << " adc gain " << ADCSignalConversionGain << " noise voltage " << noise_voltage
-                        << " adc_input " << adc_input[it] << std::endl;
-        }
-        else
-        {
-          // Cannot happen
-          std::cout << "Impossible value of is_populated, it = " << it << " is_populated = " << is_populated[it] << std::endl;
-          exit(-1);
-        }
-      }
-
-      // Now we can digitize the entire stream of t bins for this phi bin
-      int binpointer = 0;
-
-      // Since we now store the local z of the hit as time of arrival at the readout plane, there is no difference between north and south
-      // The first to arrive is always bin 0
-
-      for (int it = 0; it < ntbins; it++)
-      {
-        if (it < binpointer) continue;
-
-        if (adc_input[it] > ADCThreshold * ADCNoiseConversionGain)  // convert threshold in "equivalent electrons" to mV
-        {
-          // digitize this bin and the following 4 bins
-
-          if (Verbosity() > 2)
-            if (layer == print_layer) std::cout << std::endl
-                                                << "new:   (neg z) Above threshold of " << ADCThreshold * ADCNoiseConversionGain << " for phibin " << iphi
-                                                << " it " << it << " with adc_input " << adc_input[it] << " digitize this and 4 following bins: " << std::endl;
-
-          for (int itup = 0; itup < 5; itup++)
-          {
-            if (it + itup < ntbins && it + itup >= 0)  // stay within the bin limits
-            {
-              unsigned int adc_output = (unsigned int) (adc_input[it + itup] * 1024.0 / 2200.0);  // input voltage x 1024 channels over 2200 mV max range
-              if (adc_input[it + itup] < 0) adc_output = 0;
-              if (adc_output > 1023) adc_output = 1023;
-
-              if (Verbosity() > 2)
-                if (layer == print_layer) std::cout << "new:  iphi " << iphi << "  (neg z) it+itup " << it + itup << " adc_hitid " << adc_hitid[it + itup]
-                                                    << "  adc_input " << adc_input[it + itup] << " ADCThreshold " << ADCThreshold * ADCNoiseConversionGain
-                                                    << " adc_output " << adc_output << std::endl;
-
-              // Get the hitkey
-              TrkrDefs::hitkey hitkey = TpcDefs::genHitKey(iphi, it + itup);
-              TrkrHit *hit = nullptr;
-              hit = hitset_iter->second->getHit(hitkey);
-
-              // noise bins do not have TrkrHits associated with them, have to make one
-              if (!hit)
-              {
-                hit = new TrkrHitv2();
-                hitset_iter->second->addHitSpecificKey(hitkey, hit);
-                //hit->addEnergy(adc_input[it+itup]);
-
-                if (Verbosity() > 2)
-                  if (layer == print_layer) std::cout << "new:  adding noise hit for iphi " << iphi << " tbin " << it + itup
-                                                      << " created new hit with hitkey " << hitkey
-                                                      << " energy " << adc_input[it + itup] << " adc " << adc_output << std::endl;
-              }
-
-              hit->setAdc(adc_output);
-
-            }              // end boundary check
-            binpointer++;  // skip this bin in future
-          }                // end itup loop
-
-        }  //  adc threshold if
-        else
-        {
-          // set adc value to zero if there is a hit
-          // Get the hitkey
-          TrkrDefs::hitkey hitkey = TpcDefs::genHitKey(iphi, it);
-          TrkrHit *hit = nullptr;
-          hit = hitset_iter->second->getHit(hitkey);
-          if (hit)
-          {
-            hit->setAdc(0);
-          }
-          // below threshold, move on
-          binpointer++;
-        }  // end adc threshold if/else
-      }    // end time bin loop
-    }      // end phibins loop
-
-  }  // end loop over hitsets
-
-  //======================================================
-  if (Verbosity() > 2)
-  {
-    std::cout << "From PHG4TpcDigitizer: hitsetcontainer dump at end before cleaning:" << std::endl;
-  }
   std::vector<std::pair<TrkrDefs::hitsetkey, TrkrDefs::hitkey>> delete_hitkey_list;
-
+  
   // Clean up undigitized hits - we want all hitsets for the Tpc
   // This loop is pretty efficient because the remove methods all take a specified hitset as input
   TrkrHitSetContainer::ConstRange hitset_range_now = trkrhitsetcontainer->getHitSets(TrkrDefs::TrkrId::tpcId);
   for (TrkrHitSetContainer::ConstIterator hitset_iter = hitset_range_now.first;
        hitset_iter != hitset_range_now.second;
        ++hitset_iter)
-  {
-    // we have an iterator to one TrkrHitSet for the Tpc from the trkrHitSetContainer
-    TrkrDefs::hitsetkey hitsetkey = hitset_iter->first;
-    const unsigned int layer = TrkrDefs::getLayer(hitsetkey);
-    const int sector = TpcDefs::getSectorId(hitsetkey);
-    const int side = TpcDefs::getSide(hitsetkey);
-    if (Verbosity() > 2)
-      std::cout << "PHG4TpcDigitizer: hitset with key: " << hitsetkey << " in layer " << layer << " with sector " << sector << " side " << side << std::endl;
-
-    // get all of the hits from this hitset
-    TrkrHitSet *hitset = hitset_iter->second;
-    TrkrHitSet::ConstRange hit_range = hitset->getHits();
-    for (TrkrHitSet::ConstIterator hit_iter = hit_range.first;
-         hit_iter != hit_range.second;
-         ++hit_iter)
-    {
-<<<<<<< HEAD
-      TrkrDefs::hitkey hitkey = hit_iter->first;
-      TrkrHit *tpchit = hit_iter->second;
-
-      if (Verbosity() > 2)
-        std::cout << "    layer " << layer << "  hitkey " << hitkey << " pad " << TpcDefs::getPad(hitkey) << " t bin " << TpcDefs::getTBin(hitkey)
-                  << " adc " << tpchit->getAdc() << std::endl;
-
-      if (tpchit->getAdc() == 0)
-      {
-        if (Verbosity() > 20)
-        {
-          std::cout << "                       --   this hit not digitized - delete it" << std::endl;
-        }
-        // screws up the iterator to delete it here, store the hitkey for later deletion
-        delete_hitkey_list.push_back(std::make_pair(hitsetkey, hitkey));
-      }
-=======
+    {
       // we have an iterator to one TrkrHitSet for the Tpc from the trkrHitSetContainer
       TrkrDefs::hitsetkey hitsetkey = hitset_iter->first;
       const unsigned int layer = TrkrDefs::getLayer(hitsetkey);
@@ -796,24 +571,23 @@
 	      delete_hitkey_list.push_back(std::make_pair(hitsetkey, hitkey));
 	    }
 	}
->>>>>>> 564fd2ee
     }
-  }
-
+  
   // delete all undigitized hits
   for (unsigned int i = 0; i < delete_hitkey_list.size(); i++)
-  {
-    TrkrHitSet *hitset = trkrhitsetcontainer->findHitSet(delete_hitkey_list[i].first);
-    const unsigned int layer = TrkrDefs::getLayer(delete_hitkey_list[i].first);
-    hitset->removeHit(delete_hitkey_list[i].second);
-    if (Verbosity() > 20)
-      if (layer == print_layer)
-        std::cout << "removed hit with hitsetkey " << delete_hitkey_list[i].first << " and hitkey " << delete_hitkey_list[i].second << std::endl;
-
-    // should also delete all entries with this hitkey from the TrkrHitTruthAssoc map
-    //hittruthassoc->removeAssoc(delete_hitkey_list[i].first, delete_hitkey_list[i].second);   // this is slow! Commented out by ADF 9/6/2022
-  }
-
+    {
+      TrkrHitSet *hitset = trkrhitsetcontainer->findHitSet(delete_hitkey_list[i].first);
+      const unsigned int layer = TrkrDefs::getLayer(delete_hitkey_list[i].first);
+      hitset->removeHit(delete_hitkey_list[i].second);
+      if (Verbosity() > 20)
+	if (layer == print_layer)
+	  std::cout << "removed hit with hitsetkey " << delete_hitkey_list[i].first
+		    << " and hitkey " << delete_hitkey_list[i].second << std::endl;
+      
+      // should also delete all entries with this hitkey from the TrkrHitTruthAssoc map
+      //hittruthassoc->removeAssoc(delete_hitkey_list[i].first, delete_hitkey_list[i].second);   // Slow! Commented out by ADF 9/6/2022
+    }
+  
   // Final hitset dump
   if (Verbosity() > 5)
     std::cout << "From PHG4TpcDigitizer: hitsetcontainer dump at end after cleaning:" << std::endl;
@@ -869,7 +643,7 @@
 
 float PHG4TpcDigitizer::added_noise()
 {
-  float noise = gsl_ran_gaussian(m_rng.get(), TpcEnc);
+  float noise = gsl_ran_gaussian(RandomGenerator, TpcEnc);
 
   return noise;
 }