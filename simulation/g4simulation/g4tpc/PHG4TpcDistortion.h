// $Id: $

/*!
 * \file PHG4TPCDistortion.h
 * \brief 
 * \author Jin Huang <jhuang@bnl.gov>
 * \version $Revision:   $
 * \date $Date: $
 */

#ifndef G4TPC_PHG4TPCDISTORTION_H
#define G4TPC_PHG4TPCDISTORTION_H

#include <gsl/gsl_rng.h>
<<<<<<< HEAD
#include <TFile.h>
#include <TH3.h>
#include <TTree.h>
using namespace std;
#endif
=======
>>>>>>> 42870249

/*!
 * \brief PHG4TpcDistortion is a virtual interface to apply distortion to a primary ionization in Tpc
 *
 * IO follow PHENIX units (cm)
 */


class TFile;
class PHG4TpcDistortion
{
 public:
  explicit PHG4TpcDistortion(int verbose = 0);

  virtual ~PHG4TpcDistortion();

  //! x distortion for a given truth location of the primary ionization
  double get_x_distortion(double x, double y, double z, int event_num);

  //! y distortion for a given truth location of the primary ionization
  double get_y_distortion(double x, double y, double z, int event_num);

  //! z distortion for a given truth location of the primary ionization
  double get_z_distortion(double x, double y, double z, int event_num);

  //! Sets the verbosity of this module (0 by default=quiet).
  virtual void
  Verbosity(const int ival)
  {
    verbosity = ival;
  }

  //! Gets the verbosity of this module.
  virtual int
  Verbosity() const
  {
    return verbosity;
  }

  TH3F *hDXint;
  TH3F *hDYint;
  TH3F *hDZint;
  TH3F *TimehDZ;
  TH3F *TimehDX;
  TH3F *TimehDY;
  TTree *TimeTree;


 protected:
  //! The verbosity level. 0 means not verbose at all.
  int verbosity;

  //! random generator that conform with sPHENIX standard
  gsl_rng *RandomGenerator;
};

#endif /* G4TPC_PHG4TPCDISTORTION_H */<|MERGE_RESOLUTION|>--- conflicted
+++ resolved
@@ -12,14 +12,12 @@
 #define G4TPC_PHG4TPCDISTORTION_H
 
 #include <gsl/gsl_rng.h>
-<<<<<<< HEAD
 #include <TFile.h>
 #include <TH3.h>
 #include <TTree.h>
 using namespace std;
 #endif
-=======
->>>>>>> 42870249
+
 
 /*!
  * \brief PHG4TpcDistortion is a virtual interface to apply distortion to a primary ionization in Tpc
