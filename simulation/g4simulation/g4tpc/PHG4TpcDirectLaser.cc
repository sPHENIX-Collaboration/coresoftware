--- conflicted
+++ resolved
@@ -364,11 +364,6 @@
       laser.m_phi = M_PI / 2 * i - (15 * M_PI/180); //additional offset of 15 deg.
     }
     // rotate around z
-<<<<<<< HEAD
-//    laser.m_phi = (M_PI/2)*i;
-    laser.m_phi = M_PI / 2 * i;
-=======
->>>>>>> 564fd2ee
     laser.m_position.RotateZ(laser.m_phi);
 
     // append
