--- conflicted
+++ resolved
@@ -336,77 +336,7 @@
   m_lasers.clear();
 
   // position of first laser at positive z
-<<<<<<< HEAD
-  const TVector3 position_base( 60*cm, 0., halflength_tpc );
-  Laser laser;
-  laser.m_position = position_base;
-  laser.m_direction = -1;
-  laser.m_phi = 0;
-  m_lasers.push_back( laser );
-
-//   // add lasers
-//   for( int i = 0; i<8; ++i )
-//   {
-//     Laser laser;
-// 
-//     // set laser direction
-//     /*
-//      * first four lasers are on positive z readout plane, and shoot towards negative z
-//      * next four lasers are on negative z readout plane and shoot towards positive z
-//      */
-//     laser.m_position = position_base;
-//     if( i < 4 )
-//     {
-// 
-//       laser.m_position.SetZ( position_base.z() );
-//       laser.m_direction = -1;
-// 
-//     } else {
-// 
-//       laser.m_position.SetZ( -position_base.z() );
-//       laser.m_direction = 1;
-// 
-//     }
-// 
-//     // rotate around z
-//     laser.m_phi = (M_PI/2)*i;
-//     laser.m_position.RotateZ( laser.m_phi );
-// 
-//     // append
-//     m_lasers.push_back( laser );
-//   }
-
-//   // put one laser on the inner field cage, close to the central membrane
-//   const TVector3 position_base( 0., 20.01*cm, 1 );
-//   Laser laser;
-//   laser.m_position = position_base;
-//   laser.m_direction = 1;
-//   laser.m_phi = 0;
-//   m_lasers.push_back( laser );
- 
-//   // put one laser on the inner field cage, close to the central membrane
-//   const TVector3 position_base( 0., 20.01*cm, 1 );
-//   for( int i = 0; i < 16; ++i )
-//   {
-//     Laser laser;
-//     laser.m_position = position_base;
-// 
-//     if( i < 8 )
-//     {
-//       laser.m_position.SetZ( position_base.z() );
-//       laser.m_direction = 1;
-//     } else {
-//       laser.m_position.SetZ( -position_base.z() );
-//       laser.m_direction = -1;
-//     }
-// 
-//     laser.m_phi = (M_PI/4)*i;
-//     laser.m_position.RotateZ( laser.m_phi );
-// 
-//     m_lasers.push_back( laser );
-//   }
-  
-=======
+
   const TVector3 position_base(60 * cm, 0., halflength_tpc);
 
   // add lasers
@@ -438,7 +368,6 @@
     // append
     m_lasers.push_back(laser);
   }
->>>>>>> 1cf4e2d4
 }
 
 //_____________________________________________________________
