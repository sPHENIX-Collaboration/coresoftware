--- conflicted
+++ resolved
@@ -67,15 +67,9 @@
 
 
 //_____________________________________________________________________
-<<<<<<< HEAD
-void PHG4TpcElectronDrift::Container::Reset()
-{
-  _distortions.clear();
-=======
 void PHG4TpcElectronDrift::DistortedTrackListClear()
 {
   m_container->clearDistortions();
->>>>>>> c44575cc
 }
 
 //_____________________________________________________________
@@ -184,12 +178,8 @@
       dstNode->addNode(evalNode);
     }
 
-<<<<<<< HEAD
-    auto newNode = new PHIODataNode<PHObject>( new Container, "PHG4TpcElectronDrift::Container","PHObject");
-=======
     //auto newNode = new PHIODataNode<PHObject>( new Container, "PHG4TpcElectronDrift::Container","PHObject");
     auto newNode = new PHIODataNode<PHObject>( new DistortedTrackContainer, "DistortedTrackContainer","PHObject");
->>>>>>> c44575cc
     evalNode->addNode(newNode);
   }
 
@@ -305,10 +295,6 @@
   unsigned int print_layer = 18;
 
   // container for local evaluations
-<<<<<<< HEAD
-  m_container = findNode::getClass<Container>(topNode, "PHG4TpcElectronDrift::Container");
-  if( m_container ) m_container->Reset();
-=======
   //m_container = findNode::getClass<Container>(topNode, "PHG4TpcElectronDrift::Container");
   m_container = findNode::getClass<DistortedTrackContainer>(topNode, "DistortedTrackContainer");
 
@@ -317,7 +303,6 @@
   if( m_container ) m_container->Reset();
   else
     if(Verbosity() > 3) std::cout << PHWHERE << " no DistortedTrackContainer on node tree " << std::endl;
->>>>>>> c44575cc
 
   // g4hits
   PHG4HitContainer *g4hit = findNode::getClass<PHG4HitContainer>(topNode, hitnodename.c_str());
@@ -420,11 +405,8 @@
       // add z distortion
       z_final += (m_coordinates&COORD_Z) ? hDZint->Interpolate(phistart,radstart,z_abs) : 0;
 
-<<<<<<< HEAD
-=======
       //std::cout << " radstart  " << radstart << " rad_final "  << rad_final <<  " phistart " << phistart << " phi_final " << phi_final << " zstart " << z_start << " z_final " << z_final << std::endl;
 
->>>>>>> c44575cc
       // convert back to cartesian coordinates, add diffusion
       x_final = rad_final*std::cos(phi_final)+rantrans*cos(ranphi);
       y_final = rad_final*std::sin(phi_final)+rantrans*sin(ranphi);
@@ -440,13 +422,8 @@
         distortion._dphi = phi_final - phistart;
         distortion._dz = 0;
         m_container->addDistortion( distortion );
-<<<<<<< HEAD
-      }
-
-=======
 	//std::cout << " Update DistortionStruct: radstart " << distortion._r << " dr " << distortion._dr << " phistart " << distortion._phi << " dphi " << distortion._dphi << " zstart " << distortion._z << " dz " << distortion._dz << std::endl;  
       }
->>>>>>> c44575cc
     } else {
       x_final = x_start + rantrans * cos(ranphi);
       y_final = y_start + rantrans * sin(ranphi);
