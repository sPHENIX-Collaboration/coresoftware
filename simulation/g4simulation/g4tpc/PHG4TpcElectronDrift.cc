--- conflicted
+++ resolved
@@ -258,18 +258,11 @@
 {
   unsigned int print_layer = 18;
 
-<<<<<<< HEAD
-  // container for local evaluations
-  //m_container = findNode::getClass<Container>(topNode, "PHG4TpcElectronDrift::Container");
-  m_container = findNode::getClass<DistortedTrackContainer>(topNode, "DistortedTrackContainer");
-  if( m_container ) m_container->Reset();
-=======
   // tells m_distortionMap which event to look at
   if (m_distortionMap)
   {
     m_distortionMap->load_event(event_num);
   }
->>>>>>> f27e9a2c
 
   // g4hits
   auto g4hit = findNode::getClass<PHG4HitContainer>(topNode, hitnodename.c_str());
@@ -319,11 +312,6 @@
                 << " radius " << sqrt(pow(hiter->second->get_x(1), 2) + pow(hiter->second->get_y(1), 2)) << std::endl;
     }
 
-<<<<<<< HEAD
-      // convert back to cartesian coordinates, add diffusion
-      x_final = rad_final*std::cos(phi_final)+rantrans*cos(ranphi);
-      y_final = rad_final*std::sin(phi_final)+rantrans*sin(ranphi);
-=======
     for (unsigned int i = 0; i < n_electrons; i++)
     {
       // We choose the electron starting position at random from a flat distribution along the path length
@@ -404,23 +392,11 @@
           deltaz->Fill(z_start, z_distortion);             // map of distortion in Z (time)
         }
       }
->>>>>>> f27e9a2c
 
       // remove electrons outside of our acceptance. Careful though, electrons from just inside 30 cm can contribute in the 1st active layer readout, so leave a little margin
       if (rad_final < min_active_radius - 2.0 || rad_final > max_active_radius + 1.0)
       {
-<<<<<<< HEAD
-        DistortionStruct distortion;
-        distortion._r = radstart;
-        distortion._phi = phistart;
-        distortion._z = z_abs;
-        distortion._dr = dr;
-        distortion._dphi = phi_final - phistart;
-        distortion._dz = z_final - z_start;
-        m_container->addDistortion( distortion );
-=======
         continue;
->>>>>>> f27e9a2c
       }
 
       if (Verbosity() > 1000)
