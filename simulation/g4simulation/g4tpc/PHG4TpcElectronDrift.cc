// this is the new containers version
// it uses the same MapToPadPlane as the old containers version

#include "PHG4TpcElectronDrift.h"
#include "PHG4TpcDistortion.h"
#include "PHG4TpcPadPlane.h"  // for PHG4TpcPadPlane
#include "TpcClusterBuilder.h"

#include <trackbase/ClusHitsVerbosev1.h>
#include <trackbase/TpcDefs.h>
#include <trackbase/TrkrCluster.h>
#include <trackbase/TrkrClusterContainer.h>
#include <trackbase/TrkrClusterContainerv4.h>
#include <trackbase/TrkrDefs.h>
#include <trackbase/TrkrHit.h>  // for TrkrHit
#include <trackbase/TrkrHitSet.h>
#include <trackbase/TrkrHitSetContainerv1.h>
#include <trackbase/TrkrHitTruthAssoc.h>  // for TrkrHitTruthA...
#include <trackbase/TrkrHitTruthAssocv1.h>
#include <trackbase/TrkrHitv2.h>

#include <g4tracking/TrkrTruthTrackContainerv1.h>
#include <g4tracking/TrkrTruthTrackv1.h>

#include <g4detectors/PHG4TpcCylinderGeom.h>
#include <g4detectors/PHG4TpcCylinderGeomContainer.h>

#include <g4main/PHG4Hit.h>
#include <g4main/PHG4HitContainer.h>
#include <g4main/PHG4Particlev3.h>
#include <g4main/PHG4TruthInfoContainer.h>

#include <phparameter/PHParameterInterface.h>  // for PHParameterIn...
#include <phparameter/PHParameters.h>
#include <phparameter/PHParametersContainer.h>

#include <pdbcalbase/PdbParameterMapContainer.h>

#include <fun4all/Fun4AllReturnCodes.h>
#include <fun4all/Fun4AllServer.h>
#include <fun4all/SubsysReco.h>  // for SubsysReco

#include <phool/PHCompositeNode.h>
#include <phool/PHDataNode.h>  // for PHDataNode
#include <phool/PHIODataNode.h>
#include <phool/PHNode.h>  // for PHNode
#include <phool/PHNodeIterator.h>
#include <phool/PHObject.h>  // for PHObject
#include <phool/PHRandomSeed.h>
#include <phool/getClass.h>
#include <phool/phool.h>  // for PHWHERE

#include <TFile.h>
#include <TH1.h>
#include <TH2.h>
#include <TNtuple.h>
#include <TSystem.h>

#include <boost/format.hpp>

#include <gsl/gsl_randist.h>
#include <gsl/gsl_rng.h>  // for gsl_rng_alloc

#include <array>
#include <cassert>
#include <cmath>    // for sqrt, abs, NAN
#include <cstdlib>  // for exit
#include <iostream>
#include <map>      // for _Rb_tree_cons...
#include <utility>  // for pair

namespace
{
  template <class T>
  inline constexpr T square(const T &x)
  {
    return x * x;
  }
}  // namespace

PHG4TpcElectronDrift::PHG4TpcElectronDrift(const std::string &name)
  : SubsysReco(name)
  , PHParameterInterface(name)
  , temp_hitsetcontainer(new TrkrHitSetContainerv1)
  , single_hitsetcontainer(new TrkrHitSetContainerv1)
{
  InitializeParameters();
  RandomGenerator.reset(gsl_rng_alloc(gsl_rng_mt19937));
  set_seed(PHRandomSeed());
}

//_____________________________________________________________
int PHG4TpcElectronDrift::Init(PHCompositeNode *topNode)
{
  padplane->Init(topNode);
  event_num = 0;
  return Fun4AllReturnCodes::EVENT_OK;
}

//_____________________________________________________________
int PHG4TpcElectronDrift::InitRun(PHCompositeNode *topNode)
{
  PHNodeIterator iter(topNode);

  // Looking for the DST node
  PHCompositeNode *dstNode = dynamic_cast<PHCompositeNode *>(iter.findFirst("PHCompositeNode", "DST"));
  if (!dstNode)
  {
    std::cout << PHWHERE << "DST Node missing, doing nothing." << std::endl;
    exit(1);
  }
  auto runNode = dynamic_cast<PHCompositeNode *>(iter.findFirst("PHCompositeNode", "RUN"));
  auto parNode = dynamic_cast<PHCompositeNode *>(iter.findFirst("PHCompositeNode", "PAR"));
  const std::string paramnodename = "G4CELLPARAM_" + detector;
  const std::string geonodename = "G4CELLPAR_" + detector;
  const std::string tpcgeonodename = "G4GEO_" + detector;
  hitnodename = "G4HIT_" + detector;
  PHG4HitContainer *g4hit = findNode::getClass<PHG4HitContainer>(topNode, hitnodename);
  if (!g4hit)
  {
    std::cout << Name() << " Could not locate G4HIT node " << hitnodename << std::endl;
    topNode->print();
    gSystem->Exit(1);
    exit(1);
  }
  // new containers
  hitsetcontainer = findNode::getClass<TrkrHitSetContainer>(topNode, "TRKR_HITSET");
  if (!hitsetcontainer)
  {
    PHNodeIterator dstiter(dstNode);
    auto DetNode = dynamic_cast<PHCompositeNode *>(dstiter.findFirst("PHCompositeNode", "TRKR"));
    if (!DetNode)
    {
      DetNode = new PHCompositeNode("TRKR");
      dstNode->addNode(DetNode);
    }

    hitsetcontainer = new TrkrHitSetContainerv1;
    auto newNode = new PHIODataNode<PHObject>(hitsetcontainer, "TRKR_HITSET", "PHObject");
    DetNode->addNode(newNode);
  }

  hittruthassoc = findNode::getClass<TrkrHitTruthAssoc>(topNode, "TRKR_HITTRUTHASSOC");
  if (!hittruthassoc)
  {
    PHNodeIterator dstiter(dstNode);
    auto DetNode = dynamic_cast<PHCompositeNode *>(dstiter.findFirst("PHCompositeNode", "TRKR"));
    if (!DetNode)
    {
      DetNode = new PHCompositeNode("TRKR");
      dstNode->addNode(DetNode);
    }

    hittruthassoc = new TrkrHitTruthAssocv1;
    auto newNode = new PHIODataNode<PHObject>(hittruthassoc, "TRKR_HITTRUTHASSOC", "PHObject");
    DetNode->addNode(newNode);
  }

  truthtracks = findNode::getClass<TrkrTruthTrackContainer>(topNode, "TRKR_TRUTHTRACKCONTAINER");
  if (!truthtracks)
  {
    PHNodeIterator dstiter(dstNode);
    auto DetNode = dynamic_cast<PHCompositeNode *>(dstiter.findFirst("PHCompositeNode", "TRKR"));
    if (!DetNode)
    {
      DetNode = new PHCompositeNode("TRKR");
      dstNode->addNode(DetNode);
    }

    truthtracks = new TrkrTruthTrackContainerv1();
    auto newNode = new PHIODataNode<PHObject>(truthtracks, "TRKR_TRUTHTRACKCONTAINER", "PHObject");
    DetNode->addNode(newNode);
  }

  truthclustercontainer = findNode::getClass<TrkrClusterContainer>(topNode, "TRKR_TRUTHCLUSTERCONTAINER");
  if (!truthclustercontainer)
  {
    PHNodeIterator dstiter(dstNode);
    auto DetNode = dynamic_cast<PHCompositeNode *>(dstiter.findFirst("PHCompositeNode", "TRKR"));
    if (!DetNode)
    {
      DetNode = new PHCompositeNode("TRKR");
      dstNode->addNode(DetNode);
    }

    truthclustercontainer = new TrkrClusterContainerv4;
    auto newNode = new PHIODataNode<PHObject>(truthclustercontainer, "TRKR_TRUTHCLUSTERCONTAINER", "PHObject");
    DetNode->addNode(newNode);
  }

  seggeonodename = "CYLINDERCELLGEOM_SVTX";  // + detector;
  seggeo = findNode::getClass<PHG4TpcCylinderGeomContainer>(topNode, seggeonodename);
<<<<<<< HEAD
  assert( seggeo );
=======
  assert(seggeo);
>>>>>>> 6bda200b

  UpdateParametersWithMacro();
  PHNodeIterator runIter(runNode);
  auto RunDetNode = dynamic_cast<PHCompositeNode *>(runIter.findFirst("PHCompositeNode", detector));
  if (!RunDetNode)
  {
    RunDetNode = new PHCompositeNode(detector);
    runNode->addNode(RunDetNode);
  }
  SaveToNodeTree(RunDetNode, paramnodename);

  // save this to the parNode for use
  PHNodeIterator parIter(parNode);
  auto ParDetNode = dynamic_cast<PHCompositeNode *>(parIter.findFirst("PHCompositeNode", detector));
  if (!ParDetNode)
  {
    ParDetNode = new PHCompositeNode(detector);
    parNode->addNode(ParDetNode);
  }
  PutOnParNode(ParDetNode, geonodename);

  // find Tpc Geo
  PHNodeIterator tpcpariter(ParDetNode);
  auto tpcparams = findNode::getClass<PHParametersContainer>(ParDetNode, tpcgeonodename);
  if (!tpcparams)
  {
    const std::string runparamname = "G4GEOPARAM_" + detector;
    auto tpcpdbparams = findNode::getClass<PdbParameterMapContainer>(RunDetNode, runparamname);
    if (tpcpdbparams)
    {
      tpcparams = new PHParametersContainer(detector);
      if (Verbosity())
      {
        tpcpdbparams->print();
      }
      tpcparams->CreateAndFillFrom(tpcpdbparams, detector);
      ParDetNode->addNode(new PHDataNode<PHParametersContainer>(tpcparams, tpcgeonodename));
    }
    else
    {
      std::cout << "PHG4TpcElectronDrift::InitRun - failed to find " << runparamname << " in order to initialize " << tpcgeonodename << ". Aborting run ..." << std::endl;
      return Fun4AllReturnCodes::ABORTRUN;
    }
  }
  assert(tpcparams);

  if (Verbosity())
  {
    tpcparams->Print();
  }
  const PHParameters *tpcparam = tpcparams->GetParameters(0);
  assert(tpcparam);
  tpc_length = tpcparam->get_double_param("tpc_length");

  diffusion_long = get_double_param("diffusion_long");
  added_smear_sigma_long = get_double_param("added_smear_long");
  diffusion_trans = get_double_param("diffusion_trans");
  if (zero_bfield)
  {
    diffusion_trans *= zero_bfield_diffusion_factor;
  }
  added_smear_sigma_trans = get_double_param("added_smear_trans");
  drift_velocity = get_double_param("drift_velocity");
  // min_time to max_time is the time window for accepting drifted electrons after the trigger
  min_time = 0.0;
  max_time = get_double_param("max_time") + get_double_param("extended_readout_time");
  electrons_per_gev = get_double_param("electrons_per_gev");
  min_active_radius = get_double_param("min_active_radius");
  max_active_radius = get_double_param("max_active_radius");

  if (Verbosity() > 0)
  {
    std::cout << PHWHERE << " drift velocity " << drift_velocity << " extended_readout_time " << get_double_param("extended_readout_time") << " max time cutoff " << max_time << std::endl;
  }

  auto se = Fun4AllServer::instance();
  dlong = new TH1F("difflong", "longitudinal diffusion", 100, diffusion_long - diffusion_long / 2., diffusion_long + diffusion_long / 2.);
  se->registerHisto(dlong);
  dtrans = new TH1F("difftrans", "transversal diffusion", 100, diffusion_trans - diffusion_trans / 2., diffusion_trans + diffusion_trans / 2.);
  se->registerHisto(dtrans);

  do_ElectronDriftQAHistos = false;  // Whether or not to produce an ElectronDriftQA.root file with useful info
  if (do_ElectronDriftQAHistos)
  {
    hitmapstart = new TH2F("hitmapstart", "g4hit starting X-Y locations", 1560, -78, 78, 1560, -78, 78);
    hitmapend = new TH2F("hitmapend", "g4hit final X-Y locations", 1560, -78, 78, 1560, -78, 78);
    hitmapstart_z = new TH2F("hitmapstart_z", "g4hit starting Z-R locations", 2000, -100, 100, 780, 0, 78);
    hitmapend_z = new TH2F("hitmapend_z", "g4hit final Z-R locations", 2000, -100, 100, 780, 0, 78);
    z_startmap = new TH2F("z_startmap", "g4hit starting Z vs. R locations", 2000, -100, 100, 780, 0, 78);
    deltaphi = new TH2F("deltaphi", "Total delta phi; phi (rad);#Delta phi (rad)", 600, -M_PI, M_PI, 1000, -.2, .2);
    deltaRphinodiff = new TH2F("deltaRphinodiff", "Total delta R*phi, no diffusion; r (cm);#Delta R*phi (cm)", 600, 20, 80, 1000, -3, 5);
    deltaphivsRnodiff = new TH2F("deltaphivsRnodiff", "Total delta phi vs. R; phi (rad);#Delta phi (rad)", 600, 20, 80, 1000, -.2, .2);
    deltaz = new TH2F("deltaz", "Total delta z; z (cm);#Delta z (cm)", 1000, 0, 100, 1000, -.5, 5);
    deltaphinodiff = new TH2F("deltaphinodiff", "Total delta phi (no diffusion, only SC distortion); phi (rad);#Delta phi (rad)", 600, -M_PI, M_PI, 1000, -.2, .2);
    deltaphinodist = new TH2F("deltaphinodist", "Total delta phi (no SC distortion, only diffusion); phi (rad);#Delta phi (rad)", 600, -M_PI, M_PI, 1000, -.2, .2);
    deltar = new TH2F("deltar", "Total Delta r; r (cm);#Delta r (cm)", 580, 20, 78, 1000, -3, 5);
    deltarnodiff = new TH2F("deltarnodiff", "Delta r (no diffusion, only SC distortion); r (cm);#Delta r (cm)", 580, 20, 78, 1000, -2, 5);
    deltarnodist = new TH2F("deltarnodist", "Delta r (no SC distortion, only diffusion); r (cm);#Delta r (cm)", 580, 20, 78, 1000, -2, 5);
    ratioElectronsRR = new TH1F("ratioElectronsRR", "Ratio of electrons reach readout vs all in acceptance", 1561, -0.0325, 1.0465);
  }

  if (Verbosity())
  {
    // eval tree only when verbosity is on
    m_outf.reset(new TFile("nt_out.root", "recreate"));
    nt = new TNtuple("nt", "electron drift stuff", "hit:ts:tb:tsig:rad:zstart:zfinal");
    nthit = new TNtuple("nthit", "TrkrHit collecting", "layer:phipad:zbin:neffelectrons");
    ntfinalhit = new TNtuple("ntfinalhit", "TrkrHit collecting", "layer:phipad:zbin:neffelectrons");
    ntpad = new TNtuple("ntpad", "electron by electron pad centroid", "layer:phigem:phiclus:zgem:zclus");
    se->registerHisto(nt);
    se->registerHisto(nthit);
    se->registerHisto(ntpad);
  }

  padplane->InitRun(topNode);

  // print all layers radii
  // if (Verbosity())
  {
<<<<<<< HEAD
    const auto [layer_begin, layer_end] = seggeo->get_begin_end();
    std::cout << "PHG4TpcElectronDrift::InitRun - layers: " << std::distance(layer_begin, layer_end) << std::endl;

    for(auto layeriter = layer_begin; layeriter != layer_end; ++layeriter)
    {
      std::cout << *layeriter->second << std::endl;
=======
    const auto range = seggeo->get_begin_end();
    std::cout << "PHG4TpcElectronDrift::InitRun - layers: " << std::distance(range.first, range.second) << std::endl;
    int counter = 0;
    for (auto layeriter = range.first; layeriter != range.second; ++layeriter)
    {
      const auto radius = layeriter->second->get_radius();
      std::cout << boost::str(boost::format("%.3f ") % radius);
      if (++counter == 8)
      {
        counter = 0;
        std::cout << std::endl;
      }
>>>>>>> 6bda200b
    }
  }

  if (record_ClusHitsVerbose)
  {
    // get the node
    mClusHitsVerbose = findNode::getClass<ClusHitsVerbosev1>(topNode, "Trkr_TruthClusHitsVerbose");
    if (!mClusHitsVerbose)
    {
      PHNodeIterator dstiter(dstNode);
      auto DetNode = dynamic_cast<PHCompositeNode *>(dstiter.findFirst("PHCompositeNode", "TRKR"));
      if (!DetNode)
      {
        DetNode = new PHCompositeNode("TRKR");
        dstNode->addNode(DetNode);
      }
      mClusHitsVerbose = new ClusHitsVerbosev1();
      auto newNode = new PHIODataNode<PHObject>(mClusHitsVerbose, "Trkr_TruthClusHitsVerbose", "PHObject");
      DetNode->addNode(newNode);
    }
  }

  return Fun4AllReturnCodes::EVENT_OK;
}

int PHG4TpcElectronDrift::process_event(PHCompositeNode *topNode)
{
  truth_track = nullptr;  // track to which truth clusters are built

  m_tGeometry = findNode::getClass<ActsGeometry>(topNode, "ActsGeometry");
  if (!m_tGeometry)
  {
    std::cout << PHWHERE << "ActsGeometry not found on node tree. Exiting" << std::endl;
    return Fun4AllReturnCodes::ABORTRUN;
  }

  if (truth_clusterer.needs_input_nodes())
  {
    truth_clusterer.set_input_nodes(truthclustercontainer, m_tGeometry,
                                    seggeo, mClusHitsVerbose);
  }

  static constexpr unsigned int print_layer = 18;

  // tells m_distortionMap which event to look at
  if (m_distortionMap)
  {
    m_distortionMap->load_event(event_num);
  }

  // g4hits
  auto g4hit = findNode::getClass<PHG4HitContainer>(topNode, hitnodename);
  if (!g4hit)
  {
    std::cout << "Could not locate g4 hit node " << hitnodename << std::endl;
    gSystem->Exit(1);
  }
  PHG4TruthInfoContainer *truthinfo =
      findNode::getClass<PHG4TruthInfoContainer>(topNode, "G4TruthInfo");

  m_tGeometry = findNode::getClass<ActsGeometry>(topNode, "ActsGeometry");
  if (!m_tGeometry)
  {
    std::cout << PHWHERE
              << "ActsGeometry not found on node tree. Exiting"
              << std::endl;
    return Fun4AllReturnCodes::ABORTRUN;
  }

  PHG4HitContainer::ConstRange hit_begin_end = g4hit->getHits();
  unsigned int count_g4hits = 0;
  //  int count_electrons = 0;

  //  double ecollectedhits = 0.0;
  int ncollectedhits = 0;
  double ihit = 0;
  unsigned int dump_interval = 5000;  // dump temp_hitsetcontainer to the node tree after this many g4hits
  unsigned int dump_counter = 0;

  int trkid = -1;

  PHG4Hit *prior_g4hit = nullptr;  // used to check for jumps in g4hits;
  // if there is a big jump (such as crossing into the INTT area or out of the TPC)
  // then cluster the truth clusters before adding a new hit. This prevents
  // clustering loopers in the same HitSetKey surfaces in multiple passes
  for (auto hiter = hit_begin_end.first; hiter != hit_begin_end.second; ++hiter)
  {
    count_g4hits++;
    dump_counter++;

    const double t0 = std::fmax(hiter->second->get_t(0), hiter->second->get_t(1));
    if (t0 > max_time)
    {
      continue;
    }

    int trkid_new = hiter->second->get_trkid();
    if (trkid != trkid_new)
    {  // starting a new track
      prior_g4hit = nullptr;
      if (truth_track)
      {
        truth_clusterer.cluster_hits(truth_track);
      }
      trkid = trkid_new;

      if (Verbosity() > 1000)
      {
        std::cout << " New track : " << trkid << " is embed? : ";
      }

<<<<<<< HEAD
      if (truthinfo->isEmbeded(trkid)) {
=======
      if (truthinfo->isEmbeded(trkid))
      {
>>>>>>> 6bda200b
        truth_track = truthtracks->getTruthTrack(trkid, truthinfo);
        truth_clusterer.b_collect_hits = true;
        if (Verbosity() > 1000)
        {
          std::cout << " YES embedded" << std::endl;
        }
      }
      else
      {
        truth_track = nullptr;
        truth_clusterer.b_collect_hits = false;
        if (Verbosity() > 1000)
        {
          std::cout << " NOT embedded" << std::endl;
        }
      }
    }

    // see if there is a jump in x or y relative to previous PHG4Hit
    if (truth_clusterer.b_collect_hits)
    {
      if (prior_g4hit)
      {
        // if the g4hits jump in x or y by > max_g4hit_jump, cluster the truth tracks
<<<<<<< HEAD
        if ( std::abs(prior_g4hit->get_x(0)-hiter->second->get_x(0)) > max_g4hitstep
          || std::abs(prior_g4hit->get_y(0)-hiter->second->get_y(0)) > max_g4hitstep
        ) {
	  if(truth_track)
	    {
	      truth_clusterer.cluster_hits(truth_track);
	    }
	}
=======
        if (std::abs(prior_g4hit->get_x(0) - hiter->second->get_x(0)) > max_g4hitstep || std::abs(prior_g4hit->get_y(0) - hiter->second->get_y(0)) > max_g4hitstep)
        {
          if (truth_track)
          {
            truth_clusterer.cluster_hits(truth_track);
          }
        }
>>>>>>> 6bda200b
      }
      prior_g4hit = hiter->second;
    }

    // for very high occupancy events, accessing the TrkrHitsets on the node tree
    // for every drifted electron seems to be very slow
    // Instead, use a temporary map to accumulate the charge from all
    // drifted electrons, then copy to the node tree later

    double eion = hiter->second->get_eion();
    unsigned int n_electrons = gsl_ran_poisson(RandomGenerator.get(), eion * electrons_per_gev);
    //    count_electrons += n_electrons;

    if (Verbosity() > 100)
    {
      std::cout << "  new hit with t0, " << t0 << " g4hitid " << hiter->first
                << " eion " << eion << " n_electrons " << n_electrons
                << " entry z " << hiter->second->get_z(0) << " exit z "
                << hiter->second->get_z(1) << " avg z"
                << (hiter->second->get_z(0) + hiter->second->get_z(1)) / 2.0
                << std::endl;
    }

    if (n_electrons == 0)
    {
      continue;
    }

    if (Verbosity() > 100)
    {
      std::cout << std::endl
                << "electron drift: g4hit " << hiter->first << " created electrons: "
                << n_electrons << " from " << eion * 1000000 << " keV" << std::endl;
      std::cout << " entry x,y,z = " << hiter->second->get_x(0) << "  "
                << hiter->second->get_y(0) << "  " << hiter->second->get_z(0)
<<<<<<< HEAD
                << " radius " << sqrt(pow(hiter->second->get_x(0), 2) +
                     pow(hiter->second->get_y(0), 2)) << std::endl;
      std::cout << " exit x,y,z = " << hiter->second->get_x(1) << "  "
                << hiter->second->get_y(1) << "  " << hiter->second->get_z(1)
                << " radius " << sqrt(pow(hiter->second->get_x(1), 2) +
                    pow(hiter->second->get_y(1), 2)) << std::endl;
=======
                << " radius " << sqrt(pow(hiter->second->get_x(0), 2) + pow(hiter->second->get_y(0), 2)) << std::endl;
      std::cout << " exit x,y,z = " << hiter->second->get_x(1) << "  "
                << hiter->second->get_y(1) << "  " << hiter->second->get_z(1)
                << " radius " << sqrt(pow(hiter->second->get_x(1), 2) + pow(hiter->second->get_y(1), 2)) << std::endl;
>>>>>>> 6bda200b
    }

    int notReachingReadout = 0;
    int notInAcceptance = 0;
    for (unsigned int i = 0; i < n_electrons; i++)
    {
      // We choose the electron starting position at random from a flat
      // distribution along the path length the parameter t is the fraction of
      // the distance along the path betwen entry and exit points, it has
      // values between 0 and 1
      const double f = gsl_ran_flat(RandomGenerator.get(), 0.0, 1.0);

      const double x_start = hiter->second->get_x(0) + f * (hiter->second->get_x(1) - hiter->second->get_x(0));
      const double y_start = hiter->second->get_y(0) + f * (hiter->second->get_y(1) - hiter->second->get_y(0));
      const double z_start = hiter->second->get_z(0) + f * (hiter->second->get_z(1) - hiter->second->get_z(0));
      const double t_start = hiter->second->get_t(0) + f * (hiter->second->get_t(1) - hiter->second->get_t(0));

      unsigned int side = 0;
      if (z_start > 0)
      {
        side = 1;
      }

      const double r_sigma = diffusion_trans * sqrt(tpc_length / 2. - std::abs(z_start));
      const double rantrans =
          gsl_ran_gaussian(RandomGenerator.get(), r_sigma) +
          gsl_ran_gaussian(RandomGenerator.get(), added_smear_sigma_trans);

      const double t_path = (tpc_length / 2. - std::abs(z_start)) / drift_velocity;
      const double t_sigma = diffusion_long * sqrt(tpc_length / 2. - std::abs(z_start)) / drift_velocity;
      const double rantime =
          gsl_ran_gaussian(RandomGenerator.get(), t_sigma) +
          gsl_ran_gaussian(RandomGenerator.get(), added_smear_sigma_long) / drift_velocity;
      double t_final = t_start + t_path + rantime;

      if (t_final < min_time || t_final > max_time)
      {
        continue;
      }

      double z_final;
      if (z_start < 0)
      {
        z_final = -tpc_length / 2. + t_final * drift_velocity;
      }
      else
      {
        z_final = tpc_length / 2. - t_final * drift_velocity;
      }

      const double radstart = std::sqrt(square(x_start) + square(y_start));
      const double phistart = std::atan2(y_start, x_start);
      const double ranphi = gsl_ran_flat(RandomGenerator.get(), -M_PI, M_PI);

      double x_final = x_start + rantrans * std::cos(ranphi);  // Initialize these to be only diffused first, will be overwritten if doing SC distortion
      double y_final = y_start + rantrans * std::sin(ranphi);

      double rad_final = sqrt(square(x_final) + square(y_final));
      double phi_final = atan2(y_final, x_final);

      if (do_ElectronDriftQAHistos)
      {
        z_startmap->Fill(z_start, radstart);                   // map of starting location in Z vs. R
        deltaphinodist->Fill(phistart, rantrans / rad_final);  // delta phi no distortion, just diffusion+smear
        deltarnodist->Fill(radstart, rantrans);                // delta r no distortion, just diffusion+smear
      }

      if (m_distortionMap)
      {
<<<<<<< HEAD
      	//zhangcanyu
      	const double reaches = m_distortionMap->get_reaches_readout(radstart, phistart, z_start);
		  if (reaches < thresholdforreachesreadout)
		  {
                   notReachingReadout++;
		   continue;
		  }
=======
        // zhangcanyu
        const double reaches = m_distortionMap->get_reaches_readout(radstart, phistart, z_start);
        if (reaches < thresholdforreachesreadout)
        {
          notReachingReadout++;
          continue;
        }
>>>>>>> 6bda200b

        const double r_distortion = m_distortionMap->get_r_distortion(radstart, phistart, z_start);
        const double phi_distortion = m_distortionMap->get_rphi_distortion(radstart, phistart, z_start) / radstart;
        const double z_distortion = m_distortionMap->get_z_distortion(radstart, phistart, z_start);

        rad_final += r_distortion;
        phi_final += phi_distortion;
        z_final += z_distortion;
        if (z_start < 0)
        {
          t_final = (z_final + tpc_length / 2.0) / drift_velocity;
        }
        else
        {
          t_final = (tpc_length / 2.0 - z_final) / drift_velocity;
        }

        x_final = rad_final * std::cos(phi_final);
        y_final = rad_final * std::sin(phi_final);

        //	if(i < 1)
        //{std::cout << " electron " << i << " r_distortion " << r_distortion << " phi_distortion " << phi_distortion << " rad_final " << rad_final << " phi_final " << phi_final << " r*dphi distortion " << rad_final * phi_distortion << " z_distortion " << z_distortion << std::endl;}

        if (do_ElectronDriftQAHistos)
        {
          const double phi_final_nodiff = phistart + phi_distortion;
          const double rad_final_nodiff = radstart + r_distortion;
          deltarnodiff->Fill(radstart, rad_final_nodiff - radstart);    // delta r no diffusion, just distortion
          deltaphinodiff->Fill(phistart, phi_final_nodiff - phistart);  // delta phi no diffusion, just distortion
          deltaphivsRnodiff->Fill(radstart, phi_final_nodiff - phistart);
          deltaRphinodiff->Fill(radstart, rad_final_nodiff * phi_final_nodiff - radstart * phistart);

          // Fill Diagnostic plots, written into ElectronDriftQA.root
          hitmapstart->Fill(x_start, y_start);  // G4Hit starting positions
          hitmapend->Fill(x_final, y_final);    // INcludes diffusion and distortion
          hitmapstart_z->Fill(z_start, radstart);
          hitmapend_z->Fill(z_final, rad_final);
          deltar->Fill(radstart, rad_final - radstart);    // total delta r
          deltaphi->Fill(phistart, phi_final - phistart);  // total delta phi
          deltaz->Fill(z_start, z_distortion);             // map of distortion in Z (time)
        }
      }

      // remove electrons outside of our acceptance. Careful though, electrons from just inside 30 cm can contribute in the 1st active layer readout, so leave a little margin
      if (rad_final < min_active_radius - 2.0 || rad_final > max_active_radius + 1.0)
      {
        notInAcceptance++;
        continue;
      }

      if (Verbosity() > 1000)
      //      if(i < 1)
      {
        std::cout << "electron " << i << " g4hitid " << hiter->first << " f " << f << std::endl;
        std::cout << "radstart " << radstart << " x_start: " << x_start
                  << ", y_start: " << y_start
                  << ",z_start: " << z_start
                  << " t_start " << t_start
                  << " t_path " << t_path
                  << " t_sigma " << t_sigma
                  << " rantime " << rantime
                  << std::endl;

        std::cout << "       rad_final " << rad_final << " x_final " << x_final
<<<<<<< HEAD
          << " y_final " << y_final
          << " z_final " << z_final << " t_final " << t_final
          << " zdiff " << z_final - z_start << std::endl;
=======
                  << " y_final " << y_final
                  << " z_final " << z_final << " t_final " << t_final
                  << " zdiff " << z_final - z_start << std::endl;
>>>>>>> 6bda200b
      }

      if (Verbosity() > 0)
      {
        assert(nt);
        nt->Fill(ihit, t_start, t_final, t_sigma, rad_final, z_start, z_final);
      }
      padplane->MapToPadPlane(truth_clusterer, single_hitsetcontainer.get(),
                              temp_hitsetcontainer.get(), hittruthassoc, x_final, y_final, t_final,
                              side, hiter, ntpad, nthit);
    }  // end loop over electrons for this g4hit

    if (do_ElectronDriftQAHistos)
    {
      ratioElectronsRR->Fill((double) (n_electrons - notReachingReadout) / n_electrons);
    }

    const auto single_hitset_range = single_hitsetcontainer->getHitSets(TrkrDefs::TrkrId::tpcId);
    for (auto single_hitset_iter = single_hitset_range.first;
         single_hitset_iter != single_hitset_range.second;
         ++single_hitset_iter)
    {
      // we have an itrator to one TrkrHitSet for the Tpc from the single_hitsetcontainer
      TrkrDefs::hitsetkey node_hitsetkey = single_hitset_iter->first;
      const unsigned int layer = TrkrDefs::getLayer(node_hitsetkey);
      const int sector = TpcDefs::getSectorId(node_hitsetkey);
      const int side = TpcDefs::getSide(node_hitsetkey);

      if (Verbosity() > 8)
      {
        std::cout << " hitsetkey " << node_hitsetkey << " layer " << layer << " sector " << sector << " side " << side << std::endl;
      }
      // get all of the hits from the single hitset
      TrkrHitSet::ConstRange single_hit_range = single_hitset_iter->second->getHits();
      for (TrkrHitSet::ConstIterator single_hit_iter = single_hit_range.first;
           single_hit_iter != single_hit_range.second;
           ++single_hit_iter)
      {
        TrkrDefs::hitkey single_hitkey = single_hit_iter->first;

        // Add the hit-g4hit association
        // no need to check for duplicates, since the hit is new
        hittruthassoc->addAssoc(node_hitsetkey, single_hitkey, hiter->first);
        if (Verbosity() > 100)
        {
          std::cout << "        adding assoc for node_hitsetkey " << node_hitsetkey << " single_hitkey " << single_hitkey << " g4hitkey " << hiter->first << std::endl;
        }
      }
    }

    // Dump the temp_hitsetcontainer to the node tree and reset it
    //    - after every "dump_interval" g4hits
    //    - if this is the last g4hit
    if (dump_counter >= dump_interval || count_g4hits == g4hit->size())
    {
      // std::cout << " dump_counter " << dump_counter << " count_g4hits " << count_g4hits << std::endl;

      double eg4hit = 0.0;
      const auto temp_hitset_range = temp_hitsetcontainer->getHitSets(TrkrDefs::TrkrId::tpcId);
      for (auto temp_hitset_iter = temp_hitset_range.first;
           temp_hitset_iter != temp_hitset_range.second;
           ++temp_hitset_iter)
      {
        // we have an itrator to one TrkrHitSet for the Tpc from the temp_hitsetcontainer
        TrkrDefs::hitsetkey node_hitsetkey = temp_hitset_iter->first;
        const unsigned int layer = TrkrDefs::getLayer(node_hitsetkey);
        const int sector = TpcDefs::getSectorId(node_hitsetkey);
        const int side = TpcDefs::getSide(node_hitsetkey);
        if (Verbosity() > 100)
        {
          std::cout << "PHG4TpcElectronDrift: temp_hitset with key: " << node_hitsetkey << " in layer " << layer
                    << " with sector " << sector << " side " << side << std::endl;
        }

        // find or add this hitset on the node tree
        TrkrHitSetContainer::Iterator node_hitsetit = hitsetcontainer->findOrAddHitSet(node_hitsetkey);

        // get all of the hits from the temporary hitset
        TrkrHitSet::ConstRange temp_hit_range = temp_hitset_iter->second->getHits();
        for (TrkrHitSet::ConstIterator temp_hit_iter = temp_hit_range.first;
             temp_hit_iter != temp_hit_range.second;
             ++temp_hit_iter)
        {
          TrkrDefs::hitkey temp_hitkey = temp_hit_iter->first;
          TrkrHit *temp_tpchit = temp_hit_iter->second;
          if (Verbosity() > 10 && layer == print_layer)
          {
            std::cout << "      temp_hitkey " << temp_hitkey << " layer " << layer << " pad " << TpcDefs::getPad(temp_hitkey)
                      << " z bin " << TpcDefs::getTBin(temp_hitkey)
                      << "  energy " << temp_tpchit->getEnergy() << " eg4hit " << eg4hit << std::endl;

            eg4hit += temp_tpchit->getEnergy();
            //            ecollectedhits += temp_tpchit->getEnergy();
            ncollectedhits++;
          }

          // find or add this hit to the node tree
          TrkrHit *node_hit = node_hitsetit->second->getHit(temp_hitkey);
          if (!node_hit)
          {
            // Otherwise, create a new one
            node_hit = new TrkrHitv2();
            node_hitsetit->second->addHitSpecificKey(temp_hitkey, node_hit);
          }

          // Either way, add the energy to it
          node_hit->addEnergy(temp_tpchit->getEnergy());

        }  // end loop over temp hits

        if (Verbosity() > 100 && layer == print_layer)
        {
          std::cout << "  ihit " << ihit << " collected energy = " << eg4hit << std::endl;
        }

      }  // end loop over temp hitsets

      // erase all entries in the temp hitsetcontainer
      temp_hitsetcontainer->Reset();

      // reset the dump counter
      dump_counter = 0;
    }  // end copy of temp hitsetcontainer to node tree hitsetcontainer

    ++ihit;

    single_hitsetcontainer->Reset();

  }  // end loop over g4hits

  if (truth_track)
  {
    truth_clusterer.cluster_hits(truth_track);
  }
  truth_clusterer.clear_hitsetkey_cnt();


  // print statistics
  if( Verbosity() )
  {
    std::cout << "PHG4TpcElectronDrift::process_event - hitset count: " << hitsetcontainer->size() << std::endl;
    const auto hitset_range = hitsetcontainer->getHitSets(TrkrDefs::TrkrId::tpcId);
    for (auto hitset_iter = hitset_range.first; hitset_iter != hitset_range.second; ++hitset_iter)
    {
      const auto [key,hitset] = *hitset_iter;
      std::cout << "PHG4TpcElectronDrift::process_event - key: " << key << " count: " << hitset->size() << std::endl;
    }
  }

  if (Verbosity() > 20)
  {
    std::cout << "From PHG4TpcElectronDrift: hitsetcontainer printout at end:" << std::endl;
    // We want all hitsets for the Tpc
    const auto hitset_range = hitsetcontainer->getHitSets(TrkrDefs::TrkrId::tpcId);
    for (auto hitset_iter = hitset_range.first;
         hitset_iter != hitset_range.second;
         ++hitset_iter)
    {
      // we have an itrator to one TrkrHitSet for the Tpc from the trkrHitSetContainer
      TrkrDefs::hitsetkey hitsetkey = hitset_iter->first;
      const unsigned int layer = TrkrDefs::getLayer(hitsetkey);
      if (layer != print_layer)
      {
        continue;
      }
      const int sector = TpcDefs::getSectorId(hitsetkey);
      const int side = TpcDefs::getSide(hitsetkey);

      std::cout << "PHG4TpcElectronDrift: hitset with key: " << hitsetkey << " in layer " << layer << " with sector " << sector << " side " << side << std::endl;

      // get all of the hits from this hitset
      TrkrHitSet *hitset = hitset_iter->second;
      TrkrHitSet::ConstRange hit_range = hitset->getHits();
      for (TrkrHitSet::ConstIterator hit_iter = hit_range.first;
           hit_iter != hit_range.second;
           ++hit_iter)
      {
        TrkrDefs::hitkey hitkey = hit_iter->first;
        TrkrHit *tpchit = hit_iter->second;
        std::cout << "      hitkey " << hitkey << " pad " << TpcDefs::getPad(hitkey) << " z bin " << TpcDefs::getTBin(hitkey)
                  << "  energy " << tpchit->getEnergy() << std::endl;
      }
    }
  }

  if (Verbosity() > 1000)
  {
    std::cout << "From PHG4TpcElectronDrift: hittruthassoc dump:" << std::endl;
    hittruthassoc->identify();

    hittruthassoc->identify();
  }

  ++event_num;  // if doing more than one event, event_num will be incremented.

  if (Verbosity() > 500)
  {
    std::cout << " TruthTrackContainer results at end of event in PHG4TpcElectronDrift::process_event " << std::endl;
    truthtracks->identify();
  }

  if (Verbosity() > 800)
  {
    truth_clusterer.print(truthtracks);
    truth_clusterer.print_file(truthtracks, "drift_clusters.txt");
  }

  return Fun4AllReturnCodes::EVENT_OK;
}

int PHG4TpcElectronDrift::End(PHCompositeNode * /*topNode*/)
{
  if (Verbosity() > 0)
  {
    assert(m_outf);
    assert(nt);
    assert(ntpad);
    assert(nthit);
    assert(ntfinalhit);

    m_outf->cd();
    nt->Write();
    ntpad->Write();
    nthit->Write();
    ntfinalhit->Write();
    m_outf->Close();
  }
  if (do_ElectronDriftQAHistos)
  {
    EDrift_outf.reset(new TFile("ElectronDriftQA.root", "recreate"));
    EDrift_outf->cd();
    deltar->Write();
    deltaphi->Write();
    deltaz->Write();
    deltarnodist->Write();
    deltaphinodist->Write();
    deltarnodiff->Write();
    deltaphinodiff->Write();
    deltaRphinodiff->Write();
    deltaphivsRnodiff->Write();
    hitmapstart->Write();
    hitmapend->Write();
    hitmapstart_z->Write();
    hitmapend_z->Write();
    z_startmap->Write();
    ratioElectronsRR->Write();
    EDrift_outf->Close();
  }
  return Fun4AllReturnCodes::EVENT_OK;
}

void PHG4TpcElectronDrift::set_seed(const unsigned int seed)
{
  gsl_rng_set(RandomGenerator.get(), seed);
}

void PHG4TpcElectronDrift::SetDefaultParameters()
{
  // Data on gasses @20 C and 760 Torr from the following source:
  // http://www.slac.stanford.edu/pubs/icfa/summer98/paper3/paper3.pdf
  // diffusion and drift velocity for 400kV for NeCF4 50/50 from calculations:
  // http://skipper.physics.sunysb.edu/~prakhar/tpc/HTML_Gases/split.html
  static constexpr double Ne_dEdx = 1.56;   // keV/cm
  static constexpr double CF4_dEdx = 7.00;  // keV/cm
  // double Ne_NPrimary = 12;    // Number/cm
  // double CF4_NPrimary = 51;   // Number/cm
  static constexpr double Ne_NTotal = 43;    // Number/cm
  static constexpr double CF4_NTotal = 100;  // Number/cm
  static constexpr double Tpc_NTot = 0.5 * Ne_NTotal + 0.5 * CF4_NTotal;
  static constexpr double Tpc_dEdx = 0.5 * Ne_dEdx + 0.5 * CF4_dEdx;
  static constexpr double Tpc_ElectronsPerKeV = Tpc_NTot / Tpc_dEdx;
  set_default_double_param("diffusion_long", 0.012);   // cm/SQRT(cm)
  set_default_double_param("diffusion_trans", 0.004);  // cm/SQRT(cm)
  set_default_double_param("electrons_per_gev", Tpc_ElectronsPerKeV * 1e6);
  set_default_double_param("min_active_radius", 30.);        // cm
  set_default_double_param("max_active_radius", 78.);        // cm
  set_default_double_param("drift_velocity", 8.0 / 1000.0);  // cm/ns
  set_default_double_param("max_time", 13200.);              // ns
  set_default_double_param("extended_readout_time", 7000.);  // ns

  // These are purely fudge factors, used to increase the resolution to 150 microns and 500 microns, respectively
  // override them from the macro to get a different resolution
  set_default_double_param("added_smear_trans", 0.085);  // cm
  set_default_double_param("added_smear_long", 0.105);   // cm

  return;
}

void PHG4TpcElectronDrift::setTpcDistortion(PHG4TpcDistortion *distortionMap)
{
  m_distortionMap.reset(distortionMap);
}

void PHG4TpcElectronDrift::registerPadPlane(PHG4TpcPadPlane *inpadplane)
{
  if (Verbosity())
  {
    std::cout << "Registering padplane " << std::endl;
  }
  padplane.reset(inpadplane);
  padplane->Detector(Detector());
  padplane->UpdateInternalParameters();
  if (Verbosity())
  {
    std::cout << "padplane registered and parameters updated" << std::endl;
  }

  return;
}

void PHG4TpcElectronDrift::set_flag_threshold_distortion(bool setflag, float setthreshold)
{
  std::cout << boost::str(boost::format("The logical status of threshold is now %d! and the value is set to %f") % setflag % setthreshold)
            << std::endl
            << std::endl
            << std::endl;
  do_getReachReadout = setflag;
  thresholdforreachesreadout = setthreshold;
}<|MERGE_RESOLUTION|>--- conflicted
+++ resolved
@@ -190,11 +190,7 @@
 
   seggeonodename = "CYLINDERCELLGEOM_SVTX";  // + detector;
   seggeo = findNode::getClass<PHG4TpcCylinderGeomContainer>(topNode, seggeonodename);
-<<<<<<< HEAD
-  assert( seggeo );
-=======
   assert(seggeo);
->>>>>>> 6bda200b
 
   UpdateParametersWithMacro();
   PHNodeIterator runIter(runNode);
@@ -312,20 +308,12 @@
   padplane->InitRun(topNode);
 
   // print all layers radii
-  // if (Verbosity())
-  {
-<<<<<<< HEAD
+  if (Verbosity())
+  {
     const auto [layer_begin, layer_end] = seggeo->get_begin_end();
     std::cout << "PHG4TpcElectronDrift::InitRun - layers: " << std::distance(layer_begin, layer_end) << std::endl;
-
+    int counter = 0;
     for(auto layeriter = layer_begin; layeriter != layer_end; ++layeriter)
-    {
-      std::cout << *layeriter->second << std::endl;
-=======
-    const auto range = seggeo->get_begin_end();
-    std::cout << "PHG4TpcElectronDrift::InitRun - layers: " << std::distance(range.first, range.second) << std::endl;
-    int counter = 0;
-    for (auto layeriter = range.first; layeriter != range.second; ++layeriter)
     {
       const auto radius = layeriter->second->get_radius();
       std::cout << boost::str(boost::format("%.3f ") % radius);
@@ -334,7 +322,6 @@
         counter = 0;
         std::cout << std::endl;
       }
->>>>>>> 6bda200b
     }
   }
 
@@ -446,12 +433,8 @@
         std::cout << " New track : " << trkid << " is embed? : ";
       }
 
-<<<<<<< HEAD
-      if (truthinfo->isEmbeded(trkid)) {
-=======
       if (truthinfo->isEmbeded(trkid))
       {
->>>>>>> 6bda200b
         truth_track = truthtracks->getTruthTrack(trkid, truthinfo);
         truth_clusterer.b_collect_hits = true;
         if (Verbosity() > 1000)
@@ -476,24 +459,14 @@
       if (prior_g4hit)
       {
         // if the g4hits jump in x or y by > max_g4hit_jump, cluster the truth tracks
-<<<<<<< HEAD
         if ( std::abs(prior_g4hit->get_x(0)-hiter->second->get_x(0)) > max_g4hitstep
           || std::abs(prior_g4hit->get_y(0)-hiter->second->get_y(0)) > max_g4hitstep
         ) {
-	  if(truth_track)
-	    {
-	      truth_clusterer.cluster_hits(truth_track);
-	    }
-	}
-=======
-        if (std::abs(prior_g4hit->get_x(0) - hiter->second->get_x(0)) > max_g4hitstep || std::abs(prior_g4hit->get_y(0) - hiter->second->get_y(0)) > max_g4hitstep)
-        {
           if (truth_track)
           {
             truth_clusterer.cluster_hits(truth_track);
           }
         }
->>>>>>> 6bda200b
       }
       prior_g4hit = hiter->second;
     }
@@ -529,19 +502,10 @@
                 << n_electrons << " from " << eion * 1000000 << " keV" << std::endl;
       std::cout << " entry x,y,z = " << hiter->second->get_x(0) << "  "
                 << hiter->second->get_y(0) << "  " << hiter->second->get_z(0)
-<<<<<<< HEAD
-                << " radius " << sqrt(pow(hiter->second->get_x(0), 2) +
-                     pow(hiter->second->get_y(0), 2)) << std::endl;
-      std::cout << " exit x,y,z = " << hiter->second->get_x(1) << "  "
-                << hiter->second->get_y(1) << "  " << hiter->second->get_z(1)
-                << " radius " << sqrt(pow(hiter->second->get_x(1), 2) +
-                    pow(hiter->second->get_y(1), 2)) << std::endl;
-=======
                 << " radius " << sqrt(pow(hiter->second->get_x(0), 2) + pow(hiter->second->get_y(0), 2)) << std::endl;
       std::cout << " exit x,y,z = " << hiter->second->get_x(1) << "  "
                 << hiter->second->get_y(1) << "  " << hiter->second->get_z(1)
                 << " radius " << sqrt(pow(hiter->second->get_x(1), 2) + pow(hiter->second->get_y(1), 2)) << std::endl;
->>>>>>> 6bda200b
     }
 
     int notReachingReadout = 0;
@@ -611,15 +575,6 @@
 
       if (m_distortionMap)
       {
-<<<<<<< HEAD
-      	//zhangcanyu
-      	const double reaches = m_distortionMap->get_reaches_readout(radstart, phistart, z_start);
-		  if (reaches < thresholdforreachesreadout)
-		  {
-                   notReachingReadout++;
-		   continue;
-		  }
-=======
         // zhangcanyu
         const double reaches = m_distortionMap->get_reaches_readout(radstart, phistart, z_start);
         if (reaches < thresholdforreachesreadout)
@@ -627,7 +582,6 @@
           notReachingReadout++;
           continue;
         }
->>>>>>> 6bda200b
 
         const double r_distortion = m_distortionMap->get_r_distortion(radstart, phistart, z_start);
         const double phi_distortion = m_distortionMap->get_rphi_distortion(radstart, phistart, z_start) / radstart;
@@ -692,15 +646,9 @@
                   << std::endl;
 
         std::cout << "       rad_final " << rad_final << " x_final " << x_final
-<<<<<<< HEAD
-          << " y_final " << y_final
-          << " z_final " << z_final << " t_final " << t_final
-          << " zdiff " << z_final - z_start << std::endl;
-=======
                   << " y_final " << y_final
                   << " z_final " << z_final << " t_final " << t_final
                   << " zdiff " << z_final - z_start << std::endl;
->>>>>>> 6bda200b
       }
 
       if (Verbosity() > 0)
