--- conflicted
+++ resolved
@@ -2,14 +2,8 @@
 // it uses the same MapToPadPlane as the old containers version
 
 #include "PHG4TpcElectronDrift.h"
-<<<<<<< HEAD
-#include "PHG4TpcPadPlane.h"                            // for PHG4TpcPadPlane
-#include "PHG4TpcDistortion.h"
-#include "PHG4TpcAnalyticSpaceChargeDistortion.h"
-=======
 #include "PHG4TpcDistortion.h"
 #include "PHG4TpcPadPlane.h"  // for PHG4TpcPadPlane
->>>>>>> 71152ca8
 
 #include <g4main/PHG4Hit.h>
 #include <g4main/PHG4HitContainer.h>
@@ -75,26 +69,8 @@
 PHG4TpcElectronDrift::PHG4TpcElectronDrift(const std::string &name)
   : SubsysReco(name)
   , PHParameterInterface(name)
-<<<<<<< HEAD
-  , hitsetcontainer(nullptr)
-  , temp_hitsetcontainer(new TrkrHitSetContainer())// this is used as a buffer for charge collection from a single g4hit
-  , hittruthassoc(nullptr)
-  , padplane(nullptr)
-  , distortion(new PHG4TpcAnalyticSpaceChargeDistortion())
-  , dlong(nullptr)
-  , dtrans(nullptr)
-  , diffusion_trans(NAN)
-  , diffusion_long(NAN)
-  , drift_velocity(NAN)
-  , electrons_per_gev(NAN)
-  , min_active_radius(NAN)
-  , max_active_radius(NAN)
-  , min_time(NAN)
-  , max_time(NAN)
-=======
   , temp_hitsetcontainer(new TrkrHitSetContainer)
   , single_hitsetcontainer(new TrkrHitSetContainer)
->>>>>>> 71152ca8
 {
   InitializeParameters();
   RandomGenerator.reset(gsl_rng_alloc(gsl_rng_mt19937));
@@ -102,18 +78,7 @@
   return;
 }
 
-<<<<<<< HEAD
-PHG4TpcElectronDrift::~PHG4TpcElectronDrift()
-{
-  gsl_rng_free(RandomGenerator);
-  delete padplane;
-  delete temp_hitsetcontainer;
-  delete distortion;
-}
-
-=======
 //_____________________________________________________________
->>>>>>> 71152ca8
 int PHG4TpcElectronDrift::Init(PHCompositeNode *topNode)
 {
   padplane->Init(topNode);
@@ -254,16 +219,6 @@
   se->registerHisto(dlong);
   dtrans = new TH1F("difftrans", "transversal diffusion", 100, diffusion_trans - diffusion_trans / 2., diffusion_trans + diffusion_trans / 2.);
   se->registerHisto(dtrans);
-<<<<<<< HEAD
-  nt = new TNtuple("nt", "electron drift stuff", "hit:ts:tb:tsig:rad:zstart:zfinal");
-  ntion = new TNtuple("ntion","gas ionization hits","hit:x:y:z:r:phi:n_e");
-  nthit = new TNtuple("nthit", "hit stuff", "hit:layer:phi:phicenter:z_gem:zcenter:weight");
-  ntpad = new TNtuple("ntpad", "electron by electron pad centroid", "layer:phigem:phiclus:zgem:zclus");
-  se->registerHisto(nt);
-  se->registerHisto(ntion);
-  se->registerHisto(nthit);
-  se->registerHisto(ntpad);
-=======
 
   do_ElectronDriftQAHistos = false;  // Whether or not to produce an ElectronDriftQA.root file with useful info
   if (do_ElectronDriftQAHistos)
@@ -294,7 +249,6 @@
     se->registerHisto(nthit);
     se->registerHisto(ntpad);
   }
->>>>>>> 71152ca8
   padplane->InitRun(topNode);
   padplane->CreateReadoutGeometry(topNode, seggeo);
 
@@ -379,26 +333,6 @@
     {
       // We choose the electron starting position at random from a flat distribution along the path length
       // the parameter t is the fraction of the distance along the path betwen entry and exit points, it has values between 0 and 1
-<<<<<<< HEAD
-      double f = gsl_ran_flat(RandomGenerator, 0.0, 1.0);
-
-      double x_start = hiter->second->get_x(0) + f * (hiter->second->get_x(1) - hiter->second->get_x(0));
-      double y_start = hiter->second->get_y(0) + f * (hiter->second->get_y(1) - hiter->second->get_y(0));
-      double z_start = hiter->second->get_z(0) + f * (hiter->second->get_z(1) - hiter->second->get_z(0));
-      double t_start = hiter->second->get_t(0) + f * (hiter->second->get_t(1) - hiter->second->get_t(0));
-
-      double radstart = sqrt(x_start * x_start + y_start * y_start);
-      double phistart = atan2(y_start,x_start);
-      double r_sigma = diffusion_trans * sqrt(tpc_length / 2. - fabs(z_start));
-      double rantrans = gsl_ran_gaussian(RandomGenerator, r_sigma);
-      rantrans += gsl_ran_gaussian(RandomGenerator, added_smear_sigma_trans);
-
-      double t_path = (tpc_length / 2. - fabs(z_start)) / drift_velocity;
-      double t_sigma = diffusion_long * sqrt(tpc_length / 2. - fabs(z_start)) / drift_velocity;
-      double rantime = gsl_ran_gaussian(RandomGenerator, t_sigma);
-      rantime += gsl_ran_gaussian(RandomGenerator, added_smear_sigma_long) / drift_velocity;
-      double t_final = t_start + t_path + rantime;
-=======
       const double f = gsl_ran_flat(RandomGenerator.get(), 0.0, 1.0);
 
       const double x_start = hiter->second->get_x(0) + f * (hiter->second->get_x(1) - hiter->second->get_x(0));
@@ -418,7 +352,6 @@
           gsl_ran_gaussian(RandomGenerator.get(), added_smear_sigma_long) / drift_velocity;
       const double t_final = t_start + t_path + rantime;
       if (t_final < min_time || t_final > max_time) continue;
->>>>>>> 71152ca8
 
       double z_final;
       if (z_start < 0)
@@ -476,16 +409,7 @@
           deltaz->Fill(z_start, z_distortion);             // map of distortion in Z (time)
         }
       }
-<<<<<<< HEAD
-      double ranphi = gsl_ran_flat(RandomGenerator, -M_PI, M_PI);
-      double distrphi= distortion->get_rphi_distortion(radstart,phistart,z_start);
-      double distr= distortion->get_r_distortion(radstart,phistart,z_start);
-      double x_final = x_start + rantrans * cos(ranphi)+distr*cos(phistart)+distrphi*sin(phistart);
-      double y_final = y_start + rantrans * sin(ranphi)+distr*sin(phistart)+distrphi*cos(phistart);
-      double rad_final = sqrt(x_final * x_final + y_final * y_final);
-=======
-
->>>>>>> 71152ca8
+
       // remove electrons outside of our acceptance. Careful though, electrons from just inside 30 cm can contribute in the 1st active layer readout, so leave a little margin
       if (rad_final < min_active_radius - 2.0 || rad_final > max_active_radius + 1.0)
       {
@@ -509,20 +433,11 @@
                   << " z_final " << z_final << " t_final " << t_final << " zdiff " << z_final - z_start << std::endl;
       }
 
-<<<<<<< HEAD
-      if (Verbosity() > 0){
-        nt->Fill(ihit, t_start, t_final, t_sigma, rad_final, z_start, z_final);
-        ntion->Fill(ihit, x_start, y_start, z_start, radstart, phistart, 1);
-
-      }
-
-=======
       if (Verbosity() > 0)
       {
         assert(nt);
         nt->Fill(ihit, t_start, t_final, t_sigma, rad_final, z_start, z_final);
       }
->>>>>>> 71152ca8
       // this fills the cells and updates the hits in temp_hitsetcontainer for this drifted electron hitting the GEM stack
       MapToPadPlane(x_final, y_final, z_final, hiter, ntpad, nthit);
     }  // end loop over electrons for this g4hit
@@ -689,14 +604,6 @@
 {
   if (Verbosity() > 0)
   {
-<<<<<<< HEAD
-    TFile *outf = new TFile("nt_out.root", "recreate");
-    outf->WriteTObject(nt);
-    outf->WriteTObject(ntpad);
-    outf->WriteTObject(nthit);
-    outf->WriteTObject(ntion);
-    outf->Close();
-=======
     assert(m_outf);
     assert(nt);
     assert(ntpad);
@@ -727,7 +634,6 @@
     hitmapend->Write();
     z_startmap->Write();
     EDrift_outf->Close();
->>>>>>> 71152ca8
   }
   return Fun4AllReturnCodes::EVENT_OK;
 }
