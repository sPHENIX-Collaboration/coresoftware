// this is the new containers version
// it uses the same MapToPadPlane as the old containers version

#include "PHG4TpcElectronDrift.h"
#include "PHG4TpcPadPlane.h"                            // for PHG4TpcPadPlane
#include "DistortedTrackContainer.h"

#include <g4main/PHG4Hit.h>
#include <g4main/PHG4HitContainer.h>

#include <trackbase/TrkrHit.h>
#include <trackbase/TrkrHitSet.h>
#include <trackbase/TrkrHitSetContainer.h>
#include <trackbase/TrkrHitTruthAssoc.h>
#include <trackbase/TrkrDefs.h>

#include <tpc/TpcDefs.h>
#include <tpc/TpcHit.h>

#include <g4detectors/PHG4CylinderCellGeomContainer.h>

#include <phparameter/PHParameters.h>
#include <phparameter/PHParametersContainer.h>
#include <phparameter/PHParameterInterface.h>           // for PHParameterIn...


#include <pdbcalbase/PdbParameterMapContainer.h>

#include <fun4all/Fun4AllReturnCodes.h>
#include <fun4all/Fun4AllServer.h>
#include <fun4all/SubsysReco.h>                         // for SubsysReco

#include <phool/PHCompositeNode.h>
#include <phool/PHDataNode.h>                           // for PHDataNode
#include <phool/PHIODataNode.h>
#include <phool/PHNode.h>                               // for PHNode
#include <phool/PHNodeIterator.h>
#include <phool/PHObject.h>                             // for PHObject
#include <phool/PHRandomSeed.h>
#include <phool/getClass.h>
#include <phool/phool.h>                                // for PHWHERE

#include <TFile.h>
#include <TH1.h>
#include <TH3.h>
#include <TNtuple.h>
#include <TSystem.h>

#include <gsl/gsl_randist.h>
#include <gsl/gsl_rng.h>                                // for gsl_rng_alloc

#include <bitset>
#include <cassert>
#include <cmath>                                       // for sqrt, fabs, NAN
#include <cstdlib>                                     // for exit
#include <iostream>
#include <map>                                          // for _Rb_tree_cons...
#include <utility>                                      // for pair

using namespace std;

//_____________________________________________________________
namespace
{
  template<class T> inline constexpr T square(const T& x) { return x*x; }
}


//_____________________________________________________________________
<<<<<<< HEAD
void PHG4TpcElectronDrift::Container::Reset()
{
  _distortions.clear();
=======
void PHG4TpcElectronDrift::DistortedTrackListClear()
{
  m_container->clearDistortions();
>>>>>>> e19d3663
}

//_____________________________________________________________
PHG4TpcElectronDrift::PHG4TpcElectronDrift(const std::string &name)
  : SubsysReco(name)
  , PHParameterInterface(name)
  // this is used as a buffer for charge collection from a single g4hit
  , temp_hitsetcontainer(new TrkrHitSetContainer())
{
  InitializeParameters();
  RandomGenerator.reset(gsl_rng_alloc(gsl_rng_mt19937));
  set_seed(PHRandomSeed());
  return;
}

//_____________________________________________________________
int PHG4TpcElectronDrift::Init(PHCompositeNode *topNode)
{
  padplane->Init(topNode);
  return Fun4AllReturnCodes::EVENT_OK;
}

//_____________________________________________________________
int PHG4TpcElectronDrift::InitRun(PHCompositeNode *topNode)
{
  PHNodeIterator iter(topNode);

  // Looking for the DST node
  PHCompositeNode *dstNode = dynamic_cast<PHCompositeNode *>(iter.findFirst("PHCompositeNode", "DST"));
  if (!dstNode)
  {
    std::cout << PHWHERE << "DST Node missing, doing nothing." << std::endl;
    exit(1);
  }
  PHCompositeNode *runNode = dynamic_cast<PHCompositeNode *>(iter.findFirst("PHCompositeNode", "RUN"));
  PHCompositeNode *parNode = dynamic_cast<PHCompositeNode *>(iter.findFirst("PHCompositeNode", "PAR"));
  string paramnodename = "G4CELLPARAM_" + detector;
  string geonodename = "G4CELLPAR_" + detector;
  string tpcgeonodename = "G4GEO_" + detector;
  hitnodename = "G4HIT_" + detector;
  PHG4HitContainer *g4hit = findNode::getClass<PHG4HitContainer>(topNode, hitnodename.c_str());
  if (!g4hit)
  {
    cout << Name() << " Could not locate G4HIT node " << hitnodename << endl;
    topNode->print();
    gSystem->Exit(1);
    exit(1);
  }

  // new containers
  hitsetcontainer = findNode::getClass<TrkrHitSetContainer>(topNode, "TRKR_HITSET");
  if(!hitsetcontainer)
    {
      PHNodeIterator dstiter(dstNode);
      PHCompositeNode *DetNode =
        dynamic_cast<PHCompositeNode *>(dstiter.findFirst("PHCompositeNode", "TRKR"));
      if (!DetNode)
  {
    DetNode = new PHCompositeNode("TRKR");
    dstNode->addNode(DetNode);
  }

      hitsetcontainer = new TrkrHitSetContainer();
      PHIODataNode<PHObject> *newNode = new PHIODataNode<PHObject>(hitsetcontainer, "TRKR_HITSET", "PHObject");
      DetNode->addNode(newNode);
    }

  hittruthassoc = findNode::getClass<TrkrHitTruthAssoc>(topNode,"TRKR_HITTRUTHASSOC");
  if(!hittruthassoc)
    {
      PHNodeIterator dstiter(dstNode);
      PHCompositeNode *DetNode =
        dynamic_cast<PHCompositeNode *>(dstiter.findFirst("PHCompositeNode", "TRKR"));
      if (!DetNode)
  {
    DetNode = new PHCompositeNode("TRKR");
    dstNode->addNode(DetNode);
  }

      hittruthassoc = new TrkrHitTruthAssoc();
      PHIODataNode<PHObject> *newNode = new PHIODataNode<PHObject>(hittruthassoc, "TRKR_HITTRUTHASSOC", "PHObject");
      DetNode->addNode(newNode);
    }

  seggeonodename = "CYLINDERCELLGEOM_SVTX";  // + detector;
  PHG4CylinderCellGeomContainer *seggeo = findNode::getClass<PHG4CylinderCellGeomContainer>(topNode, seggeonodename.c_str());
  if (!seggeo)
  {
    seggeo = new PHG4CylinderCellGeomContainer();
    PHCompositeNode *runNode = dynamic_cast<PHCompositeNode *>(iter.findFirst("PHCompositeNode", "RUN"));
    PHIODataNode<PHObject> *newNode = new PHIODataNode<PHObject>(seggeo, seggeonodename.c_str(), "PHObject");
    runNode->addNode(newNode);
  }

  // Local evaluators
  if( m_enable_distortions )
  {
    // get EVAL node
    iter = PHNodeIterator(dstNode);
    auto evalNode = dynamic_cast<PHCompositeNode*>(iter.findFirst("PHCompositeNode", "EVAL"));
    if( !evalNode )
    {
      // create
      std::cout << "PHG4TpcElectronDrift::InitRun - EVAL node missing - creating" << std::endl;
      evalNode = new PHCompositeNode( "EVAL" );
      dstNode->addNode(evalNode);
    }

<<<<<<< HEAD
    auto newNode = new PHIODataNode<PHObject>( new Container, "PHG4TpcElectronDrift::Container","PHObject");
=======
    //auto newNode = new PHIODataNode<PHObject>( new Container, "PHG4TpcElectronDrift::Container","PHObject");
    auto newNode = new PHIODataNode<PHObject>( new DistortedTrackContainer, "DistortedTrackContainer","PHObject");
>>>>>>> e19d3663
    evalNode->addNode(newNode);
  }

  UpdateParametersWithMacro();
  PHNodeIterator runIter(runNode);
  PHCompositeNode *RunDetNode = dynamic_cast<PHCompositeNode *>(runIter.findFirst("PHCompositeNode", detector));
  if (!RunDetNode)
  {
    RunDetNode = new PHCompositeNode(detector);
    runNode->addNode(RunDetNode);
  }
  SaveToNodeTree(RunDetNode, paramnodename);

  // save this to the parNode for use
  PHNodeIterator parIter(parNode);
  PHCompositeNode *ParDetNode = dynamic_cast<PHCompositeNode *>(parIter.findFirst("PHCompositeNode", detector));
  if (!ParDetNode)
  {
    ParDetNode = new PHCompositeNode(detector);
    parNode->addNode(ParDetNode);
  }
  PutOnParNode(ParDetNode, geonodename);

  // find Tpc Geo
  PHNodeIterator tpcpariter(ParDetNode);
  PHParametersContainer *tpcparams = findNode::getClass<PHParametersContainer>(ParDetNode, tpcgeonodename);
  if (!tpcparams)
  {
    string runparamname = "G4GEOPARAM_" + detector;
    PdbParameterMapContainer *tpcpdbparams = findNode::getClass<PdbParameterMapContainer>(RunDetNode, runparamname);
    if (tpcpdbparams)
    {
      tpcparams = new PHParametersContainer(detector);
      if (Verbosity()) tpcpdbparams->print();
      tpcparams->CreateAndFillFrom(tpcpdbparams, detector);
      ParDetNode->addNode(new PHDataNode<PHParametersContainer>(tpcparams, tpcgeonodename));
    }
    else
    {
      cout << "PHG4TpcElectronDrift::InitRun - failed to find " << runparamname << " in order to initialize " << tpcgeonodename << ". Aborting run ..." << endl;
      return Fun4AllReturnCodes::ABORTRUN;
    }
  }
  assert(tpcparams);

  if (Verbosity()) tpcparams->Print();
  const PHParameters *tpcparam = tpcparams->GetParameters(0);
  assert(tpcparam);
  tpc_length = tpcparam->get_double_param("tpc_length");

  diffusion_long = get_double_param("diffusion_long");
  added_smear_sigma_long = get_double_param("added_smear_long");
  diffusion_trans = get_double_param("diffusion_trans");
  added_smear_sigma_trans = get_double_param("added_smear_trans");
  drift_velocity = get_double_param("drift_velocity");
  min_time = 0.0;
  max_time = (tpc_length / 2.) / drift_velocity;
  electrons_per_gev = get_double_param("electrons_per_gev");
  min_active_radius = get_double_param("min_active_radius");
  max_active_radius = get_double_param("max_active_radius");

  // space charge distortions from external file
  if( m_enable_distortions )
  {
    std::cout << "PHG4TpcElectronDrift::InitRun - reading distortions from " << m_distortion_filename << std::endl;
    m_distortion_tfile = TFile::Open( m_distortion_filename.c_str());
    if( !m_distortion_tfile )
    {
      std::cout << "PHG4TpcElectronDrift::InitRun - cannot open " << m_distortion_filename << std::endl;
      exit(1);
    }

    // Open TH3F files only once that contain distortions due to space charge
    hDPint= dynamic_cast<TH3*>(m_distortion_tfile->Get("hIntDistortionP")); assert( hDPint );
    hDRint= dynamic_cast<TH3*>(m_distortion_tfile->Get("hIntDistortionR")); assert( hDRint );
    hDZint= dynamic_cast<TH3*>(m_distortion_tfile->Get("hIntDistortionZ")); assert( hDZint );

    // coordinates
    std::cout << "PHG4TpcElectronDrift::InitRun - coordinates: " << std::bitset<3>(m_coordinates) << std::endl;

    // dump axis limits
    for(const auto& axis:{ hDPint->GetXaxis(), hDPint->GetYaxis(), hDPint->GetZaxis() })
    { std::cout << "PHG4TpcElectronDrift::InitRun - axis: " << axis->GetTitle() << " bins: " << axis->GetNbins() << " limits: " << axis->GetXmin() << " " << axis->GetXmax() << std::endl; }

  }

  auto se = Fun4AllServer::instance();
  dlong = new TH1F("difflong", "longitudinal diffusion", 100, diffusion_long - diffusion_long / 2., diffusion_long + diffusion_long / 2.);
  se->registerHisto(dlong);
  dtrans = new TH1F("difftrans", "transversal diffusion", 100, diffusion_trans - diffusion_trans / 2., diffusion_trans + diffusion_trans / 2.);
  se->registerHisto(dtrans);

  if (Verbosity())
  {
    // eval tree only when verbosity is on
    m_outf = new TFile("nt_out.root", "recreate");
    nt = new TNtuple("nt", "electron drift stuff", "hit:ts:tb:tsig:rad:zstart:zfinal");
    nthit = new TNtuple("nthit", "TrkrHit collecting", "layer:phipad:zbin:neffelectrons");
    ntfinalhit = new TNtuple("ntfinalhit", "TrkrHit collecting", "layer:phipad:zbin:neffelectrons");
    ntpad = new TNtuple("ntpad", "electron by electron pad centroid", "layer:phigem:phiclus:zgem:zclus");
    se->registerHisto(nt);
    se->registerHisto(nthit);
    se->registerHisto(ntpad);
  }
  padplane->InitRun(topNode);
  padplane->CreateReadoutGeometry(topNode, seggeo);

  return Fun4AllReturnCodes::EVENT_OK;
}

int PHG4TpcElectronDrift::process_event(PHCompositeNode *topNode)
{
  unsigned int print_layer = 18;

  // container for local evaluations
<<<<<<< HEAD
  m_container = findNode::getClass<Container>(topNode, "PHG4TpcElectronDrift::Container");
  if( m_container ) m_container->Reset();
=======
  //m_container = findNode::getClass<Container>(topNode, "PHG4TpcElectronDrift::Container");
  m_container = findNode::getClass<DistortedTrackContainer>(topNode, "DistortedTrackContainer");



  if( m_container ) m_container->Reset();
  else
    if(Verbosity() > 3) std::cout << PHWHERE << " no DistortedTrackContainer on node tree " << std::endl;
>>>>>>> e19d3663

  // g4hits
  PHG4HitContainer *g4hit = findNode::getClass<PHG4HitContainer>(topNode, hitnodename.c_str());
  if (!g4hit)
    {
      cout << "Could not locate g4 hit node " << hitnodename << endl;
      gSystem->Exit(1);
    }

  PHG4HitContainer::ConstIterator hiter;
  PHG4HitContainer::ConstRange hit_begin_end = g4hit->getHits();

  double ecollectedhits = 0.0;
  int ncollectedhits = 0;
  double ihit = 0;
  for (hiter = hit_begin_end.first; hiter != hit_begin_end.second; ++hiter)
    {
      double t0 = fmax(hiter->second->get_t(0), hiter->second->get_t(1));
      if (t0 > max_time)
	{
	  continue;
	}

      // for very high occupancy events, accessing the TrkrHitsets on the node tree for every drifted electron seems to be very slow
      // Instead, use a temporary map to accumulate the charge from all drifted electrons, then copy to the node tree later

      double eion = hiter->second->get_eion();
      unsigned int n_electrons = gsl_ran_poisson(RandomGenerator.get(), eion * electrons_per_gev);
      if (Verbosity() > 100)
	cout << "  new hit with t0, " << t0 << " g4hitid " << hiter->first
	     << " eion " << eion << " n_electrons " << n_electrons
	     << " entry z " << hiter->second->get_z(0) << " exit z " << hiter->second->get_z(1) << " avg z" << (hiter->second->get_z(0) + hiter->second->get_z(1)) / 2.0
	     << endl;

      if (n_electrons == 0) // gsl_ran_poisson returns unsigned int, cannot be < 0
	{
	  continue;
	}

      if (Verbosity() > 100)
	{
	  cout << endl
	       << "electron drift: ihit " << ihit << " g4hit ID " << hiter->first << " created electrons: " << n_electrons
	       << " from " << eion * 1000000 << " keV" << endl;
	  cout << " entry x,y,z = " << hiter->second->get_x(0) << "  " << hiter->second->get_y(0) << "  " << hiter->second->get_z(0)
	       << " radius " << sqrt(pow(hiter->second->get_x(0), 2) + pow(hiter->second->get_y(0), 2)) << endl;
	  cout << " exit x,y,z = " << hiter->second->get_x(1) << "  " << hiter->second->get_y(1) << "  " << hiter->second->get_z(1)
	       << " radius " << sqrt(pow(hiter->second->get_x(1), 2) + pow(hiter->second->get_y(1), 2)) << endl;
	}

      for (unsigned int i = 0; i < n_electrons; i++)
	{
    // We choose the electron starting position at random from a flat distribution along the path length
    // the parameter t is the fraction of the distance along the path betwen entry and exit points, it has values between 0 and 1
    const double f = gsl_ran_flat(RandomGenerator.get(), 0.0, 1.0);

    const double x_start = hiter->second->get_x(0) + f * (hiter->second->get_x(1) - hiter->second->get_x(0));
    const double y_start = hiter->second->get_y(0) + f * (hiter->second->get_y(1) - hiter->second->get_y(0));
    const double z_start = hiter->second->get_z(0) + f * (hiter->second->get_z(1) - hiter->second->get_z(0));
    const double t_start = hiter->second->get_t(0) + f * (hiter->second->get_t(1) - hiter->second->get_t(0));

    const double radstart = std::sqrt(square(x_start) + square(y_start));
    const double r_sigma = diffusion_trans * sqrt(tpc_length / 2. - fabs(z_start));
    double rantrans = gsl_ran_gaussian(RandomGenerator.get(), r_sigma);
    rantrans += gsl_ran_gaussian(RandomGenerator.get(), added_smear_sigma_trans);

    const double t_path = (tpc_length / 2. - fabs(z_start)) / drift_velocity;
    const double t_sigma = diffusion_long * sqrt(tpc_length / 2. - fabs(z_start)) / drift_velocity;
    double rantime = gsl_ran_gaussian(RandomGenerator.get(), t_sigma);
    rantime += gsl_ran_gaussian(RandomGenerator.get(), added_smear_sigma_long) / drift_velocity;

    // drift time
    const double t_final = t_start + t_path + rantime;
    if (t_final < min_time || t_final > max_time) continue;

    double z_final = 0;
    if (z_start < 0) z_final = -tpc_length / 2. + t_final * drift_velocity;
    else z_final = tpc_length / 2. - t_final * drift_velocity;

    double x_final = 0;
    double y_final = 0;
    double rad_final = 0;
    const double ranphi = gsl_ran_flat(RandomGenerator.get(), -M_PI, M_PI);
    if( m_enable_distortions )
    {
      // get starting azimuth angle. Convert to [0,2pi[ to match histograms
      const double z_abs = std::abs( z_start );
      double phistart = std::atan2(y_start,x_start);
      if( phistart < 0 ) phistart += 2*M_PI;

      // add radial distortion
      const double dr = hDRint->Interpolate(phistart,radstart,z_abs);
      rad_final = (m_coordinates&COORD_R) ? radstart+dr : radstart;

      // add azimutal distortion
      const double phi_final = (m_coordinates&COORD_PHI) ?
        phistart + hDPint->Interpolate(phistart,radstart,z_abs)/radstart :
        phistart;

      // add z distortion
      z_final += (m_coordinates&COORD_Z) ? hDZint->Interpolate(phistart,radstart,z_abs) : 0;

<<<<<<< HEAD
=======
      //std::cout << " radstart  " << radstart << " rad_final "  << rad_final <<  " phistart " << phistart << " phi_final " << phi_final << " zstart " << z_start << " z_final " << z_final << std::endl;

>>>>>>> e19d3663
      // convert back to cartesian coordinates, add diffusion
      x_final = rad_final*std::cos(phi_final)+rantrans*cos(ranphi);
      y_final = rad_final*std::sin(phi_final)+rantrans*sin(ranphi);

      // fill
      if( m_container )
      {
        DistortionStruct distortion;
        distortion._r = radstart;
        distortion._phi = phistart;
        distortion._z = z_abs;
        distortion._dr = dr;
        distortion._dphi = phi_final - phistart;
<<<<<<< HEAD
        distortion._dz = z_final - z_start;
        m_container->addDistortion( distortion );
      }

=======
        distortion._dz = 0;
        m_container->addDistortion( distortion );
	//std::cout << " Update DistortionStruct: radstart " << distortion._r << " dr " << distortion._dr << " phistart " << distortion._phi << " dphi " << distortion._dphi << " zstart " << distortion._z << " dz " << distortion._dz << std::endl;  
      }
>>>>>>> e19d3663
    } else {
      x_final = x_start + rantrans * cos(ranphi);
      y_final = y_start + rantrans * sin(ranphi);
      rad_final = std::sqrt(square(x_final) + square(y_final));
    }

    // remove electrons outside of our acceptance. Careful though, electrons from just inside 30 cm can contribute in the 1st active layer readout, so leave a little margin
    if (rad_final < min_active_radius - 2.0 || rad_final > max_active_radius + 1.0)
    { continue; }

    if (Verbosity() > 1000)
    {
	      cout << "ihit " << ihit << " electron " << i << " g4hitid " << hiter->first << " f " << f << endl;
	      cout << "radstart " << radstart << " x_start: " << x_start
		   << ", y_start: " << y_start
		   << ",z_start: " << z_start
		   << " t_start " << t_start
		   << " t_path " << t_path
		   << " t_sigma " << t_sigma
		   << " rantime " << rantime
		   << endl;

	      //if( sqrt(x_start*x_start+y_start*y_start) > 68.0 && sqrt(x_start*x_start+y_start*y_start) < 72.0)
	      cout << "       rad_final " << rad_final << " x_final " << x_final << " y_final " << y_final
		   << " z_final " << z_final << " t_final " << t_final << " zdiff " << z_final - z_start << endl;
	    }

	  if (Verbosity() > 0)
	  {
	    assert(nt);
      nt->Fill(ihit, t_start, t_final, t_sigma, rad_final, z_start, z_final);
	  }

	  // this fills the cells and updates the hits in temp_hitsetcontainer for this drifted electron hitting the GEM stack
	  MapToPadPlane(x_final, y_final, z_final, hiter, ntpad, nthit);
	}  // end loop over electrons for this g4hit

      if(Verbosity() > 100)
	cout << "Finished drifting " << n_electrons << " electrons from ihit " << ihit
	     << " now process temp_hitsetcontainer  " << endl;

      // transfer the hits from temp_hitsetcontainer to hitsetcontainer on the node tree
      double eg4hit = 0.0;
      TrkrHitSetContainer::ConstRange temp_hitset_range = temp_hitsetcontainer->getHitSets(TrkrDefs::TrkrId::tpcId);
      for (TrkrHitSetContainer::ConstIterator temp_hitset_iter = temp_hitset_range.first;
	   temp_hitset_iter != temp_hitset_range.second;
	   ++temp_hitset_iter)
	{

	  // we have an iterator to one TrkrHitSet for the Tpc from the temp_hitsetcontainer
	  TrkrDefs::hitsetkey node_hitsetkey = temp_hitset_iter->first;
	  const unsigned int layer = TrkrDefs::getLayer(node_hitsetkey);
	  const int sector = TpcDefs::getSectorId(node_hitsetkey);
	  const int side = TpcDefs::getSide(node_hitsetkey);
	  if(Verbosity()>100 && layer)
	    cout << "PHG4TpcElectronDrift: temp_hitset with key: " << node_hitsetkey << " in layer " << layer << " with sector " << sector << " side " << side << endl;

	  // find or add this hitset on the node tree
	  TrkrHitSetContainer::Iterator node_hitsetit = hitsetcontainer->findOrAddHitSet(node_hitsetkey);

	  // get all of the hits from the temporary hitset
	  TrkrHitSet::ConstRange temp_hit_range = temp_hitset_iter->second->getHits();
	  for(TrkrHitSet::ConstIterator temp_hit_iter = temp_hit_range.first;
	      temp_hit_iter != temp_hit_range.second;
	      ++temp_hit_iter)
	    {
	      TrkrDefs::hitkey temp_hitkey = temp_hit_iter->first;
	      TrkrHit *temp_tpchit = temp_hit_iter->second;



	      if(Verbosity() > 100 && layer == print_layer)
		{
		  cout << "      temp_hitkey " << temp_hitkey << " l;ayer " << layer << " pad " << TpcDefs::getPad(temp_hitkey)
		       << " z bin " << TpcDefs::getTBin(temp_hitkey)
		       << "  energy " << temp_tpchit->getEnergy() << " eg4hit " << eg4hit << endl;

		  eg4hit +=  temp_tpchit->getEnergy();
		  ecollectedhits +=  temp_tpchit->getEnergy();
		  ncollectedhits++;
		}

	      // find or add this hit to the node tree
	      TrkrHit *node_hit = node_hitsetit->second->getHit(temp_hitkey);
	      if(!node_hit)
		{
		  // Otherwise, create a new one
		  node_hit = new TpcHit();
		  node_hitsetit->second->addHitSpecificKey(temp_hitkey, node_hit);

		  // Add the hit-g4hit association
		  // no need to check for duplicates, since the hit is new
		  hittruthassoc->addAssoc(node_hitsetkey, temp_hitkey, hiter->first);
		} else {
		// Add the hit-g4hit association
		// TODO: check if duplication can happen
		hittruthassoc->findOrAddAssoc(node_hitsetkey, temp_hitkey, hiter->first);
	      }

	      // Either way, add the energy to it
	      node_hit->addEnergy(temp_tpchit->getEnergy());

	    }  // end loop over temp hits

	  if(Verbosity() > 100 && layer == print_layer)
	    cout << "  ihit " << ihit << " collected energy = " << eg4hit << endl;

	} // end loop over temp hitsets

      // erase all entries in the temp hitsetcontainer
      temp_hitsetcontainer->Reset();

      ihit++;

    } // end loop over g4hits

  if(Verbosity() > 2)
    {
      cout << "From PHG4TpcElectronDrift: hitsetcontainer printout at end:" << endl;
      double eallhits = 0.0;
      int nallhits = 0;

      // We want all hitsets for the Tpc
      TrkrHitSetContainer::ConstRange hitset_range = hitsetcontainer->getHitSets(TrkrDefs::TrkrId::tpcId);
      for (TrkrHitSetContainer::ConstIterator hitset_iter = hitset_range.first;
	   hitset_iter != hitset_range.second;
	   ++hitset_iter)
	{
	  // we have an itrator to one TrkrHitSet for the Tpc from the trkrHitSetContainer
	  TrkrDefs::hitsetkey hitsetkey = hitset_iter->first;
	  const unsigned int layer = TrkrDefs::getLayer(hitsetkey);
	  if(layer != print_layer)  continue;
	  const int sector = TpcDefs::getSectorId(hitsetkey);
	  const int side = TpcDefs::getSide(hitsetkey);

	  cout << "PHG4TpcElectronDrift: hitset with key: " << hitsetkey << " in layer " << layer << " with sector " << sector << " side " << side << endl;

	  // get all of the hits from this hitset
	  TrkrHitSet *hitset = hitset_iter->second;
	  TrkrHitSet::ConstRange hit_range = hitset->getHits();
	  for(TrkrHitSet::ConstIterator hit_iter = hit_range.first;
	      hit_iter != hit_range.second;
	      ++hit_iter)
	    {
	      TrkrDefs::hitkey hitkey = hit_iter->first;
	      TrkrHit *tpchit = hit_iter->second;

	      if(layer == print_layer)
		{
		  nallhits++;
		  eallhits +=  tpchit->getEnergy();
		  cout << "      hitkey " << hitkey << " pad " << TpcDefs::getPad(hitkey) << " z bin " << TpcDefs::getTBin(hitkey)
		       << "  energy " << tpchit->getEnergy() << endl;

		  ntfinalhit->Fill(layer, TpcDefs::getPad(hitkey), TpcDefs::getTBin(hitkey), tpchit->getEnergy());
		}
	    }
	}

      cout << " eallhits = " << eallhits << " nallhits " << nallhits << " for print_layer " << print_layer
	   << " ecollectedhits = " << ecollectedhits << " ncollectedhits " << ncollectedhits << endl;
    }


  if(Verbosity() > 1000)
    {
      cout << "From PHG4TpcElectronDrift: hittruthassoc dump:" << endl;
      hittruthassoc->identify();
    }

  return Fun4AllReturnCodes::EVENT_OK;
}

void PHG4TpcElectronDrift::MapToPadPlane(const double x_gem, const double y_gem, const double t_gem, PHG4HitContainer::ConstIterator hiter, TNtuple *ntpad, TNtuple *nthit)
{ padplane->MapToPadPlane(temp_hitsetcontainer.get(), hittruthassoc, x_gem, y_gem, t_gem, hiter, ntpad, nthit); }

int PHG4TpcElectronDrift::End(PHCompositeNode *topNode)
{
  if (Verbosity() > 0)
  {
    assert(m_outf);
    assert(nt);
    assert(ntpad);
    assert(nthit);
    assert(ntfinalhit);

    m_outf->cd();
    nt->Write();
    ntpad->Write();
    nthit->Write();
    ntfinalhit->Write();
    m_outf->Close();
  }

  return Fun4AllReturnCodes::EVENT_OK;
}

void PHG4TpcElectronDrift::set_seed(const unsigned int seed)
{ gsl_rng_set(RandomGenerator.get(), seed); }

void PHG4TpcElectronDrift::SetDefaultParameters()
{
  // Data on gasses @20 C and 760 Torr from the following source:
  // http://www.slac.stanford.edu/pubs/icfa/summer98/paper3/paper3.pdf
  // diffusion and drift velocity for 400kV for NeCF4 50/50 from calculations:
  // http://skipper.physics.sunysb.edu/~prakhar/tpc/HTML_Gases/split.html
  static constexpr double Ne_dEdx = 1.56;   // keV/cm
  static constexpr double CF4_dEdx = 7.00;  // keV/cm
  // double Ne_NPrimary = 12;    // Number/cm
  // double CF4_NPrimary = 51;   // Number/cm
  static constexpr double Ne_NTotal = 43;    // Number/cm
  static constexpr double CF4_NTotal = 100;  // Number/cm
  static constexpr double Tpc_NTot = 0.5*Ne_NTotal + 0.5*CF4_NTotal;
  static constexpr double Tpc_dEdx = 0.5*Ne_dEdx + 0.5*CF4_dEdx;
  static constexpr double Tpc_ElectronsPerKeV = Tpc_NTot / Tpc_dEdx;
  set_default_double_param("diffusion_long", 0.012);   // cm/SQRT(cm)
  set_default_double_param("diffusion_trans", 0.004);  // cm/SQRT(cm)
  set_default_double_param("electrons_per_gev", Tpc_ElectronsPerKeV * 1000000.);
  set_default_double_param("min_active_radius", 30.);        // cm
  set_default_double_param("max_active_radius", 78.);        // cm
  set_default_double_param("drift_velocity", 8.0 / 1000.0);  // cm/ns

  // These are purely fudge factors, used to increase the resolution to 150 microns and 500 microns, respectively
  // override them from the macro to get a different resolution
  set_default_double_param("added_smear_trans", 0.085);  // cm
  set_default_double_param("added_smear_long", 0.105);   // cm

  return;
}

void PHG4TpcElectronDrift::registerPadPlane(PHG4TpcPadPlane *inpadplane)
{
  cout << "Registering padplane " << endl;
  padplane.reset(inpadplane);
  padplane->Detector(Detector());
  padplane->UpdateInternalParameters();
  cout << "padplane registered and parameters updated" << endl;

  return;
}<|MERGE_RESOLUTION|>--- conflicted
+++ resolved
@@ -67,15 +67,9 @@
 
 
 //_____________________________________________________________________
-<<<<<<< HEAD
-void PHG4TpcElectronDrift::Container::Reset()
-{
-  _distortions.clear();
-=======
 void PHG4TpcElectronDrift::DistortedTrackListClear()
 {
   m_container->clearDistortions();
->>>>>>> e19d3663
 }
 
 //_____________________________________________________________
@@ -184,12 +178,8 @@
       dstNode->addNode(evalNode);
     }
 
-<<<<<<< HEAD
-    auto newNode = new PHIODataNode<PHObject>( new Container, "PHG4TpcElectronDrift::Container","PHObject");
-=======
     //auto newNode = new PHIODataNode<PHObject>( new Container, "PHG4TpcElectronDrift::Container","PHObject");
     auto newNode = new PHIODataNode<PHObject>( new DistortedTrackContainer, "DistortedTrackContainer","PHObject");
->>>>>>> e19d3663
     evalNode->addNode(newNode);
   }
 
@@ -305,19 +295,9 @@
   unsigned int print_layer = 18;
 
   // container for local evaluations
-<<<<<<< HEAD
-  m_container = findNode::getClass<Container>(topNode, "PHG4TpcElectronDrift::Container");
-  if( m_container ) m_container->Reset();
-=======
   //m_container = findNode::getClass<Container>(topNode, "PHG4TpcElectronDrift::Container");
   m_container = findNode::getClass<DistortedTrackContainer>(topNode, "DistortedTrackContainer");
-
-
-
   if( m_container ) m_container->Reset();
-  else
-    if(Verbosity() > 3) std::cout << PHWHERE << " no DistortedTrackContainer on node tree " << std::endl;
->>>>>>> e19d3663
 
   // g4hits
   PHG4HitContainer *g4hit = findNode::getClass<PHG4HitContainer>(topNode, hitnodename.c_str());
@@ -420,11 +400,6 @@
       // add z distortion
       z_final += (m_coordinates&COORD_Z) ? hDZint->Interpolate(phistart,radstart,z_abs) : 0;
 
-<<<<<<< HEAD
-=======
-      //std::cout << " radstart  " << radstart << " rad_final "  << rad_final <<  " phistart " << phistart << " phi_final " << phi_final << " zstart " << z_start << " z_final " << z_final << std::endl;
-
->>>>>>> e19d3663
       // convert back to cartesian coordinates, add diffusion
       x_final = rad_final*std::cos(phi_final)+rantrans*cos(ranphi);
       y_final = rad_final*std::sin(phi_final)+rantrans*sin(ranphi);
@@ -438,17 +413,9 @@
         distortion._z = z_abs;
         distortion._dr = dr;
         distortion._dphi = phi_final - phistart;
-<<<<<<< HEAD
         distortion._dz = z_final - z_start;
         m_container->addDistortion( distortion );
       }
-
-=======
-        distortion._dz = 0;
-        m_container->addDistortion( distortion );
-	//std::cout << " Update DistortionStruct: radstart " << distortion._r << " dr " << distortion._dr << " phistart " << distortion._phi << " dphi " << distortion._dphi << " zstart " << distortion._z << " dz " << distortion._dz << std::endl;  
-      }
->>>>>>> e19d3663
     } else {
       x_final = x_start + rantrans * cos(ranphi);
       y_final = y_start + rantrans * sin(ranphi);
