--- conflicted
+++ resolved
@@ -734,19 +734,13 @@
   static constexpr double CF4_dEdx = 7.00;  // keV/cm
   // double Ne_NPrimary = 12;    // Number/cm
   // double CF4_NPrimary = 51;   // Number/cm
-<<<<<<< HEAD
-  double Ne_NTotal = 43;    // Number/cm
-  double CF4_NTotal = 100;  // Number/cm
-  double Tpc_NTot = 0.5 * Ne_NTotal + 0.5 * CF4_NTotal;
-  double Tpc_dEdx = 0.5 * Ne_dEdx + 0.5 * CF4_dEdx;
-  double Tpc_ElectronsPerKeV = Tpc_NTot / Tpc_dEdx;
-=======
+
   static constexpr double Ne_NTotal = 43;    // Number/cm
   static constexpr double CF4_NTotal = 100;  // Number/cm
   static constexpr double Tpc_NTot = 0.5*Ne_NTotal + 0.5*CF4_NTotal;
   static constexpr double Tpc_dEdx = 0.5*Ne_dEdx + 0.5*CF4_dEdx;
   static constexpr double Tpc_ElectronsPerKeV = Tpc_NTot / Tpc_dEdx;
->>>>>>> 42870249
+
   set_default_double_param("diffusion_long", 0.012);   // cm/SQRT(cm)
   set_default_double_param("diffusion_trans", 0.004);  // cm/SQRT(cm)
   set_default_double_param("electrons_per_gev", Tpc_ElectronsPerKeV * 1000000.);
