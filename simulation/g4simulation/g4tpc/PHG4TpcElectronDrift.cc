--- conflicted
+++ resolved
@@ -289,7 +289,7 @@
     Ar_NTotal = 97;
 
     CF4_dEdx = 6.382;
-    CF4_NTotal = 120; 
+    CF4_NTotal = 120;
   }
 
   double Tpc_NTot = (Ne_NTotal * Ne_frac)
@@ -304,7 +304,7 @@
                   + (N2_dEdx * N2_frac)
                   + (isobutane_dEdx * isobutane_frac);
 
-  electrons_per_gev = (Tpc_NTot / Tpc_dEdx) * 1e6; 
+  electrons_per_gev = (Tpc_NTot / Tpc_dEdx) * 1e6;
 
   // min_time to max_time is the time window for accepting drifted electrons after the trigger
   min_time = 0.0;
@@ -958,24 +958,6 @@
 
 void PHG4TpcElectronDrift::SetDefaultParameters()
 {
-<<<<<<< HEAD
-  // Data on gasses @20 C and 760 Torr from the following source:
-  // http://www.slac.stanford.edu/pubs/icfa/summer98/paper3/paper3.pdf
-  // diffusion and drift velocity for 400kV for NeCF4 50/50 from calculations:
-  // http://skipper.physics.sunysb.edu/~prakhar/tpc/HTML_Gases/split.html
-  static constexpr double Ne_dEdx = 1.56;   // keV/cm
-  static constexpr double CF4_dEdx = 7.00;  // keV/cm
-  // double Ne_NPrimary = 12;    // Number/cm
-  // double CF4_NPrimary = 51;   // Number/cm
-  static constexpr double Ne_NTotal = 43;    // Number/cm
-  static constexpr double CF4_NTotal = 100;  // Number/cm
-  static constexpr double Tpc_NTot = 0.5 * Ne_NTotal + 0.5 * CF4_NTotal;
-  static constexpr double Tpc_dEdx = 0.5 * Ne_dEdx + 0.5 * CF4_dEdx;
-  static constexpr double Tpc_ElectronsPerKeV = Tpc_NTot / Tpc_dEdx;
-  set_default_double_param("diffusion_long", 0.012);   // cm/SQRT(cm)
-  set_default_double_param("diffusion_trans", 0.004);  // cm/SQRT(cm)
-  set_default_double_param("electrons_per_gev", Tpc_ElectronsPerKeV * 1e6);
-=======
   //longitudinal diffusion for 50:50 Ne:CF4 is 0.012, transverse is 0.004, drift velocity is 0.008
   //longitudinal diffusion for 60:40 Ar:CF4 is 0.012, transverse is 0.004, drift velocity is 0.008 (chosen to be the same at 50/50 Ne:CF4)
   //longitudinal diffusion for 65:25:10 Ar:CF4:N2 is 0.013613, transverse is 0.005487, drift velocity is 0.006965
@@ -984,12 +966,11 @@
   set_default_double_param("diffusion_long", 0.014596);   // cm/SQRT(cm)
   set_default_double_param("diffusion_trans", 0.005313);  // cm/SQRT(cm)
   set_default_double_param("drift_velocity", 0.00755);  // cm/ns
-  set_default_double_param("Ne_frac", 0.00); 
-  set_default_double_param("Ar_frac", 0.75); 
+  set_default_double_param("Ne_frac", 0.00);
+  set_default_double_param("Ar_frac", 0.75);
   set_default_double_param("CF4_frac", 0.20);
   set_default_double_param("N2_frac", 0.00);
   set_default_double_param("isobutane_frac", 0.05);
->>>>>>> 1979066b
   set_default_double_param("min_active_radius", 30.);        // cm
   set_default_double_param("max_active_radius", 78.);        // cm
   set_default_double_param("max_time", 13200.);              // ns
