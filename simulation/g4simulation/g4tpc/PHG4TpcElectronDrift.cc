// this is the new containers version
// it uses the same MapToPadPlane as the old containers version

#include "PHG4TpcElectronDrift.h"
#include "PHG4TpcDistortion.h"
#include "PHG4TpcPadPlane.h"  // for PHG4TpcPadPlane

#include <g4main/PHG4Hit.h>
#include <g4main/PHG4HitContainer.h>
#include <g4main/PHG4Particlev3.h>
#include <g4main/PHG4TruthInfoContainer.h>

#include <trackbase/TrkrDefs.h>
#include <trackbase/TrkrHit.h>  // for TrkrHit
#include <trackbase/TrkrHitSetContainerv1.h>
#include <trackbase/TrkrHitSetContainerv2.h>
#include <trackbase/TrkrHitSetTpc.h>
#include <trackbase/TrkrHitTruthAssoc.h>  // for TrkrHitTruthA...
#include <trackbase/TrkrHitTruthAssocv1.h>
#include <trackbase/TrkrHitv2.h>

#include <g4tracking/TrkrTruthTrackContainerv1.h>
#include <g4tracking/TrkrTruthTrackv1.h>
#include <trackbase/TpcDefs.h>

#include <trackbase/TrkrCluster.h>

#include <trackbase/TrkrClusterContainer.h>
#include <trackbase/TrkrClusterContainerv4.h>

#include <g4detectors/PHG4TpcCylinderGeom.h>
#include <g4detectors/PHG4TpcCylinderGeomContainer.h>

#include <phparameter/PHParameterInterface.h>  // for PHParameterIn...
#include <phparameter/PHParameters.h>
#include <phparameter/PHParametersContainer.h>

#include <pdbcalbase/PdbParameterMapContainer.h>

#include <fun4all/Fun4AllReturnCodes.h>
#include <fun4all/Fun4AllServer.h>
#include <fun4all/SubsysReco.h>  // for SubsysReco

#include <phool/PHCompositeNode.h>
#include <phool/PHDataNode.h>  // for PHDataNode
#include <phool/PHIODataNode.h>
#include <phool/PHNode.h>  // for PHNode
#include <phool/PHNodeIterator.h>
#include <phool/PHObject.h>  // for PHObject
#include <phool/PHRandomSeed.h>
#include <phool/getClass.h>
#include <phool/phool.h>  // for PHWHERE

#include <TFile.h>
#include <TH1.h>
#include <TH2.h>
#include <TNtuple.h>
#include <TSystem.h>

#include <gsl/gsl_randist.h>
#include <gsl/gsl_rng.h>  // for gsl_rng_alloc

#include <array>
#include <cassert>
#include <cmath>    // for sqrt, abs, NAN
#include <cstdlib>  // for exit
#include <iostream>
#include <map>      // for _Rb_tree_cons...
#include <utility>  // for pair

#include "TpcClusterBuilder.h"

using std::cout;
using std::endl;
using std::setw;

namespace
{
  template <class T>
  inline constexpr T square(const T &x)
  {
    return x * x;
  }
}  // namespace

PHG4TpcElectronDrift::PHG4TpcElectronDrift(const std::string &name)
  : SubsysReco(name)
  , PHParameterInterface(name)
  , single_hitsetcontainer(new TrkrHitSetContainerv1)
{
  InitializeParameters();
  RandomGenerator.reset(gsl_rng_alloc(gsl_rng_mt19937));
  set_seed(PHRandomSeed());
}

//_____________________________________________________________
int PHG4TpcElectronDrift::Init(PHCompositeNode *topNode)
{
  padplane->Init(topNode);
  event_num = 0;
  return Fun4AllReturnCodes::EVENT_OK;
}

//_____________________________________________________________
int PHG4TpcElectronDrift::InitRun(PHCompositeNode *topNode)
{
  PHNodeIterator iter(topNode);

  // Looking for the DST node
  PHCompositeNode *dstNode = dynamic_cast<PHCompositeNode *>(iter.findFirst("PHCompositeNode", "DST"));
  if (!dstNode)
  {
    std::cout << PHWHERE << "DST Node missing, doing nothing." << std::endl;
    exit(1);
  }
  auto runNode = dynamic_cast<PHCompositeNode *>(iter.findFirst("PHCompositeNode", "RUN"));
  auto parNode = dynamic_cast<PHCompositeNode *>(iter.findFirst("PHCompositeNode", "PAR"));
  const std::string paramnodename = "G4CELLPARAM_" + detector;
  const std::string geonodename = "G4CELLPAR_" + detector;
  const std::string tpcgeonodename = "G4GEO_" + detector;
  hitnodename = "G4HIT_" + detector;
  PHG4HitContainer *g4hit = findNode::getClass<PHG4HitContainer>(topNode, hitnodename);
  if (!g4hit)
  {
    std::cout << Name() << " Could not locate G4HIT node " << hitnodename << std::endl;
    topNode->print();
    gSystem->Exit(1);
    exit(1);
  }
  // new containers
  hitsetcontainer = findNode::getClass<TrkrHitSetContainer>(topNode, "TRKR_HITSET_TPC");
  if (!hitsetcontainer)
  {
    PHNodeIterator dstiter(dstNode);
    auto DetNode = dynamic_cast<PHCompositeNode *>(dstiter.findFirst("PHCompositeNode", "TPC"));
    if (!DetNode)
    {
      DetNode = new PHCompositeNode("TPC");
      dstNode->addNode(DetNode);
    }

    hitsetcontainer = new TrkrHitSetContainerv2("TrkrHitSetTpcv1", 24 * 48 /*estimated number of TPC hitsets for pre-allocated memory*/);
    auto newNode = new PHIODataNode<PHObject>(hitsetcontainer, "TRKR_HITSET_TPC", "PHObject");
    DetNode->addNode(newNode);
  }

  hittruthassoc = findNode::getClass<TrkrHitTruthAssoc>(topNode, "TRKR_HITTRUTHASSOC");
  if (!hittruthassoc)
  {
    PHNodeIterator dstiter(dstNode);
    auto DetNode = dynamic_cast<PHCompositeNode *>(dstiter.findFirst("PHCompositeNode", "TRKR"));
    if (!DetNode)
    {
      DetNode = new PHCompositeNode("TRKR");
      dstNode->addNode(DetNode);
    }

    hittruthassoc = new TrkrHitTruthAssocv1;
    auto newNode = new PHIODataNode<PHObject>(hittruthassoc, "TRKR_HITTRUTHASSOC", "PHObject");
    DetNode->addNode(newNode);
  }

  truthtracks = findNode::getClass<TrkrTruthTrackContainer>(topNode, "TRKR_TRUTHTRACKCONTAINER");
  if (!truthtracks)
  {
    PHNodeIterator dstiter(dstNode);
    auto DetNode = dynamic_cast<PHCompositeNode *>(dstiter.findFirst("PHCompositeNode", "TRKR"));
    if (!DetNode)
    {
      DetNode = new PHCompositeNode("TRKR");
      dstNode->addNode(DetNode);
    }

    truthtracks = new TrkrTruthTrackContainerv1();
    auto newNode = new PHIODataNode<PHObject>(truthtracks, "TRKR_TRUTHTRACKCONTAINER", "PHObject");
    DetNode->addNode(newNode);
  }
  truthclustercontainer = findNode::getClass<TrkrClusterContainer>(topNode, "TRKR_TRUTHCLUSTERCONTAINER");
  if (!truthclustercontainer)
  {
    PHNodeIterator dstiter(dstNode);
    auto DetNode = dynamic_cast<PHCompositeNode *>(dstiter.findFirst("PHCompositeNode", "TRKR"));
    if (!DetNode)
    {
      DetNode = new PHCompositeNode("TRKR");
      dstNode->addNode(DetNode);
    }

    truthclustercontainer = new TrkrClusterContainerv4;
    auto newNode = new PHIODataNode<PHObject>(truthclustercontainer, "TRKR_TRUTHCLUSTERCONTAINER", "PHObject");
    DetNode->addNode(newNode);
  }

  seggeonodename = "CYLINDERCELLGEOM_SVTX";  // + detector;
  seggeo = findNode::getClass<PHG4TpcCylinderGeomContainer>(topNode, seggeonodename);
  if (!seggeo)
  {
    seggeo = new PHG4TpcCylinderGeomContainer();
    auto newNode = new PHIODataNode<PHObject>(seggeo, seggeonodename, "PHObject");
    runNode->addNode(newNode);
  }

  UpdateParametersWithMacro();
  PHNodeIterator runIter(runNode);
  auto RunDetNode = dynamic_cast<PHCompositeNode *>(runIter.findFirst("PHCompositeNode", detector));
  if (!RunDetNode)
  {
    RunDetNode = new PHCompositeNode(detector);
    runNode->addNode(RunDetNode);
  }
  SaveToNodeTree(RunDetNode, paramnodename);

  // save this to the parNode for use
  PHNodeIterator parIter(parNode);
  auto ParDetNode = dynamic_cast<PHCompositeNode *>(parIter.findFirst("PHCompositeNode", detector));
  if (!ParDetNode)
  {
    ParDetNode = new PHCompositeNode(detector);
    parNode->addNode(ParDetNode);
  }
  PutOnParNode(ParDetNode, geonodename);

  // find Tpc Geo
  PHNodeIterator tpcpariter(ParDetNode);
  auto tpcparams = findNode::getClass<PHParametersContainer>(ParDetNode, tpcgeonodename);
  if (!tpcparams)
  {
    const std::string runparamname = "G4GEOPARAM_" + detector;
    auto tpcpdbparams = findNode::getClass<PdbParameterMapContainer>(RunDetNode, runparamname);
    if (tpcpdbparams)
    {
      tpcparams = new PHParametersContainer(detector);
      if (Verbosity()) tpcpdbparams->print();
      tpcparams->CreateAndFillFrom(tpcpdbparams, detector);
      ParDetNode->addNode(new PHDataNode<PHParametersContainer>(tpcparams, tpcgeonodename));
    }
    else
    {
      std::cout << "PHG4TpcElectronDrift::InitRun - failed to find " << runparamname << " in order to initialize " << tpcgeonodename << ". Aborting run ..." << std::endl;
      return Fun4AllReturnCodes::ABORTRUN;
    }
  }
  assert(tpcparams);

  if (Verbosity()) tpcparams->Print();
  const PHParameters *tpcparam = tpcparams->GetParameters(0);
  assert(tpcparam);
  tpc_length = tpcparam->get_double_param("tpc_length");

  diffusion_long = get_double_param("diffusion_long");
  added_smear_sigma_long = get_double_param("added_smear_long");
  diffusion_trans = get_double_param("diffusion_trans");
  added_smear_sigma_trans = get_double_param("added_smear_trans");
  drift_velocity = get_double_param("drift_velocity");
  // min_time to max_time is the time window for accepting drifted electrons after the trigger
  min_time = 0.0;
  max_time = get_double_param("max_time") + get_double_param("extended_readout_time");
  electrons_per_gev = get_double_param("electrons_per_gev");
  min_active_radius = get_double_param("min_active_radius");
  max_active_radius = get_double_param("max_active_radius");

  if (Verbosity() > 0)
  {
    std::cout << PHWHERE << " drift velocity " << drift_velocity << " extended_readout_time " << get_double_param("extended_readout_time") << " max time cutoff " << max_time << std::endl;
  }

  auto se = Fun4AllServer::instance();
  dlong = new TH1F("difflong", "longitudinal diffusion", 100, diffusion_long - diffusion_long / 2., diffusion_long + diffusion_long / 2.);
  se->registerHisto(dlong);
  dtrans = new TH1F("difftrans", "transversal diffusion", 100, diffusion_trans - diffusion_trans / 2., diffusion_trans + diffusion_trans / 2.);
  se->registerHisto(dtrans);

  do_ElectronDriftQAHistos = false;  // Whether or not to produce an ElectronDriftQA.root file with useful info
  if (do_ElectronDriftQAHistos)
  {
    hitmapstart = new TH2F("hitmapstart", "g4hit starting X-Y locations", 1560, -78, 78, 1560, -78, 78);
    hitmapend = new TH2F("hitmapend", "g4hit final X-Y locations", 1560, -78, 78, 1560, -78, 78);
    z_startmap = new TH2F("z_startmap", "g4hit starting Z vs. R locations", 2000, -100, 100, 780, 0, 78);
    deltaphi = new TH2F("deltaphi", "Total delta phi; phi (rad);#Delta phi (rad)", 600, -M_PI, M_PI, 1000, -.2, .2);
    deltaRphinodiff = new TH2F("deltaRphinodiff", "Total delta R*phi, no diffusion; r (cm);#Delta R*phi (cm)", 600, 20, 80, 1000, -3, 5);
    deltaphivsRnodiff = new TH2F("deltaphivsRnodiff", "Total delta phi vs. R; phi (rad);#Delta phi (rad)", 600, 20, 80, 1000, -.2, .2);
    deltaz = new TH2F("deltaz", "Total delta z; z (cm);#Delta z (cm)", 1000, 0, 100, 1000, -.5, 5);
    deltaphinodiff = new TH2F("deltaphinodiff", "Total delta phi (no diffusion, only SC distortion); phi (rad);#Delta phi (rad)", 600, -M_PI, M_PI, 1000, -.2, .2);
    deltaphinodist = new TH2F("deltaphinodist", "Total delta phi (no SC distortion, only diffusion); phi (rad);#Delta phi (rad)", 600, -M_PI, M_PI, 1000, -.2, .2);
    deltar = new TH2F("deltar", "Total Delta r; r (cm);#Delta r (cm)", 580, 20, 78, 1000, -3, 5);
    deltarnodiff = new TH2F("deltarnodiff", "Delta r (no diffusion, only SC distortion); r (cm);#Delta r (cm)", 580, 20, 78, 1000, -2, 5);
    deltarnodist = new TH2F("deltarnodist", "Delta r (no SC distortion, only diffusion); r (cm);#Delta r (cm)", 580, 20, 78, 1000, -2, 5);
  }

  if (Verbosity())
  {
    // eval tree only when verbosity is on
    m_outf.reset(new TFile("nt_out.root", "recreate"));
    nt = new TNtuple("nt", "electron drift stuff", "hit:ts:tb:tsig:rad:zstart:zfinal");
    nthit = new TNtuple("nthit", "TrkrHit collecting", "layer:phipad:zbin:neffelectrons");
    ntfinalhit = new TNtuple("ntfinalhit", "TrkrHit collecting", "layer:phipad:zbin:neffelectrons");
    ntpad = new TNtuple("ntpad", "electron by electron pad centroid", "layer:phigem:phiclus:zgem:zclus");
    se->registerHisto(nt);
    se->registerHisto(nthit);
    se->registerHisto(ntpad);
  }

  padplane->InitRun(topNode);
  padplane->CreateReadoutGeometry(topNode, seggeo);
  InitTrkrHitSets();

  // print all layers radii
  if (Verbosity())
  {
    const auto range = seggeo->get_begin_end();
    std::cout << "PHG4TpcElectronDrift::InitRun - layers: " << std::distance(range.first, range.second) << std::endl;
    int counter = 0;
    for (auto layeriter = range.first; layeriter != range.second; ++layeriter)
    {
      const auto radius = layeriter->second->get_radius();
      std::cout << Form("%.3f ", radius);
      if (++counter == 8)
      {
        counter = 0;
        std::cout << std::endl;
      }
    }
    std::cout << std::endl;
  }

  return Fun4AllReturnCodes::EVENT_OK;
}

void PHG4TpcElectronDrift::InitTrkrHitSets()
{
  assert(seggeo);
  assert(padplane);
  assert(hitsetcontainer);

  const int min_layer = padplane->get_minLayer();
  const int n_layer = padplane->get_nLayer();

  for (int layer = min_layer; layer < min_layer + n_layer; ++layer)
  {
    assert(seggeo);
    PHG4TpcCylinderGeom *layer_geometry = seggeo->GetLayerCellGeom(layer);
    assert(layer_geometry);

    const int npad = layer_geometry->get_phibins() / TpcDefs::NSectors;

    for (int side = 0; side < TpcDefs::NSides; ++side)
    {
      for (int sector = 0; sector < TpcDefs::NSectors; ++sector)
      {
        TrkrDefs::hitsetkey node_hitsetkey = TpcDefs::genHitSetKey(layer, sector, side);

        // find or add this hitset on the node tree
        TrkrHitSetContainer::Iterator node_hitsetit = hitsetcontainer->findOrAddHitSet(node_hitsetkey);
        TrkrHitSetTpc *hitset = dynamic_cast<TrkrHitSetTpc *>(node_hitsetit->second);
        assert(hitset);
        assert(hitset->getHitSetKey() == node_hitsetkey);

        const int start_pad = sector * npad;

        // prepare hitset
        if (Verbosity() > 100)
        {
          std::cout << __PRETTY_FUNCTION__ << "prepare hitset with key: "
                    << node_hitsetkey << " in layer " << layer
                    << " with sector " << sector << " side " << side << std::endl;
        }

        // phi setup if needed
        assert(hitset->getNPads() == 0);
        if (Verbosity())
        {
          std::cout << __PRETTY_FUNCTION__ << " npad is inconsistent, need to resize for temp_hitset with key: "
                    << node_hitsetkey << " in layer " << layer
                    << " with sector " << sector << " side " << side
                    << " : setNPads " << npad
                    << std::endl;
        }
        hitset->setNPads(npad);

        // start_pad setup if needed
        if (Verbosity() > 100)
        {
          std::cout << __PRETTY_FUNCTION__ << " prepare hitset with key: "
                    << node_hitsetkey << " in layer " << layer
                    << " with sector " << sector << " side " << side
                    << " : setPadIndexStart " << start_pad
                    << std::endl;
        }
        hitset->setPadIndexStart(start_pad);

        // ntbin setup if needed
        // TODO: using a x2 larger zbins to ensure fitting extended readout time. Reduce down when needed.
        const int ntbin = layer_geometry->get_zbins() + 1;
        const int start_tbin = side == 0 ? 0 : layer_geometry->get_zbins();
        assert(hitset->getNTBins() == 0);
        if (Verbosity())
        {
          std::cout << __PRETTY_FUNCTION__ << " prepare hitset with key: "
                    << node_hitsetkey << " in layer " << layer
                    << " with sector " << sector << " side " << side
                    << " : setTBins " << ntbin
                    << std::endl;
        }
        hitset->setNTBins(ntbin);

        // ntbin start_tbin if needed
        if (Verbosity() > 100)
        {
          std::cout << __PRETTY_FUNCTION__ << " prepare hitset with key: "
                    << node_hitsetkey << " in layer " << layer
                    << " with sector " << sector << " side " << side
                    << " : setTBinIndexStart " << start_tbin
                    << std::endl;
        }
        hitset->setTBinIndexStart(start_tbin);
        if (Verbosity() > 100)
        {
          std::cout << __PRETTY_FUNCTION__ << " done start_tbin hitset from node_hitsetkey = " << node_hitsetkey << ": ";

          hitset->identify();
        }

      }  //     for (int sector = 0; sector< TpcDefs::NSectors; ++sector)

    }  //         for (int side = 0; side < TpcDefs::NSides; ++side)

  }  // for(int layer = min_layer; layer < min_layer + n_layer; ++layer)
}

int PHG4TpcElectronDrift::process_event(PHCompositeNode *topNode)
{
  truth_track = nullptr; // track to which truth clusters are built

  m_tGeometry = findNode::getClass<ActsGeometry>(topNode, "ActsGeometry");
  if (!m_tGeometry)
  {
    std::cout << PHWHERE << "ActsGeometry not found on node tree. Exiting" << std::endl;
    return Fun4AllReturnCodes::ABORTRUN;
  }

<<<<<<< HEAD
  if (truth_clusterer == nullptr)
  {
    /* if (Verbosity()) std::cout << " truth clusterer was a null pointer " << std::endl; */
    truth_clusterer = new TpcClusterBuilder(truthclustercontainer, m_tGeometry, seggeo);
  }
  else
  {
    if (Verbosity()) std::cout << " truth clusterer was NOT a null pointer " << std::endl;
=======
  if (truth_clusterer.needs_input_nodes) {
    truth_clusterer.set_input_nodes( truthclustercontainer, m_tGeometry, seggeo);
>>>>>>> 1156c777
  }

  if (Verbosity()>100)
  {
    std::cout << __PRETTY_FUNCTION__<< " entry. Current hitsetcontainer: " << std::endl;
    hitsetcontainer->identify();
  }

  static constexpr unsigned int print_layer = 18;
<<<<<<< HEAD
  truth_clusterer->is_embedded_track = false;
  std::map<TrkrDefs::hitsetkey, unsigned int> hitset_cnt;  // needed for indexing the TrkrClusters into the TrkrClusterContainer
  /* std::map<TrkrDefs::hitsetkey, std::vector<TrkrHitv*>> truthtrack_hits; */
=======
>>>>>>> 1156c777

  // tells m_distortionMap which event to look at
  if (m_distortionMap)
  {
    m_distortionMap->load_event(event_num);
  }

  // g4hits
  auto g4hit = findNode::getClass<PHG4HitContainer>(topNode, hitnodename);
  if (!g4hit)
  {
    std::cout << "Could not locate g4 hit node " << hitnodename << std::endl;
    gSystem->Exit(1);
  }
  PHG4TruthInfoContainer *truthinfo =
      findNode::getClass<PHG4TruthInfoContainer>(topNode, "G4TruthInfo");

  m_tGeometry = findNode::getClass<ActsGeometry>(topNode, "ActsGeometry");
  if (!m_tGeometry)
  {
    std::cout << PHWHERE
              << "ActsGeometry not found on node tree. Exiting"
              << std::endl;
    return Fun4AllReturnCodes::ABORTRUN;
  }

  PHG4HitContainer::ConstRange hit_begin_end = g4hit->getHits();
  unsigned int count_g4hits = 0;
  double ihit = 0;

  int trkid = -1;

  PHG4Hit* prior_g4hit = nullptr; // used to check for jumps in g4hits;
  // if there is a big jump (such as crossing into the INTT area or out of the TPC)
  // then cluster the truth clusters before adding a new hit. This prevents
  // clustering loopers in the same HitSetKey surfaces in multiple passes
  for (auto hiter = hit_begin_end.first; hiter != hit_begin_end.second; ++hiter)
  {
    count_g4hits++;

    const double t0 = fmax(hiter->second->get_t(0), hiter->second->get_t(1));
    if (t0 > max_time)
    {
      continue;
    }

    int trkid_new = hiter->second->get_trkid();
    if (trkid != trkid_new)
    {  // starting a new track
      prior_g4hit = nullptr;
      if (truth_track) truth_clusterer.cluster_hits(truth_track);
      trkid = trkid_new;
<<<<<<< HEAD
      truth_clusterer->is_embedded_track = (truthinfo->isEmbeded(trkid));
      if (Verbosity() > 1000)
      {
        std::cout << " New track " << trkid << " is embed? : "
                  << truth_clusterer->is_embedded_track << std::endl;
      }
      if (truth_clusterer->is_embedded_track)
      {  // build new TrkrTruthTrack
        current_track = truthtracks->getTruthTrack(trkid, truthinfo);
        truth_clusterer->set_current_track(current_track);
      }
    }
    // for very high occupancy events, accessing the TrkrHitsets on the node tree
=======

      if (Verbosity() > 1000) std::cout << " New track : " << trkid << " is embed? : ";

      if (truthinfo->isEmbeded(trkid)) { 
        truth_track = truthtracks->getTruthTrack(trkid, truthinfo);
        truth_clusterer.b_collect_hits = true;
        if (Verbosity() > 1000) { std::cout << " YES embedded" << std::endl; }
      } else {
        truth_track = nullptr;
        truth_clusterer.b_collect_hits = false;
        if (Verbosity() > 1000) { std::cout << " NOT embedded" << std::endl; }
      }
    }

    // see if there is a jump in x or y relative to previous PHG4Hit
    if (truth_clusterer.b_collect_hits) {
      if (prior_g4hit) {
        // if the g4hits jump in x or y by > max_g4hit_jump, cluster the truth tracks
        if ( std::abs(prior_g4hit->get_x(0)-hiter->second->get_x(0)) > max_g4hitstep
          || std::abs(prior_g4hit->get_y(0)-hiter->second->get_y(0)) > max_g4hitstep 
        ) {
	  if(truth_track) {
	    truth_clusterer.cluster_hits(truth_track);
	  }
        }
      }
      prior_g4hit = hiter->second;
    }

    // for very high occupancy events, accessing the TrkrHitsets on the node tree 
>>>>>>> 1156c777
    // for every drifted electron seems to be very slow
    // Instead, use a temporary map to accumulate the charge from all
    // drifted electrons, then copy to the node tree later

    double eion = hiter->second->get_eion();
    unsigned int n_electrons = gsl_ran_poisson(RandomGenerator.get(), eion * electrons_per_gev);
    //    count_electrons += n_electrons;

    if (Verbosity() > 100)
      std::cout << "  new hit with t0, " << t0 << " g4hitid " << hiter->first
                << " eion " << eion << " n_electrons " << n_electrons
                << " entry z " << hiter->second->get_z(0) << " exit z "
                << hiter->second->get_z(1) << " avg z"
                << (hiter->second->get_z(0) + hiter->second->get_z(1)) / 2.0
                << std::endl;

    if (n_electrons == 0)
    {
      continue;
    }

    if (Verbosity() > 100)
    {
      std::cout << std::endl
                << "electron drift: g4hit " << hiter->first << " created electrons: "
                << n_electrons << " from " << eion * 1000000 << " keV" << std::endl;
      std::cout << " entry x,y,z = " << hiter->second->get_x(0) << "  "
                << hiter->second->get_y(0) << "  " << hiter->second->get_z(0)
                << " radius " << sqrt(pow(hiter->second->get_x(0), 2) + pow(hiter->second->get_y(0), 2)) << std::endl;
      std::cout << " exit x,y,z = " << hiter->second->get_x(1) << "  "
                << hiter->second->get_y(1) << "  " << hiter->second->get_z(1)
                << " radius " << sqrt(pow(hiter->second->get_x(1), 2) + pow(hiter->second->get_y(1), 2)) << std::endl;
    }

    for (unsigned int i = 0; i < n_electrons; i++)
    {
      // We choose the electron starting position at random from a flat
      // distribution along the path length the parameter t is the fraction of
      // the distance along the path betwen entry and exit points, it has
      // values between 0 and 1
      const double f = gsl_ran_flat(RandomGenerator.get(), 0.0, 1.0);

      const double x_start = hiter->second->get_x(0) + f * (hiter->second->get_x(1) - hiter->second->get_x(0));
      const double y_start = hiter->second->get_y(0) + f * (hiter->second->get_y(1) - hiter->second->get_y(0));
      const double z_start = hiter->second->get_z(0) + f * (hiter->second->get_z(1) - hiter->second->get_z(0));
      const double t_start = hiter->second->get_t(0) + f * (hiter->second->get_t(1) - hiter->second->get_t(0));

      unsigned int side = 0;
      if (z_start > 0) side = 1;

      const double r_sigma = diffusion_trans * sqrt(tpc_length / 2. - std::abs(z_start));
      const double rantrans =
          gsl_ran_gaussian(RandomGenerator.get(), r_sigma) +
          gsl_ran_gaussian(RandomGenerator.get(), added_smear_sigma_trans);

      const double t_path = (tpc_length / 2. - std::abs(z_start)) / drift_velocity;
      const double t_sigma = diffusion_long * sqrt(tpc_length / 2. - std::abs(z_start)) / drift_velocity;
      const double rantime =
          gsl_ran_gaussian(RandomGenerator.get(), t_sigma) +
          gsl_ran_gaussian(RandomGenerator.get(), added_smear_sigma_long) / drift_velocity;
      double t_final = t_start + t_path + rantime;

      if (t_final < min_time || t_final > max_time) continue;

      double z_final;
      if (z_start < 0)
        z_final = -tpc_length / 2. + t_final * drift_velocity;
      else
        z_final = tpc_length / 2. - t_final * drift_velocity;

      const double radstart = std::sqrt(square(x_start) + square(y_start));
      const double phistart = std::atan2(y_start, x_start);
      const double ranphi = gsl_ran_flat(RandomGenerator.get(), -M_PI, M_PI);

      double x_final = x_start + rantrans * std::cos(ranphi);  // Initialize these to be only diffused first, will be overwritten if doing SC distortion
      double y_final = y_start + rantrans * std::sin(ranphi);

      double rad_final = sqrt(square(x_final) + square(y_final));
      double phi_final = atan2(y_final, x_final);

      if (do_ElectronDriftQAHistos)
      {
        z_startmap->Fill(z_start, radstart);                   // map of starting location in Z vs. R
        deltaphinodist->Fill(phistart, rantrans / rad_final);  // delta phi no distortion, just diffusion+smear
        deltarnodist->Fill(radstart, rantrans);                // delta r no distortion, just diffusion+smear
      }

      if (m_distortionMap)
      {
        const double r_distortion = m_distortionMap->get_r_distortion(radstart, phistart, z_start);
        const double phi_distortion = m_distortionMap->get_rphi_distortion(radstart, phistart, z_start) / radstart;
        const double z_distortion = m_distortionMap->get_z_distortion(radstart, phistart, z_start);

        rad_final += r_distortion;
        phi_final += phi_distortion;
        z_final += z_distortion;
        if (z_start < 0)
          t_final = (z_final + tpc_length / 2.0) / drift_velocity;
        else
          t_final = (tpc_length / 2.0 - z_final) / drift_velocity;

        x_final = rad_final * std::cos(phi_final);
        y_final = rad_final * std::sin(phi_final);

        if (do_ElectronDriftQAHistos)
        {
          const double phi_final_nodiff = phistart + phi_distortion;
          const double rad_final_nodiff = radstart + r_distortion;
          deltarnodiff->Fill(radstart, rad_final_nodiff - radstart);    // delta r no diffusion, just distortion
          deltaphinodiff->Fill(phistart, phi_final_nodiff - phistart);  // delta phi no diffusion, just distortion
          deltaphivsRnodiff->Fill(radstart, phi_final_nodiff - phistart);
          deltaRphinodiff->Fill(radstart, rad_final_nodiff * phi_final_nodiff - radstart * phistart);

          // Fill Diagnostic plots, written into ElectronDriftQA.root
          hitmapstart->Fill(x_start, y_start);             // G4Hit starting positions
          hitmapend->Fill(x_final, y_final);               // INcludes diffusion and distortion
          deltar->Fill(radstart, rad_final - radstart);    // total delta r
          deltaphi->Fill(phistart, phi_final - phistart);  // total delta phi
          deltaz->Fill(z_start, z_distortion);             // map of distortion in Z (time)
        }
      }

      // remove electrons outside of our acceptance. Careful though, electrons from just inside 30 cm can contribute in the 1st active layer readout, so leave a little margin
      if (rad_final < min_active_radius - 2.0 || rad_final > max_active_radius + 1.0)
      {
        continue;
      }

      if (Verbosity() > 1000)
      {
        std::cout << "electron " << i << " g4hitid " << hiter->first << " f " << f << std::endl;
        std::cout << "radstart " << radstart << " x_start: " << x_start
                  << ", y_start: " << y_start
                  << ",z_start: " << z_start
                  << " t_start " << t_start
                  << " t_path " << t_path
                  << " t_sigma " << t_sigma
                  << " rantime " << rantime
                  << std::endl;

        std::cout << "       rad_final " << rad_final << " x_final " << x_final
                  << " y_final " << y_final
                  << " z_final " << z_final << " t_final " << t_final
                  << " zdiff " << z_final - z_start << std::endl;
      }

      if (Verbosity() > 0)
      {
        assert(nt);
        nt->Fill(ihit, t_start, t_final, t_sigma, rad_final, z_start, z_final);
      }
      padplane->MapToPadPlane(truth_clusterer, single_hitsetcontainer.get(),
                              hitsetcontainer, hittruthassoc, x_final, y_final, t_final,
                              side, hiter, ntpad, nthit);
    }  // end loop over electrons for this g4hit

    TrkrHitSetContainer::ConstRange single_hitset_range = single_hitsetcontainer->getHitSets(TrkrDefs::TrkrId::tpcId);
    for (TrkrHitSetContainer::ConstIterator single_hitset_iter = single_hitset_range.first;
         single_hitset_iter != single_hitset_range.second;
         ++single_hitset_iter)
    {
      // we have an itrator to one TrkrHitSet for the Tpc from the single_hitsetcontainer
      TrkrDefs::hitsetkey node_hitsetkey = single_hitset_iter->first;
      const unsigned int layer = TrkrDefs::getLayer(node_hitsetkey);
      const int sector = TpcDefs::getSectorId(node_hitsetkey);
      const int side = TpcDefs::getSide(node_hitsetkey);

      if (Verbosity() > 8)
        std::cout << " hitsetkey " << node_hitsetkey << " layer " << layer << " sector " << sector << " side " << side << std::endl;
      // get all of the hits from the single hitset
      TrkrHitSet::ConstRange single_hit_range = single_hitset_iter->second->getHits();
      for (TrkrHitSet::ConstIterator single_hit_iter = single_hit_range.first;
           single_hit_iter != single_hit_range.second;
           ++single_hit_iter)
      {
        TrkrDefs::hitkey single_hitkey = single_hit_iter->first;

        // Add the hit-g4hit association
        // no need to check for duplicates, since the hit is new
        hittruthassoc->addAssoc(node_hitsetkey, single_hitkey, hiter->first);
        if (Verbosity() > 100)
          std::cout << "        adding assoc for node_hitsetkey " << node_hitsetkey << " single_hitkey " << single_hitkey << " g4hitkey " << hiter->first << std::endl;
      }
    }

    ++ihit;

    single_hitsetcontainer->Reset();

  }  // end loop over g4hits

  if (truth_track) truth_clusterer.cluster_hits(truth_track);
  truth_clusterer.clear_hitsetkey_cnt();

  if (Verbosity() > 20)
  {
    std::cout << "From PHG4TpcElectronDrift: hitsetcontainer printout at end:" << std::endl;
    // We want all hitsets for the Tpc
    TrkrHitSetContainer::ConstRange hitset_range = hitsetcontainer->getHitSets(TrkrDefs::TrkrId::tpcId);
    for (TrkrHitSetContainer::ConstIterator hitset_iter = hitset_range.first;
         hitset_iter != hitset_range.second;
         ++hitset_iter)
    {
      // we have an itrator to one TrkrHitSet for the Tpc from the trkrHitSetContainer
      TrkrDefs::hitsetkey hitsetkey = hitset_iter->first;
      const unsigned int layer = TrkrDefs::getLayer(hitsetkey);
      if (layer != print_layer) continue;
      const int sector = TpcDefs::getSectorId(hitsetkey);
      const int side = TpcDefs::getSide(hitsetkey);

      std::cout << "PHG4TpcElectronDrift: hitset with key: " << hitsetkey << " in layer " << layer << " with sector " << sector << " side " << side << std::endl;

      // get all of the hits from this hitset
      TrkrHitSet *hitset = hitset_iter->second;
      hitset->identify(std::cout);
    }
  }

  if (Verbosity() > 1000)
  {
    std::cout << "From PHG4TpcElectronDrift: hittruthassoc dump:" << std::endl;
    hittruthassoc->identify();

    hittruthassoc->identify();
  }

  ++event_num;  // if doing more than one event, event_num will be incremented.

  if (Verbosity() > 500)
  {
    std::cout << " TruthTrackContainer results at end of event in PHG4TpcElectronDrift::process_event " << std::endl;
    truthtracks->identify();
  }

<<<<<<< HEAD
  if (Verbosity() > 800)
  {
    truth_clusterer->print(truthtracks);
    truth_clusterer->print_file(truthtracks, "drift_clusters.txt");
=======
  if (Verbosity()>800) {
    truth_clusterer.print(truthtracks);
    truth_clusterer.print_file(truthtracks,"drift_clusters.txt");
>>>>>>> 1156c777
  }

  return Fun4AllReturnCodes::EVENT_OK;
}

int PHG4TpcElectronDrift::End(PHCompositeNode * /*topNode*/)
{
  if (Verbosity() > 0)
  {
    assert(m_outf);
    assert(nt);
    assert(ntpad);
    assert(nthit);
    assert(ntfinalhit);

    m_outf->cd();
    nt->Write();
    ntpad->Write();
    nthit->Write();
    ntfinalhit->Write();
    m_outf->Close();
  }
  if (do_ElectronDriftQAHistos)
  {
    EDrift_outf.reset(new TFile("ElectronDriftQA.root", "recreate"));
    EDrift_outf->cd();
    deltar->Write();
    deltaphi->Write();
    deltaz->Write();
    deltarnodist->Write();
    deltaphinodist->Write();
    deltarnodiff->Write();
    deltaphinodiff->Write();
    deltaRphinodiff->Write();
    deltaphivsRnodiff->Write();
    hitmapstart->Write();
    hitmapend->Write();
    z_startmap->Write();
    EDrift_outf->Close();
  }
  return Fun4AllReturnCodes::EVENT_OK;
}

void PHG4TpcElectronDrift::set_seed(const unsigned int seed)
{
  gsl_rng_set(RandomGenerator.get(), seed);
}

void PHG4TpcElectronDrift::SetDefaultParameters()
{
  // Data on gasses @20 C and 760 Torr from the following source:
  // http://www.slac.stanford.edu/pubs/icfa/summer98/paper3/paper3.pdf
  // diffusion and drift velocity for 400kV for NeCF4 50/50 from calculations:
  // http://skipper.physics.sunysb.edu/~prakhar/tpc/HTML_Gases/split.html
  static constexpr double Ne_dEdx = 1.56;   // keV/cm
  static constexpr double CF4_dEdx = 7.00;  // keV/cm
  // double Ne_NPrimary = 12;    // Number/cm
  // double CF4_NPrimary = 51;   // Number/cm
  static constexpr double Ne_NTotal = 43;    // Number/cm
  static constexpr double CF4_NTotal = 100;  // Number/cm
  static constexpr double Tpc_NTot = 0.5 * Ne_NTotal + 0.5 * CF4_NTotal;
  static constexpr double Tpc_dEdx = 0.5 * Ne_dEdx + 0.5 * CF4_dEdx;
  static constexpr double Tpc_ElectronsPerKeV = Tpc_NTot / Tpc_dEdx;
  set_default_double_param("diffusion_long", 0.012);   // cm/SQRT(cm)
  set_default_double_param("diffusion_trans", 0.004);  // cm/SQRT(cm)
  set_default_double_param("electrons_per_gev", Tpc_ElectronsPerKeV * 1000000.);
  set_default_double_param("min_active_radius", 30.);        // cm
  set_default_double_param("max_active_radius", 78.);        // cm
  set_default_double_param("drift_velocity", 8.0 / 1000.0);  // cm/ns
  set_default_double_param("max_time", 13200.);              // ns
  set_default_double_param("extended_readout_time", 7000.);  // ns

  // These are purely fudge factors, used to increase the resolution to 150 microns and 500 microns, respectively
  // override them from the macro to get a different resolution
  set_default_double_param("added_smear_trans", 0.085);  // cm
  set_default_double_param("added_smear_long", 0.105);   // cm

  return;
}

<<<<<<< HEAD
PHG4TpcElectronDrift::~PHG4TpcElectronDrift()
{
  if (truth_clusterer != nullptr) delete truth_clusterer;
}
=======
>>>>>>> 1156c777

void PHG4TpcElectronDrift::setTpcDistortion(PHG4TpcDistortion *distortionMap)
{
  m_distortionMap.reset(distortionMap);
}

void PHG4TpcElectronDrift::registerPadPlane(PHG4TpcPadPlane *inpadplane)
{
  if (Verbosity()) std::cout << "Registering padplane " << std::endl;
  padplane.reset(inpadplane);
  padplane->Detector(Detector());
  padplane->UpdateInternalParameters();
  if (Verbosity()) std::cout << "padplane registered and parameters updated" << std::endl;

  return;
}<|MERGE_RESOLUTION|>--- conflicted
+++ resolved
@@ -438,19 +438,8 @@
     return Fun4AllReturnCodes::ABORTRUN;
   }
 
-<<<<<<< HEAD
-  if (truth_clusterer == nullptr)
-  {
-    /* if (Verbosity()) std::cout << " truth clusterer was a null pointer " << std::endl; */
-    truth_clusterer = new TpcClusterBuilder(truthclustercontainer, m_tGeometry, seggeo);
-  }
-  else
-  {
-    if (Verbosity()) std::cout << " truth clusterer was NOT a null pointer " << std::endl;
-=======
   if (truth_clusterer.needs_input_nodes) {
     truth_clusterer.set_input_nodes( truthclustercontainer, m_tGeometry, seggeo);
->>>>>>> 1156c777
   }
 
   if (Verbosity()>100)
@@ -460,12 +449,6 @@
   }
 
   static constexpr unsigned int print_layer = 18;
-<<<<<<< HEAD
-  truth_clusterer->is_embedded_track = false;
-  std::map<TrkrDefs::hitsetkey, unsigned int> hitset_cnt;  // needed for indexing the TrkrClusters into the TrkrClusterContainer
-  /* std::map<TrkrDefs::hitsetkey, std::vector<TrkrHitv*>> truthtrack_hits; */
-=======
->>>>>>> 1156c777
 
   // tells m_distortionMap which event to look at
   if (m_distortionMap)
@@ -518,21 +501,6 @@
       prior_g4hit = nullptr;
       if (truth_track) truth_clusterer.cluster_hits(truth_track);
       trkid = trkid_new;
-<<<<<<< HEAD
-      truth_clusterer->is_embedded_track = (truthinfo->isEmbeded(trkid));
-      if (Verbosity() > 1000)
-      {
-        std::cout << " New track " << trkid << " is embed? : "
-                  << truth_clusterer->is_embedded_track << std::endl;
-      }
-      if (truth_clusterer->is_embedded_track)
-      {  // build new TrkrTruthTrack
-        current_track = truthtracks->getTruthTrack(trkid, truthinfo);
-        truth_clusterer->set_current_track(current_track);
-      }
-    }
-    // for very high occupancy events, accessing the TrkrHitsets on the node tree
-=======
 
       if (Verbosity() > 1000) std::cout << " New track : " << trkid << " is embed? : ";
 
@@ -563,7 +531,6 @@
     }
 
     // for very high occupancy events, accessing the TrkrHitsets on the node tree 
->>>>>>> 1156c777
     // for every drifted electron seems to be very slow
     // Instead, use a temporary map to accumulate the charge from all
     // drifted electrons, then copy to the node tree later
@@ -798,16 +765,8 @@
     truthtracks->identify();
   }
 
-<<<<<<< HEAD
-  if (Verbosity() > 800)
-  {
-    truth_clusterer->print(truthtracks);
-    truth_clusterer->print_file(truthtracks, "drift_clusters.txt");
-=======
-  if (Verbosity()>800) {
     truth_clusterer.print(truthtracks);
     truth_clusterer.print_file(truthtracks,"drift_clusters.txt");
->>>>>>> 1156c777
   }
 
   return Fun4AllReturnCodes::EVENT_OK;
@@ -888,14 +847,6 @@
   return;
 }
 
-<<<<<<< HEAD
-PHG4TpcElectronDrift::~PHG4TpcElectronDrift()
-{
-  if (truth_clusterer != nullptr) delete truth_clusterer;
-}
-=======
->>>>>>> 1156c777
-
 void PHG4TpcElectronDrift::setTpcDistortion(PHG4TpcDistortion *distortionMap)
 {
   m_distortionMap.reset(distortionMap);
