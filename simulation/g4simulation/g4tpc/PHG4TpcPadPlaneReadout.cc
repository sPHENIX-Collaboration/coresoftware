--- conflicted
+++ resolved
@@ -110,10 +110,6 @@
   return 0;
 }
 
-<<<<<<< HEAD
-=======
-
->>>>>>> 81626fb5
 double PHG4TpcPadPlaneReadout::getSingleEGEMAmplification()
 {
   // Jin H.: For the GEM gain in sPHENIX TPC,
