--- conflicted
+++ resolved
@@ -290,19 +290,12 @@
 
   pad_phibin.clear();
   pad_phibin_share.clear();
-<<<<<<< HEAD
+
   populate_zigzag_phibins(side, layernum, phi, sigmaT, pad_phibin, pad_phibin_share);
-  if (pad_phibin.size() == 0) pass_data.neff_electrons = 0;
-  else {
-    pass_data.phi_bin_lo = pad_phibin[0];
-    pass_data.phi_bin_hi = pad_phibin[pad_phibin.size()-1];
-=======
-  populate_zigzag_phibins(layernum, phi, sigmaT, pad_phibin, pad_phibin_share);
   if (pad_phibin.size() == 0) {
     pass_data.neff_electrons = 0;
   } else {
     pass_data.fillPhiBins(pad_phibin);
->>>>>>> 0c4a9a00
   }
 
   // Normalize the shares so they add up to 1
