#include "PHG4TpcPadPlaneReadout.h"

#include <g4detectors/PHG4Cell.h>                       // for PHG4Cell
#include <g4detectors/PHG4CellDefs.h>                   // for genkey, keytype
#include <g4detectors/PHG4CellContainer.h>
#include <g4detectors/PHG4Cellv1.h>
#include <g4detectors/PHG4CylinderCellGeom.h>
#include <g4detectors/PHG4CylinderCellGeomContainer.h>

#include <g4main/PHG4Hit.h>                             // for PHG4Hit
#include <g4main/PHG4HitContainer.h>
#include <phool/PHRandomSeed.h>

// Move to new storage containers
#include <trackbase/TrkrDefs.h>                         // for hitkey, hitse...
#include <trackbase/TrkrHit.h>                          // for TrkrHit
#include <trackbase/TrkrHitSet.h>
#include <trackbase/TrkrHitSetContainer.h>

#include <tpc/TpcDefs.h>
#include <tpc/TpcHit.h>

#include <TF1.h>
#include <TNtuple.h>
#include <TSystem.h>

#include <gsl/gsl_randist.h>
#include <gsl/gsl_rng.h>                                // for gsl_rng_alloc

#include <cmath>
#include <climits>                                     // for INT_MAX
#include <cstdio>                                      // for sprintf
#include <iostream>
#include <map>                                          // for _Rb_tree_cons...
#include <utility>                                      // for pair

class PHCompositeNode;
class TrkrHitTruthAssoc;

using namespace std;

<<<<<<< HEAD
PHG4TpcPadPlaneReadout::PHG4TpcPadPlaneReadout(const string &name)
  : PHG4TpcPadPlane(name)
  , fcharge(nullptr)
  , GeomContainer(nullptr)
  , LayerGeom(nullptr)
  , rad_gem(NAN)
  , output_radius(0)
  , neffelectrons_threshold(NAN)
  , MinLayer()
  , MaxLayer()
  , MinRadius()
  , MaxRadius()
  , Thickness()
  , MinZ(NAN)
  , MaxZ(NAN)
  , sigmaT(NAN)
  , sigmaL()
  , PhiBinWidth()
  , ZBinWidth(NAN)
  , tpc_drift_velocity(NAN)
  , tpc_adc_clock(NAN)
  , NZBins(INT_MAX)
  , NPhiBins()
  , NTpcLayers()
  , tpc_region(INT_MAX)
  , zigzag_pads(INT_MAX)
  , hit(0)
  , averageGEMGain(NAN)
=======
namespace
>>>>>>> a0c1d7a9
{

  //______________________________________________________________________
  template<class T> constexpr T square( const T& x ) { return x*x; }

  //______________________________________________________________________
  double get_pad_response( double position, const std::array<double,2>& par )
  { return std::get<0>(par)-std::abs(position - std::get<1>(par)); }

<<<<<<< HEAD
  RandomGenerator = gsl_rng_alloc(gsl_rng_mt19937);
  gsl_rng_set(RandomGenerator, PHRandomSeed());  // fixed seed is handled in this funtcion
  return;
=======
>>>>>>> a0c1d7a9
}

PHG4TpcPadPlaneReadout::PHG4TpcPadPlaneReadout(const string &name)
  : PHG4TpcPadPlane(name)
{
<<<<<<< HEAD
  gsl_rng_free(RandomGenerator);
  delete fcharge;
  for (int ipad = 0; ipad < 10; ipad++)
=======
  InitializeParameters();

  // initialize gaussian weights
  for( int i = 0; i < _ngauss_steps; ++i )
>>>>>>> a0c1d7a9
  {
    const double x = -4.5 + 2.0*_nsigmas*i/_ngauss_steps;
    _gauss_weights[i] = std::exp( -square( x )/2 );
  }

  return;
}

int PHG4TpcPadPlaneReadout::CreateReadoutGeometry(PHCompositeNode *topNode, PHG4CylinderCellGeomContainer *seggeo)
{
  if (Verbosity()) cout << "PHG4TpcPadPlaneReadout: CreateReadoutGeometry: " << endl;

  for (int iregion = 0; iregion < 3; ++iregion)
  {
    for (int layer = MinLayer[iregion]; layer < MinLayer[iregion] + NTpcLayers[iregion]; ++layer)
    {
      if (Verbosity())
      {
        cout << " layer " << layer << " MinLayer " << MinLayer[iregion] << " region " << iregion
             << " radius " << MinRadius[iregion] + ((double) (layer - MinLayer[iregion]) + 0.5) * Thickness[iregion]
             << " thickness " << Thickness[iregion]
             << " NZbins " << NZBins << " zmin " << MinZ << " zstep " << ZBinWidth
             << " phibins " << NPhiBins[iregion] << " phistep " << PhiBinWidth[iregion] << endl;
      }

      PHG4CylinderCellGeom *layerseggeo = new PHG4CylinderCellGeom();
      layerseggeo->set_layer(layer);
      layerseggeo->set_radius(MinRadius[iregion] + ((double) (layer - MinLayer[iregion]) + 0.5) * Thickness[iregion]);
      layerseggeo->set_thickness(Thickness[iregion]);
      layerseggeo->set_binning(PHG4CellDefs::sizebinning);
      layerseggeo->set_zbins(NZBins);
      layerseggeo->set_zmin(MinZ);
      layerseggeo->set_zstep(ZBinWidth);
      layerseggeo->set_phibins(NPhiBins[iregion]);
      layerseggeo->set_phistep(PhiBinWidth[iregion]);
      // Chris Pinkenburg: greater causes huge memory growth which causes problems
      // on our farm. If you need to increase this - TALK TO ME first
      if (NPhiBins[iregion] * NZBins > 5100000)
      {
        cout << "increase Tpc cellsize, number of cells "
             << NPhiBins[iregion] * NZBins << " for layer " << layer
             << " exceed 5.1M limit" << endl;
        gSystem->Exit(1);
      }
      seggeo->AddLayerCellGeom(layerseggeo);
    }
  }

  GeomContainer = seggeo;

  return 0;
}

// This is obsolete, it uses the old PHG4Cell containers
void PHG4TpcPadPlaneReadout::MapToPadPlane(PHG4CellContainer *g4cells, const double x_gem, const double y_gem, const double z_gem, PHG4HitContainer::ConstIterator hiter, TNtuple *ntpad, TNtuple *nthit)
{
  // One electron per call of this method
  // The x_gem and y_gem values have already been randomized within the transverse drift diffusion width
  // The z_gem value already reflects the drift time of the primary electron from the production point, and is randomized within the longitudinal diffusion witdth

  double phi = atan2(y_gem, x_gem);
  if (phi > +M_PI) phi -= 2 * M_PI;
  if (phi < -M_PI) phi += 2 * M_PI;

  rad_gem = sqrt(x_gem * x_gem + y_gem * y_gem);
  //cout << "Enter old MapToPadPlane with rad_gem " << rad_gem << endl;

  unsigned int layernum = 0;

  // Find which readout layer this electron ends up in

  PHG4CylinderCellGeomContainer::ConstRange layerrange = GeomContainer->get_begin_end();
  for (PHG4CylinderCellGeomContainer::ConstIterator layeriter = layerrange.first;
       layeriter != layerrange.second;
       ++layeriter)
  {
    double rad_low = layeriter->second->get_radius() - layeriter->second->get_thickness() / 2.0;
    double rad_high = layeriter->second->get_radius() + layeriter->second->get_thickness() / 2.0;

    if (rad_gem > rad_low && rad_gem < rad_high)
    {
      // capture the layer where this electron hits sthe gem stack
      LayerGeom = layeriter->second;
      layernum = LayerGeom->get_layer();
      if (Verbosity() > 1000 && layernum == print_layer)
        cout << " g4hit id " << hiter->first << " rad_gem " << rad_gem << " rad_low " << rad_low << " rad_high " << rad_high
             << " layer  " << hiter->second->get_layer() << " want to change to " << layernum << endl;
      hiter->second->set_layer(layernum);  // have to set here, since the stepping action knows nothing about layers
    }
  }

  if (layernum == 0)
  {
    return;
  }

  // store phi bins and zbins upfront to avoid repetitive checks on the phi methods
  const auto phibins = LayerGeom->get_phibins();
  const auto zbins = LayerGeom->get_zbins();

  // Create the distribution function of charge on the pad plane around the electron position

  // The resolution due to pad readout includes the charge spread during GEM multiplication.
  // this now defaults to 400 microns during construction from Tom (see 8/11 email).
  // Use the setSigmaT(const double) method to update...
  // We use a double gaussian to represent the smearing due to the SAMPA chip shaping time - default values of fShapingLead and fShapingTail are for 80 ns SAMPA

  // amplify the single electron in the gem stack
  //===============================

  double nelec = getSingleEGEMAmplification();


  // Distribute the charge between the pads in phi
  //====================================

  if (Verbosity() > 200)
    cout << "  populate phi bins for "
         << " layernum " << layernum
         << " phi " << phi
         << " sigmaT " << sigmaT
         << " zigzag_pads " << zigzag_pads
         << endl;

  pad_phibin.clear();
  pad_phibin_share.clear();
  if (zigzag_pads)
    populate_zigzag_phibins(layernum, phi, sigmaT, pad_phibin, pad_phibin_share);
  else
    populate_rectangular_phibins(layernum, phi, sigmaT, pad_phibin, pad_phibin_share);

  // Normalize the shares so they add up to 1
  double norm1 = 0.0;
  for (unsigned int ipad = 0; ipad < pad_phibin.size(); ++ipad)
  {
    double pad_share = pad_phibin_share[ipad];
    norm1 += pad_share;
  }
  for (unsigned int iphi = 0; iphi < pad_phibin.size(); ++iphi)
    pad_phibin_share[iphi] /= norm1;

  // Distribute the charge between the pads in z
  //====================================
  if (Verbosity() > 100 && layernum == print_layer)
    cout << "  populate z bins for layernum " << layernum
         << " with z_gem " << z_gem << " sigmaL[0] " << sigmaL[0] << " sigmaL[1] " << sigmaL[1] << endl;

  adc_zbin.clear();
  adc_zbin_share.clear();
  populate_zbins(z_gem, sigmaL, adc_zbin, adc_zbin_share);

  // Normalize the shares so that they add up to 1
  double znorm = 0.0;
  for (unsigned int iz = 0; iz < adc_zbin.size(); ++iz)
  {
    double bin_share = adc_zbin_share[iz];
    znorm += bin_share;
  }
  for (unsigned int iz = 0; iz < adc_zbin.size(); ++iz)
    adc_zbin_share[iz] /= znorm;

  // Fill cells
  //========
  // These are used to do a quick clustering for checking
  double phi_integral = 0.0;
  double z_integral = 0.0;
  double weight = 0.0;

  for (unsigned int ipad = 0; ipad < pad_phibin.size(); ++ipad)
  {
    int pad_num = pad_phibin[ipad];
    double pad_share = pad_phibin_share[ipad];

    for (unsigned int iz = 0; iz < adc_zbin.size(); ++iz)
    {
      int zbin_num = adc_zbin[iz];
      double adc_bin_share = adc_zbin_share[iz];

      // Divide electrons from avalanche between bins
      float neffelectrons = nelec * (pad_share) * (adc_bin_share);
      if (neffelectrons < neffelectrons_threshold) continue;  // skip signals that will be below the noise suppression threshold

      if (zbin_num >= zbins) cout << " Error making key: adc_zbin " << zbin_num << " nzbins " << zbins << endl;
      if (pad_num >= phibins) cout << " Error making key: pad_phibin " << pad_num << " nphibins " << phibins << endl;

      // collect information to do simple clustering. Checks operation of PHG4CylinderCellTpcReco, and
      // is also useful for comparison with PHG4TpcClusterizer result when running single track events.
      // The only information written to the cell other than neffelectrons is zbin and pad number, so get those from geometry
      double zcenter = LayerGeom->get_zcenter(zbin_num);
      double phicenter = LayerGeom->get_phicenter(pad_num);
      phi_integral += phicenter * neffelectrons;
      z_integral += zcenter * neffelectrons;
      weight += neffelectrons;
      if (Verbosity() > 1000 && layernum == print_layer)
        cout << "   zbin_num " << zbin_num << " zcenter " << zcenter << " pad_num " << pad_num << " phicenter " << phicenter
             << " neffelectrons " << neffelectrons << " neffelectrons_threshold " << neffelectrons_threshold << endl;

      // Add edep from this electron for this zbin and phi bin combination to the appropriate cell
      PHG4CellDefs::keytype key = PHG4CellDefs::SizeBinning::genkey(layernum, zbin_num, pad_num);
      PHG4Cell *cell = g4cells->findCell(key);
      if (!cell)
      {
        cell = new PHG4Cellv1(key);
        g4cells->AddCell(cell);
      }
      cell->add_edep(neffelectrons);
      cell->add_edep(hiter->first, neffelectrons);  // associates g4hit with this edep
      if (Verbosity() > 100 && layernum == 50) cell->identify();
    }  // end of loop over adc Z bins
  }    // end of loop over zigzag pads

  // Capture the input values at the gem stack and the quick clustering results, elecron-by-electron
  if (Verbosity() > 0)
    ntpad->Fill(layernum, phi, phi_integral / weight, z_gem, z_integral / weight);

  if (Verbosity() > 100)
    if (layernum == print_layer)
    {
      cout << " hit " << hit << " quick centroid for this electron " << endl;
      cout << "      phi centroid = " << phi_integral / weight << " phi in " << phi << " phi diff " << phi_integral / weight - phi << endl;
      cout << "      z centroid = " << z_integral / weight << " z in " << z_gem << " z diff " << z_integral / weight - z_gem << endl;
      // For a single track event, this captures the distribution of single electron centroids on the pad plane for layer print_layer.
      // The centroid of that should match the cluster centroid found by PHG4TpcClusterizer for layer print_layer, if everything is working
      //   - matches to < .01 cm for a few cases that I checked
      nthit->Fill(hit, layernum, phi, phi_integral / weight, z_gem, z_integral / weight, weight);
    }

  hit++;

  return;
}

double PHG4TpcPadPlaneReadout::getSingleEGEMAmplification()
{


  // Jin H.: For the GEM gain in sPHENIX TPC,
  //         Bob pointed out the PHENIX HBD measured it as the Polya function with theta parameter = 0.8.
  //         Just talked with Tom too, he suggest us to start the TPC modeling with simpler exponential function
  //         with lambda parameter of 1/2000, (i.e. Polya function with theta parameter = 0, q_bar = 2000). Please note, this gain variation need to be sampled for each initial electron individually.
  //         Summing over ~30 initial electrons, the distribution is pushed towards more Gauss like.
  // Bob A.: I like Tom's suggestion to use the exponential distribution as a first approximation
  //         for the single electron gain distribution -
  //         and yes, the parameter you're looking for is of course the slope, which is the inverse gain.
  double nelec = gsl_ran_exponential(RandomGenerator, averageGEMGain);

  return nelec;
}

void PHG4TpcPadPlaneReadout::MapToPadPlane(TrkrHitSetContainer *hitsetcontainer, TrkrHitTruthAssoc *hittruthassoc, const double x_gem, const double y_gem, const double z_gem, PHG4HitContainer::ConstIterator hiter, TNtuple *ntpad, TNtuple *nthit)
{
  // One electron per call of this method
  // The x_gem and y_gem values have already been randomized within the transverse drift diffusion width
  // The z_gem value already reflects the drift time of the primary electron from the production point, and is randomized within the longitudinal diffusion witdth

  double phi = atan2(y_gem, x_gem);
  if (phi > +M_PI) phi -= 2 * M_PI;
  if (phi < -M_PI) phi += 2 * M_PI;

  rad_gem = sqrt(x_gem * x_gem + y_gem * y_gem);
  //cout << "Enter new MapToPadPlane with rad_gem " << rad_gem << endl;

  unsigned int layernum = 0;

  // Find which readout layer this electron ends up in

  PHG4CylinderCellGeomContainer::ConstRange layerrange = GeomContainer->get_begin_end();
  for (PHG4CylinderCellGeomContainer::ConstIterator layeriter = layerrange.first;
       layeriter != layerrange.second;
       ++layeriter)
  {
    double rad_low = layeriter->second->get_radius() - layeriter->second->get_thickness() / 2.0;
    double rad_high = layeriter->second->get_radius() + layeriter->second->get_thickness() / 2.0;

    if (rad_gem > rad_low && rad_gem < rad_high)
    {
      // capture the layer where this electron hits sthe gem stack
      LayerGeom = layeriter->second;
      layernum = LayerGeom->get_layer();
      if (Verbosity() > 1000)
        cout << " g4hit id " << hiter->first << " rad_gem " << rad_gem << " rad_low " << rad_low << " rad_high " << rad_high
             << " layer  " << hiter->second->get_layer() << " want to change to " << layernum << endl;
      hiter->second->set_layer(layernum);  // have to set here, since the stepping action knows nothing about layers
    }
  }

  if (layernum == 0)
  {
    return;
  }

  // store phi bins and zbins upfront to avoid repetitive checks on the phi methods
  const auto phibins = LayerGeom->get_phibins();
  const auto zbins = LayerGeom->get_zbins();

  // Create the distribution function of charge on the pad plane around the electron position

  // The resolution due to pad readout includes the charge spread during GEM multiplication.
  // this now defaults to 400 microns during construction from Tom (see 8/11 email).
  // Use the setSigmaT(const double) method to update...
  // We use a double gaussian to represent the smearing due to the SAMPA chip shaping time - default values of fShapingLead and fShapingTail are for 80 ns SAMPA

  // amplify the single electron in the gem stack
  //===============================

  double nelec = getSingleEGEMAmplification();

  // Distribute the charge between the pads in phi
  //====================================

  if (Verbosity() > 200)
    cout << "  populate phi bins for "
         << " layernum " << layernum
         << " phi " << phi
         << " sigmaT " << sigmaT
         << " zigzag_pads " << zigzag_pads
         << endl;

  pad_phibin.clear();
  pad_phibin_share.clear();
  if (zigzag_pads)
    populate_zigzag_phibins(layernum, phi, sigmaT, pad_phibin, pad_phibin_share);
  else
    populate_rectangular_phibins(layernum, phi, sigmaT, pad_phibin, pad_phibin_share);

  // Normalize the shares so they add up to 1
  double norm1 = 0.0;
  for (unsigned int ipad = 0; ipad < pad_phibin.size(); ++ipad)
  {
    double pad_share = pad_phibin_share[ipad];
    norm1 += pad_share;
  }
  for (unsigned int iphi = 0; iphi < pad_phibin.size(); ++iphi)
    pad_phibin_share[iphi] /= norm1;

  // Distribute the charge between the pads in z
  //====================================
  if (Verbosity() > 100 && layernum == print_layer)
    cout << "  populate z bins for layernum " << layernum
         << " with z_gem " << z_gem << " sigmaL[0] " << sigmaL[0] << " sigmaL[1] " << sigmaL[1] << endl;

  adc_zbin.clear();
  adc_zbin_share.clear();
  populate_zbins(z_gem, sigmaL, adc_zbin, adc_zbin_share);

  // Normalize the shares so that they add up to 1
  double znorm = 0.0;
  for (unsigned int iz = 0; iz < adc_zbin.size(); ++iz)
  {
    double bin_share = adc_zbin_share[iz];
    znorm += bin_share;
  }
  for (unsigned int iz = 0; iz < adc_zbin.size(); ++iz)
    adc_zbin_share[iz] /= znorm;

  // Fill HitSetContainer
  //===============
  // These are used to do a quick clustering for checking
  double phi_integral = 0.0;
  double z_integral = 0.0;
  double weight = 0.0;

  for (unsigned int ipad = 0; ipad < pad_phibin.size(); ++ipad)
  {
    int pad_num = pad_phibin[ipad];
    double pad_share = pad_phibin_share[ipad];

    for (unsigned int iz = 0; iz < adc_zbin.size(); ++iz)
    {
      int zbin_num = adc_zbin[iz];
      double adc_bin_share = adc_zbin_share[iz];

      // Divide electrons from avalanche between bins
      float neffelectrons = nelec * (pad_share) * (adc_bin_share);
      if (neffelectrons < neffelectrons_threshold) continue;  // skip signals that will be below the noise suppression threshold

      if (zbin_num >= zbins) cout << " Error making key: adc_zbin " << zbin_num << " nzbins " << zbins << endl;
      if (pad_num >= phibins) cout << " Error making key: pad_phibin " << pad_num << " nphibins " << phibins << endl;

      // collect information to do simple clustering. Checks operation of PHG4CylinderCellTpcReco, and
      // is also useful for comparison with PHG4TpcClusterizer result when running single track events.
      // The only information written to the cell other than neffelectrons is zbin and pad number, so get those from geometry
      double zcenter = LayerGeom->get_zcenter(zbin_num);
      double phicenter = LayerGeom->get_phicenter(pad_num);
      phi_integral += phicenter * neffelectrons;
      z_integral += zcenter * neffelectrons;
      weight += neffelectrons;
      if (Verbosity() > 1000 && layernum == print_layer)
        cout << "   zbin_num " << zbin_num << " zcenter " << zcenter << " pad_num " << pad_num << " phicenter " << phicenter
             << " neffelectrons " << neffelectrons << " neffelectrons_threshold " << neffelectrons_threshold << endl;

      // new containers
      //============
      // We add the Tpc TrkrHitsets directly to the node using hitsetcontainer
      // We need to create the TrkrHitSet if not already made - each TrkrHitSet should correspond to a Tpc readout module
      // The hitset key includes the layer, sector, side

      // Get the side - 0 for negative z, 1 for positive z
      unsigned int side = 0;
      if (zcenter > 0) side = 1;
      // get the Tpc readout sector - there are 12 sectors with how many pads each?
      unsigned int pads_per_sector = phibins / 12;
      unsigned int sector = pad_num / pads_per_sector;
      TrkrDefs::hitsetkey hitsetkey = TpcDefs::genHitSetKey(layernum, sector, side);
      // Use existing hitset or add new one if needed
      TrkrHitSetContainer::Iterator hitsetit = hitsetcontainer->findOrAddHitSet(hitsetkey);

      // generate the key for this hit, requires zbin and phibin
      TrkrDefs::hitkey hitkey = TpcDefs::genHitKey((unsigned int) pad_num, (unsigned int) zbin_num);
      // See if this hit already exists
      TrkrHit *hit = nullptr;
      hit = hitsetit->second->getHit(hitkey);
      if (!hit)
      {
        // create a new one
        hit = new TpcHit();
        hitsetit->second->addHitSpecificKey(hitkey, hit);
      }

      // Either way, add the energy to it  -- adc values will be added at digitization
      hit->addEnergy(neffelectrons);

      nthit->Fill(layernum, pad_num, zbin_num, neffelectrons);

    }  // end of loop over adc Z bins
  }    // end of loop over zigzag pads

  // Capture the input values at the gem stack and the quick clustering results, elecron-by-electron
  if (Verbosity() > 0)
    ntpad->Fill(layernum, phi, phi_integral / weight, z_gem, z_integral / weight);

  if (Verbosity() > 100)
    if (layernum == print_layer)
    {
      cout << " hit " << hit << " quick centroid for this electron " << endl;
      cout << "      phi centroid = " << phi_integral / weight << " phi in " << phi << " phi diff " << phi_integral / weight - phi << endl;
      cout << "      z centroid = " << z_integral / weight << " z in " << z_gem << " z diff " << z_integral / weight - z_gem << endl;
      // For a single track event, this captures the distribution of single electron centroids on the pad plane for layer print_layer.
      // The centroid of that should match the cluster centroid found by PHG4TpcClusterizer for layer print_layer, if everything is working
      //   - matches to < .01 cm for a few cases that I checked
      nthit->Fill(hit, layernum, phi, phi_integral / weight, z_gem, z_integral / weight, weight);
    }

  hit++;

  return;
}

void PHG4TpcPadPlaneReadout::populate_rectangular_phibins(const unsigned int layernum, const double phi, const double cloud_sig_rp, std::vector<int> &pad_phibin, std::vector<double> &pad_phibin_share)
{
  double cloud_sig_rp_inv = 1. / cloud_sig_rp;

  const int phibin = LayerGeom->get_phibin(phi);
  const int nphibins = LayerGeom->get_phibins();

  double radius = LayerGeom->get_radius();
  double phidisp = phi - LayerGeom->get_phicenter(phibin);
  double phistepsize = LayerGeom->get_phistep();

  // bin the charge in phi - consider phi bins up and down 3 sigma in r-phi
  int n_rp = int(3 * cloud_sig_rp / (radius * phistepsize) + 1);
  for (int iphi = -n_rp; iphi != n_rp + 1; ++iphi)
  {
    int cur_phi_bin = phibin + iphi;
    // correcting for continuity in phi
    if (cur_phi_bin < 0)
      cur_phi_bin += nphibins;
    else if (cur_phi_bin >= nphibins)
      cur_phi_bin -= nphibins;
    if ((cur_phi_bin < 0) || (cur_phi_bin >= nphibins))
    {
      std::cout << "PHG4CylinderCellTpcReco => error in phi continuity. Skipping" << std::endl;
      continue;
    }
    // Get the integral of the charge probability distribution in phi inside the current phi step
    double phiLim1 = 0.5 * M_SQRT2 * ((iphi + 0.5) * phistepsize * radius - phidisp * radius) * cloud_sig_rp_inv;
    double phiLim2 = 0.5 * M_SQRT2 * ((iphi - 0.5) * phistepsize * radius - phidisp * radius) * cloud_sig_rp_inv;
    double phi_integral = 0.5 * (erf(phiLim1) - erf(phiLim2));

    pad_phibin.push_back(cur_phi_bin);
    pad_phibin_share.push_back(phi_integral);
  }

  return;
}

void PHG4TpcPadPlaneReadout::populate_zigzag_phibins(const unsigned int layernum, const double phi, const double cloud_sig_rp, std::vector<int> &pad_phibin, std::vector<double> &pad_phibin_share)
{
  const double radius = LayerGeom->get_radius();
  const double phistepsize = LayerGeom->get_phistep();
  const auto phibins = LayerGeom->get_phibins();

  // make the charge distribution gaussian
  double rphi = phi * radius;
  if (Verbosity() > 100)
    if (LayerGeom->get_layer() == print_layer)
    {
      cout << " populate_zigzag_phibins for layer " << layernum << " with radius " << radius << " phi " << phi
           << " rphi " << rphi << " phistepsize " << phistepsize << endl;
      cout << " fcharge created: radius " << radius << " rphi " << rphi << " cloud_sig_rp " << cloud_sig_rp << endl;
    }

  // Get the range of phi values that completely contains all pads  that touch the charge distribution - (nsigmas + 1/2 pad width) in each direction
  const double philim_low = phi - (_nsigmas * cloud_sig_rp / radius) - phistepsize;
  const double philim_high = phi + (_nsigmas * cloud_sig_rp / radius) + phistepsize;

  // Find the pad range that covers this phi range
  int phibin_low = LayerGeom->get_phibin(philim_low);
  int phibin_high = LayerGeom->get_phibin(philim_high);
  int npads = phibin_high - phibin_low;

  if (Verbosity() > 1000)
    if (layernum == print_layer)
      cout << "           zigzags: phi " << phi << " philim_low " << philim_low << " phibin_low " << phibin_low
           << " philim_high " << philim_high << " phibin_high " << phibin_high << " npads " << npads << endl;

  if (npads < 0 || npads > 9) npads = 9;  // can happen if phibin_high wraps around. If so, limit to 10 pads and fix below

  // Calculate the maximum extent in r-phi of pads in this layer. Pads are assumed to touch the center of the next phi bin on both sides.
  const double pad_rphi = 2.0 * LayerGeom->get_phistep() * radius;

  // Make a TF1 for each pad in the phi range
  using PadParameterSet = std::array<double,2>;
  std::array<PadParameterSet,10> pad_parameters;
  std::array<int,10> pad_keep;
  for (int ipad = 0; ipad <= npads; ipad++)
  {
    int pad_now = phibin_low + ipad;
    // check that we do not exceed the maximum number of pads, wrap if necessary
    if (pad_now >= phibins) pad_now -= phibins;

    pad_keep[ipad] = pad_now;
    const double rphi_pad_now = LayerGeom->get_phicenter(pad_now) * radius;
    pad_parameters[ipad] = {{ pad_rphi / 2.0, rphi_pad_now }};

    if (Verbosity() > 1000)
      if (layernum == print_layer)
        cout << " zigzags: make fpad for ipad " << ipad << " pad_now " << pad_now << " pad_rphi/2 " << pad_rphi / 2.0
             << " rphi_pad_now " << rphi_pad_now << endl;
  }

  // Now make a loop that steps through the charge distribution and evaluates the response at that point on each pad

  double overlap[10];
  for (int i = 0; i < 10; i++)
    overlap[i] = 0;

  double xstep = 2.0 * _nsigmas * cloud_sig_rp / (double) _ngauss_steps;
  for (int i = 0; i < _ngauss_steps; i++)
  {
    const double x = rphi - 4.5 * cloud_sig_rp + (double) i * xstep;
    const double charge = _gauss_weights[i];
    for (int ipad = 0; ipad <= npads; ipad++)
    {
      const double pad_response = get_pad_response( x, pad_parameters[ipad] );
      if( pad_response > 0 )
      {
        const double prod = charge * pad_response;
        overlap[ipad] += prod;
      }
    }  // pads

  }  // steps

  // now we have the overlap for each pad
  for (int ipad = 0; ipad <= npads; ipad++)
  {
    pad_phibin.push_back(pad_keep[ipad]);
    pad_phibin_share.push_back(overlap[ipad]);
    if (rad_gem < output_radius) cout << "         zigzags: for pad " << ipad << " integral is " << overlap[ipad] << endl;
  }

  return;
}

void PHG4TpcPadPlaneReadout::populate_zbins(const double z, const std::array<double,2>& cloud_sig_zz, std::vector<int> &adc_zbin, std::vector<double> &adc_zbin_share)
{
  int zbin = LayerGeom->get_zbin(z);
  if (zbin < 0 || zbin > LayerGeom->get_zbins())
  {
    //cout << " z bin is outside range, return" << endl;
    return;
  }

  double zstepsize = LayerGeom->get_zstep();
  double zdisp = z - LayerGeom->get_zcenter(zbin);

  if (Verbosity() > 1000)
    cout << "     input:  z " << z << " zbin " << zbin << " zstepsize " << zstepsize << " z center " << LayerGeom->get_zcenter(zbin) << " zdisp " << zdisp << endl;
  
  // Because of diffusion, hits can be shared across the membrane, so we allow all z bins
  int min_cell_zbin = 0;
  int max_cell_zbin = NZBins - 1;

  double cloud_sig_zz_inv[2];
  cloud_sig_zz_inv[0] = 1. / cloud_sig_zz[0];
  cloud_sig_zz_inv[1] = 1. / cloud_sig_zz[1];

  int zsect = 0;
  if (z < 0)
    zsect = -1;
  else
    zsect = 1;

  int n_zz = int(3 * (cloud_sig_zz[0] + cloud_sig_zz[1]) / (2.0 * zstepsize) + 1);
  if (Verbosity() > 1000) cout << " n_zz " << n_zz << " cloud_sigzz[0] " << cloud_sig_zz[0] << " cloud_sig_zz[1] " << cloud_sig_zz[1] << endl;
  for (int iz = -n_zz; iz != n_zz + 1; ++iz)
  {
    int cur_z_bin = zbin + iz;
    if ((cur_z_bin < min_cell_zbin) || (cur_z_bin > max_cell_zbin)) continue;

    if (Verbosity() > 1000)
      cout << " iz " << iz << " cur_z_bin " << cur_z_bin << " min_cell_zbin " << min_cell_zbin << " max_cell_zbin " << max_cell_zbin << endl;

    double z_integral = 0.0;
    if (iz == 0)
    {
      // the crossover between lead and tail shaping occurs in this bin
      int index1 = -1;
      int index2 = -1;
      if (zsect == -1)
      {
        index1 = 0;
        index2 = 1;
      }
      else
      {
        index1 = 1;
        index2 = 0;
      }

      double zLim1 = 0.0;
      double zLim2 = 0.5 * M_SQRT2 * (-0.5 * zstepsize - zdisp) * cloud_sig_zz_inv[index1];
      // 1/2 * the erf is the integral probability from the argument Z value to zero, so this is the integral probability between the Z limits
      double z_integral1 = 0.5 * (erf(zLim1) - erf(zLim2));

      if (Verbosity() > 1000)
        if (LayerGeom->get_layer() == print_layer)
          cout << "   populate_zbins:  cur_z_bin " << cur_z_bin << "  center z " << LayerGeom->get_zcenter(cur_z_bin)
               << " index1 " << index1 << "  zLim1 " << zLim1 << " zLim2 " << zLim2 << " z_integral1 " << z_integral1 << endl;

      zLim2 = 0.0;
      zLim1 = 0.5 * M_SQRT2 * (0.5 * zstepsize - zdisp) * cloud_sig_zz_inv[index2];
      double z_integral2 = 0.5 * (erf(zLim1) - erf(zLim2));

      if (Verbosity() > 1000)
        if (LayerGeom->get_layer() == print_layer)
          cout << "   populate_zbins:  cur_z_bin " << cur_z_bin << "  center z " << LayerGeom->get_zcenter(cur_z_bin)
               << " index2 " << index2 << "  zLim1 " << zLim1 << " zLim2 " << zLim2 << " z_integral2 " << z_integral2 << endl;

      z_integral = z_integral1 + z_integral2;
    }
    else
    {
      // The non zero bins are entirely in the lead or tail region
      // lead or tail depends on which side of the membrane
      int index = 0;
      if (iz < 0)
      {
        if (zsect == -1)
          index = 0;
        else
          index = 1;
      }
      else
      {
        if (zsect == -1)
          index = 1;
        else
          index = 0;
      }
      double zLim1 = 0.5 * M_SQRT2 * ((iz + 0.5) * zstepsize - zdisp) * cloud_sig_zz_inv[index];
      double zLim2 = 0.5 * M_SQRT2 * ((iz - 0.5) * zstepsize - zdisp) * cloud_sig_zz_inv[index];
      z_integral = 0.5 * (erf(zLim1) - erf(zLim2));

      if (Verbosity() > 1000)
        if (LayerGeom->get_layer() == print_layer)
          cout << "   populate_zbins:  z_bin " << cur_z_bin << "  center z " << LayerGeom->get_zcenter(cur_z_bin)
               << " index " << index << "  zLim1 " << zLim1 << " zLim2 " << zLim2 << " z_integral " << z_integral << endl;
    }

    adc_zbin.push_back(cur_z_bin);
    adc_zbin_share.push_back(z_integral);
  }

  return;
}

void PHG4TpcPadPlaneReadout::SetDefaultParameters()
{
  set_default_int_param("ntpc_layers_inner", 16);
  set_default_int_param("ntpc_layers_mid", 16);
  set_default_int_param("ntpc_layers_outer", 16);

  set_default_int_param("tpc_minlayer_inner", 7);

  set_default_double_param("tpc_minradius_inner", 30.0);  // cm
  set_default_double_param("tpc_minradius_mid", 40.0);
  set_default_double_param("tpc_minradius_outer", 60.0);

  set_default_double_param("tpc_maxradius_inner", 40.0);  // cm
  set_default_double_param("tpc_maxradius_mid", 60.0);
  set_default_double_param("tpc_maxradius_outer", 77.0);  // from Tom

  set_default_double_param("neffelectrons_threshold", 1.0);
  set_default_double_param("maxdriftlength", 105.5);         // cm
  set_default_double_param("drift_velocity", 8.0 / 1000.0);  // cm/ns
  set_default_double_param("tpc_adc_clock", 53.0);           // ns, for 18.8 MHz clock

  set_default_double_param("gem_cloud_sigma", 0.04);     // cm = 400 microns
  set_default_double_param("sampa_shaping_lead", 32.0);  // ns, for 80 ns SAMPA
  set_default_double_param("sampa_shaping_tail", 48.0);  // ns, for 80 ns SAMPA

  set_default_int_param("ntpc_phibins_inner", 1152);
  set_default_int_param("ntpc_phibins_mid", 1536);
  set_default_int_param("ntpc_phibins_outer", 2304);

  set_default_int_param("zigzag_pads", 1);

  set_default_double_param("gem_amplification", 2000); // GEM Gain

  return;
}

void PHG4TpcPadPlaneReadout::UpdateInternalParameters()
{
  NTpcLayers[0] = get_int_param("ntpc_layers_inner");
  NTpcLayers[1] = get_int_param("ntpc_layers_mid");
  NTpcLayers[2] = get_int_param("ntpc_layers_outer");

  MinLayer[0] = get_int_param("tpc_minlayer_inner");
  MinLayer[1] = MinLayer[0] + NTpcLayers[0];
  MinLayer[2] = MinLayer[1] + NTpcLayers[1];

  neffelectrons_threshold = get_double_param("neffelectrons_threshold");

  MinRadius[0] = get_double_param("tpc_minradius_inner");
  MinRadius[1] = get_double_param("tpc_minradius_mid");
  MinRadius[2] = get_double_param("tpc_minradius_outer");

  MaxRadius[0] = get_double_param("tpc_maxradius_inner");
  MaxRadius[1] = get_double_param("tpc_maxradius_mid");
  MaxRadius[2] = get_double_param("tpc_maxradius_outer");

  Thickness[0] = NTpcLayers[0]<=0 ? 0 : (MaxRadius[0] - MinRadius[0]) / NTpcLayers[0];
  Thickness[1] = NTpcLayers[1]<=0 ? 0 : (MaxRadius[1] - MinRadius[1]) / NTpcLayers[1];
  Thickness[2] = NTpcLayers[2]<=0 ? 0 : (MaxRadius[2] - MinRadius[2]) / NTpcLayers[2];

  MaxRadius[0] = get_double_param("tpc_maxradius_inner");
  MaxRadius[1] = get_double_param("tpc_maxradius_mid");
  MaxRadius[2] = get_double_param("tpc_maxradius_outer");

  sigmaT = get_double_param("gem_cloud_sigma");
  sigmaL[0] = get_double_param("sampa_shaping_lead") * get_double_param("drift_velocity");
  sigmaL[1] = get_double_param("sampa_shaping_tail") * get_double_param("drift_velocity");

  tpc_drift_velocity = get_double_param("drift_velocity");
  tpc_adc_clock = get_double_param("tpc_adc_clock");
  ZBinWidth = tpc_adc_clock * tpc_drift_velocity;
  MaxZ = get_double_param("maxdriftlength");
  MinZ = -MaxZ;
  NZBins = (int) ((MaxZ - MinZ) / ZBinWidth) + 1;

  NPhiBins[0] = get_int_param("ntpc_phibins_inner");
  NPhiBins[1] = get_int_param("ntpc_phibins_mid");
  NPhiBins[2] = get_int_param("ntpc_phibins_outer");

  PhiBinWidth[0] = 2.0 * M_PI / (double) NPhiBins[0];
  PhiBinWidth[1] = 2.0 * M_PI / (double) NPhiBins[1];
  PhiBinWidth[2] = 2.0 * M_PI / (double) NPhiBins[2];

  zigzag_pads = get_int_param("zigzag_pads");

  averageGEMGain = get_double_param("gem_amplification");
}<|MERGE_RESOLUTION|>--- conflicted
+++ resolved
@@ -39,38 +39,7 @@
 
 using namespace std;
 
-<<<<<<< HEAD
-PHG4TpcPadPlaneReadout::PHG4TpcPadPlaneReadout(const string &name)
-  : PHG4TpcPadPlane(name)
-  , fcharge(nullptr)
-  , GeomContainer(nullptr)
-  , LayerGeom(nullptr)
-  , rad_gem(NAN)
-  , output_radius(0)
-  , neffelectrons_threshold(NAN)
-  , MinLayer()
-  , MaxLayer()
-  , MinRadius()
-  , MaxRadius()
-  , Thickness()
-  , MinZ(NAN)
-  , MaxZ(NAN)
-  , sigmaT(NAN)
-  , sigmaL()
-  , PhiBinWidth()
-  , ZBinWidth(NAN)
-  , tpc_drift_velocity(NAN)
-  , tpc_adc_clock(NAN)
-  , NZBins(INT_MAX)
-  , NPhiBins()
-  , NTpcLayers()
-  , tpc_region(INT_MAX)
-  , zigzag_pads(INT_MAX)
-  , hit(0)
-  , averageGEMGain(NAN)
-=======
 namespace
->>>>>>> a0c1d7a9
 {
 
   //______________________________________________________________________
@@ -80,34 +49,26 @@
   double get_pad_response( double position, const std::array<double,2>& par )
   { return std::get<0>(par)-std::abs(position - std::get<1>(par)); }
 
-<<<<<<< HEAD
+}
+
+PHG4TpcPadPlaneReadout::PHG4TpcPadPlaneReadout(const string &name)
+  : PHG4TpcPadPlane(name)
+{
+  InitializeParameters();
+
+  // initialize gaussian weights
+  for( int i = 0; i < _ngauss_steps; ++i )
+  {
+    const double x = -4.5 + 2.0*_nsigmas*i/_ngauss_steps;
+    _gauss_weights[i] = std::exp( -square( x )/2 );
+  }
+
   RandomGenerator = gsl_rng_alloc(gsl_rng_mt19937);
   gsl_rng_set(RandomGenerator, PHRandomSeed());  // fixed seed is handled in this funtcion
+
   return;
-=======
->>>>>>> a0c1d7a9
-}
-
-PHG4TpcPadPlaneReadout::PHG4TpcPadPlaneReadout(const string &name)
-  : PHG4TpcPadPlane(name)
-{
-<<<<<<< HEAD
-  gsl_rng_free(RandomGenerator);
-  delete fcharge;
-  for (int ipad = 0; ipad < 10; ipad++)
-=======
-  InitializeParameters();
-
-  // initialize gaussian weights
-  for( int i = 0; i < _ngauss_steps; ++i )
->>>>>>> a0c1d7a9
-  {
-    const double x = -4.5 + 2.0*_nsigmas*i/_ngauss_steps;
-    _gauss_weights[i] = std::exp( -square( x )/2 );
-  }
-
-  return;
-}
+}
+
 
 int PHG4TpcPadPlaneReadout::CreateReadoutGeometry(PHCompositeNode *topNode, PHG4CylinderCellGeomContainer *seggeo)
 {
