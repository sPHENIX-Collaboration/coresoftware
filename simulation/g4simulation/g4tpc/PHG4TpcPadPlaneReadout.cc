#include "PHG4TpcPadPlaneReadout.h"

#include <fun4all/Fun4AllReturnCodes.h>
#include <g4detectors/PHG4CellDefs.h>  // for genkey, keytype
#include <g4detectors/PHG4TpcCylinderGeom.h>
#include <g4detectors/PHG4TpcCylinderGeomContainer.h>

#include <g4main/PHG4Hit.h>  // for PHG4Hit
#include <g4main/PHG4HitContainer.h>

#include <phool/PHRandomSeed.h>
#include <phool/getClass.h>

#include <cdbobjects/CDBTTree.h>
#include <ffamodules/CDBInterface.h>

// Move to new storage containers
#include <trackbase/TpcDefs.h>
#include <trackbase/TrkrDefs.h>  // for hitkey, hitse...
#include <trackbase/TrkrHit.h>   // for TrkrHit
#include <trackbase/TrkrHitSet.h>
#include <trackbase/TrkrHitSetContainer.h>
#include <trackbase/TrkrHitv2.h>  // for TrkrHit

#include <g4tracking/TrkrTruthTrack.h>
#include <g4tracking/TrkrTruthTrackContainer.h>
#include <g4tracking/TrkrTruthTrackContainerv1.h>
#include <g4tracking/TrkrTruthTrackv1.h>

#include <phool/phool.h>  // for PHWHERE

#include <TF1.h>
#include <TFile.h>
#include <TH2.h>
#include <TSystem.h>

#include <gsl/gsl_randist.h>
#include <gsl/gsl_rng.h>  // for gsl_rng_alloc

#include <boost/format.hpp>

#include <cmath>
#include <cstdlib>  // for getenv
#include <iostream>
#include <map>      // for _Rb_tree_cons...
#include <utility>  // for pair

class PHCompositeNode;
class TrkrHitTruthAssoc;

namespace
{
  //! convenient square function
  template <class T>
  constexpr T square(const T &x)
  {
    return x * x;
  }

  template <class T>
  inline T get_r(const T &x, const T &y)
  {
    return std::sqrt(square(x) + square(y));
  }

  //! return normalized gaussian centered on zero and of width sigma
  template <class T>
  inline T gaus(const T &x, const T &sigma)
  {
    return std::exp(-square(x / sigma) / 2) / (sigma * std::sqrt(2 * M_PI));
  }

  constexpr unsigned int print_layer = 18;

}  // namespace

PHG4TpcPadPlaneReadout::PHG4TpcPadPlaneReadout(const std::string &name)
  : PHG4TpcPadPlane(name)
  , RandomGenerator(gsl_rng_alloc(gsl_rng_mt19937))
{
  InitializeParameters();
  // if(m_flagToUseGain==1)
  ReadGain();

  gsl_rng_set(RandomGenerator, PHRandomSeed());  // fixed seed is handled in this funtcion

  return;
}

PHG4TpcPadPlaneReadout::~PHG4TpcPadPlaneReadout()
{
  gsl_rng_free(RandomGenerator);
  for (auto *his : h_gain)
  {
    delete his;
  }
}

//_________________________________________________________
int PHG4TpcPadPlaneReadout::InitRun(PHCompositeNode *topNode)
{
  // base class
  const auto reply = PHG4TpcPadPlane::InitRun(topNode);
  if (reply != Fun4AllReturnCodes::EVENT_OK)
  {
    return reply;
  }
  const std::string seggeonodename = "CYLINDERCELLGEOM_SVTX";
  GeomContainer = findNode::getClass<PHG4TpcCylinderGeomContainer>(topNode, seggeonodename);
  assert(GeomContainer);
  if (m_use_module_gain_weights)
  {
    int side;
    int region;
    int sector;
    double weight;
    std::ifstream weights_file(m_tpc_module_gain_weights_file);
    if (!weights_file.is_open())
    {
      std::cout << ".In PHG4TpcPadPlaneReadout: Option to use module gain weights enabled, but weights file not found. Aborting." << std::endl;
      return Fun4AllReturnCodes::ABORTEVENT;
    }

    for (int iside = 0; iside < 2; ++iside)
    {
      for (int isec = 0; isec < 12; ++isec)
      {
        for (int ir = 0; ir < 3; ++ir)
        {
          weights_file >> side >> region >> sector >> weight;
          m_module_gain_weight[side][region][sector] = weight;
          std::cout << " iside " << iside << " side " << side << " ir " << ir
                    << " region " << region << " isec " << isec
                    << " sector " << sector << " weight " << weight << std::endl;
        }
      }
    }
  }

  if (m_useLangau)
  {
    int side;
    int region;
    int sector;
    double par0;
    double par1;
    double par2;
    double par3;
    std::ifstream pars_file(m_tpc_langau_pars_file);
    if (!pars_file.is_open())
    {
      std::cout << ".In PHG4TpcPadPlaneReadout: Option to use Langau parameters enabled, but parameter file not found. Aborting." << std::endl;
      return Fun4AllReturnCodes::ABORTEVENT;
    }

    for (int iside = 0; iside < 2; ++iside)
    {
      for (int isec = 0; isec < 12; ++isec)
      {
        for (int ir = 0; ir < 3; ++ir)
        {
          pars_file >> side >> region >> sector >> par0 >> par1 >> par2 >> par3;
          flangau[side][region][sector] = new TF1((boost::format("flangau_%d_%d_%d") % side % region % sector).str().c_str(), [](double *x, double *par)
                                                  {
		    Double_t invsq2pi = 0.3989422804014;
		    Double_t mpshift  = -0.22278298;
		    Double_t np = 100.0;
		    Double_t sc =   5.0;
		    Double_t xx;
		    Double_t mpc;
		    Double_t fland;
		    Double_t sum = 0.0;
		    Double_t xlow;
		    Double_t xupp;
		    Double_t step;
		    Double_t i;
		    mpc = par[1] - mpshift * par[0]; 
		    xlow = x[0] - sc * par[3];
		    xupp = x[0] + sc * par[3];
		    step = (xupp-xlow) / np;
		    for(i=1.0; i<=np/2; i++) 
		    {
		      xx = xlow + (i-.5) * step;
		      fland = TMath::Landau(xx,mpc,par[0]) / par[0];
		      sum += fland * TMath::Gaus(x[0],xx,par[3]);
		      
		      xx = xupp - (i-.5) * step;
		      fland = TMath::Landau(xx,mpc,par[0]) / par[0];
		      sum += fland * TMath::Gaus(x[0],xx,par[3]);
		    }
      
		    return (par[2] * step * sum * invsq2pi / par[3]); }, 0, 5000, 4);

<<<<<<< HEAD
		  flangau[side][region][sector]->SetParameters(par0,par1,par2,par3);
		  //std::cout << " iside " << iside << " side " << side << " ir " << ir 
		  //	    << " region " << region << " isec " << isec 
		  //	    << " sector " << sector << " weight " << weight << std::endl;
		}
	    }
	}
    } 
  if (m_maskDeadChannels)
  {
    makeChannelMask(m_deadChannelMap, m_deadChannelMapName, "TotalDeadChannels");
  } 
  if (m_maskHotChannels)
  {
    makeChannelMask(m_hotChannelMap, m_hotChannelMapName, "TotalHotChannels");
  } 
=======
          flangau[side][region][sector]->SetParameters(par0, par1, par2, par3);
          // std::cout << " iside " << iside << " side " << side << " ir " << ir
          //	    << " region " << region << " isec " << isec
          //	    << " sector " << sector << " weight " << weight << std::endl;
        }
      }
    }
  }
>>>>>>> 55aee9b1

  return Fun4AllReturnCodes::EVENT_OK;
}

//_________________________________________________________
double PHG4TpcPadPlaneReadout::getSingleEGEMAmplification()
{
  // Jin H.: For the GEM gain in sPHENIX TPC,
  //         Bob pointed out the PHENIX HBD measured it as the Polya function with theta parameter = 0.8.
  //         Just talked with Tom too, he suggest us to start the TPC modeling with simpler exponential function
  //         with lambda parameter of 1/2000, (i.e. Polya function with theta parameter = 0, q_bar = 2000). Please note, this gain variation need to be sampled for each initial electron individually.
  //         Summing over ~30 initial electrons, the distribution is pushed towards more Gauss like.
  // Bob A.: I like Tom's suggestion to use the exponential distribution as a first approximation
  //         for the single electron gain distribution -
  //         and yes, the parameter you're looking for is of course the slope, which is the inverse gain.
  double nelec = gsl_ran_exponential(RandomGenerator, averageGEMGain);
  if (m_usePolya)
  {
    double y;
    double xmax = 5000;
    double ymax = 0.376;
    while (true)
    {
      nelec = gsl_ran_flat(RandomGenerator, 0, xmax);
      y = gsl_rng_uniform(RandomGenerator) * ymax;
      if (y <= pow((1 + polyaTheta) * (nelec / averageGEMGain), polyaTheta) * exp(-(1 + polyaTheta) * (nelec / averageGEMGain)))
      {
        break;
      }
    }
  }
  // Put gain reading here

  return nelec;
}

//_________________________________________________________
double PHG4TpcPadPlaneReadout::getSingleEGEMAmplification(double weight)
{
  // Jin H.: For the GEM gain in sPHENIX TPC,
  //         Bob pointed out the PHENIX HBD measured it as the Polya function with theta parameter = 0.8.
  //         Just talked with Tom too, he suggest us to start the TPC modeling with simpler exponential function
  //         with lambda parameter of 1/2000, (i.e. Polya function with theta parameter = 0, q_bar = 2000). Please note, this gain variation need to be sampled for each initial electron individually.
  //         Summing over ~30 initial electrons, the distribution is pushed towards more Gauss like.
  // Bob A.: I like Tom's suggestion to use the exponential distribution as a first approximation
  //         for the single electron gain distribution -
  //         and yes, the parameter you're looking for is of course the slope, which is the inverse gain.
  double q_bar = averageGEMGain * weight;
  double nelec = gsl_ran_exponential(RandomGenerator, q_bar);
  if (m_usePolya)
  {
    double y;
    double xmax = 5000;
    double ymax = 0.376;
    while (true)
    {
      nelec = gsl_ran_flat(RandomGenerator, 0, xmax);
      y = gsl_rng_uniform(RandomGenerator) * ymax;
      if (y <= pow((1 + polyaTheta) * (nelec / q_bar), polyaTheta) * exp(-(1 + polyaTheta) * (nelec / q_bar)))
      {
        break;
      }
    }
  }
  // Put gain reading here

  return nelec;
}

//_________________________________________________________
double PHG4TpcPadPlaneReadout::getSingleEGEMAmplification(TF1 *f)
{
  double nelec = f->GetRandom(0, 5000);
  // Put gain reading here

  return nelec;
}

void PHG4TpcPadPlaneReadout::MapToPadPlane(
    TpcClusterBuilder &tpc_truth_clusterer,
    TrkrHitSetContainer *single_hitsetcontainer,
    TrkrHitSetContainer *hitsetcontainer,
    TrkrHitTruthAssoc * /*hittruthassoc*/,
    const double x_gem, const double y_gem, const double t_gem, const unsigned int side,
    PHG4HitContainer::ConstIterator hiter, TNtuple * /*ntpad*/, TNtuple * /*nthit*/)
{
  // One electron per call of this method
  // The x_gem and y_gem values have already been randomized within the transverse drift diffusion width
  // The t_gem value already reflects the drift time of the primary electron from the production point, and is randomized within the longitudinal diffusion witdth

  double phi = atan2(y_gem, x_gem);
  if (phi > +M_PI)
  {
    phi -= 2 * M_PI;
  }
  if (phi < -M_PI)
  {
    phi += 2 * M_PI;
  }

  double rad_gem = get_r(x_gem, y_gem);

  // Moving electrons from dead area to a closest pad
  for (int iregion = 0; iregion < 3; ++iregion)
  {
    double daR = 0;
    if (iregion == 0 || iregion == 2)
    {
      daR = 1.0;  // 1.0cm edge to collect electrons from
    }
    else
    {
      daR = MinRadius[iregion] - MaxRadius[iregion - 1];
    }
    if (rad_gem <= MinRadius[iregion] && rad_gem >= MinRadius[iregion] - daR)
    {
      if (rad_gem <= MinRadius[iregion] - daR / 2)
      {
        rad_gem = MinRadius[iregion] - (1.1 * daR);
      }
      else
      {
        rad_gem = MinRadius[iregion] + 0.1 * daR;
      }
    }
  }

  phi = check_phi(side, phi, rad_gem);
  unsigned int layernum = 0;
  /* TpcClusterBuilder pass_data {}; */

  // Find which readout layer this electron ends up in

  PHG4TpcCylinderGeomContainer::ConstRange layerrange = GeomContainer->get_begin_end();
  for (PHG4TpcCylinderGeomContainer::ConstIterator layeriter = layerrange.first;
       layeriter != layerrange.second;
       ++layeriter)
  {
    double rad_low = layeriter->second->get_radius() - layeriter->second->get_thickness() / 2.0;
    double rad_high = layeriter->second->get_radius() + layeriter->second->get_thickness() / 2.0;

    if (rad_gem > rad_low && rad_gem < rad_high)
    {
      // capture the layer where this electron hits the gem stack
      LayerGeom = layeriter->second;

      layernum = LayerGeom->get_layer();
      /* pass_data.layerGeom = LayerGeom; */
      /* pass_data.layer = layernum; */
      if (Verbosity() > 1000)
      {
        std::cout << " g4hit id " << hiter->first << " rad_gem " << rad_gem << " rad_low " << rad_low << " rad_high " << rad_high
                  << " layer  " << hiter->second->get_layer() << " want to change to " << layernum << std::endl;
      }
      hiter->second->set_layer(layernum);  // have to set here, since the stepping action knows nothing about layers
    }
  }

  if (layernum == 0)
  {
    return;
  }

  // store phi bins and tbins upfront to avoid repetitive checks on the phi methods
  const auto phibins = LayerGeom->get_phibins();
  /* pass_data.nphibins = phibins; */

  const auto tbins = LayerGeom->get_zbins();

  // Create the distribution function of charge on the pad plane around the electron position

  // The resolution due to pad readout includes the charge spread during GEM multiplication.
  // this now defaults to 400 microns during construction from Tom (see 8/11 email).
  // Use the setSigmaT(const double) method to update...
  // We use a double gaussian to represent the smearing due to the SAMPA chip shaping time - default values of fShapingLead and fShapingTail are for 80 ns SAMPA

  // amplify the single electron in the gem stack
  //===============================

  double nelec = getSingleEGEMAmplification();
  // Applying weight with respect to the rad_gem and phi after electrons are redistributed
  double phi_gain = phi;
  if (phi < 0)
  {
    phi_gain += 2 * M_PI;
  }
  double gain_weight = 1.0;
  if (m_flagToUseGain == 1)
  {
    gain_weight = h_gain[side]->GetBinContent(h_gain[side]->FindBin(rad_gem * 10, phi_gain));  // rad_gem in cm -> *10 to get mm
    nelec = nelec * gain_weight;
  }

  if (m_use_module_gain_weights)
  {
    double phistep = 30.0;
    int sector = 0;

    if ((phi_gain * 180.0 / M_PI) >= 15 && (phi_gain * 180.0 / M_PI) < 345)
    {
      sector = 1 + (int) ((phi_gain * 180.0 / M_PI - 15) / phistep);
    }
    else
    {
      sector = 0;
    }

    int this_region = -1;
    for (int iregion = 0; iregion < 3; ++iregion)
    {
      if (rad_gem < MaxRadius[iregion] && rad_gem > MinRadius[iregion])
      {
        this_region = iregion;
      }
    }
    if (this_region > -1)
    {
      gain_weight = m_module_gain_weight[side][this_region][sector];
    }
    // regenerate nelec with the new distribution
    //    double original_nelec = nelec;
    nelec = getSingleEGEMAmplification(gain_weight);
    //  std::cout << " side " << side << " this_region " << this_region
    //	<<  " sector " << sector << " original nelec "
    //	<< original_nelec << " new nelec " << nelec << std::endl;
  }

  if (m_useLangau)
  {
    double phistep = 30.0;
    int sector = 0;

    if ((phi_gain * 180.0 / M_PI) >= 15 && (phi_gain * 180.0 / M_PI) < 345)
    {
      sector = 1 + (int) ((phi_gain * 180.0 / M_PI - 15) / phistep);
    }
    else
    {
      sector = 0;
    }

    int this_region = -1;
    for (int iregion = 0; iregion < 3; ++iregion)
    {
      if (rad_gem < MaxRadius[iregion] && rad_gem > MinRadius[iregion])
      {
        this_region = iregion;
      }
    }
    if (this_region > -1)
    {
      nelec = getSingleEGEMAmplification(flangau[side][this_region][sector]);
    }
    else
    {
      nelec = getSingleEGEMAmplification();
    }
  }

  // std::cout<<"PHG4TpcPadPlaneReadout::MapToPadPlane gain_weight = "<<gain_weight<<std::endl;
  /* pass_data.neff_electrons = nelec; */

  // Distribute the charge between the pads in phi
  //====================================

  if (Verbosity() > 200)
  {
    std::cout << "  populate phi bins for "
              << " layernum " << layernum
              << " phi " << phi
              << " sigmaT " << sigmaT
              //<< " zigzag_pads " << zigzag_pads
              << std::endl;
  }

  std::vector<int> pad_phibin;
  std::vector<double> pad_phibin_share;

  populate_zigzag_phibins(side, layernum, phi, sigmaT, pad_phibin, pad_phibin_share);
  /* if (pad_phibin.size() == 0) { */
  /* pass_data.neff_electrons = 0; */
  /* } else { */
  /* pass_data.fillPhiBins(pad_phibin); */
  /* } */

  // Normalize the shares so they add up to 1
  double norm1 = 0.0;
  for (unsigned int ipad = 0; ipad < pad_phibin.size(); ++ipad)
  {
    double pad_share = pad_phibin_share[ipad];
    norm1 += pad_share;
  }
  for (unsigned int iphi = 0; iphi < pad_phibin.size(); ++iphi)
  {
    pad_phibin_share[iphi] /= norm1;
  }

  // Distribute the charge between the pads in t
  //====================================
  if (Verbosity() > 100 && layernum == print_layer)
  {
    std::cout << "  populate t bins for layernum " << layernum
              << " with t_gem " << t_gem << " sigmaL[0] " << sigmaL[0] << " sigmaL[1] " << sigmaL[1] << std::endl;
  }

  std::vector<int> adc_tbin;
  std::vector<double> adc_tbin_share;
  populate_tbins(t_gem, sigmaL, adc_tbin, adc_tbin_share);
  /* if (adc_tbin.size() == 0)  { */
  /* pass_data.neff_electrons = 0; */
  /* } else { */
  /* pass_data.fillTimeBins(adc_tbin); */
  /* } */

  // Normalize the shares so that they add up to 1
  double tnorm = 0.0;
  for (unsigned int it = 0; it < adc_tbin.size(); ++it)
  {
    double bin_share = adc_tbin_share[it];
    tnorm += bin_share;
  }
  for (unsigned int it = 0; it < adc_tbin.size(); ++it)
  {
    adc_tbin_share[it] /= tnorm;
  }

  // Fill HitSetContainer
  //===============
  // These are used to do a quick clustering for checking
  double phi_integral = 0.0;
  double t_integral = 0.0;
  double weight = 0.0;

  for (unsigned int ipad = 0; ipad < pad_phibin.size(); ++ipad)
  {
    int pad_num = pad_phibin[ipad];
    double pad_share = pad_phibin_share[ipad];

    for (unsigned int it = 0; it < adc_tbin.size(); ++it)
    {
      int tbin_num = adc_tbin[it];
      double adc_bin_share = adc_tbin_share[it];

      // Divide electrons from avalanche between bins
      float neffelectrons = nelec * (pad_share) * (adc_bin_share);
      if (neffelectrons < neffelectrons_threshold)
      {
        continue;  // skip signals that will be below the noise suppression threshold
      }

      if (tbin_num >= tbins)
      {
        std::cout << " Error making key: adc_tbin " << tbin_num << " ntbins " << tbins << std::endl;
      }
      if (pad_num >= phibins)
      {
        std::cout << " Error making key: pad_phibin " << pad_num << " nphibins " << phibins << std::endl;
      }

      // collect information to do simple clustering. Checks operation of PHG4CylinderCellTpcReco, and
      // is also useful for comparison with PHG4TpcClusterizer result when running single track events.
      // The only information written to the cell other than neffelectrons is tbin and pad number, so get those from geometry
      double tcenter = LayerGeom->get_zcenter(tbin_num);
      double phicenter = LayerGeom->get_phicenter(pad_num);
      phi_integral += phicenter * neffelectrons;
      t_integral += tcenter * neffelectrons;
      weight += neffelectrons;
      if (Verbosity() > 1 && layernum == print_layer)
      {
        std::cout << "   tbin_num " << tbin_num << " tcenter " << tcenter << " pad_num " << pad_num << " phicenter " << phicenter
                  << " neffelectrons " << neffelectrons << " neffelectrons_threshold " << neffelectrons_threshold << std::endl;
      }

      // new containers
      //============
      // We add the Tpc TrkrHitsets directly to the node using hitsetcontainer
      // We need to create the TrkrHitSet if not already made - each TrkrHitSet should correspond to a Tpc readout module
      // The hitset key includes the layer, sector, side

      // The side is an input parameter

      // get the Tpc readout sector - there are 12 sectors with how many pads each?
      unsigned int pads_per_sector = phibins / 12;
      unsigned int sector = pad_num / pads_per_sector;
      TrkrDefs::hitsetkey hitsetkey = TpcDefs::genHitSetKey(layernum, sector, side);
      // Use existing hitset or add new one if needed
      TrkrHitSetContainer::Iterator hitsetit = hitsetcontainer->findOrAddHitSet(hitsetkey);
      TrkrHitSetContainer::Iterator single_hitsetit = single_hitsetcontainer->findOrAddHitSet(hitsetkey);
      TrkrDefs::hitkey hitkey;
     
      if (m_maskDeadChannels)
      {
        hitkey = TpcDefs::genHitKey((unsigned int) pad_num, 0);
        if (!(std::find(m_deadChannelMap.begin(), m_deadChannelMap.end(), std::make_pair(hitsetkey, hitkey)) == m_deadChannelMap.end()))
        {
          continue;
        }
      }
      if (m_maskHotChannels)
      {
        hitkey = TpcDefs::genHitKey((unsigned int) pad_num, 0);
        if (!(std::find(m_hotChannelMap.begin(), m_hotChannelMap.end(), std::make_pair(hitsetkey, hitkey)) == m_hotChannelMap.end()))
        {
          continue;
        }
      }
      // generate the key for this hit, requires tbin and phibin
      hitkey = TpcDefs::genHitKey((unsigned int) pad_num, (unsigned int) tbin_num);

      // See if this hit already exists
      TrkrHit *hit = nullptr;
      hit = hitsetit->second->getHit(hitkey);
      if (!hit)
      {
        // create a new one
        hit = new TrkrHitv2();
        hitsetit->second->addHitSpecificKey(hitkey, hit);
      }
      // Either way, add the energy to it  -- adc values will be added at digitization
      hit->addEnergy(neffelectrons);

      tpc_truth_clusterer.addhitset(hitsetkey, hitkey, neffelectrons);

      // repeat for the single_hitsetcontainer
      // See if this hit already exists
      TrkrHit *single_hit = nullptr;
      single_hit = single_hitsetit->second->getHit(hitkey);
      if (!single_hit)
      {
        // create a new one
        single_hit = new TrkrHitv2();
        single_hitsetit->second->addHitSpecificKey(hitkey, single_hit);
      }
      // Either way, add the energy to it  -- adc values will be added at digitization
      single_hit->addEnergy(neffelectrons);

      /*
      if (Verbosity() > 0)
      {
        assert(nthit);
        nthit->Fill(layernum, pad_num, tbin_num, neffelectrons);
      }
      */

    }  // end of loop over adc T bins
  }  // end of loop over zigzag pads
  /* pass_data.phi_integral = phi_integral; */
  /* pass_data.time_integral = t_integral; */

  /*
  // Capture the input values at the gem stack and the quick clustering results, elecron-by-electron
  if (Verbosity() > 0)
  {
    assert(ntpad);
    ntpad->Fill(layernum, phi, phi_integral / weight, t_gem, t_integral / weight);
  }
  */

  if (Verbosity() > 100)
  {
    if (layernum == print_layer)
    {
      std::cout << " hit " << m_NHits << " quick centroid for this electron " << std::endl;
      std::cout << "      phi centroid = " << phi_integral / weight << " phi in " << phi << " phi diff " << phi_integral / weight - phi << std::endl;
      std::cout << "      t centroid = " << t_integral / weight << " t in " << t_gem << " t diff " << t_integral / weight - t_gem << std::endl;
      // For a single track event, this captures the distribution of single electron centroids on the pad plane for layer print_layer.
      // The centroid of that should match the cluster centroid found by PHG4TpcClusterizer for layer print_layer, if everything is working
      //   - matches to < .01 cm for a few cases that I checked

      /*
      assert(nthit);
      nthit->Fill(hit, layernum, phi, phi_integral / weight, t_gem, t_integral / weight, weight);
      */
    }
  }

  m_NHits++;
  /* return pass_data; */
}
double PHG4TpcPadPlaneReadout::check_phi(const unsigned int side, const double phi, const double radius)
{
  double new_phi = phi;
  int p_region = -1;
  for (int iregion = 0; iregion < 3; ++iregion)
  {
    if (radius < MaxRadius[iregion] && radius > MinRadius[iregion])
    {
      p_region = iregion;
    }
  }

  if (p_region > 0)
  {
    for (int s = 0; s < 12; s++)
    {
      double daPhi = 0;
      if (s == 0)
      {
        daPhi = fabs(sector_min_Phi_sectors[side][p_region][11] + 2 * M_PI - sector_max_Phi_sectors[side][p_region][s]);
      }
      else
      {
        daPhi = fabs(sector_min_Phi_sectors[side][p_region][s - 1] - sector_max_Phi_sectors[side][p_region][s]);
      }
      double min_phi = sector_max_Phi_sectors[side][p_region][s];
      double max_phi = sector_max_Phi_sectors[side][p_region][s] + daPhi;
      if (new_phi <= max_phi && new_phi >= min_phi)
      {
        if (fabs(max_phi - new_phi) > fabs(new_phi - min_phi))
        {
          new_phi = min_phi - PhiBinWidth[p_region] / 5;  // to be changed
        }
        else
        {
          new_phi = max_phi + PhiBinWidth[p_region] / 5;
        }
      }
    }
    if (new_phi < sector_min_Phi_sectors[side][p_region][11] && new_phi >= -M_PI)
    {
      new_phi += 2 * M_PI;
    }
  }

  return new_phi;
}

void PHG4TpcPadPlaneReadout::populate_zigzag_phibins(const unsigned int side, const unsigned int layernum, const double phi, const double cloud_sig_rp, std::vector<int> &phibin_pad, std::vector<double> &phibin_pad_share)
{
  const double radius = LayerGeom->get_radius();
  const double phistepsize = LayerGeom->get_phistep();
  const auto phibins = LayerGeom->get_phibins();

  // make the charge distribution gaussian
  double rphi = phi * radius;
  if (Verbosity() > 100)
  {
    if (LayerGeom->get_layer() == print_layer)
    {
      std::cout << " populate_zigzag_phibins for layer " << layernum << " with radius " << radius << " phi " << phi
                << " rphi " << rphi << " phistepsize " << phistepsize << std::endl;
      std::cout << " fcharge created: radius " << radius << " rphi " << rphi << " cloud_sig_rp " << cloud_sig_rp << std::endl;
    }
  }

  // Get the range of phi values that completely contains all pads  that touch the charge distribution - (nsigmas + 1/2 pad width) in each direction
  const double philim_low_calc = phi - (_nsigmas * cloud_sig_rp / radius) - phistepsize;
  const double philim_high_calc = phi + (_nsigmas * cloud_sig_rp / radius) + phistepsize;

  // Find the pad range that covers this phi range
  const double philim_low = check_phi(side, philim_low_calc, radius);
  const double philim_high = check_phi(side, philim_high_calc, radius);

  int phibin_low = LayerGeom->get_phibin(philim_high);
  int phibin_high = LayerGeom->get_phibin(philim_low);
  int npads = phibin_high - phibin_low;

  if (Verbosity() > 1000)
  {
    if (layernum == print_layer)
    {
      std::cout << "           zigzags: phi " << phi << " philim_low " << philim_low << " phibin_low " << phibin_low
                << " philim_high " << philim_high << " phibin_high " << phibin_high << " npads " << npads << std::endl;
    }
  }

  if (npads < 0 || npads > 9)
  {
    npads = 9;  // can happen if phibin_high wraps around. If so, limit to 10 pads and fix below
  }

  // Calculate the maximum extent in r-phi of pads in this layer. Pads are assumed to touch the center of the next phi bin on both sides.
  const double pad_rphi = 2.0 * LayerGeom->get_phistep() * radius;

  // Make a TF1 for each pad in the phi range
  using PadParameterSet = std::array<double, 2>;
  std::array<PadParameterSet, 10> pad_parameters{};
  std::array<int, 10> pad_keep{};

  // Now make a loop that steps through the charge distribution and evaluates the response at that point on each pad
  std::array<double, 10> overlap = {{0, 0, 0, 0, 0, 0, 0, 0, 0, 0}};
  double pads_phi[10] = {0., 0., 0., 0., 0., 0., 0., 0., 0., 0.};
  double sum_of_pads_phi = 0.;
  double sum_of_pads_absphi = 0.;
  for (int ipad = 0; ipad <= npads; ipad++)
  {
    int pad_now = phibin_low + ipad;
    if (pad_now >= phibins)
    {
      pad_now -= phibins;
    }
    pads_phi[ipad] = LayerGeom->get_phicenter(pad_now);
    sum_of_pads_phi += pads_phi[ipad];
    sum_of_pads_absphi += fabs(pads_phi[ipad]);
  }

  for (int ipad = 0; ipad <= npads; ipad++)
  {
    int pad_now = phibin_low + ipad;
    // if(phibin_low<0 && phibin_high<0) pad_now = phibin_high + ipad;
    //  check that we do not exceed the maximum number of pads, wrap if necessary
    if (pad_now >= phibins)
    {
      pad_now -= phibins;
    }

    pad_keep[ipad] = pad_now;
    double phi_now = pads_phi[ipad];
    const double rphi_pad_now = phi_now * radius;
    pad_parameters[ipad] = {{pad_rphi / 2.0, rphi_pad_now}};

    if (Verbosity() > 1000)
    {
      if (layernum == print_layer)
      {
        std::cout << " zigzags: make fpad for ipad " << ipad << " pad_now " << pad_now << " pad_rphi/2 " << pad_rphi / 2.0
                  << " rphi_pad_now " << rphi_pad_now << std::endl;
      }
    }
    //}

    // use analytic integral
    // for (int ipad = 0; ipad <= npads; ipad++)
    //{
    // const double pitch = pad_parameters[ipad][0];
    // const double x_loc = pad_parameters[ipad][1] - rphi;
    // const double sigma = cloud_sig_rp;

    const double pitch = pad_rphi / 2.0;     // eshulga
    double x_loc_tmp = rphi_pad_now - rphi;  // eshulga
    const double sigma = cloud_sig_rp;       // eshulga

    // Checking if the pads are on the same side of the TPC in phi
    if (fabs(sum_of_pads_phi) != sum_of_pads_absphi)
    {
      if (phi < -M_PI / 2 && phi_now > 0)
      {
        x_loc_tmp = (phi_now - 2 * M_PI) * radius - rphi;
      }
      if (phi > M_PI / 2 && phi_now < 0)
      {
        x_loc_tmp = (phi_now + 2 * M_PI) * radius - rphi;
      }
      if (phi < 0 && phi_now > 0)
      {
        x_loc_tmp = (phi_now + fabs(phi)) * radius;
      }
      if (phi > 0 && phi_now < 0)
      {
        x_loc_tmp = (2 * M_PI - phi_now + phi) * radius;
      }
    }

    const double x_loc = x_loc_tmp;
    // calculate fraction of the total charge on this strip
    /*
    this corresponds to integrating the charge distribution Gaussian function (centered on rphi and of width cloud_sig_rp),
    convoluted with a strip response function, which is triangular from -pitch to +pitch, with a maximum of 1. at stript center
    */
    overlap[ipad] =
        (pitch - x_loc) * (std::erf(x_loc / (M_SQRT2 * sigma)) - std::erf((x_loc - pitch) / (M_SQRT2 * sigma))) / (pitch * 2) + (pitch + x_loc) * (std::erf((x_loc + pitch) / (M_SQRT2 * sigma)) - std::erf(x_loc / (M_SQRT2 * sigma))) / (pitch * 2) + (gaus(x_loc - pitch, sigma) - gaus(x_loc, sigma)) * square(sigma) / pitch + (gaus(x_loc + pitch, sigma) - gaus(x_loc, sigma)) * square(sigma) / pitch;
  }

  // now we have the overlap for each pad
  for (int ipad = 0; ipad <= npads; ipad++)
  {
    phibin_pad.push_back(pad_keep[ipad]);
    phibin_pad_share.push_back(overlap[ipad]);
  }

  return;
}

void PHG4TpcPadPlaneReadout::populate_tbins(const double t, const std::array<double, 2> &cloud_sig_tt, std::vector<int> &tbin_adc, std::vector<double> &tbin_adc_share)
{
  int tbin = LayerGeom->get_zbin(t);
  if (tbin < 0 || tbin > LayerGeom->get_zbins())
  {
    if (Verbosity() > 0)
    {
      std::cout << " t bin " << tbin << " for time " << t << " is outside range of " << LayerGeom->get_zbins() << " so return" << std::endl;
    }
    return;
  }

  double tstepsize = LayerGeom->get_zstep();
  double tdisp = t - LayerGeom->get_zcenter(tbin);

  if (Verbosity() > 1000)
  {
    std::cout << "     input:  t " << t << " tbin " << tbin << " tstepsize " << tstepsize << " t center " << LayerGeom->get_zcenter(tbin) << " tdisp " << tdisp << std::endl;
  }

  // Because of diffusion, hits can be shared across the membrane, so we allow all t bins
  int min_cell_tbin = 0;
  int max_cell_tbin = NTBins - 1;

  double cloud_sig_tt_inv[2];
  cloud_sig_tt_inv[0] = 1. / cloud_sig_tt[0];
  cloud_sig_tt_inv[1] = 1. / cloud_sig_tt[1];

  int zsect = 0;
  if (t < 0)
  {
    zsect = -1;
  }
  else
  {
    zsect = 1;
  }

  int n_zz = int(3 * (cloud_sig_tt[0] + cloud_sig_tt[1]) / (2.0 * tstepsize) + 1);
  if (Verbosity() > 1000)
  {
    std::cout << " n_zz " << n_zz << " cloud_sigzz[0] " << cloud_sig_tt[0] << " cloud_sig_tt[1] " << cloud_sig_tt[1] << std::endl;
  }
  for (int it = -n_zz; it != n_zz + 1; ++it)
  {
    int cur_t_bin = tbin + it;
    if ((cur_t_bin < min_cell_tbin) || (cur_t_bin > max_cell_tbin))
    {
      continue;
    }

    if (Verbosity() > 1000)
    {
      std::cout << " it " << it << " cur_t_bin " << cur_t_bin << " min_cell_tbin " << min_cell_tbin << " max_cell_tbin " << max_cell_tbin << std::endl;
    }

    double t_integral = 0.0;
    if (it == 0)
    {
      // the crossover between lead and tail shaping occurs in this bin
      int index1 = -1;
      int index2 = -1;
      if (zsect == -1)
      {
        index1 = 0;
        index2 = 1;
      }
      else
      {
        index1 = 1;
        index2 = 0;
      }

      double tLim1 = 0.0;
      double tLim2 = 0.5 * M_SQRT2 * (-0.5 * tstepsize - tdisp) * cloud_sig_tt_inv[index1];
      // 1/2 * the erf is the integral probability from the argument Z value to zero, so this is the integral probability between the Z limits
      double t_integral1 = 0.5 * (erf(tLim1) - erf(tLim2));

      if (Verbosity() > 1000)
      {
        if (LayerGeom->get_layer() == print_layer)
        {
          std::cout << "   populate_tbins:  cur_t_bin " << cur_t_bin << "  center t " << LayerGeom->get_zcenter(cur_t_bin)
                    << " index1 " << index1 << "  tLim1 " << tLim1 << " tLim2 " << tLim2 << " t_integral1 " << t_integral1 << std::endl;
        }
      }

      tLim2 = 0.0;
      tLim1 = 0.5 * M_SQRT2 * (0.5 * tstepsize - tdisp) * cloud_sig_tt_inv[index2];
      double t_integral2 = 0.5 * (erf(tLim1) - erf(tLim2));

      if (Verbosity() > 1000)
      {
        if (LayerGeom->get_layer() == print_layer)
        {
          std::cout << "   populate_tbins:  cur_t_bin " << cur_t_bin << "  center t " << LayerGeom->get_zcenter(cur_t_bin)
                    << " index2 " << index2 << "  tLim1 " << tLim1 << " tLim2 " << tLim2 << " t_integral2 " << t_integral2 << std::endl;
        }
      }

      t_integral = t_integral1 + t_integral2;
    }
    else
    {
      // The non zero bins are entirely in the lead or tail region
      // lead or tail depends on which side of the membrane
      int index = 0;
      if (it < 0)
      {
        if (zsect == -1)
        {
          index = 0;
        }
        else
        {
          index = 1;
        }
      }
      else
      {
        if (zsect == -1)
        {
          index = 1;
        }
        else
        {
          index = 0;
        }
      }
      double tLim1 = 0.5 * M_SQRT2 * ((it + 0.5) * tstepsize - tdisp) * cloud_sig_tt_inv[index];
      double tLim2 = 0.5 * M_SQRT2 * ((it - 0.5) * tstepsize - tdisp) * cloud_sig_tt_inv[index];
      t_integral = 0.5 * (erf(tLim1) - erf(tLim2));

      if (Verbosity() > 1000)
      {
        if (LayerGeom->get_layer() == print_layer)
        {
          std::cout << "   populate_tbins:  t_bin " << cur_t_bin << "  center t " << LayerGeom->get_zcenter(cur_t_bin)
                    << " index " << index << "  tLim1 " << tLim1 << " tLim2 " << tLim2 << " t_integral " << t_integral << std::endl;
        }
      }
    }

    tbin_adc.push_back(cur_t_bin);
    tbin_adc_share.push_back(t_integral);
  }

  return;
}

void PHG4TpcPadPlaneReadout::UseGain(const int flagToUseGain)
{
  m_flagToUseGain = flagToUseGain;
  if (m_flagToUseGain == 1 && Verbosity() > 0)
  {
    std::cout << "PHG4TpcPadPlaneReadout: UseGain: TRUE " << std::endl;
  }
}

void PHG4TpcPadPlaneReadout::ReadGain()
{
  // Reading TPC Gain Maps from the file
  if (m_flagToUseGain == 1)
  {
    char *calibrationsroot = getenv("CALIBRATIONROOT");
    if (calibrationsroot != nullptr)
    {
      std::string gain_maps_filename = std::string(calibrationsroot) + std::string("/TPC/GainMaps/TPCGainMaps.root");
      TFile *fileGain = TFile::Open(gain_maps_filename.c_str(), "READ");
      h_gain[0] = (TH2 *) fileGain->Get("RadPhiPlot0")->Clone();
      h_gain[1] = (TH2 *) fileGain->Get("RadPhiPlot1")->Clone();
      h_gain[0]->SetDirectory(nullptr);
      h_gain[1]->SetDirectory(nullptr);
      fileGain->Close();
    }
  }
}
void PHG4TpcPadPlaneReadout::SetDefaultParameters()
{
  set_default_double_param("tpc_minradius_inner", 31.105);  // 30.0);  // cm
  set_default_double_param("tpc_minradius_mid", 41.153);    // 40.0);
  set_default_double_param("tpc_minradius_outer", 58.367);  // 60.0);

  set_default_double_param("tpc_maxradius_inner", 40.249);  // 40.0);  // cm
  set_default_double_param("tpc_maxradius_mid", 57.475);    // 60.0);
  set_default_double_param("tpc_maxradius_outer", 75.911);  // 77.0);  // from Tom

  set_default_double_param("neffelectrons_threshold", 1.0);
  set_default_double_param("maxdriftlength", 105.5);     // cm
  set_default_double_param("tpc_adc_clock", 53.326184);  // ns, for 18.8 MHz clock
  set_default_double_param("gem_cloud_sigma", 0.04);     // cm = 400 microns
  set_default_double_param("sampa_shaping_lead", 32.0);  // ns, for 80 ns SAMPA
  set_default_double_param("sampa_shaping_tail", 48.0);  // ns, for 80 ns SAMPA

  set_default_double_param("tpc_sector_phi_inner", 0.5024);  // 2 * M_PI / 12 );//sector size in phi for R1 sector
  set_default_double_param("tpc_sector_phi_mid", 0.5087);    // 2 * M_PI / 12 );//sector size in phi for R2 sector
  set_default_double_param("tpc_sector_phi_outer", 0.5097);  // 2 * M_PI / 12 );//sector size in phi for R3 sector

  set_default_int_param("ntpc_phibins_inner", 1128);  // 94 * 12
  set_default_int_param("ntpc_phibins_mid", 1536);    // 128 * 12
  set_default_int_param("ntpc_phibins_outer", 2304);  // 192 * 12

  // GEM Gain
  /*
  hp (2020/09/04): gain changed from 2000 to 1400, to accomodate gas mixture change
  from Ne/CF4 90/10 to Ne/CF4 50/50, and keep the average charge per particle per pad constant
  */
  set_default_double_param("gem_amplification", 1400);
  set_default_double_param("polya_theta", 0.8);
  return;
}

void PHG4TpcPadPlaneReadout::UpdateInternalParameters()
{
  neffelectrons_threshold = get_double_param("neffelectrons_threshold");

  MinRadius =
      {{get_double_param("tpc_minradius_inner"),
        get_double_param("tpc_minradius_mid"),
        get_double_param("tpc_minradius_outer")}};

  MaxRadius =
      {{get_double_param("tpc_maxradius_inner"),
        get_double_param("tpc_maxradius_mid"),
        get_double_param("tpc_maxradius_outer")}};

  sigmaT = get_double_param("gem_cloud_sigma");
  sigmaL = {{get_double_param("sampa_shaping_lead"),
             get_double_param("sampa_shaping_tail")}};

  const double tpc_adc_clock = get_double_param("tpc_adc_clock");

  const double MaxZ = get_double_param("maxdriftlength");
  const double TBinWidth = tpc_adc_clock;
  const double MaxT = extended_readout_time + 2.0 * MaxZ / drift_velocity;  // allows for extended time readout
  const double MinT = 0;
  NTBins = (int) ((MaxT - MinT) / TBinWidth) + 1;

  const std::array<double, 3> SectorPhi =
      {{get_double_param("tpc_sector_phi_inner"),
        get_double_param("tpc_sector_phi_mid"),
        get_double_param("tpc_sector_phi_outer")}};

  const std::array<int, 3> NPhiBins =
      {{get_int_param("ntpc_phibins_inner"),
        get_int_param("ntpc_phibins_mid"),
        get_int_param("ntpc_phibins_outer")}};

  PhiBinWidth =
      {{SectorPhi[0] * 12 / (double) NPhiBins[0],
        SectorPhi[1] * 12 / (double) NPhiBins[1],
        SectorPhi[2] * 12 / (double) NPhiBins[2]}};

  averageGEMGain = get_double_param("gem_amplification");
  polyaTheta = get_double_param("polya_theta");

<<<<<<< HEAD
}

void PHG4TpcPadPlaneReadout::makeChannelMask(hitMask& aMask, const std::string& dbName, const std::string& totalChannelsToMask)
{
  std::string database = CDBInterface::instance()->getUrl(dbName);
  CDBTTree* cdbttree = new CDBTTree(database);

  int NChan = -1;
  NChan = cdbttree->GetSingleIntValue(totalChannelsToMask);

  for (int i = 0; i < NChan; i++)
  {
    int Layer = cdbttree->GetIntValue(i, "layer");
    int Sector = cdbttree->GetIntValue(i, "sector");
    int Side = cdbttree->GetIntValue(i, "side");
    int Pad = cdbttree->GetIntValue(i, "pad");
    //if (Verbosity() > VERBOSITY_A_LOT)
    if (true)
    {
      std::cout << dbName << ": Will mask layer: " << Layer << ", sector: " << Sector << ", side: " << Side << ", Pad: " << Pad << std::endl;
    }

    TrkrDefs::hitsetkey DeadChannelHitKey = TpcDefs::genHitSetKey(Layer, Sector, Side);
    TrkrDefs::hitkey DeadHitKey = TpcDefs::genHitKey((unsigned int) Pad, 0);
    aMask.push_back({std::make_pair(DeadChannelHitKey, DeadHitKey)});
  }

  delete cdbttree;
=======
  for (int iregion = 0; iregion < 3; ++iregion)
  {
    for (int zside = 0; zside < 2; zside++)
    {
      sector_min_Phi_sectors[zside][iregion].clear();
      sector_max_Phi_sectors[zside][iregion].clear();
      for (int isector = 0; isector < NSectors; ++isector)
      {
        double sec_gap = (2 * M_PI - SectorPhi[iregion] * 12) / 12;
        double sec_max_phi = M_PI - SectorPhi[iregion] / 2 - sec_gap - 2 * M_PI / 12 * isector;  // * (isector+1) ;
        double sec_min_phi = sec_max_phi - SectorPhi[iregion];
        sector_min_Phi_sectors[zside][iregion].push_back(sec_min_phi);
        sector_max_Phi_sectors[zside][iregion].push_back(sec_max_phi);
      }
    }
  }
>>>>>>> 55aee9b1
}<|MERGE_RESOLUTION|>--- conflicted
+++ resolved
@@ -191,7 +191,6 @@
       
 		    return (par[2] * step * sum * invsq2pi / par[3]); }, 0, 5000, 4);
 
-<<<<<<< HEAD
 		  flangau[side][region][sector]->SetParameters(par0,par1,par2,par3);
 		  //std::cout << " iside " << iside << " side " << side << " ir " << ir 
 		  //	    << " region " << region << " isec " << isec 
@@ -208,16 +207,6 @@
   {
     makeChannelMask(m_hotChannelMap, m_hotChannelMapName, "TotalHotChannels");
   } 
-=======
-          flangau[side][region][sector]->SetParameters(par0, par1, par2, par3);
-          // std::cout << " iside " << iside << " side " << side << " ir " << ir
-          //	    << " region " << region << " isec " << isec
-          //	    << " sector " << sector << " weight " << weight << std::endl;
-        }
-      }
-    }
-  }
->>>>>>> 55aee9b1
 
   return Fun4AllReturnCodes::EVENT_OK;
 }
@@ -1147,7 +1136,22 @@
   averageGEMGain = get_double_param("gem_amplification");
   polyaTheta = get_double_param("polya_theta");
 
-<<<<<<< HEAD
+  for (int iregion = 0; iregion < 3; ++iregion)
+  {
+    for (int zside = 0; zside < 2; zside++)
+    {
+      sector_min_Phi_sectors[zside][iregion].clear();
+      sector_max_Phi_sectors[zside][iregion].clear();
+      for (int isector = 0; isector < NSectors; ++isector)
+      {
+        double sec_gap = (2 * M_PI - SectorPhi[iregion] * 12) / 12;
+        double sec_max_phi = M_PI - SectorPhi[iregion] / 2 - sec_gap - 2 * M_PI / 12 * isector;  // * (isector+1) ;
+        double sec_min_phi = sec_max_phi - SectorPhi[iregion];
+        sector_min_Phi_sectors[zside][iregion].push_back(sec_min_phi);
+        sector_max_Phi_sectors[zside][iregion].push_back(sec_max_phi);
+      }
+    }
+  }
 }
 
 void PHG4TpcPadPlaneReadout::makeChannelMask(hitMask& aMask, const std::string& dbName, const std::string& totalChannelsToMask)
@@ -1176,22 +1180,4 @@
   }
 
   delete cdbttree;
-=======
-  for (int iregion = 0; iregion < 3; ++iregion)
-  {
-    for (int zside = 0; zside < 2; zside++)
-    {
-      sector_min_Phi_sectors[zside][iregion].clear();
-      sector_max_Phi_sectors[zside][iregion].clear();
-      for (int isector = 0; isector < NSectors; ++isector)
-      {
-        double sec_gap = (2 * M_PI - SectorPhi[iregion] * 12) / 12;
-        double sec_max_phi = M_PI - SectorPhi[iregion] / 2 - sec_gap - 2 * M_PI / 12 * isector;  // * (isector+1) ;
-        double sec_min_phi = sec_max_phi - SectorPhi[iregion];
-        sector_min_Phi_sectors[zside][iregion].push_back(sec_min_phi);
-        sector_max_Phi_sectors[zside][iregion].push_back(sec_max_phi);
-      }
-    }
-  }
->>>>>>> 55aee9b1
 }