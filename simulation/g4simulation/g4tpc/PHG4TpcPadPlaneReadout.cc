--- conflicted
+++ resolved
@@ -831,15 +831,9 @@
   set_default_double_param("tpc_sector_phi_mid", 0.5087);    // 2 * M_PI / 12 );//sector size in phi for R2 sector
   set_default_double_param("tpc_sector_phi_outer", 0.5097);  // 2 * M_PI / 12 );//sector size in phi for R3 sector
 
-<<<<<<< HEAD
-  set_default_int_param("ntpc_phibins_inner", 1128); //94 * 12
-  set_default_int_param("ntpc_phibins_mid", 1536);   //128 * 12
-  set_default_int_param("ntpc_phibins_outer", 2304); //192 * 12
-=======
   set_default_int_param("ntpc_phibins_inner", 1128);  // 94 * 12
   set_default_int_param("ntpc_phibins_mid", 1536);    // 128 * 12
   set_default_int_param("ntpc_phibins_outer", 2304);  // 192 * 12
->>>>>>> cb345f9d
 
   // GEM Gain
   /*
