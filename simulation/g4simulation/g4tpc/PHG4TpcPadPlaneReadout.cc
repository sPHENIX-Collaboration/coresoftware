--- conflicted
+++ resolved
@@ -104,11 +104,7 @@
   // load geo node
   const std::string seggeonodename = "CYLINDERCELLGEOM_SVTX";
   GeomContainer = findNode::getClass<PHG4TpcCylinderGeomContainer>(topNode, seggeonodename);
-<<<<<<< HEAD
-  assert( GeomContainer );
-=======
   assert(GeomContainer);
->>>>>>> 93df1fbd
 
   return Fun4AllReturnCodes::EVENT_OK;
 }
@@ -843,7 +839,6 @@
   set_default_double_param("tpc_sector_phi_mid", 0.5087);    // 2 * M_PI / 12 );//sector size in phi for R2 sector
   set_default_double_param("tpc_sector_phi_outer", 0.5097);  // 2 * M_PI / 12 );//sector size in phi for R3 sector
 
-<<<<<<< HEAD
   set_default_double_param("tpc_sector_phi_bias_inner", -0.0041);//sector bias in phi for R1 sector
   set_default_double_param("tpc_sector_phi_bias_mid",   -0.0029);//sector bias in phi for R2 sector
   set_default_double_param("tpc_sector_phi_bias_outer", -0.0);   //sector bias in phi for R3 sector
@@ -851,11 +846,7 @@
   set_default_int_param("ntpc_phibins_inner", 1128); //94 * 12
   set_default_int_param("ntpc_phibins_mid", 1536);   //128 * 12
   set_default_int_param("ntpc_phibins_outer", 2304); //192 * 12
-=======
-  set_default_int_param("ntpc_phibins_inner", 1128);  // 94 * 12
-  set_default_int_param("ntpc_phibins_mid", 1536);    // 128 * 12
-  set_default_int_param("ntpc_phibins_outer", 2304);  // 192 * 12
->>>>>>> 93df1fbd
+
 
   // GEM Gain
   /*
@@ -897,7 +888,6 @@
         get_double_param("tpc_sector_phi_mid"),
         get_double_param("tpc_sector_phi_outer")}};
 
-<<<<<<< HEAD
   const std::array<double, 3> SectorPhiBias =
       {{get_double_param("tpc_sector_phi_bias_inner"),
         get_double_param("tpc_sector_phi_bias_mid"),
@@ -910,13 +900,7 @@
     get_int_param("ntpc_phibins_outer")
   }};
   
-=======
-  const std::array<int, 3> NPhiBins =
-      {{get_int_param("ntpc_phibins_inner"),
-        get_int_param("ntpc_phibins_mid"),
-        get_int_param("ntpc_phibins_outer")}};
-
->>>>>>> 93df1fbd
+
   PhiBinWidth =
       {{SectorPhi[0] * 12 / (double) NPhiBins[0],
         SectorPhi[1] * 12 / (double) NPhiBins[1],
@@ -931,15 +915,10 @@
       sector_min_Phi_sectors[zside][iregion].clear();
       sector_max_Phi_sectors[zside][iregion].clear();
       for (int isector = 0; isector < NSectors; ++isector)
-<<<<<<< HEAD
       {        
         double sec_gap = (2*M_PI - SectorPhi[iregion]*12)/12;
         double sec_max_phi = M_PI - SectorPhi[iregion]/2 - sec_gap - 2 * M_PI / 12 * isector + pow(-1,zside) * SectorPhiBias[iregion];// * (isector+1) ;
-=======
-      {
-        double sec_gap = (2 * M_PI - SectorPhi[iregion] * 12) / 12;
-        double sec_max_phi = M_PI - SectorPhi[iregion] / 2 - sec_gap - 2 * M_PI / 12 * isector;  // * (isector+1) ;
->>>>>>> 93df1fbd
+
         double sec_min_phi = sec_max_phi - SectorPhi[iregion];
         sector_min_Phi_sectors[zside][iregion].push_back(sec_min_phi);
         sector_max_Phi_sectors[zside][iregion].push_back(sec_max_phi);
