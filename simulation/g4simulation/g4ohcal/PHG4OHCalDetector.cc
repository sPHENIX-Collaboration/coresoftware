#include "PHG4OHCalDetector.h"

#include "PHG4OHCalDisplayAction.h"
#include "PHG4OHCalFieldSetup.h"

#include <g4detectors/PHG4HcalDefs.h>

#include <phparameter/PHParameters.h>

#include <g4main/PHG4Detector.h>
#include <g4main/PHG4DisplayAction.h>
#include <g4main/PHG4Subsystem.h>

#include <phool/phool.h>
#include <phool/recoConsts.h>

#include <g4gdml/PHG4GDMLConfig.hh>
#include <g4gdml/PHG4GDMLUtility.hh>

#include <TSystem.h>

#include <Geant4/G4AssemblyVolume.hh>
#include <Geant4/G4LogicalVolume.hh>
#include <Geant4/G4PVPlacement.hh>
#include <Geant4/G4RotationMatrix.hh>
#include <Geant4/G4String.hh>
#include <Geant4/G4SystemOfUnits.hh>
#include <Geant4/G4ThreeVector.hh>
#include <Geant4/G4Transform3D.hh>
#include <Geant4/G4Tubs.hh>
#include <Geant4/G4VPhysicalVolume.hh>
#include <Geant4/G4VSolid.hh>
#include <Geant4/G4Material.hh>

#pragma GCC diagnostic push
#pragma GCC diagnostic ignored "-Wshadow"
#pragma GCC diagnostic ignored "-Wpedantic"
#include <Geant4/G4GDMLParser.hh>
#include <Geant4/G4GDMLReadStructure.hh>  // for G4GDMLReadStructure
#pragma GCC diagnostic pop

#include <boost/lexical_cast.hpp>
#include <boost/tokenizer.hpp>

#include <cassert>
#include <cmath>
#include <cstdlib>
#include <iostream>
#include <memory>       // for unique_ptr
#include <type_traits>  // for __decay_and_strip<>::_...
#include <utility>      // for pair, make_pair
#include <vector>       // for vector, vector<>::iter...

class G4Material;
class PHCompositeNode;

PHG4OHCalDetector::PHG4OHCalDetector(PHG4Subsystem *subsys, PHCompositeNode *Node, PHParameters *parames, const std::string &dnam)
  : PHG4Detector(subsys, Node, dnam)
  , m_DisplayAction(dynamic_cast<PHG4OHCalDisplayAction *>(subsys->GetDisplayAction()))
  , m_Params(parames)
  , m_InnerRadius(m_Params->get_double_param("inner_radius") * cm)
  , m_OuterRadius(m_Params->get_double_param("outer_radius") * cm)
  , m_SizeZ(m_Params->get_double_param("size_z") * cm)
  , m_NumScintiPlates(m_Params->get_int_param(PHG4HcalDefs::scipertwr) * m_Params->get_int_param("n_towers"))
  , m_ActiveFlag(m_Params->get_int_param("active"))
  , m_AbsorberActiveFlag(m_Params->get_int_param("absorberactive"))
  , m_GDMPath(m_Params->get_string_param("GDMPath"))
{
  gdml_config = PHG4GDMLUtility::GetOrMakeConfigNode(Node);
  assert(gdml_config);

  m_FieldSetup =
    new PHG4OHCalFieldSetup(
        m_Params->get_string_param("IronFieldMapPath"), m_Params->get_double_param("IronFieldMapScale")
        );
}

PHG4OHCalDetector::~PHG4OHCalDetector()
{
  delete m_ScintiMotherAssembly;
  delete m_ChimScintiMotherAssembly;
  delete m_FieldSetup;
}

//_______________________________________________________________
//_______________________________________________________________
int PHG4OHCalDetector::IsInOHCal(G4VPhysicalVolume *volume) const
{
  if (m_AbsorberActiveFlag)
  {
    if (m_SteelAbsorberLogVolSet.find(volume->GetLogicalVolume()) != m_SteelAbsorberLogVolSet.end())
    {
      return -1;
    }
  }
  if (m_ActiveFlag)
  {
    if (m_ScintiTileLogVolSet.find(volume->GetLogicalVolume()) != m_ScintiTileLogVolSet.end())
    {
      return 1;
    }
  }
  return 0;
}

void PHG4OHCalDetector::ConstructMe(G4LogicalVolume *logicWorld)
{
  recoConsts *rc = recoConsts::instance();
  G4Material *Air = GetDetectorMaterial(rc->get_StringFlag("WorldMaterial"));
  G4VSolid *hcal_envelope_cylinder = new G4Tubs("OHCal_envelope_solid", m_InnerRadius, m_OuterRadius, m_SizeZ / 2., 0, 2 * M_PI);
  m_VolumeEnvelope = hcal_envelope_cylinder->GetCubicVolume();
  G4LogicalVolume *hcal_envelope_log = new G4LogicalVolume(hcal_envelope_cylinder, Air, G4String("OHCal_envelope"), nullptr, nullptr, nullptr);
  G4RotationMatrix hcal_rotm;
  hcal_rotm.rotateX(m_Params->get_double_param("rot_x") * deg);
  hcal_rotm.rotateY(m_Params->get_double_param("rot_y") * deg);
  hcal_rotm.rotateZ(m_Params->get_double_param("rot_z") * deg);
  G4VPhysicalVolume *mothervol = new G4PVPlacement(G4Transform3D(hcal_rotm, G4ThreeVector(m_Params->get_double_param("place_x") * cm, m_Params->get_double_param("place_y") * cm, m_Params->get_double_param("place_z") * cm)), hcal_envelope_log, "OHCal", logicWorld, false, false, OverlapCheck());
  m_DisplayAction->SetMyTopVolume(mothervol);
  ConstructOHCal(hcal_envelope_log);

  // disable GDML export for HCal geometries for memory saving and compatibility issues
  assert(gdml_config);
  gdml_config->exclude_physical_vol(mothervol);
  gdml_config->exclude_logical_vol(hcal_envelope_log); 
 
  const G4MaterialTable* mtable = G4Material::GetMaterialTable();
  int nMaterials = G4Material::GetNumberOfMaterials();
  for(G4int i=0; i<nMaterials; ++i) {
    const G4Material* mat = (*mtable)[i];
    if(mat->GetName()=="Uniplast_scintillator"){
      if((mat->GetIonisation()->GetBirksConstant())==0)mat->GetIonisation()->SetBirksConstant(m_Params->get_double_param("Birk_const")); 
    }
  }
  
  return;
}

int PHG4OHCalDetector::ConstructOHCal(G4LogicalVolume *hcalenvelope)
{
  // import the staves from the gemetry file
  std::unique_ptr<G4GDMLReadStructure> reader(new G4GDMLReadStructure());
  G4GDMLParser gdmlParser(reader.get());
  gdmlParser.SetOverlapCheck(OverlapCheck());
  gdmlParser.Read(m_GDMPath, false);

  G4AssemblyVolume *abs_asym = reader->GetAssembly("sector");         //absorber
  m_ScintiMotherAssembly = reader->GetAssembly("tileAssembly24_90");  //tiles

  // this loop is inefficient but the assignment of the scintillator id's is much simpler when having the hcal sector
  std::vector<G4VPhysicalVolume *>::iterator it1 = abs_asym->GetVolumesIterator();
  for (unsigned int isector = 0; isector < abs_asym->TotalImprintedVolumes(); isector++)
<<<<<<< HEAD
  {
    m_DisplayAction->AddSteelVolume((*it1)->GetLogicalVolume());
    m_SteelAbsorberLogVolSet.insert((*it1)->GetLogicalVolume());

    hcalenvelope->AddDaughter((*it1));
    m_VolumeSteel += (*it1)->GetLogicalVolume()->GetSolid()->GetCubicVolume();
    std::vector<G4VPhysicalVolume *>::iterator it3 = m_ScintiMotherAssembly->GetVolumesIterator();
    unsigned int ncnt = 24 * 5 * 2;
    unsigned int ioff = isector * ncnt;
    // ok we always have to skip to the scintillators we want to add for every hcal sector
    for (unsigned int j = 0; j < ioff; j++)
=======
>>>>>>> 73fe7413
    {
      m_DisplayAction->AddSteelVolume((*it1)->GetLogicalVolume());
      m_SteelAbsorberLogVolSet.insert((*it1)->GetLogicalVolume());
      hcalenvelope->AddDaughter((*it1));
      m_VolumeSteel += (*it1)->GetLogicalVolume()->GetSolid()->GetCubicVolume();
      std::vector<G4VPhysicalVolume *>::iterator it3 = m_ScintiMotherAssembly->GetVolumesIterator();
      unsigned int ncnt = 24 * 5 * 2;
      unsigned int ioff = isector * ncnt;
      // ok we always have to skip to the scintillators we want to add for every hcal sector
      for (unsigned int j = 0; j < ioff; j++)
	{
	  ++it3;
	}
      for (unsigned int j = ioff; j < ioff + ncnt; j++)
	{
	  m_DisplayAction->AddScintiVolume((*it3)->GetLogicalVolume());
	  m_ScintiTileLogVolSet.insert((*it3)->GetLogicalVolume());
	  hcalenvelope->AddDaughter((*it3));
	  m_ScintiTilePhysVolMap.insert(std::make_pair(*it3, ExtractLayerTowerId(isector, *it3)));
	  m_VolumeScintillator += (*it3)->GetLogicalVolume()->GetSolid()->GetCubicVolume();
	  ++it3;
	}
      
      ++it1;
    }
  // Chimney assemblies
  G4AssemblyVolume *chimAbs_asym = reader->GetAssembly("sectorChimney");         //absorber
  m_ChimScintiMotherAssembly = reader->GetAssembly("tileAssembly24chimney_90");  //chimney tiles
  
  std::vector<G4VPhysicalVolume *>::iterator it2 = chimAbs_asym->GetVolumesIterator();
  //	order sector 30,31,29
  std::map<unsigned int, unsigned int> sectormap;
  sectormap.insert(std::make_pair(0, 30));
  sectormap.insert(std::make_pair(1, 31));
  sectormap.insert(std::make_pair(2, 29));
  for (unsigned int isector = 0; isector < chimAbs_asym->TotalImprintedVolumes(); isector++)
  {
    m_DisplayAction->AddChimSteelVolume((*it2)->GetLogicalVolume());
    m_SteelAbsorberLogVolSet.insert((*it2)->GetLogicalVolume());

    hcalenvelope->AddDaughter((*it2));
    m_VolumeSteel += (*it2)->GetLogicalVolume()->GetSolid()->GetCubicVolume();
    std::vector<G4VPhysicalVolume *>::iterator it4 = m_ChimScintiMotherAssembly->GetVolumesIterator();
    unsigned int ncnt = 24 * 5 * 2;
    unsigned int ioff = isector * ncnt;
    // ok we always have to skip to the scintillators we want to add for every hcal sector
    for (unsigned int j = 0; j < ioff; j++)
    {
      ++it4;
    }
    for (unsigned int j = ioff; j < ioff + ncnt; j++)
    {
      m_DisplayAction->AddScintiVolume((*it4)->GetLogicalVolume());
      m_ScintiTileLogVolSet.insert((*it4)->GetLogicalVolume());
      hcalenvelope->AddDaughter((*it4));
      m_ScintiTilePhysVolMap.insert(std::make_pair(*it4, ExtractLayerTowerId(sectormap[isector], *it4)));  // chimney sectors 29-31
      m_VolumeScintillator += (*it4)->GetLogicalVolume()->GetSolid()->GetCubicVolume();
      ++it4;
    }
    ++it2;
  }

  for (auto & logical_vol : m_SteelAbsorberLogVolSet)
  {
    logical_vol->SetFieldManager(m_FieldSetup->get_Field_Manager_Iron(), true);
  }

  return 0;
}

void PHG4OHCalDetector::Print(const std::string &what) const
{
  std::cout << "Outer Hcal Detector:" << std::endl;
  if (what == "ALL" || what == "VOLUME")
  {
    std::cout << "Volume Envelope: " << m_VolumeEnvelope / cm / cm / cm << " cm^3" << std::endl;
    std::cout << "Volume Steel: " << m_VolumeSteel / cm / cm / cm << " cm^3" << std::endl;
    std::cout << "Volume Scintillator: " << m_VolumeScintillator / cm / cm / cm << " cm^3" << std::endl;
    std::cout << "Volume Air: " << (m_VolumeEnvelope - m_VolumeSteel - m_VolumeScintillator) / cm / cm / cm << " cm^3" << std::endl;
  }
  std::cout << "******\tm_GDMPath : " << m_GDMPath << std::endl;

  return;
}

std::tuple<int, int, int> PHG4OHCalDetector::GetRowColumnId(G4VPhysicalVolume *volume) const
{
  auto it = m_ScintiTilePhysVolMap.find(volume);
  if (it != m_ScintiTilePhysVolMap.end())
  {
    return it->second;
  }
  std::cout << "could not locate volume " << volume->GetName()
            << " in Outer Hcal scintillator map" << std::endl;
  gSystem->Exit(1);
  // that's dumb but code checkers do not know that gSystem->Exit()
  // terminates, so using the standard exit() makes them happy
  exit(1);
}

std::tuple<int, int, int> PHG4OHCalDetector::ExtractLayerTowerId(const unsigned int isector, G4VPhysicalVolume *volume)
{
  boost::char_separator<char> sep("_");
  boost::tokenizer<boost::char_separator<char>> tok(volume->GetName(), sep);
  boost::tokenizer<boost::char_separator<char>>::const_iterator tokeniter;
  int layer_id = -1;
  int tower_id = -1;
  for (tokeniter = tok.begin(); tokeniter != tok.end(); ++tokeniter)
  {
    if (*tokeniter == "impr")
    {
      ++tokeniter;
      if (tokeniter != tok.end())
      {
        layer_id = boost::lexical_cast<int>(*tokeniter) / 2;
        layer_id--;
        if (layer_id < 0 || layer_id >= m_NumScintiPlates)
        {
          std::cout << "invalid scintillator row " << layer_id
                    << ", valid range 0 < row < " << m_NumScintiPlates << std::endl;
          gSystem->Exit(1);
        }
      }
      else
      {
        std::cout << PHWHERE << " Error parsing " << volume->GetName()
                  << " for mother volume number " << std::endl;
        gSystem->Exit(1);
      }
      break;
    }
  }
  for (tokeniter = tok.begin(); tokeniter != tok.end(); ++tokeniter)
  {
    if (*tokeniter == "pv")
    {
      ++tokeniter;
      if (tokeniter != tok.end())
      {
        tower_id = boost::lexical_cast<int>(*tokeniter);
      }
    }
  }
  int column = map_towerid(tower_id);
  int row = map_layerid(isector, layer_id);
  return std::make_tuple(isector, row, column);
}

// map gdml tower ids to our columns
int PHG4OHCalDetector::map_towerid(const int tower_id)
{
  // odd id's go in one direction, even id's in the other one
  // this is a shortcut to derive the observed dependency
  // commented out after this code
  int itwr = -1;
  int itmp = tower_id / 2;
  if (tower_id % 2)
  {
    itwr = 11 - itmp;
  }
  else
  {
    itwr = 12 + itmp;
  }
  return itwr;
  // here is the mapping in long form
  // if (tower_id == 23)
  // {
  //   itwr = 0;
  // }
  // else if (tower_id == 21)
  // {
  //   itwr = 1;
  // }
  // else if (tower_id ==19 )
  // {
  //   itwr = 2;
  // }
  // else if (tower_id == 17)
  // {
  //   itwr = 3;
  // }
  // else if (tower_id == 15)
  // {
  //   itwr = 4;
  // }
  // else if (tower_id == 13)
  // {
  //   itwr = 5;
  // }
  // else if (tower_id == 11)
  // {
  //   itwr = 6;
  // }
  // else if (tower_id == 9)
  // {
  //   itwr = 7;
  // }
  // else if (tower_id == 7)
  // {
  //   itwr = 8;
  // }
  // else if (tower_id == 5)
  // {
  //   itwr = 9;
  // }
  // else if (tower_id == 3)
  // {
  //   itwr = 10;
  // }
  // else if (tower_id == 1)
  // {
  //   itwr = 11;
  // }
  // else if (tower_id == 0)
  // {
  //   itwr = 12;
  // }
  // else if (tower_id == 2)
  // {
  //   itwr = 13;
  // }
  // else if (tower_id == 4)
  // {
  //   itwr = 14;
  // }
  // else if (tower_id == 6)
  // {
  //   itwr = 15;
  // }
  // else if (tower_id == 8)
  // {
  //   itwr = 16;
  // }
  // else if (tower_id == 10)
  // {
  //   itwr = 17;
  // }
  // else if (tower_id == 12)
  // {
  //   itwr = 18;
  // }
  // else if (tower_id == 14)
  // {
  //   itwr = 19;
  // }
  // else if (tower_id == 16)
  // {
  //   itwr = 20;
  // }
  // else if (tower_id == 18)
  // {
  //   itwr = 21;
  // }
  // else if (tower_id == 20)
  // {
  //   itwr = 22;
  // }
  // else if (tower_id == 22)
  // {
  //   itwr = 23;
  // }
  // else
  // {
  //   std::cout << PHWHERE << " cannot map tower " << tower_id << std::endl;
  //   gSystem->Exit(1);
  //   exit(1);
  // }
}

int PHG4OHCalDetector::map_layerid(const unsigned int isector, const int layer_id)
{
  int tmp_layer = layer_id - 10 * isector;  // normalize to 0-9
  int rowid = -1;
  if (isector == 29)  // chimney sectors are different
  {
    rowid = 114 - layer_id;
  }
  else if (isector == 30 || isector == 31)  // chimney sectors are different
  {
    rowid = 84 - layer_id;
  }
  else
  {
    rowid = 4 - tmp_layer;  // lower half
    if (rowid >= 0)
    {
      if (isector <= 6)
      {
        rowid += 10 * (6 - isector);
      }
      else if (isector <= 28)
      {
        rowid += 10 * (38 - isector);
      }
      else
      {
        rowid = -1;
      }
    }
    else
    {  // upper half
      rowid += 10;
      if (isector <= 5)
      {
        rowid += 10 * (5 - isector);
      }
      else if (isector <= 28)
      {
        rowid += 10 * (37 - isector);
      }
      else
      {
        rowid = -1;
      }
    }
  }
  if (rowid < 0 || rowid > 319)
  {
    std::cout << "bad rowid for sector " << isector << ", layer_id " << layer_id << std::endl;
    gSystem->Exit(1);
  }
  return rowid;
}<|MERGE_RESOLUTION|>--- conflicted
+++ resolved
@@ -149,20 +149,6 @@
   // this loop is inefficient but the assignment of the scintillator id's is much simpler when having the hcal sector
   std::vector<G4VPhysicalVolume *>::iterator it1 = abs_asym->GetVolumesIterator();
   for (unsigned int isector = 0; isector < abs_asym->TotalImprintedVolumes(); isector++)
-<<<<<<< HEAD
-  {
-    m_DisplayAction->AddSteelVolume((*it1)->GetLogicalVolume());
-    m_SteelAbsorberLogVolSet.insert((*it1)->GetLogicalVolume());
-
-    hcalenvelope->AddDaughter((*it1));
-    m_VolumeSteel += (*it1)->GetLogicalVolume()->GetSolid()->GetCubicVolume();
-    std::vector<G4VPhysicalVolume *>::iterator it3 = m_ScintiMotherAssembly->GetVolumesIterator();
-    unsigned int ncnt = 24 * 5 * 2;
-    unsigned int ioff = isector * ncnt;
-    // ok we always have to skip to the scintillators we want to add for every hcal sector
-    for (unsigned int j = 0; j < ioff; j++)
-=======
->>>>>>> 73fe7413
     {
       m_DisplayAction->AddSteelVolume((*it1)->GetLogicalVolume());
       m_SteelAbsorberLogVolSet.insert((*it1)->GetLogicalVolume());
