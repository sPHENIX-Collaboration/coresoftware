--- conflicted
+++ resolved
@@ -7,29 +7,29 @@
 #include "SvtxHitMap.h"
 
 #include <fun4all/Fun4AllReturnCodes.h>
-<<<<<<< HEAD
 #include <fun4all/Fun4AllServer.h>
-#include <g4detectors/PHG4CylinderCell.h>
-#include <g4detectors/PHG4CylinderCellContainer.h>
-=======
 #include <g4detectors/PHG4Cell.h>
 #include <g4detectors/PHG4CellContainer.h>
->>>>>>> e8292460
 #include <g4detectors/PHG4CylinderCellGeom.h>
 #include <g4detectors/PHG4CylinderCellGeomContainer.h>
 #include <g4detectors/PHG4CylinderGeom.h>
 #include <g4detectors/PHG4CylinderGeomContainer.h>
+#include <g4main/PHG4Hit.h>
+#include <g4main/PHG4HitContainer.h>
 #include <phool/PHCompositeNode.h>
 #include <phool/PHIODataNode.h>
 #include <phool/PHNodeIterator.h>
 #include <phool/PHTypedNodeIterator.h>
 #include <phool/getClass.h>
 
+#include <TMath.h>
+
 #include <TF1.h>
 #include <TH1F.h>
 #include <TProfile2D.h>
 #include <TFitResult.h>
 #include <TFitResultPtr.h>
+#include <TStopwatch.h>
 #include <TH1D.h>
 
 #include <TMatrixF.h>
@@ -64,6 +64,8 @@
   fMinLayer(0),
   fMaxLayer(0),
   fEnergyCut(0.1),
+  fDCT(0.006),
+  fDCL(0.012),
   _inv_sqrt12( 1.0/TMath::Sqrt(12) ),
   _twopi( TMath::TwoPi() ),
   fHClusterEnergy(NULL),
@@ -76,7 +78,11 @@
   fHClusterSizeZZ2(NULL),
   fHClusterErrorPP2(NULL),
   fHClusterErrorZZ2(NULL),
-  fHClusterDensity2(NULL)
+  fHClusterDensity2(NULL),
+  fHClusterWindowP(NULL),
+  fHClusterWindowZ(NULL),
+  fSW(NULL),
+  fHTime(NULL)
 {
 }
 //===================
@@ -104,11 +110,11 @@
   if(fAmps[z * fNPhiBins + phi] <= 0.) return false;
   float cent_val = fAmps[z*fNPhiBins + phi];
   bool is_max = true;
-  for(int iz=-fFitRangeZ; iz!=fFitRangeZ; ++iz) {
+  for(int iz=-fFitRangeZ; iz!=fFitRangeZ+1; ++iz) {
     int cz = z + iz;
     if(cz < 0) continue; // skip edge
     if(cz >= fNZBins) continue; // skip edge
-    for(int ip=-fFitRangeP; ip!=fFitRangeP; ++ip) {
+    for(int ip=-fFitRangeP; ip!=fFitRangeP+1; ++ip) {
       if((iz == 0) && (ip == 0)) continue; // skip center
       int cp = wrap_phibin(phi + ip);
       if(fAmps[cz*fNPhiBins + cp] > cent_val) {
@@ -139,6 +145,7 @@
     if(cz < 0) continue; // truncate edge
     if(cz >= fNZBins) continue; // truncate edge
     bool used = false;
+    int nphis = 0;
     for(int ip=-fFitRangeP; ip!=fFitRangeP+1; ++ip) {
       int cp = wrap_phibin(pbin + ip);
       int bin = cz * fNPhiBins + cp;
@@ -148,7 +155,7 @@
       }
       if(fAmps[bin] < fFitEnergyThreshold*peak) continue; // skip small (include empty)
       used = true;
-      fFitSizeP += 1.0;
+      nphis++;
       float ee = fAmps[bin];
       float dz = fGeoLayer->get_zcenter(cz) - fFitZ0;
       float dp = fGeoLayer->get_phicenter(cp) - fFitP0;
@@ -165,24 +172,31 @@
       fAmps[bin] = 0.; //removed
     }
     if(used) fFitSizeZ++;
-  }
-  if(fFitSizeZ>0) fFitSizeP /= fFitSizeZ; // avg size
-  if(verbosity>1000) std::cout << " FIT " << fit_p_mean() << " from " << fFitP0 << std::endl;
+    fFitSizeP = TMath::Max(fFitSizeP,float(nphis));
+  }
+  if(verbosity>1000) {
+    std::cout << " FIT | phi " << fit_p_mean() << " from " << fFitP0;
+    std::cout << " | z " << fit_z_mean() << " from " << fFitZ0 << std::endl;
+  }
 }
 //===================
 int PHG4TPCClusterizer::InitRun(PHCompositeNode* topNode) {
   if(verbosity>1) {
-    fHClusterEnergy = new TH1F("fHClusterEnergy","fHClusterEnergy",1000,0,1000);
-    fHClusterDensity = new TProfile2D("fHClusterDensity","fHClusterDensity;LayerNo;ZZ;<E>",47,-0.5,46.5,210,-105,+105);
-    fHClusterSizePP = new TProfile2D("fHClusterSizePP","fHClusterSizePP;LayerNo;ZZ;<rphisize>",47,-0.5,46.5,210,-105,+105);
-    fHClusterSizeZZ = new TProfile2D("fHClusterSizeZZ","fHClusterSizeZZ;LayerNo;ZZ;<zsize>",47,-0.5,46.5,210,-105,+105);
-    fHClusterErrorPP = new TProfile2D("fHClusterErrorPP","fHClusterErrorPP;LayerNo;ZZ;<rphierror>",47,-0.5,46.5,210,-105,+105);
-    fHClusterErrorZZ = new TProfile2D("fHClusterErrorZZ","fHClusterErrorZZ;LayerN0;ZZ;<zerror>",47,-0.5,46.5,210,-105,+105);
-    fHClusterDensity2 = new TProfile2D("fHClusterDensity2","fHClusterDensity2;Phi;ZZ;<E>",100,-TMath::Pi(),TMath::Pi(),210,-105,+105);
-    fHClusterSizePP2 = new TProfile2D("fHClusterSizePP2","fHClusterSizePP2;Phi;ZZ;<rphisize>",100,-TMath::Pi(),TMath::Pi(),210,-105,+105);
-    fHClusterSizeZZ2 = new TProfile2D("fHClusterSizeZZ2","fHClusterSizeZZ2;Phi;ZZ;<zsize>",100,-TMath::Pi(),TMath::Pi(),210,-105,+105);
-    fHClusterErrorPP2 = new TProfile2D("fHClusterErrorP2P","fHClusterErrorPP2;Phi;ZZ;<rphierror>",100,-TMath::Pi(),TMath::Pi(),210,-105,+105);
-    fHClusterErrorZZ2 = new TProfile2D("fHClusterErrorZZ2","fHClusterErrorZZ2;Phi;ZZ;<zerror>",100,-TMath::Pi(),TMath::Pi(),210,-105,+105);
+    fHClusterEnergy = new TH1F("CLUSTER_Energy","CLUSTER_Energy",1000,0,1000);
+    fHClusterDensity = new TProfile2D("CLUSTER_Density","CLUSTER_Density;LayerNo;ZZ;<E>",50,-0.5,49.5,220,-110,+110);
+    fHClusterSizePP = new TProfile2D("CLUSTER_SizePP","CLUSTER_SizePP;LayerNo;ZZ;<rphisize>",50,-0.5,49.5,220,-110,+110);
+    fHClusterSizeZZ = new TProfile2D("CLUSTER_SizeZZ","CLUSTER_SizeZZ;LayerNo;ZZ;<zsize>",50,-0.5,49.5,220,-110,+110);
+    fHClusterErrorPP = new TProfile2D("CLUSTER_ErrorPP","CLUSTER_ErrorPP;LayerNo;ZZ;<rphierror>",50,-0.5,49.5,220,-110,+110);
+    fHClusterErrorZZ = new TProfile2D("CLUSTER_ErrorZZ","CLUSTER_ErrorZZ;LayerN0;ZZ;<zerror>",50,-0.5,49.5,220,-110,+110);
+    fHClusterDensity2 = new TProfile2D("CLUSTER_Density2","CLUSTER_Density2;Phi;ZZ;<E>",100,-TMath::Pi(),TMath::Pi(),220,-110,+110);
+    fHClusterSizePP2 = new TProfile2D("CLUSTER_SizePP2","CLUSTER_SizePP2;Phi;ZZ;<rphisize>",100,-TMath::Pi(),TMath::Pi(),220,-110,+110);
+    fHClusterSizeZZ2 = new TProfile2D("CLUSTER_SizeZZ2","CLUSTER_SizeZZ2;Phi;ZZ;<zsize>",100,-TMath::Pi(),TMath::Pi(),220,-110,+110);
+    fHClusterErrorPP2 = new TProfile2D("CLUSTER_ErrorP2P","CLUSTER_ErrorPP2;Phi;ZZ;<rphierror>",100,-TMath::Pi(),TMath::Pi(),220,-110,+110);
+    fHClusterErrorZZ2 = new TProfile2D("CLUSTER_ErrorZZ2","CLUSTER_ErrorZZ2;Phi;ZZ;<zerror>",100,-TMath::Pi(),TMath::Pi(),220,-110,+110);
+    fHClusterWindowP = new TProfile2D("CLUSTER_WindowP","CLUSTER_WindowP;LayerNo;ZZ",50,-0.5,49.5,220,-110,+110);
+    fHClusterWindowZ = new TProfile2D("CLUSTER_WindowZ","CLUSTER_WindowZ;LayerNo;ZZ",50,-0.5,49.5,220,-110,+110);
+    fSW = new TStopwatch();
+    fHTime = new TH1F("TIME_CLUSTER","CLUSTER_TIME;sec per event",1000,0,50);
     Fun4AllServer *se = Fun4AllServer::instance();
     se->registerHisto( fHClusterEnergy );
     se->registerHisto( fHClusterDensity );
@@ -195,6 +209,9 @@
     se->registerHisto( fHClusterSizeZZ2 );
     se->registerHisto( fHClusterErrorPP2 );
     se->registerHisto( fHClusterErrorZZ2 );
+    se->registerHisto( fHClusterWindowP );
+    se->registerHisto( fHClusterWindowZ );
+    se->registerHisto( fHTime );
   }
   return Fun4AllReturnCodes::EVENT_OK;
 }
@@ -203,6 +220,10 @@
 //===================
 int PHG4TPCClusterizer::process_event(PHCompositeNode* topNode) {
   if(verbosity>1000) std::cout << "PHG4TPCClusterizer::Process_Event" << std::endl;
+  if(verbosity>1) {
+    fSW->Reset();
+    fSW->Start();
+  }
   PHNodeIterator iter(topNode);
   PHCompositeNode* dstNode = static_cast<PHCompositeNode*>(iter.findFirst("PHCompositeNode", "DST"));
   if (!dstNode) {
@@ -230,12 +251,7 @@
   PHG4CylinderCellGeomContainer* geom_container =
     findNode::getClass<PHG4CylinderCellGeomContainer>(topNode,"CYLINDERCELLGEOM_SVTX");
   if (!geom_container) return Fun4AllReturnCodes::ABORTRUN;
-<<<<<<< HEAD
-  PHG4CylinderCellContainer* cells =  findNode::getClass<PHG4CylinderCellContainer>(dstNode,"G4CELL_SVTX");
-=======
-
   PHG4CellContainer* cells =  findNode::getClass<PHG4CellContainer>(dstNode,"G4CELL_SVTX");
->>>>>>> e8292460
   if (!cells) return Fun4AllReturnCodes::ABORTRUN;
 
   // ==> making layer_sorted
@@ -260,7 +276,6 @@
   for(PHG4CylinderCellGeomContainer::ConstIterator layeriter = layerrange.first;
       layeriter != layerrange.second; ++layeriter) {
     unsigned int layer = (unsigned int)layeriter->second->get_layer();
-<<<<<<< HEAD
     if (layer < fMinLayer) continue;
     if (layer > fMaxLayer) continue;
     fGeoLayer = geom_container->GetLayerCellGeom(layer);
@@ -283,43 +298,13 @@
       const SvtxHit* hit = layer_sorted[layer - fMinLayer][i];
       if(hit->get_e() <= 0.) continue;
       if(verbosity>2000) std::cout << hit->get_cellid();
-      PHG4CylinderCell* cell = cells->findCylinderCell(hit->get_cellid()); //not needed once geofixed
-      int phibin = cell->get_binphi();
-      int zbin = cell->get_binz();
+      PHG4Cell* cell = cells->findCell(hit->get_cellid()); //not needed once geofixed
+      int phibin = PHG4CellDefs::SizeBinning::get_phibin(cell->get_cellid());//cell->get_binphi();
+      int zbin = PHG4CellDefs::SizeBinning::get_zbin(cell->get_cellid());//cell->get_binz();
       if(verbosity>2000) std::cout << " phibin " << phibin << " zbin " << zbin << std::endl;
       fNHitsPerZ[zbin] += 1;
       fAmps[zbin * fNPhiBins + phibin] += hit->get_e();
       fCellIDs[zbin * fNPhiBins + phibin] = hit->get_id();
-=======
-    
-    // exit on the MAPS layers...
-    // needed in case cylinder svtx layers are present      
-    if (layer < _min_layer) continue;
-    if (layer > _max_layer) continue;
-    
-    PHG4CylinderCellGeom* geo = geom_container->GetLayerCellGeom(layer);
-    const int nphibins = layeriter->second->get_phibins();
-    const int nzbins = layeriter->second->get_zbins();
-
-    nhits.clear();
-    nhits.assign(nzbins, 0);
-    amps.clear();
-    amps.assign(nphibins * nzbins, 0.);
-    cellids.clear();
-    cellids.assign(nphibins * nzbins, 0);
-
-    for (unsigned int i = 0; i < layer_sorted[layer - _min_layer].size(); ++i) {
-
-      const SvtxHit* hit = layer_sorted[layer - _min_layer][i];
-      if (hit->get_e() <= 0.) continue;
-      
-      PHG4Cell* cell = cells->findCell(hit->get_cellid());
-      int phibin = PHG4CellDefs::SizeBinning::get_phibin(cell->get_cellid());
-      int zbin = PHG4CellDefs::SizeBinning::get_zbin(cell->get_cellid());
-      nhits[zbin] += 1;
-      amps[zbin * nphibins + phibin] += hit->get_e();
-      cellids[zbin * nphibins + phibin] = hit->get_id();
->>>>>>> e8292460
     }
     int nhits_tot = 0;
     for(int zbin = 0; zbin!=fNZBins; ++zbin)
@@ -328,24 +313,29 @@
     // <==
     float stepz = fGeoLayer->get_zstep();
     float stepp = fGeoLayer->get_phistep();
+    //std::cout << "STEPP " << stepp << std::endl;
     while(nhits_tot > 0) {
       if(verbosity>2000) std::cout << " => nhits_tot " << nhits_tot << std::endl;
       for(int zbin = 0; zbin!=fNZBins; ++zbin) {
         if(fNHitsPerZ[zbin]<=0) continue;
 	float abszbincenter = TMath::Abs(fGeoLayer->get_zcenter( zbin ));
-	fFitRangeZ = 1+3*0.02*TMath::Sqrt(106-abszbincenter)/stepz;
+	float sigmaZ = TMath::Sqrt(0.01*0.01 + fDCL*fDCL*(105.5-abszbincenter));
+	float sigmaP = TMath::Sqrt(0.01*0.01 + fDCT*fDCT*(105.5-abszbincenter));
+	fFitRangeZ = int( 3.0*sigmaZ/stepz + 1);
+	if(fFitRangeZ<1) fFitRangeZ = 1;
 	if(fFitRangeZ>fFitRangeMZ) fFitRangeZ = fFitRangeMZ;
         for(int phibin = 0; phibin!=fNPhiBins; ++phibin) {
-	  fFitRangeP = 1+3*0.02*TMath::Sqrt(106-abszbincenter)/stepp;
+          float radius = fGeoLayer->get_radius() + 0.5*fGeoLayer->get_thickness();
+	  fFitRangeP = int( 3.0*sigmaP/(radius*stepp) + 1);
+	  if(fFitRangeP<1) fFitRangeP = 1;
 	  if(fFitRangeP>fFitRangeMP) fFitRangeP = fFitRangeMP;
           if(!is_local_maximum(phibin, zbin)) continue;
-	  if(verbosity>2000) std::cout << " maxima found " << std::endl;
+	  if(verbosity>2000) std::cout << " maxima found in window rphi z " << fFitRangeP << " " << fFitRangeZ << std::endl;
           fit(phibin,zbin,nhits_tot);
           if(fFitW < fEnergyCut) continue; // ignore this cluster
           SvtxCluster_v1 clus;
           clus.set_layer(layer);
           clus.set_e( fFitW );
-          float radius = fGeoLayer->get_radius() + 0.5*fGeoLayer->get_thickness();
 	  float phi = fit_p_mean();
 	  float pp = radius*phi;
 	  float zz = fit_z_mean();
@@ -353,15 +343,18 @@
 	  float zz_err = fGeoLayer->get_zstep() * _inv_sqrt12;
 	  if(fFitSizeP>1) pp_err = radius * TMath::Sqrt( fit_p_cov()/fFitW );
 	  if(fFitSizeZ>1) zz_err = TMath::Sqrt( fit_z_cov()/fFitW );
-	  float rr_err = fGeoLayer->get_thickness() * _inv_sqrt12;
-	  float sinphi = TMath::Sin(phi);
-	  float cosphi = TMath::Cos(phi);
-	  float xx_err = TMath::Sqrt(pp_err*sinphi*pp_err*sinphi + rr_err*cosphi*rr_err*cosphi); // linearization
-	  float yy_err = TMath::Sqrt(pp_err*cosphi*pp_err*cosphi + rr_err*sinphi*rr_err*sinphi); // linearization
+	  //float rr_err = fGeoLayer->get_thickness() * _inv_sqrt12;
+	  //float sinphi = TMath::Sin(phi);
+	  //float cosphi = TMath::Cos(phi);
+	  //float abscosphi = TMath::Abs(cosphi);
+	  //float xx_err = rr_err*abscosphi;
+	  //float yy_err = pp_err*abscosphi;
+	  //float xx_err = TMath::Sqrt(pp_err*sinphi*pp_err*sinphi + rr_err*cosphi*rr_err*cosphi); // linearization
+	  //float yy_err = TMath::Sqrt(pp_err*cosphi*pp_err*cosphi + rr_err*sinphi*rr_err*sinphi); // linearization
 	  float pp_size = radius*fFitSizeP*fGeoLayer->get_phistep();
 	  float zz_size = fFitSizeZ*fGeoLayer->get_zstep();
-	  float xx_size = TMath::Sqrt(pp_size*sinphi*pp_size*sinphi + fGeoLayer->get_thickness()*cosphi*fGeoLayer->get_thickness()*cosphi); // linearization
-	  float yy_size = TMath::Sqrt(pp_size*cosphi*pp_size*cosphi + fGeoLayer->get_thickness()*sinphi*fGeoLayer->get_thickness()*sinphi); // linearization
+	  //float xx_size = TMath::Sqrt(pp_size*sinphi*pp_size*sinphi + fGeoLayer->get_thickness()*cosphi*fGeoLayer->get_thickness()*cosphi); // linearization
+	  //float yy_size = TMath::Sqrt(pp_size*cosphi*pp_size*cosphi + fGeoLayer->get_thickness()*sinphi*fGeoLayer->get_thickness()*sinphi); // linearization
 	  if(verbosity>1) {
 	    fHClusterEnergy->Fill(fFitW);
 	    fHClusterDensity->Fill(layer,zz,fFitW);
@@ -374,6 +367,8 @@
 	    fHClusterSizeZZ2->Fill(phi,zz,zz_size);
 	    fHClusterErrorPP2->Fill(phi,zz,pp_err);
 	    fHClusterErrorZZ2->Fill(phi,zz,zz_err);
+	    fHClusterWindowP->Fill(layer,zz,fFitRangeP);
+	    fHClusterWindowZ->Fill(layer,zz,fFitRangeZ);
 	  }
 	  if(verbosity>2000)
 	    std::cout << " cluster fitted " << std::endl;
@@ -390,6 +385,72 @@
           clus.set_position(1, radius*TMath::Sin( phi ) );
           clus.set_position(2, zz);
 	  clus.insert_hit( fCellIDs[zbin * fNPhiBins + phibin] );
+
+
+	  TMatrixF DIM(3,3);
+	  DIM[0][0] = 0.0;
+	  DIM[0][1] = 0.0;
+	  DIM[0][2] = 0.0;
+	  DIM[1][0] = 0.0;
+	  DIM[1][1] = pp_size/radius*pp_size/radius; //cluster_v1 expects polar coordinates covariance
+	  DIM[1][2] = 0.0;
+	  DIM[2][0] = 0.0;
+	  DIM[2][1] = 0.0;
+	  DIM[2][2] = zz_size*zz_size;
+
+	  TMatrixF ERR(3,3);
+	  ERR[0][0] = 0.0;
+	  ERR[0][1] = 0.0;
+	  ERR[0][2] = 0.0;
+	  ERR[1][0] = 0.0;
+	  ERR[1][1] = pp_err/radius*pp_err/radius; //cluster_v1 expects polar coordinates covariance
+	  ERR[1][2] = 0.0;
+	  ERR[2][0] = 0.0;
+	  ERR[2][1] = 0.0;
+	  ERR[2][2] = zz_err*zz_err;
+
+	  TMatrixF ROT(3,3);
+	  ROT[0][0] = cos(phi);
+	  ROT[0][1] = -sin(phi);
+	  ROT[0][2] = 0.0;
+	  ROT[1][0] = sin(phi);
+	  ROT[1][1] = cos(phi);
+	  ROT[1][2] = 0.0;
+	  ROT[2][0] = 0.0;
+	  ROT[2][1] = 0.0;
+	  ROT[2][2] = 1.0;
+
+	  TMatrixF ROT_T(3,3);
+	  ROT_T.Transpose(ROT);
+      
+	  TMatrixF COVAR_DIM(3,3);
+	  COVAR_DIM = ROT * DIM * ROT_T;
+
+	  clus.set_size( 0 , 0 , COVAR_DIM[0][0] );
+	  clus.set_size( 0 , 1 , COVAR_DIM[0][1] );
+	  clus.set_size( 0 , 2 , COVAR_DIM[0][2] );
+	  clus.set_size( 1 , 0 , COVAR_DIM[1][0] );
+	  clus.set_size( 1 , 1 , COVAR_DIM[1][1] );
+	  clus.set_size( 1 , 2 , COVAR_DIM[1][2] );
+	  clus.set_size( 2 , 0 , COVAR_DIM[2][0] );
+	  clus.set_size( 2 , 1 , COVAR_DIM[2][1] );
+	  clus.set_size( 2 , 2 , COVAR_DIM[2][2] );
+
+	  TMatrixF COVAR_ERR(3,3);
+	  COVAR_ERR = ROT * ERR * ROT_T;
+	    
+	  clus.set_error( 0 , 0 , COVAR_ERR[0][0] );
+	  clus.set_error( 0 , 1 , COVAR_ERR[0][1] );
+	  clus.set_error( 0 , 2 , COVAR_ERR[0][2] );
+	  clus.set_error( 1 , 0 , COVAR_ERR[1][0] );
+	  clus.set_error( 1 , 1 , COVAR_ERR[1][1] );
+	  clus.set_error( 1 , 2 , COVAR_ERR[1][2] );
+	  clus.set_error( 2 , 0 , COVAR_ERR[2][0] );
+	  clus.set_error( 2 , 1 , COVAR_ERR[2][1] );
+	  clus.set_error( 2 , 2 , COVAR_ERR[2][2] );
+
+	  /*
+	  not do this yet, first clear cluster class
 	  clus.set_size( 0 , 0 , xx_size );
 	  clus.set_size( 0 , 1 , 0.0 );
 	  clus.set_size( 0 , 2 , 0.0 );
@@ -408,6 +469,7 @@
 	  clus.set_error( 2 , 0 , 0.0 );
 	  clus.set_error( 2 , 1 , 0.0 );
 	  clus.set_error( 2 , 2 , zz_err );
+	  */
 	  svxclusters->insert(&clus);
 	  if(verbosity>1000) std::cout << " inserted " << std::endl;
         }
@@ -416,5 +478,6 @@
   }
   reset();
   if(verbosity>1000) std::cout << "PHG4TPCClusterizer::Process_Event DONE" << std::endl;
+  if(verbosity>1) fHTime->Fill( fSW->RealTime() );
   return Fun4AllReturnCodes::EVENT_OK;
 }