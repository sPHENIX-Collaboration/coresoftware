/*!
 *  \file		PHG4TrackKalmanFitter.C
 *  \brief		Refit SvtxTracks with PHGenFit.
 *  \details	Refit SvtxTracks with PHGenFit.
 *  \author		Haiwang Yu <yuhw@nmsu.edu>
 */

#include "PHG4TrackKalmanFitter.h"
#include "SvtxCluster.h"
#include "SvtxClusterMap.h"
#include "SvtxTrackState_v1.h"
#include "SvtxHit_v1.h"
#include "SvtxHitMap.h"
#include "SvtxTrack.h"
#include "SvtxTrack_v1.h"
#include "SvtxVertex_v1.h"
#include "SvtxTrackMap.h"
#include "SvtxTrackMap_v1.h"
#include "SvtxVertexMap_v1.h"

#include <fun4all/Fun4AllReturnCodes.h>
#include <fun4all/PHTFileServer.h>

#include <g4detectors/PHG4CellContainer.h>
#include <g4detectors/PHG4CylinderGeomContainer.h>
#include <g4detectors/PHG4Cell.h>
#include <g4detectors/PHG4CylinderGeom_MAPS.h>
#include <g4detectors/PHG4CylinderGeomSiLadders.h>

#include <g4main/PHG4Hit.h>
#include <g4main/PHG4HitContainer.h>
#include <g4main/PHG4TruthInfoContainer.h>
#include <g4main/PHG4Particle.h>
#include <g4main/PHG4Particlev2.h>
#include <g4main/PHG4VtxPointv1.h>

#include <phgenfit/Fitter.h>
#include <phgenfit/PlanarMeasurement.h>
#include <phgenfit/Track.h>
#include <phgenfit/SpacepointMeasurement.h>

#include <phool/getClass.h>
#include <phool/phool.h>
#include <phool/PHCompositeNode.h>
#include <phool/PHIODataNode.h>
#include <phool/PHNodeIterator.h>

#include <phgeom/PHGeomUtility.h>
#include <phfield/PHFieldUtility.h>

#include <GenFit/FieldManager.h>
#include <GenFit/GFRaveVertex.h>
#include <GenFit/GFRaveVertexFactory.h>
#include <GenFit/MeasuredStateOnPlane.h>
#include <GenFit/RKTrackRep.h>
#include <GenFit/StateOnPlane.h>
#include <GenFit/Track.h>
#include <GenFit/KalmanFitterInfo.h>

//Rave
#include <rave/Version.h>
#include <rave/Track.h>
#include <rave/VertexFactory.h>
#include <rave/ConstantMagneticField.h>

//GenFit
#include <GenFit/GFRaveConverters.h>

#include <TClonesArray.h>
#include <TMatrixDSym.h>
#include <TTree.h>
#include <TVector3.h>
#include <TRandom3.h>
#include <TRotation.h>



#include <iostream>
#include <map>
#include <utility>
#include <vector>
#include <memory>


#define LogDebug(exp)		std::cout<<"DEBUG: "  <<__FILE__<<": "<<__LINE__<<": "<< exp <<std::endl
#define LogError(exp)		std::cout<<"ERROR: "  <<__FILE__<<": "<<__LINE__<<": "<< exp <<std::endl
#define LogWarning(exp)	std::cout<<"WARNING: "<<__FILE__<<": "<<__LINE__<<": "<< exp <<std::endl

#define WILD_FLOAT -9999.

#define _DEBUG_MODE_ 0

//#define _DEBUG_

using namespace std;


class PHRaveVertexFactory {

public:
	//! ctor
	PHRaveVertexFactory(const int Verbosity()) {
		rave::ConstantMagneticField mfield(0., 0., 0.); // RAVE use Tesla
		_factory = new rave::VertexFactory(mfield, rave::VacuumPropagator(),
				"default", Verbosity());

		IdGFTrackStateMap_.clear();
	}

	//! dotr
	~PHRaveVertexFactory() {
		clearMap();

		delete _factory;
	}

	void findVertices(std::vector<genfit::GFRaveVertex*>* vertices,
			const std::vector<genfit::Track*>& tracks, const bool use_beamspot =
					false) {

		clearMap();

		try {
			genfit::RaveToGFVertices(vertices,
					_factory->create(
							genfit::GFTracksToTracks(tracks, NULL,
									IdGFTrackStateMap_, 0), use_beamspot),
					IdGFTrackStateMap_);
		} catch (genfit::Exception & e) {
			std::cerr << e.what();
		}
	}

	void findVertices(std::vector<genfit::GFRaveVertex*>* vertices,
			const std::vector<genfit::Track*>& tracks,
			std::vector<genfit::MeasuredStateOnPlane*> & GFStates,
			const bool use_beamspot = false) {

		clearMap();

		try {
			genfit::RaveToGFVertices(vertices,
					_factory->create(
							genfit::GFTracksToTracks(tracks, &GFStates,
									IdGFTrackStateMap_, 0), use_beamspot),
					IdGFTrackStateMap_);
		} catch (genfit::Exception & e) {
			std::cerr << e.what();
		}
	}

private:
	void clearMap() {

		for (unsigned int i = 0; i < IdGFTrackStateMap_.size(); ++i)
			delete IdGFTrackStateMap_[i].state_;

		IdGFTrackStateMap_.clear();
	}

	std::map<int, genfit::trackAndState> IdGFTrackStateMap_;

	rave::VertexFactory* _factory;

};

/*
 * Constructor
 */
PHG4TrackKalmanFitter::PHG4TrackKalmanFitter(const string &name) :
		SubsysReco(name),
		_flags(NONE),
		_output_mode(PHG4TrackKalmanFitter::MakeNewNode),
		_over_write_svtxtrackmap(true),
		_over_write_svtxvertexmap(true),
		_fit_primary_tracks(false),
		_use_truth_vertex(false),
		_fitter( NULL),
		_track_fitting_alg_name("DafRef"),
		_primary_pid_guess(211),
		_fit_min_pT(0.1),
		_vertex_min_ndf(20),
		_vertex_finder(NULL),
		_vertexing_method("avf-smoothing:1"),
		_truth_container(NULL),
		_clustermap(NULL),
		_trackmap(NULL),
		_vertexmap(NULL),
		_trackmap_refit(NULL),
		_primary_trackmap(NULL),
		_vertexmap_refit(NULL),
		_do_eval(false),
		_eval_outname("PHG4TrackKalmanFitter_eval.root"),
		_eval_tree(NULL),
		_tca_particlemap(NULL),
		_tca_vtxmap(NULL),
		_tca_trackmap(NULL),
		_tca_vertexmap(NULL),
		_tca_trackmap_refit(NULL),
		_tca_primtrackmap(NULL),
		_tca_vertexmap_refit(NULL),
		_do_evt_display(false) {

	Verbosity(0);

	_event = 0;

	_cluster_eval_tree = NULL;
	_cluster_eval_tree_x = WILD_FLOAT;
	_cluster_eval_tree_y = WILD_FLOAT;
	_cluster_eval_tree_z = WILD_FLOAT;
	_cluster_eval_tree_gx = WILD_FLOAT;
	_cluster_eval_tree_gy = WILD_FLOAT;
	_cluster_eval_tree_gz = WILD_FLOAT;
}

/*
 * Init
 */
int PHG4TrackKalmanFitter::Init(PHCompositeNode *topNode) {

  //RCC add extrapolation ntuple definition here.
//	CreateNodes(topNode);

	return Fun4AllReturnCodes::EVENT_OK;
}

/*
 * Init run
 */
int PHG4TrackKalmanFitter::InitRun(PHCompositeNode *topNode) {

	CreateNodes(topNode);

	TGeoManager* tgeo_manager = PHGeomUtility::GetTGeoManager(topNode);
	PHField * field = PHFieldUtility::GetFieldMapNode(nullptr, topNode);

	//_fitter = new PHGenFit::Fitter("sPHENIX_Geo.root","sPHENIX.2d.root", 1.4 / 1.5);
	_fitter = PHGenFit::Fitter::getInstance(tgeo_manager,
	    field, _track_fitting_alg_name,
			"RKTrackRep", _do_evt_display);
	_fitter->set_verbosity(Verbosity());

	if (!_fitter) {
		cerr << PHWHERE << endl;
		return Fun4AllReturnCodes::ABORTRUN;
	}

	//LogDebug(genfit::FieldManager::getInstance()->getFieldVal(TVector3(0, 0, 0)).Z());

	_vertex_finder = new genfit::GFRaveVertexFactory(Verbosity());
	//_vertex_finder->setMethod("kalman-smoothing:1"); //! kalman-smoothing:1 is the defaul method
	_vertex_finder->setMethod(_vertexing_method.data());
	//_vertex_finder->setBeamspot();

	//_vertex_finder = new PHRaveVertexFactory(Verbosity());

	if (!_vertex_finder) {
		cerr << PHWHERE << endl;
		return Fun4AllReturnCodes::ABORTRUN;
	}

	if (_do_eval) {
<<<<<<< HEAD
		if(verbosity >= 1)
			cout << PHWHERE << " Opening file: " << _eval_outname << endl;
=======
		if(Verbosity() >= 1)
			cout << PHWHERE << " Openning file: " << _eval_outname << endl;
>>>>>>> 020c95bd
		PHTFileServer::get().open(_eval_outname, "RECREATE");
		init_eval_tree();
	}

	return Fun4AllReturnCodes::EVENT_OK;
}
/*
 * process_event():
 *  Call user instructions for every event.
 *  This function contains the analysis structure.
 *
 */
int PHG4TrackKalmanFitter::process_event(PHCompositeNode *topNode) {
	_event++;

<<<<<<< HEAD
	if(verbosity > 1)
		std::cout << PHWHERE << "(Heads up! You're running a non-stock PHG4TrackKalmanFitter) Events processed: " << _event << std::endl;
=======
	if(Verbosity() > 1)
		std::cout << PHWHERE << "Events processed: " << _event << std::endl;
>>>>>>> 020c95bd
//	if (_event % 1000 == 0)
//		cout << PHWHERE << "Events processed: " << _event << endl;

	GetNodes(topNode);

	//! stands for Refit_GenFit_Tracks
	vector<genfit::Track*> rf_gf_tracks;
	rf_gf_tracks.clear();

	vector< std::shared_ptr<PHGenFit::Track> > rf_phgf_tracks;
	rf_phgf_tracks.clear();

	map<unsigned int, unsigned int> svtxtrack_genfittrack_map;

	if (_trackmap_refit)
		_trackmap_refit->empty();

	for (SvtxTrackMap::Iter iter = _trackmap->begin(); iter != _trackmap->end();
			++iter) {
		SvtxTrack* svtx_track = iter->second;
		if (!svtx_track)
			continue;
		if (!(svtx_track->get_pt() > _fit_min_pT))
			continue;

		//! stands for Refit_PHGenFit_Track
		std::shared_ptr<PHGenFit::Track> rf_phgf_track = ReFitTrack(topNode, svtx_track);

		if (rf_phgf_track) {
			svtxtrack_genfittrack_map[svtx_track->get_id()] =
					rf_phgf_tracks.size();
			rf_phgf_tracks.push_back(rf_phgf_track);
			if(rf_phgf_track->get_ndf() > _vertex_min_ndf)
				rf_gf_tracks.push_back(rf_phgf_track->getGenFitTrack());
		}

		//RCC do some studies of track extrapolation to the tpc:
		
	       if (_do_eval) {
		 if (verbosity >= 2) std::cout << PHWHERE << "Starting extrapolation Eval"<<endl;

		if (rf_phgf_track){
		  //get the truth particle best-associated with the track
		  /* this block won't work... rcc
		  SvtxTruthEval*     trutheval = _svtxevalstack->get_truth_eval();
		  PHG4Particle* truth = trackeval->max_truth_particle_by_nclusters(track);
		  if (truth) {      
		    if (trutheval->get_embed(truth) <= 0) continue;
		  }
		  */
		  //get the momentum from the svtxtrack -- not sure if this is the truth or reco:
		  TVector3 mom(svtx_track->get_px(),svtx_track->get_py(),svtx_track->get_pz());

		  
		  //line_point and line_direction are the axis of the cylinder.
		  const TVector3 line_point=TVector3(0.,0.,0.);
		  const TVector3 line_direction=TVector3(0.,0.,1.);
		  const float  inner_wall_r=20.0;//cm.  Need tocheck the native units RCC

		  int npoints=rf_phgf_track->getGenFitTrack()->getNumPointsWithMeasurement();
		   if (verbosity >= 2) std::cout << PHWHERE << npoints << " points in measured track RCC"<<endl;

		  //this ought to give the same result regardless of where we extrapolate from, since it should pick the best track ref, but... not clear if that's true.  pick the outermost point.  Note that currently this doesn't include extra material effects, so it won't work for points beyond the inner wall of the tpc -- there's an additional scattering growth to the covariance.
		  std::shared_ptr<genfit::MeasuredStateOnPlane> gf_cylinder_state = NULL;

		  bool covariance_okay=true;
		  TMatrixF pos_ifc_m(3,1);
		  TMatrixF cov_ifc(3,3);
		  TVector3 pos_ifc(-9000,-9000,-9000);
		  
		  
		  covariance_okay=extrapolateTrackToRadiusPhiRZ(inner_wall_r,rf_phgf_track,pos_ifc_m,cov_ifc);
		  pos_ifc.SetZ(pos_ifc_m[2][0]);
		  pos_ifc.SetPerp(pos_ifc_m[1][0]);
		  pos_ifc.SetPhi(pos_ifc_m[0][0]);

		  TVector3 pos_30_true(0,0,0);
		  pos_30_true=getClusterPosAtRadius(30.0,svtx_track);
		  TMatrixF pos_30_m(3,1);
		  TMatrixF cov_30(3,3);
		  TVector3 pos_30(-9000,-9000,-9000);//note that if you set this to 0,0,0 the setZ,setPerp,SetPhi will not work.
		  
		  
		  bool cov2_okay=extrapolateTrackToRadiusPhiRZ(pos_30_true.Perp(),rf_phgf_track,pos_30_m,cov_30);
		  pos_30.SetZ(pos_30_m[2][0]);
		  pos_30.SetPerp(pos_30_m[1][0]);
		  pos_30.SetPhi(pos_30_m[0][0]);



		  if (verbosity > 2){
		    	cout << "pos_30: Phi=" << pos_30.Phi() << "\t R="<<pos_30.Perp() << "\t Z="<<pos_30.Z()<<endl;
			cout << "pos_30_m: Phi=" << pos_30_m[0][0] << "\t R="<<pos_30_m[1][0] << "\t Z="<<pos_30_m[2][0]<<endl;

		    cout << "pos: .Phi=" << pos_30.Phi() << endl;
		    cout << "cov_kalman (r,phi,z):"<<endl<<"{";
		    for (int j=0;j<3;j++){
		      cout << "{";
		      for (int k=0;k<3;k++){
			cout << cov_30[j][k] << ",\t";
		      }
		      cout << "},"<< endl;
		    }
		  }
		
		      

		  TVector3 pos_linear[3];//the linear extrapolation from the last two hits.
		  TMatrixF cov_linout[3];//three of these, for the three covariance matrices in the linear approach(3,3);
		    float t=0; //path length from [1] to [2] in units of the distance between [0] and [1]

		  //also try a straight-line extrapolation: (rcchere)
		  try{
		    //std::shared_ptr <genfit::TrackPoint> trackpoint[2];
		    genfit::TrackPoint* trackpoint[2];
		    genfit::MeasuredStateOnPlane* trackstate[2];

		    TVectorD hit[3];//don't actually need the last one
			      
		    TMatrixF cov_linear[3];//(3,3);
		    TVectorD state_lin6(6); // pos(3), mom(3)
		    TMatrixDSym cov_lin6(6,6);
		    for (int i=0;i<3;i++){
		      hit[i].ResizeTo(3);
		      pos_linear[i].SetXYZ(NAN,NAN,NAN);
		      cov_linear[i].ResizeTo(3,3);
		      cov_linout[i].ResizeTo(3,3);

		    }
		    
      
		    //get the info for the last two points in the track, in order:
		    for (int i=0;i<2;i++){
		      trackpoint[i]= rf_phgf_track->getGenFitTrack()->getPointWithMeasurementAndFitterInfo(npoints-2+i);
		      trackstate[i]=trackpoint[i]->getFitterInfo()->getFittedState().clone();
		      //not sure this works right: pos_linear[i]=trackstate[i]->getPos();
		      //cov_lin6=trackstate[i]->get6DCov();  For reasons that aren't clear, this call does not work correctly.  Get as below.
		      trackstate[i]->get6DStateCov(state_lin6, cov_lin6);
		      (pos_linear[i]).SetXYZ(state_lin6[0],state_lin6[1],state_lin6[2]);

		      
		      for(int j=0;j<3;++j){ 
			  for(int k=0;k<3;++k){
			    //std::cout << PHWHERE << " filling cov_linear[ "<<j<<"]["<<k<<"]" << std::endl;
			    //std::cout << PHWHERE << " con_lin6[ "<<j<<"]["<<k<<"]="<<cov_lin6[j][k]<< std::endl;
			    (cov_linear[i])[j][k] = cov_lin6[j][k];
			  }
			}
		    }



		    //extrapolate from those last two points to the cylinder:
		    TVector3 delta=pos_linear[1]-pos_linear[0];
		    TMatrixF cov_delta=cov_linear[1]-cov_linear[0];
		    
		    //to extrapolate to a cylinder of radius r, we want to solve:
		    //(pos')^2=R^2, where pos'=delta*t+pos, a vector quantity.
		    //This leads to a quadratic equation: 
		    double quad_a=delta*delta;
		    double quad_b=2*delta*(pos_linear[1]);
		    double quad_c=(pos_linear[1]*pos_linear[1])-inner_wall_r*inner_wall_r;
		    //pick the positive root to keep going the direction we defined:
		    t=(-quad_b+TMath::Sqrt(quad_b*quad_b-4*quad_a*quad_c))/(2*quad_a);
		    //extrapolate out all the dimensions to the intersection.
		    pos_linear[2]=pos_linear[1]+delta*t;
		    cov_linear[2]=cov_linear[1]+cov_delta*t;//this isn't right.  If the cov of one point is smaller than the previous, then this implies it continues to DECREASE as we go out, where as it MUST increase:
		    //find cov from the calculation of pos_linear!

		    if (verbosity > 4){
		      
		      for(int i=0;i<3;i++){
			cout << "pos_linear " << i << ":"<<endl;
			for (int j=0;j<3;j++){
			  cout << (pos_linear[i])[j] << '\t';
			}
			cout  << "R="<< pos_linear[i].Perp() << " Phi="<<pos_linear[i].Phi() << " Z=" <<pos_linear[i].Z();
			cout << endl;
		      }
		      
		      cout << "pathlength=" << t << endl;
		      for(int i=0;i<3;i++){
			cout << "cov_linear " << i << ":"<<endl;
			for (int j=0;j<3;j++){
			  for (int k=0;k<3;k++){
			    cout << (cov_linear[i])[j][k] << '\t';
			  }
			  cout << endl;
			}
		      }
		      cout << "cov_delta:"<<endl;
		      for (int j=0;j<3;j++){
			for (int k=0;k<3;k++){
			  cout << (cov_delta)[j][k] << '\t';
			}
			cout << endl;
		      }
		    }
		    //rotate cov_linear to Rzphi for each of our three matrices:
		    TMatrixF pos_in(3,1);
		    TMatrixF pos_out(3,1);

		    TMatrixF cov_in(3,3);
		    for (int i=0;i<3;i++){
		      pos_cov_XYZ_to_RZ(pos_linear[2], pos_in, cov_linear[i], pos_out, cov_linout[i]);//don't need the pos rotations, but had to fill those in again anyway.
		      //std::cout << PHWHERE<< " cov_linout["<<i<<"] has " << cov_linout[i].GetNrows() << " rows and " << cov_linout[i].GetNcols() << " cols."<<endl;
		    }

		    
		  } catch (...) {
		    if (verbosity >= 2)
		      LogWarning("gf_cylinder_state_prev failed!");
		    //std::cout <<PHWHERE << " Problem in lienar extrapolation."<< endl;
		  }
		  
		  if (verbosity > 0){// and !covariance_okay){
		    std::cout << PHWHERE << "Covariance_okay="<< (covariance_okay?"true":"false") <<" RCC!" <<endl;
		  }


		  //get some truth information:
		  //const Map truth_particles=_truth_container->GetMap();
		  //need something here to get the true particle for this track
		    
		  _kalman_extrapolation_eval_tree_phi=pos_ifc.Phi();
		  _kalman_extrapolation_eval_tree_z=pos_ifc.Z();
		  _kalman_extrapolation_eval_tree_r=pos_ifc.Perp();
		  _kalman_extrapolation_eval_tree_okay=covariance_okay;
		  if (covariance_okay){
		    _kalman_extrapolation_eval_tree_sigma_r=cov_ifc[1][1];
		    _kalman_extrapolation_eval_tree_sigma_rphi=cov_ifc[0][0];
		    _kalman_extrapolation_eval_tree_sigma_z=cov_ifc[2][2];
		    _kalman_extrapolation_eval_tree_sigma_r_rphi=cov_ifc[0][1];
		    _kalman_extrapolation_eval_tree_sigma_rphi_z=cov_ifc[0][2];
		    _kalman_extrapolation_eval_tree_sigma_z_r=cov_ifc[2][1];

		    _kalman_extrapolation_eval_tree_okay2=cov2_okay;
		    _kalman_extrapolation_eval_tree_phi2=pos_30.Phi();
		    _kalman_extrapolation_eval_tree_z2=pos_30.Z();
		    _kalman_extrapolation_eval_tree_r2=pos_30.Perp();
		    _kalman_extrapolation_eval_tree_phi2_true=pos_30_true.Phi();
		    _kalman_extrapolation_eval_tree_z2_true=pos_30_true.Z();
		    _kalman_extrapolation_eval_tree_r2_true=pos_30_true.Perp();
		    if (cov2_okay){
		    _kalman_extrapolation_eval_tree_sigma_r2=cov_30[1][1];
		    _kalman_extrapolation_eval_tree_sigma_rphi2=cov_30[0][0];
		    _kalman_extrapolation_eval_tree_sigma_z2=cov_30[2][2];

		    }

		    
		    //linear data:
		    _kalman_extrapolation_eval_tree_lin_pathlength=t;

		    //std::cout << PHWHERE <<endl;
		    _kalman_extrapolation_eval_tree_lin_pos0_x=(pos_linear[0]).X();
		    _kalman_extrapolation_eval_tree_lin_pos0_y=(pos_linear[0]).Y();
		    _kalman_extrapolation_eval_tree_lin_pos0_z=(pos_linear[0]).Z();
		    //std::cout << PHWHERE<<endl;
		    _kalman_extrapolation_eval_tree_lin_pos1_x=(pos_linear[1]).X();
		    _kalman_extrapolation_eval_tree_lin_pos1_y=(pos_linear[1]).Y();
		    _kalman_extrapolation_eval_tree_lin_pos1_z=(pos_linear[1]).Z();
		    //std::cout << PHWHERE<<endl;
		    _kalman_extrapolation_eval_tree_lin_pos2_x=(pos_linear[2]).X();
		    _kalman_extrapolation_eval_tree_lin_pos2_y=(pos_linear[2]).Y();
		    _kalman_extrapolation_eval_tree_lin_pos2_z=(pos_linear[2]).Z();
		    // std::cout << PHWHERE<<endl;
		    _kalman_extrapolation_eval_tree_lin_phi=(pos_linear[2]).Phi();
		    _kalman_extrapolation_eval_tree_lin_r=(pos_linear[2]).Perp();
		    _kalman_extrapolation_eval_tree_lin_z=(pos_linear[2]).Z();
		    //std::cout << PHWHERE<< " cov_linout[0] has " << cov_linout[0].GetNrows() << " rows and " << cov_linout[0].GetNcols() << " cols."<<endl;
		    _kalman_extrapolation_eval_tree_lin_sigma0_r=(cov_linout[0])[1][1];
		    _kalman_extrapolation_eval_tree_lin_sigma0_rphi=(cov_linout[0])[0][0];
		    _kalman_extrapolation_eval_tree_lin_sigma0_z=(cov_linout[0])[2][2];
		    //std::cout << PHWHERE<< " cov_linout[1] has " << cov_linout[1].GetNrows() << " rows and " << cov_linout[1].GetNcols() << " cols."<<endl;
		    _kalman_extrapolation_eval_tree_lin_sigma1_r=(cov_linout[1])[1][1];
		    _kalman_extrapolation_eval_tree_lin_sigma1_rphi=(cov_linout[1])[0][0];
		    _kalman_extrapolation_eval_tree_lin_sigma1_z=(cov_linout[1])[2][2];
		    //std::cout << PHWHERE<< " cov_linout[2] has " << cov_linout[2].GetNrows() << " rows and " << cov_linout[2].GetNcols() << " cols."<<endl;
		    _kalman_extrapolation_eval_tree_lin_sigma2_r=(cov_linout[2])[1][1];
		    _kalman_extrapolation_eval_tree_lin_sigma2_rphi=(cov_linout[2])[0][0];
		    _kalman_extrapolation_eval_tree_lin_sigma2_z=(cov_linout[2])[2][2];
		    //std::cout << PHWHERE<<endl;
		  }
		    
		    _kalman_extrapolation_eval_tree->Fill();
		    if (verbosity >= 2) std::cout << PHWHERE << "end of extrapolation eval."<<endl;
		  
		}
	       }
	}


	/*
	 * add tracks to event display
	 * needs to make copied for smart ptrs will be destroied even
	 * there are still references in TGeo::EventView
	 */
	if (_do_evt_display) {
		vector<genfit::Track*> copy;
		for(genfit::Track* t : rf_gf_tracks){
			copy.push_back(new genfit::Track(*t));
		}
		_fitter->getEventDisplay()->addEvent(copy);
	}

	//! find vertex using tracks
	std::vector<genfit::GFRaveVertex*> rave_vertices;
	rave_vertices.clear();
	if (rf_gf_tracks.size() >= 2) {
		//_vertex_finder->findVertices(&rave_vertices,rf_gf_tracks,rf_gf_states);
		try {
			_vertex_finder->findVertices(&rave_vertices, rf_gf_tracks);
		} catch (...) {
			if(Verbosity() > 1)
				std::cout << PHWHERE << "GFRaveVertexFactory::findVertices failed!";
		}
	}

	FillSvtxVertexMap(rave_vertices, rf_gf_tracks);

	for (SvtxTrackMap::Iter iter = _trackmap->begin(); iter != _trackmap->end();
			++iter) {
		std::shared_ptr<PHGenFit::Track> rf_phgf_track = NULL;

		if (svtxtrack_genfittrack_map.find(iter->second->get_id())
				!= svtxtrack_genfittrack_map.end()) {
			unsigned int itrack =
					svtxtrack_genfittrack_map[iter->second->get_id()];
			rf_phgf_track = rf_phgf_tracks[itrack];
		}

		if (rf_phgf_track) {

			//FIXME figure out which vertex to use.
			SvtxVertex* vertex = NULL;
			if (_over_write_svtxvertexmap) {
				if (_vertexmap->size() > 0)
					vertex = _vertexmap->get(0);
			} else {
				if (_vertexmap_refit->size() > 0)
					vertex = _vertexmap_refit->get(0);
			}

			//BEGIN DEBUG
//			vertex = NULL;
//
//			PHG4VtxPoint *truth_vtx = _truth_container->GetVtx(
//					_truth_container->GetPrimaryVertexIndex());
//			if(!truth_vtx) {
//				LogDebug("!truth_vtx");
//				return Fun4AllReturnCodes::ABORTEVENT;
//			}
//
//			LogDebug("");
//			truth_vtx->identify();
//
//			vertex = new SvtxVertex_v1();
//			vertex->set_x(truth_vtx->get_x());
//			vertex->set_y(truth_vtx->get_y());
//			vertex->set_z(truth_vtx->get_z());
//
//			for(int i=0;i<3;i++)
//				for(int j=0;j<3;j++)
//					vertex->set_error(i,j,0);
			//END DEBUG

//			SvtxTrack* rf_track = MakeSvtxTrack(iter->second, rf_phgf_track,
//					vertex);
#ifdef _DEBUG_
			cout<<__LINE__<<endl;
#endif
			std::shared_ptr<SvtxTrack> rf_track = MakeSvtxTrack(iter->second, rf_phgf_track,
					vertex);
#ifdef _DEBUG_
		cout<<__LINE__<<endl;
#endif
			if(!rf_track) {
				//if (_output_mode == OverwriteOriginalNode)
#ifdef _DEBUG_
						LogDebug("!rf_track, continue.");
#endif
				if (_over_write_svtxtrackmap)
					_trackmap->erase(iter->first);

				continue;
			}

//			delete vertex;//DEBUG

//			rf_phgf_tracks.push_back(rf_phgf_track);
//			rf_gf_tracks.push_back(rf_phgf_track->getGenFitTrack());

			if (!(_over_write_svtxtrackmap) || _output_mode == DebugMode)
				if (_trackmap_refit) {
					_trackmap_refit->insert(rf_track.get());
//					delete rf_track;
				}

			if (_over_write_svtxtrackmap
					|| _output_mode == DebugMode) {
				*(dynamic_cast<SvtxTrack_v1*>(iter->second)) =
						*(dynamic_cast<SvtxTrack_v1*>(rf_track.get()));
//				delete rf_track;
#ifdef _DEBUG_
		cout<<__LINE__<<endl;
#endif
			}
		} else {
			if (_over_write_svtxtrackmap)
				_trackmap->erase(iter->first);
		}
	}

#ifdef _DEBUG_
		cout<<__LINE__<<endl;
		cout << "about to clear tracks, if we're told to."<<endl;
		cout << "size: " << rf_phgf_tracks.size() << endl;
		cout << "_do_evt_display="<< (_do_evt_display?"true":"false") << endl;
#endif

	// Need to keep tracks if _do_evt_display
	if(!_do_evt_display) {
		rf_phgf_tracks.clear();
	}

#ifdef _DEBUG_
		cout<<__LINE__<<endl;
#endif
	/*!
	 * Fit track as primary track, This part need to be called after FillSvtxVertexMap
	 */
	if (_fit_primary_tracks && rave_vertices.size() > 0) {
		_primary_trackmap->empty();

		//FIXME figure out which vertex to use.
		SvtxVertex* vertex = NULL;
		if (_over_write_svtxvertexmap) {
			if (_vertexmap->size() > 0)
				vertex = _vertexmap->get(0);
		} else {
			if (_vertexmap_refit->size() > 0)
				vertex = _vertexmap_refit->get(0);
		}

		if (vertex) {
			for (SvtxTrackMap::ConstIter iter = _trackmap->begin();
					iter != _trackmap->end(); ++iter) {
				SvtxTrack* svtx_track = iter->second;
				if (!svtx_track)
					continue;
				if (!(svtx_track->get_pt() > _fit_min_pT))
					continue;
				/*!
				 * rf_phgf_track stands for Refit_PHGenFit_Track
				 */
				std::shared_ptr<PHGenFit::Track> rf_phgf_track = ReFitTrack(topNode, svtx_track,
						vertex);
				if (rf_phgf_track) {
//					//FIXME figure out which vertex to use.
//					SvtxVertex* vertex = NULL;
//					if (_vertexmap_refit->size() > 0)
//						vertex = _vertexmap_refit->get(0);
#ifdef _DEBUG_
			cout<<__LINE__<<endl;
#endif
					std::shared_ptr<SvtxTrack> rf_track = MakeSvtxTrack(svtx_track,
							rf_phgf_track, vertex);
#ifdef _DEBUG_
			cout<<__LINE__<<endl;
#endif
					//delete rf_phgf_track;
					if(!rf_track) {
#ifdef _DEBUG_
						LogDebug("!rf_track, continue.");
#endif
						continue;
					}
					_primary_trackmap->insert(rf_track.get());
				}
			}
		} else {
			LogError("No vertex in SvtxVertexMapRefit!");
		}
	}
#ifdef _DEBUG_
		cout<<__LINE__<<endl;
#endif
	for(genfit::GFRaveVertex *vertex: rave_vertices) {
		delete vertex;
	}
	rave_vertices.clear();

	if (_do_eval) {
		fill_eval_tree(topNode);
	}
#ifdef _DEBUG_
		cout<<__LINE__<<endl;
#endif
	return Fun4AllReturnCodes::EVENT_OK;
}

/*
 * End
 */
int PHG4TrackKalmanFitter::End(PHCompositeNode *topNode) {

	if (_do_eval) {
		if(Verbosity() >= 1)
			cout << PHWHERE << " Writing to file: " << _eval_outname << endl;
		PHTFileServer::get().cd(_eval_outname);
		_eval_tree->Write();
		_cluster_eval_tree->Write();
		_kalman_extrapolation_eval_tree->Write();
	}

	if (_do_evt_display)
		_fitter->displayEvent();

	return Fun4AllReturnCodes::EVENT_OK;
}

/*
 * dtor
 */
PHG4TrackKalmanFitter::~PHG4TrackKalmanFitter() {
	delete _fitter;
	delete _vertex_finder;
}

/*
 * fill_eval_tree():
 */
void PHG4TrackKalmanFitter::fill_eval_tree(PHCompositeNode *topNode) {
	//! Make sure to reset all the TTree variables before trying to set them.
	reset_eval_variables();

	int i = 0;
	for (PHG4TruthInfoContainer::ConstIterator itr =
			_truth_container->GetPrimaryParticleRange().first;
			itr != _truth_container->GetPrimaryParticleRange().second; ++itr)
		new ((*_tca_particlemap)[i++]) (PHG4Particlev2)(
				*dynamic_cast<PHG4Particlev2*>(itr->second));

	i = 0;
	for (PHG4TruthInfoContainer::ConstVtxIterator itr =
			_truth_container->GetPrimaryVtxRange().first;
			itr != _truth_container->GetPrimaryVtxRange().second; ++itr)
		new ((*_tca_vtxmap)[i++]) (PHG4VtxPointv1)(
				*dynamic_cast<PHG4VtxPointv1*>(itr->second));

	i = 0;
	for (SvtxTrackMap::ConstIter itr = _trackmap->begin();
			itr != _trackmap->end(); ++itr)
		new ((*_tca_trackmap)[i++]) (SvtxTrack_v1)(
				*dynamic_cast<SvtxTrack_v1*>(itr->second));

	i = 0;
	if (_vertexmap)
		for (SvtxVertexMap::ConstIter itr = _vertexmap->begin();
				itr != _vertexmap->end(); ++itr)
			new ((*_tca_vertexmap)[i++]) (SvtxVertex_v1)(
					*dynamic_cast<SvtxVertex_v1*>(itr->second));

	if (_trackmap_refit) {
		i = 0;
		for (SvtxTrackMap::ConstIter itr = _trackmap_refit->begin();
				itr != _trackmap_refit->end(); ++itr)
			new ((*_tca_trackmap_refit)[i++]) (SvtxTrack_v1)(
					*dynamic_cast<SvtxTrack_v1*>(itr->second));
	}

	if (_fit_primary_tracks) {
		i = 0;
		for (SvtxTrackMap::ConstIter itr = _primary_trackmap->begin();
				itr != _primary_trackmap->end(); ++itr)
			new ((*_tca_primtrackmap)[i++]) (SvtxTrack_v1)(
					*dynamic_cast<SvtxTrack_v1*>(itr->second));
	}

	if (_vertexmap_refit) {
		i = 0;
		for (SvtxVertexMap::ConstIter itr = _vertexmap_refit->begin();
				itr != _vertexmap_refit->end(); ++itr)
			new ((*_tca_vertexmap_refit)[i++]) (SvtxVertex_v1)(
					*dynamic_cast<SvtxVertex_v1*>(itr->second));
	}

	_eval_tree->Fill();

	return;
}

/*
 * init_eval_tree
 */
void PHG4TrackKalmanFitter::init_eval_tree() {
	if (!_tca_particlemap)
		_tca_particlemap = new TClonesArray("PHG4Particlev2");
	if (!_tca_vtxmap)
		_tca_vtxmap = new TClonesArray("PHG4VtxPointv1");

	if (!_tca_trackmap)
		_tca_trackmap = new TClonesArray("SvtxTrack_v1");
	if (!_tca_vertexmap)
		_tca_vertexmap = new TClonesArray("SvtxVertex_v1");
	if (!_tca_trackmap_refit)
		_tca_trackmap_refit = new TClonesArray("SvtxTrack_v1");
	if (_fit_primary_tracks)
		if (!_tca_primtrackmap)
			_tca_primtrackmap = new TClonesArray("SvtxTrack_v1");
	if (!_tca_vertexmap_refit)
		_tca_vertexmap_refit = new TClonesArray("SvtxVertex_v1");

	//! create TTree
	_eval_tree = new TTree("T", "PHG4TrackKalmanFitter Evaluation");

	_eval_tree->Branch("PrimaryParticle", _tca_particlemap);
	_eval_tree->Branch("TruthVtx", _tca_vtxmap);

	_eval_tree->Branch("SvtxTrack", _tca_trackmap);
	_eval_tree->Branch("SvtxVertex", _tca_vertexmap);
	_eval_tree->Branch("SvtxTrackRefit", _tca_trackmap_refit);
	if (_fit_primary_tracks)
		_eval_tree->Branch("PrimSvtxTrack", _tca_primtrackmap);
	_eval_tree->Branch("SvtxVertexRefit", _tca_vertexmap_refit);

	_cluster_eval_tree = new TTree("cluster_eval", "cluster eval tree");
	_cluster_eval_tree->Branch("x", &_cluster_eval_tree_x, "x/F");
	_cluster_eval_tree->Branch("y", &_cluster_eval_tree_y, "y/F");
	_cluster_eval_tree->Branch("z", &_cluster_eval_tree_z, "z/F");
	_cluster_eval_tree->Branch("gx", &_cluster_eval_tree_gx, "gx/F");
	_cluster_eval_tree->Branch("gy", &_cluster_eval_tree_gy, "gy/F");
	_cluster_eval_tree->Branch("gz", &_cluster_eval_tree_gz, "gz/F");

	//RCC add extrapolation branch to the output so we can check resolutions:
	_kalman_extrapolation_eval_tree = new TTree("kalman_extrapolation_eval","kalman extrapolation eval tree");
	_kalman_extrapolation_eval_tree->Branch("phi", &_kalman_extrapolation_eval_tree_phi, "phi/F");
	_kalman_extrapolation_eval_tree->Branch("z", &_kalman_extrapolation_eval_tree_z, "z/F");
	_kalman_extrapolation_eval_tree->Branch("r", &_kalman_extrapolation_eval_tree_r, "r/F");
	_kalman_extrapolation_eval_tree->Branch("okay", &_kalman_extrapolation_eval_tree_okay, "ok/O");
	_kalman_extrapolation_eval_tree->Branch("sigma_phi", &_kalman_extrapolation_eval_tree_sigma_rphi, "sigma_rphi/F");
	_kalman_extrapolation_eval_tree->Branch("sigma_z", &_kalman_extrapolation_eval_tree_sigma_z, "sigma_z/F");
	_kalman_extrapolation_eval_tree->Branch("sigma_r", &_kalman_extrapolation_eval_tree_sigma_r, "sigma_r/F");
	_kalman_extrapolation_eval_tree->Branch("sigma_phi_z", &_kalman_extrapolation_eval_tree_sigma_rphi_z, "sigma_phi_z/F");
	_kalman_extrapolation_eval_tree->Branch("sigma_z_r", &_kalman_extrapolation_eval_tree_sigma_z_r, "sigma_z_r/F");
	_kalman_extrapolation_eval_tree->Branch("sigma_r_rphi", &_kalman_extrapolation_eval_tree_sigma_r_rphi, "sigma_r_rphi/F");

	//extrapolation to an alternate radius, along with true hit info at that radius.
	_kalman_extrapolation_eval_tree->Branch("phi2", &_kalman_extrapolation_eval_tree_phi2, "phi2/F");
	_kalman_extrapolation_eval_tree->Branch("z2", &_kalman_extrapolation_eval_tree_z2, "z2/F");
	_kalman_extrapolation_eval_tree->Branch("r2", &_kalman_extrapolation_eval_tree_r2, "r2/F");
	_kalman_extrapolation_eval_tree->Branch("okay2", &_kalman_extrapolation_eval_tree_okay, "ok2/O");
	_kalman_extrapolation_eval_tree->Branch("sigma_phi2", &_kalman_extrapolation_eval_tree_sigma_rphi, "sigma_rphi2/F");
	_kalman_extrapolation_eval_tree->Branch("sigma_z2", &_kalman_extrapolation_eval_tree_sigma_z, "sigma_z2/F");
	_kalman_extrapolation_eval_tree->Branch("sigma_r2", &_kalman_extrapolation_eval_tree_sigma_r, "sigma_r2/F");
	_kalman_extrapolation_eval_tree->Branch("phi2t", &_kalman_extrapolation_eval_tree_phi2_true, "phi2t/F");
	_kalman_extrapolation_eval_tree->Branch("z2t", &_kalman_extrapolation_eval_tree_z2_true, "z2t/F");
	_kalman_extrapolation_eval_tree->Branch("r2t", &_kalman_extrapolation_eval_tree_r2_true, "r2t/F");

	//before rotation:
	_kalman_extrapolation_eval_tree->Branch("sigma_x",&_kalman_extrapolation_eval_tree_covin_x);
	_kalman_extrapolation_eval_tree->Branch("sigma_y",&_kalman_extrapolation_eval_tree_covin_y);
	_kalman_extrapolation_eval_tree->Branch("sigma_z",&_kalman_extrapolation_eval_tree_covin_z);

	//linear data:	
	_kalman_extrapolation_eval_tree->Branch("lin_path",&_kalman_extrapolation_eval_tree_lin_pathlength);
	_kalman_extrapolation_eval_tree->Branch("lin_pos0_x",&_kalman_extrapolation_eval_tree_lin_pos0_x);
	_kalman_extrapolation_eval_tree->Branch("lin_pos0_y",&_kalman_extrapolation_eval_tree_lin_pos0_y);
	_kalman_extrapolation_eval_tree->Branch("lin_pos0_z",&_kalman_extrapolation_eval_tree_lin_pos0_z);
	_kalman_extrapolation_eval_tree->Branch("lin_pos1_x",&_kalman_extrapolation_eval_tree_lin_pos1_x);
	_kalman_extrapolation_eval_tree->Branch("lin_pos1_y",&_kalman_extrapolation_eval_tree_lin_pos1_y);
	_kalman_extrapolation_eval_tree->Branch("lin_pos1_z",&_kalman_extrapolation_eval_tree_lin_pos1_z);
	_kalman_extrapolation_eval_tree->Branch("lin_pos2_x",&_kalman_extrapolation_eval_tree_lin_pos2_x);
	_kalman_extrapolation_eval_tree->Branch("lin_pos2_y",&_kalman_extrapolation_eval_tree_lin_pos2_y);
	_kalman_extrapolation_eval_tree->Branch("lin_pos2_z",&_kalman_extrapolation_eval_tree_lin_pos2_z);
	_kalman_extrapolation_eval_tree->Branch("lin_phi",&_kalman_extrapolation_eval_tree_lin_phi);
	_kalman_extrapolation_eval_tree->Branch("lin_r",&_kalman_extrapolation_eval_tree_lin_r);
	_kalman_extrapolation_eval_tree->Branch("lin_z",&_kalman_extrapolation_eval_tree_lin_z);
	_kalman_extrapolation_eval_tree->Branch("lin_sig0_r",&_kalman_extrapolation_eval_tree_lin_sigma0_r);
	_kalman_extrapolation_eval_tree->Branch("lin_sig0_rphi",&_kalman_extrapolation_eval_tree_lin_sigma0_rphi);
	_kalman_extrapolation_eval_tree->Branch("lin_sig0_z",&_kalman_extrapolation_eval_tree_lin_sigma0_z);
	_kalman_extrapolation_eval_tree->Branch("lin_sig1_r",&_kalman_extrapolation_eval_tree_lin_sigma1_r);
	_kalman_extrapolation_eval_tree->Branch("lin_sig1_rphi",&_kalman_extrapolation_eval_tree_lin_sigma1_rphi);
	_kalman_extrapolation_eval_tree->Branch("lin_sig1_z",&_kalman_extrapolation_eval_tree_lin_sigma1_z);
	_kalman_extrapolation_eval_tree->Branch("lin_sig2_r",&_kalman_extrapolation_eval_tree_lin_sigma2_r);
	_kalman_extrapolation_eval_tree->Branch("lin_sig2_rphi",&_kalman_extrapolation_eval_tree_lin_sigma2_rphi);
	_kalman_extrapolation_eval_tree->Branch("lin_sig2_z",&_kalman_extrapolation_eval_tree_lin_sigma2_z);
}

/*
 * reset_eval_variables():
 *  Reset all the tree variables to their default values.
 *  Needs to be called at the start of every event
 */
void PHG4TrackKalmanFitter::reset_eval_variables() {
	_tca_particlemap->Clear();
	_tca_vtxmap->Clear();

	_tca_trackmap->Clear();
	_tca_vertexmap->Clear();
	_tca_trackmap_refit->Clear();
	if (_fit_primary_tracks)
		_tca_primtrackmap->Clear();
	_tca_vertexmap_refit->Clear();

	_cluster_eval_tree_x = WILD_FLOAT;
	_cluster_eval_tree_y = WILD_FLOAT;
	_cluster_eval_tree_z = WILD_FLOAT;
	_cluster_eval_tree_gx = WILD_FLOAT;
	_cluster_eval_tree_gy = WILD_FLOAT;
	_cluster_eval_tree_gz = WILD_FLOAT;

	_kalman_extrapolation_eval_tree_phi = WILD_FLOAT;
	 _kalman_extrapolation_eval_tree_z = WILD_FLOAT;
	 _kalman_extrapolation_eval_tree_r = WILD_FLOAT;
	 _kalman_extrapolation_eval_tree_okay = false;
	 _kalman_extrapolation_eval_tree_sigma_rphi = WILD_FLOAT;
	 _kalman_extrapolation_eval_tree_sigma_z = WILD_FLOAT;
	 _kalman_extrapolation_eval_tree_sigma_r = WILD_FLOAT;
	 _kalman_extrapolation_eval_tree_sigma_rphi_z = WILD_FLOAT;
	 _kalman_extrapolation_eval_tree_sigma_z_r = WILD_FLOAT;
	 _kalman_extrapolation_eval_tree_sigma_r_rphi = WILD_FLOAT;

	 //before rotation:
	_kalman_extrapolation_eval_tree_covin_x = WILD_FLOAT;
	_kalman_extrapolation_eval_tree_covin_y = WILD_FLOAT;
	_kalman_extrapolation_eval_tree_covin_z = WILD_FLOAT;

	//linear data:
	_kalman_extrapolation_eval_tree_lin_pos0_x = WILD_FLOAT;
	_kalman_extrapolation_eval_tree_lin_pos0_y = WILD_FLOAT;
	_kalman_extrapolation_eval_tree_lin_pos0_z = WILD_FLOAT;
	_kalman_extrapolation_eval_tree_lin_pos1_x = WILD_FLOAT;
	_kalman_extrapolation_eval_tree_lin_pos1_y = WILD_FLOAT;
	_kalman_extrapolation_eval_tree_lin_pos1_z = WILD_FLOAT;
	_kalman_extrapolation_eval_tree_lin_pos2_x = WILD_FLOAT;
	_kalman_extrapolation_eval_tree_lin_pos2_y = WILD_FLOAT;
	_kalman_extrapolation_eval_tree_lin_pos2_z = WILD_FLOAT;
	_kalman_extrapolation_eval_tree_lin_phi = WILD_FLOAT;
	_kalman_extrapolation_eval_tree_lin_r = WILD_FLOAT;
	_kalman_extrapolation_eval_tree_lin_z = WILD_FLOAT;
	_kalman_extrapolation_eval_tree_lin_sigma0_r = WILD_FLOAT;
	_kalman_extrapolation_eval_tree_lin_sigma0_rphi = WILD_FLOAT;
	_kalman_extrapolation_eval_tree_lin_sigma0_z = WILD_FLOAT;
	_kalman_extrapolation_eval_tree_lin_sigma1_r = WILD_FLOAT;
	_kalman_extrapolation_eval_tree_lin_sigma1_rphi = WILD_FLOAT;
	_kalman_extrapolation_eval_tree_lin_sigma1_z = WILD_FLOAT;
	_kalman_extrapolation_eval_tree_lin_sigma2_r = WILD_FLOAT;
	_kalman_extrapolation_eval_tree_lin_sigma2_rphi = WILD_FLOAT;
	_kalman_extrapolation_eval_tree_lin_sigma2_z = WILD_FLOAT;
}

int PHG4TrackKalmanFitter::CreateNodes(PHCompositeNode *topNode) {
	// create nodes...
	PHNodeIterator iter(topNode);

	PHCompositeNode *dstNode = static_cast<PHCompositeNode*>(iter.findFirst(
			"PHCompositeNode", "DST"));
	if (!dstNode) {
		cerr << PHWHERE << "DST Node missing, doing nothing." << endl;
		return Fun4AllReturnCodes::ABORTEVENT;
	}
  PHNodeIterator iter_dst(dstNode);

	// Create the SVTX node
	PHCompositeNode* tb_node = dynamic_cast<PHCompositeNode*>(iter_dst.findFirst(
			"PHCompositeNode", "SVTX"));
	if (!tb_node) {
		tb_node = new PHCompositeNode("SVTX");
		dstNode->addNode(tb_node);
		if (Verbosity() > 0)
			cout << "SVTX node added" << endl;
	}

	if (!(_over_write_svtxtrackmap) || _output_mode == DebugMode) {
		_trackmap_refit = new SvtxTrackMap_v1;
		PHIODataNode<PHObject>* tracks_node = new PHIODataNode<PHObject>(
				_trackmap_refit, "SvtxTrackMapRefit", "PHObject");
		tb_node->addNode(tracks_node);
		if (Verbosity() > 0)
			cout << "Svtx/SvtxTrackMapRefit node added" << endl;
	}

	if (_fit_primary_tracks) {
		_primary_trackmap = new SvtxTrackMap_v1;
		PHIODataNode<PHObject>* primary_tracks_node =
				new PHIODataNode<PHObject>(_primary_trackmap, "PrimaryTrackMap",
						"PHObject");
		tb_node->addNode(primary_tracks_node);
		if (Verbosity() > 0)
			cout << "Svtx/PrimaryTrackMap node added" << endl;
	}

	if (!(_over_write_svtxvertexmap)) {
		_vertexmap_refit = new SvtxVertexMap_v1;
		PHIODataNode<PHObject>* vertexes_node = new PHIODataNode<PHObject>(
				_vertexmap_refit, "SvtxVertexMapRefit", "PHObject");
		tb_node->addNode(vertexes_node);
		if (Verbosity() > 0)
			cout << "Svtx/SvtxVertexMapRefit node added" << endl;
	} else if (!findNode::getClass<SvtxVertexMap>(topNode, "SvtxVertexMap")) {
		_vertexmap = new SvtxVertexMap_v1;
		PHIODataNode<PHObject>* vertexes_node = new PHIODataNode<PHObject>(
				_vertexmap, "SvtxVertexMap", "PHObject");
		tb_node->addNode(vertexes_node);
		if (Verbosity() > 0)
			cout << "Svtx/SvtxVertexMap node added" << endl;
	}

	return Fun4AllReturnCodes::EVENT_OK;
}

/*
 * GetNodes():
 *  Get all the all the required nodes off the node tree
 */
int PHG4TrackKalmanFitter::GetNodes(PHCompositeNode * topNode) {
	//DST objects
	//Truth container
	_truth_container = findNode::getClass<PHG4TruthInfoContainer>(topNode,
			"G4TruthInfo");
	if (!_truth_container && _event < 2) {
		cout << PHWHERE << " PHG4TruthInfoContainer node not found on node tree"
				<< endl;
		return Fun4AllReturnCodes::ABORTEVENT;
	}

	// Input Svtx Clusters
	_clustermap = findNode::getClass<SvtxClusterMap>(topNode, "SvtxClusterMap");
	if (!_clustermap && _event < 2) {
		cout << PHWHERE << " SvtxClusterMap node not found on node tree"
				<< endl;
		return Fun4AllReturnCodes::ABORTEVENT;
	}

	// Input Svtx Tracks
	_trackmap = findNode::getClass<SvtxTrackMap>(topNode, "SvtxTrackMap");
	if (!_trackmap && _event < 2) {
		cout << PHWHERE << " SvtxClusterMap node not found on node tree"
				<< endl;
		return Fun4AllReturnCodes::ABORTEVENT;
	}

	// Input Svtx Vertices
	_vertexmap = findNode::getClass<SvtxVertexMap>(topNode, "SvtxVertexMap");
	if (!_vertexmap && _event < 2) {
		cout << PHWHERE << " SvtxVertexrMap node not found on node tree"
				<< endl;
		return Fun4AllReturnCodes::ABORTEVENT;
	}

	// Output Svtx Tracks
	if (!(_over_write_svtxtrackmap) || _output_mode == DebugMode) {
		_trackmap_refit = findNode::getClass<SvtxTrackMap>(topNode,
				"SvtxTrackMapRefit");
		if (!_trackmap_refit && _event < 2) {
			cout << PHWHERE << " SvtxTrackMapRefit node not found on node tree"
					<< endl;
			return Fun4AllReturnCodes::ABORTEVENT;
		}
	}

	// Output Primary Svtx Tracks
	if (_fit_primary_tracks) {
		_primary_trackmap = findNode::getClass<SvtxTrackMap>(topNode,
				"PrimaryTrackMap");
		if (!_primary_trackmap && _event < 2) {
			cout << PHWHERE << " PrimaryTrackMap node not found on node tree"
					<< endl;
			return Fun4AllReturnCodes::ABORTEVENT;
		}
	}

	// Output Svtx Vertices
	if (!(_over_write_svtxvertexmap)) {
		_vertexmap_refit = findNode::getClass<SvtxVertexMap>(topNode,
				"SvtxVertexMapRefit");
		if (!_vertexmap_refit && _event < 2) {
			cout << PHWHERE << " SvtxVertexMapRefit node not found on node tree"
					<< endl;
			return Fun4AllReturnCodes::ABORTEVENT;
		}
	}

	return Fun4AllReturnCodes::EVENT_OK;
}

//struct CompMeasurementByR {
//  bool operator() (PHGenFit::Measurement *m1,PHGenFit::Measurement *m2) {
//	  float x1 = m1->getMeasurement()
//
//	  return (i<j);}
//} myobject;

/*
 * fit track with SvtxTrack as input seed.
 * \param intrack Input SvtxTrack
 * \param invertex Input Vertex, if fit track as a primary vertex
 */
//PHGenFit::Track* PHG4TrackKalmanFitter::ReFitTrack(PHCompositeNode *topNode, const SvtxTrack* intrack,
std::shared_ptr<PHGenFit::Track> PHG4TrackKalmanFitter::ReFitTrack(PHCompositeNode *topNode, const SvtxTrack* intrack,
								   const SvtxVertex* invertex){//rcc temporary hack:, const bool use_svtx, const bool use_intt, const bool use_mvtx) {

  //rcc temporarily turning off the tpc:
  bool use_svtx=false;
  bool use_intt=true;
  bool use_maps=true;
	//std::shared_ptr<PHGenFit::Track> empty_track(NULL);

	if (!intrack) {
		cerr << PHWHERE << " Input SvtxTrack is NULL!" << endl;
		return NULL;
	}

	// get node containing the digitized hits
	SvtxHitMap* hitsmap =  findNode::getClass<SvtxHitMap>(topNode, "SvtxHitMap");
	if (!hitsmap) {
		cout << PHWHERE << "ERROR: Can't find node SvtxHitMap" << endl;
		return NULL;
	}

	PHG4CellContainer* cells_svtx = findNode::getClass<PHG4CellContainer>(topNode,
			"G4CELL_SVTX");

	PHG4CellContainer* cells_intt = findNode::getClass<PHG4CellContainer>(
			topNode, "G4CELL_SILICON_TRACKER");

	PHG4CellContainer* cells_maps = findNode::getClass<PHG4CellContainer>(
			topNode, "G4CELL_MAPS");

	if (!cells_svtx and !cells_intt and !cells_maps) {
		if (Verbosity() >= 0) {
			LogError("No PHG4CellContainer found!");
		}
		return nullptr;
	}

	PHG4CylinderGeomContainer* geom_container_intt = findNode::getClass<
			PHG4CylinderGeomContainer>(topNode, "CYLINDERGEOM_SILICON_TRACKER");

	PHG4CylinderGeomContainer* geom_container_maps = findNode::getClass<
			PHG4CylinderGeomContainer>(topNode, "CYLINDERGEOM_MAPS");

	if (!cells_svtx && !cells_maps && !cells_intt) {
		cout << PHWHERE << "ERROR: Can't find any cell node!" << endl;
		return NULL;
	}

	// prepare seed
	TVector3 seed_mom(100, 0, 0);
	TVector3 seed_pos(0, 0, 0);
	TMatrixDSym seed_cov(6);
	for (int i = 0; i < 6; i++) {
		for (int j = 0; j < 6; j++) {
			seed_cov[i][j] = 100.;
		}
	}

	// Create measurements
	std::vector<PHGenFit::Measurement*> measurements;

	/*!
	 * if fit track as a primary track
	 */

//	if(invertex and Verbosity() >= 2)
//	{
//		LogDebug(invertex->size_tracks());
//		LogDebug(invertex->get_chisq());
//		LogDebug(invertex->get_ndof());
//		for (unsigned int i = 0; i < 3; i++)
//			for (unsigned int j = 0; j < 3; j++)
//			{
//				LogDebug(invertex->get_error(i,j));
//			}
//
//	}
	/*!
	 *
	 */
#if _DEBUG_MODE_ == 1
	if (invertex
//			and invertex->size_tracks() == 1
	) {
		TRandom3 rand(0);
		double dxy = 0.0007;	//7 um
		double dz = 0.003;//30 um

		TVector3 pos(invertex->get_x(), invertex->get_y(), invertex->get_z());
		TMatrixDSym cov(3);

		// Use smeared position instead of reco'd one.
		double x = rand.Gaus(0, dxy);
		double y = rand.Gaus(0, dxy);
		double z = rand.Gaus(0, dz);
		pos.SetXYZ(x, y, z);

		for (int i = 0; i < 3; i++)
		for (int j = 0; j < 3; j++)
		cov[i][j] = 0;

		cov[0][0] = dxy * dxy;
		cov[1][1] = dxy * dxy;
		cov[2][2] =dz * dz;

		PHGenFit::Measurement* meas = new PHGenFit::SpacepointMeasurement(
				pos, cov);
		measurements.push_back(meas);
	}
#else

	//! 1000 is a arbitrary number for now
	const double vertex_chi2_over_dnf_cut = 1000;
	const double vertex_cov_element_cut = 10000; //arbitrary cut cm*cm

	if (invertex and invertex->size_tracks() > 1
			and invertex->get_chisq() / invertex->get_ndof()
					< vertex_chi2_over_dnf_cut) {
		TVector3 pos(invertex->get_x(), invertex->get_y(), invertex->get_z());
		TMatrixDSym cov(3);
		cov.Zero();
		bool is_vertex_cov_sane = true;
		for (unsigned int i = 0; i < 3; i++)
			for (unsigned int j = 0; j < 3; j++) {

				cov(i, j) = invertex->get_error(i, j);

				if (i == j) {
					if (!(invertex->get_error(i, j) > 0
							and invertex->get_error(i, j)
									< vertex_cov_element_cut))
						is_vertex_cov_sane = false;
				}
			}

		if (is_vertex_cov_sane) {
			PHGenFit::Measurement* meas = new PHGenFit::SpacepointMeasurement(
					pos, cov);
			measurements.push_back(meas);
//			if(Verbosity() >= 2)
//			{
//				meas->getMeasurement()->Print();
//			}
		}
	}
#endif

	// sort clusters with radius before fitting

	std::map<float, unsigned int> m_r_cluster_id;
	for (auto iter = intrack->begin_clusters();
			iter != intrack->end_clusters(); ++iter) {
		unsigned int cluster_id = *iter;
		SvtxCluster* cluster = _clustermap->get(cluster_id);
		float x = cluster->get_x();
		float y = cluster->get_y();
		float r = sqrt(x*x+y*y);
		m_r_cluster_id.insert(std::pair<float, unsigned int>(r, cluster_id));
	}

	for (auto iter = m_r_cluster_id.begin();
			iter != m_r_cluster_id.end();
			++iter) {

		unsigned int cluster_id = iter->second;
		SvtxCluster* cluster = _clustermap->get(cluster_id);
		if (!cluster) {
			LogError("No cluster Found!");
			continue;
		}

#ifdef _DEBUG_
		cout
		<< __LINE__
		<<": ID: " << cluster_id
		<<": layer: " << cluster->get_layer()
		<<endl;
#endif

		TVector3 pos(cluster->get_x(), cluster->get_y(), cluster->get_z());

		// DEBUG: BEGIN
		if (_do_eval) {
			PHG4HitContainer* phg4hits_svtx = findNode::getClass<
					PHG4HitContainer>(topNode, "G4HIT_SVTX");

			PHG4HitContainer* phg4hits_intt = findNode::getClass<
					PHG4HitContainer>(topNode, "G4HIT_SILICON_TRACKER");

			PHG4HitContainer* phg4hits_maps = findNode::getClass<
					PHG4HitContainer>(topNode, "G4HIT_MAPS");

			if (!phg4hits_svtx and !phg4hits_intt and !phg4hits_maps) {
				if (Verbosity() >= 0) {
					LogError("No PHG4HitContainer found!");
				}
				continue;
			}

			SvtxHit* svtxhit = hitsmap->find(*cluster->begin_hits())->second;

			PHG4Cell* cell = nullptr;
			if(cells_svtx) cell = cells_svtx->findCell(svtxhit->get_cellid());
			if(!cell && cells_intt) cell = cells_intt->findCell(svtxhit->get_cellid());
			if(!cell && cells_maps) cell = cells_maps->findCell(svtxhit->get_cellid());
			if(!cell){
				if(Verbosity()>=0)
					LogError("!cell");
				continue;
			}

			PHG4Hit *phg4hit = nullptr;
			if(phg4hits_svtx) phg4hit = phg4hits_svtx->findHit(cell->get_g4hits().first->first);
			if(!phg4hit and phg4hits_intt) phg4hit = phg4hits_intt->findHit(cell->get_g4hits().first->first);
			if(!phg4hit and phg4hits_maps) phg4hit = phg4hits_maps->findHit(cell->get_g4hits().first->first);

			if (!phg4hit) {
				if (Verbosity() >= 0)
					LogError("!phg4hit");
				continue;
			}

			TVector3 phg4hit_position(phg4hit->get_avg_x(),
					phg4hit->get_avg_y(), phg4hit->get_avg_z());
			TVector3 cluster_position(cluster->get_x(), cluster->get_y(),
					cluster->get_z());

			_cluster_eval_tree_x = cluster_position.X();
			_cluster_eval_tree_y = cluster_position.Y();
			_cluster_eval_tree_z = cluster_position.Z();
			_cluster_eval_tree_gx = phg4hit_position.X();
			_cluster_eval_tree_gy = phg4hit_position.Y();
			_cluster_eval_tree_gz = phg4hit_position.Z();

			_cluster_eval_tree->Fill();
		}

//		if (phg4hit_position.Perp() > 30.) {
//			pos.SetXYZ(phg4hit_position.X(), phg4hit_position.Y(),phg4hit_position.Z()); //DEBUG
//			//pos.SetPerp(phg4hit_position.Perp());
//			//pos.SetPhi(TMath::ATan2(phg4hit_position.Y(),phg4hit_position.X()));
//		}
//
//		if(phg4hit->get_trkid()!=1) {
//			continue;
//		}
		// DEBUG: END



		//TODO use u, v explicitly?
		TVector3 n(cluster->get_x(), cluster->get_y(), 0);

		unsigned int begin_hit_id = *(cluster->begin_hits());
		//LogDebug(begin_hit_id);
		SvtxHit* svtxhit = hitsmap->find(begin_hit_id)->second;
		//LogDebug(svtxhit->get_cellid());

		PHG4Cell* cell_svtx = nullptr;
		PHG4Cell* cell_intt = nullptr;
		PHG4Cell* cell_maps = nullptr;

		if(cells_svtx) cell_svtx = cells_svtx->findCell(svtxhit->get_cellid());
		if(cells_intt) cell_intt = cells_intt->findCell(svtxhit->get_cellid());
		if(cells_maps) cell_maps = cells_maps->findCell(svtxhit->get_cellid());
		if(!(cell_svtx or cell_intt or cell_maps)){
			if(Verbosity()>=0)
				LogError("!(cell_svtx or cell_intt or cell_maps)");
			continue;
		}


		//if the detector is turned off by the bools, avoid adding it to the measurement vector by short circuiting here (check variable name conventions! RCC)
		if ( (cell_maps and !use_maps) or (cell_intt and !use_intt) or (cell_svtx and !use_svtx) ) continue;

		//RCC moved the seed updating to not update unless we're including the hits in the measurement set.
		seed_mom.SetPhi(pos.Phi());
		seed_mom.SetTheta(pos.Theta());
		
		//17.4, 17.4, 17.4, 14.0, 14.0, 12.0, 11.5
		//float phi_tilt[7] = {0.304, 0.304, 0.304, 0.244, 0.244, 0.209, 0.201};

		unsigned int layer = cluster->get_layer();
		//std::cout << "cluster layer: " << layer << std::endl;
		if (cell_maps) {
			PHG4Cell* cell = cell_maps;

			int stave_index = cell->get_stave_index();
			int half_stave_index = cell->get_half_stave_index();
			int module_index = cell->get_module_index();
			int chip_index = cell->get_chip_index();

			double ladder_location[3] = { 0.0, 0.0, 0.0 };
			PHG4CylinderGeom_MAPS *geom =
					(PHG4CylinderGeom_MAPS*) geom_container_maps->GetLayerGeom(
							layer);
			// returns the center of the sensor in world coordinates - used to get the ladder phi location
			geom->find_sensor_center(stave_index, half_stave_index,
					module_index, chip_index, ladder_location);
			//n.Print();
			n.SetXYZ(ladder_location[0], ladder_location[1], 0);
			n.RotateZ(geom->get_stave_phi_tilt());
			//n.Print();
		} else if (cell_intt) {
			PHG4Cell* cell = cell_intt;
			PHG4CylinderGeomSiLadders* geom =
			  dynamic_cast<PHG4CylinderGeomSiLadders*> (geom_container_intt->GetLayerGeom(layer));
			double hit_location[3] = { 0.0, 0.0, 0.0 };
			geom->find_segment_center(cell->get_ladder_z_index(),
					cell->get_ladder_phi_index(), hit_location);

			n.SetXYZ(hit_location[0], hit_location[1], 0);
			n.RotateZ(geom->get_strip_phi_tilt());
		}

		PHGenFit::Measurement* meas = new PHGenFit::PlanarMeasurement(pos, n,
				cluster->get_rphi_error(), cluster->get_z_error());

//		TMatrixF cov_uvn(3,3);
//		TMatrixF cov_xyz(3,3);
//
//		double er2 = 2500E-8/12.;
//		if(pos.Perp() >= 30.) er2 = 25./36./12.;
//
//		// u: r; v: r-phi; n: z
//		cov_uvn[0][0] = er2;
//		cov_uvn[0][1] = 0.;
//		cov_uvn[0][2] = 0.;
//
//		cov_uvn[1][0] = 0.;
//		cov_uvn[1][1] = cluster->get_rphi_error()*cluster->get_rphi_error();
//		cov_uvn[1][2] = 0.;
//
//		cov_uvn[2][0] = 0.;
//		cov_uvn[2][1] = 0.;
//		cov_uvn[2][2] = cluster->get_z_error()*cluster->get_z_error();
//		cov_uvn.Print();
//
//		TVector3 u(cluster->get_x(), cluster->get_y(), 0);
//		u = u.Unit();
//		TVector3 n(0, 0, 1);
//		TVector3 v = n.Cross(u);
//
//		TMatrixF R = get_rotation_matrix(TVector3(1, 0, 0), TVector3(0, 1, 0),
//				TVector3(0, 0, 1), u, v, n);
//
//		R.Print();
//		TMatrixF R_T(3,3);
//		R_T.Transpose(R);
//		cov_xyz = R * cov_uvn * R_T;
//		cov_xyz.Print();
//		TMatrixDSym cov_xyz_dsym(3);
//		for(int i=0;i<3;i++)
//			for(int j=0;j<3;j++)
//				cov_xyz_dsym[i][j] = cov_xyz[i][j];
//		cov_xyz_dsym.Print();
//
//		PHGenFit::Measurement* meas = new PHGenFit::SpacepointMeasurement(pos, cov_xyz_dsym);

		measurements.push_back(meas);
	}

	/*!
	 * mu+:	-13
	 * mu-:	13
	 * pi+:	211
	 * pi-:	-211
	 * e-:	11
	 * e+:	-11
	 */
	//TODO Add multiple TrackRep choices.
	//int pid = 211;
	genfit::AbsTrackRep* rep = new genfit::RKTrackRep(_primary_pid_guess);
	std::shared_ptr<PHGenFit::Track> track(new PHGenFit::Track(rep, seed_pos, seed_mom,
			seed_cov));

	track->addMeasurements(measurements);

	/*!
	 *  Fit the track
	 *  ret code 0 means 0 error or good status
	 */
	if (_fitter->processTrack(track.get(), false) != 0) {
		if (Verbosity() >= 1)
			LogWarning("Track fitting failed");
		//delete track;
		return NULL;
	}

	return track;
}

/*
 * Make SvtxTrack from PHGenFit::Track and SvtxTrack
 */
//SvtxTrack* PHG4TrackKalmanFitter::MakeSvtxTrack(const SvtxTrack* svtx_track,
std::shared_ptr<SvtxTrack> PHG4TrackKalmanFitter::MakeSvtxTrack(const SvtxTrack* svtx_track,
		const std::shared_ptr<PHGenFit::Track>& phgf_track, const SvtxVertex* vertex) {


	double chi2 = phgf_track->get_chi2();
	double ndf = phgf_track->get_ndf();

	TVector3 vertex_position(0, 0, 0);
	TMatrixF vertex_cov(3,3);
	double dvr2 = 0;
	double dvz2 = 0;

	if(_use_truth_vertex) {
		PHG4VtxPoint* first_point = _truth_container->GetPrimaryVtx(_truth_container->GetPrimaryVertexIndex());
		vertex_position.SetXYZ(first_point->get_x(), first_point->get_y(), first_point->get_z());
		if(Verbosity() > 1) {
			cout<<"Using: truth vertex: {" << vertex_position.X() << ", " << vertex_position.Y() << ", " << vertex_position.Z() << "} " <<endl;
		}
	} else if (vertex) {
		vertex_position.SetXYZ(vertex->get_x(), vertex->get_y(),
				vertex->get_z());
		dvr2 = vertex->get_error(0, 0) + vertex->get_error(1, 1);
		dvz2 = vertex->get_error(2, 2);

		for(int i=0;i<3;i++)
			for(int j=0;j<3;j++)
				vertex_cov[i][j] = vertex->get_error(i,j);
	}

	//genfit::MeasuredStateOnPlane* gf_state_beam_line_ca = NULL;
	std::shared_ptr<genfit::MeasuredStateOnPlane> gf_state_beam_line_ca = NULL;
	try {
		gf_state_beam_line_ca = std::shared_ptr<genfit::MeasuredStateOnPlane>(phgf_track->extrapolateToLine(vertex_position,
				TVector3(0., 0., 1.)));
	} catch (...) {
		if (Verbosity() >= 2)
			LogWarning("extrapolateToLine failed!");
	}
	if(!gf_state_beam_line_ca) return NULL;

	/*!
	 *  1/p, u'/z', v'/z', u, v
	 *  u is defined as momentum X beam line at POCA of the beam line
	 *  v is alone the beam line
	 *  so u is the dca2d direction
	 */

	double u = gf_state_beam_line_ca->getState()[3];
	double v = gf_state_beam_line_ca->getState()[4];

	double du2 = gf_state_beam_line_ca->getCov()[3][3];
	double dv2 = gf_state_beam_line_ca->getCov()[4][4];

	//delete gf_state_beam_line_ca;

	//const SvtxTrack_v1* temp_track = static_cast<const SvtxTrack_v1*> (svtx_track);
//	SvtxTrack_v1* out_track = new SvtxTrack_v1(
//			*static_cast<const SvtxTrack_v1*>(svtx_track));
	std::shared_ptr < SvtxTrack_v1 > out_track = std::shared_ptr < SvtxTrack_v1
			> (new SvtxTrack_v1(*static_cast<const SvtxTrack_v1*>(svtx_track)));

	out_track->set_dca2d(u);
	out_track->set_dca2d_error(sqrt(du2 + dvr2));

	std::shared_ptr<genfit::MeasuredStateOnPlane> gf_state_vertex_ca = NULL;
	try {
		gf_state_vertex_ca = std::shared_ptr < genfit::MeasuredStateOnPlane
				> (phgf_track->extrapolateToPoint(vertex_position));
	} catch (...) {
		if (Verbosity() >= 2)
			LogWarning("extrapolateToPoint failed!");
	}
	if (!gf_state_vertex_ca) {
		//delete out_track;
		return NULL;
	}

	TVector3 mom = gf_state_vertex_ca->getMom();
	TVector3 pos = gf_state_vertex_ca->getPos();
	TMatrixDSym cov = gf_state_vertex_ca->get6DCov();

//	genfit::MeasuredStateOnPlane* gf_state_vertex_ca =
//			phgf_track->extrapolateToLine(vertex_position,
//					TVector3(0., 0., 1.));

	u = gf_state_vertex_ca->getState()[3];
	v = gf_state_vertex_ca->getState()[4];

	du2 = gf_state_vertex_ca->getCov()[3][3];
	dv2 = gf_state_vertex_ca->getCov()[4][4];


	double dca3d = sqrt(u * u + v * v);
	double dca3d_error = sqrt(du2 + dv2 + dvr2 + dvz2);

	out_track->set_dca(dca3d);
	out_track->set_dca_error(dca3d_error);

	/*!
	 * dca3d_xy, dca3d_z
	 */


	/*
	// Rotate from u,v,n to r: n X Z, Z': n X r, n using 5D state/cov
	// commented on 2017-10-09

	TMatrixF pos_in(3,1);
	TMatrixF cov_in(3,3);
	pos_in[0][0] = gf_state_vertex_ca->getState()[3];
	pos_in[1][0] = gf_state_vertex_ca->getState()[4];
	pos_in[2][0] = 0.;

	cov_in[0][0] = gf_state_vertex_ca->getCov()[3][3];
	cov_in[0][1] = gf_state_vertex_ca->getCov()[3][4];
	cov_in[0][2] = 0.;
	cov_in[1][0] = gf_state_vertex_ca->getCov()[4][3];
	cov_in[1][1] = gf_state_vertex_ca->getCov()[4][4];
	cov_in[1][2] = 0.;
	cov_in[2][0] = 0.;
	cov_in[2][1] = 0.;
	cov_in[2][2] = 0.;

	TMatrixF pos_out(3,1);
	TMatrixF cov_out(3,3);

	TVector3 vu = gf_state_vertex_ca->getPlane().get()->getU();
	TVector3 vv = gf_state_vertex_ca->getPlane().get()->getV();
	TVector3 vn = vu.Cross(vv);

	pos_cov_uvn_to_rz(vu, vv, vn, pos_in, cov_in, pos_out, cov_out);

	//! vertex cov in (u',v',n')
	TMatrixF vertex_cov_out(3,3);

	get_vertex_error_uvn(vu,vv,vn, vertex_cov, vertex_cov_out);

	float dca3d_xy = pos_out[0][0];
	float dca3d_z  = pos_out[1][0];

	float dca3d_xy_error = sqrt(cov_out[0][0] + vertex_cov_out[0][0]);
	float dca3d_z_error  = sqrt(cov_out[1][1] + vertex_cov_out[1][1]);

		//Begin DEBUG
//	LogDebug("rotation debug---------- ");
//	gf_state_vertex_ca->Print();
//	LogDebug("dca rotation---------- ");
//	pos_out = pos_in;
//	cov_out = cov_in;
//	pos_in.Print();
//	cov_in.Print();
//	pos_out.Print();
//	cov_out.Print();
//	cout
//		<<"dca3d_xy: "<<dca3d_xy <<" +- "<<dca3d_xy_error*dca3d_xy_error
//		<<"; dca3d_z: "<<dca3d_z<<" +- "<< dca3d_z_error*dca3d_z_error
//		<<"\n";
//	gf_state_vertex_ca->get6DCov().Print();
//	LogDebug("vertex rotation---------- ");
//	vertex_position.Print();
//	vertex_cov.Print();
//	vertex_cov_out.Print();
	//End DEBUG
	*/

	//
	// in: X, Y, Z; out; r: n X Z, Z X r, Z

	float dca3d_xy = NAN;
	float dca3d_z  = NAN;
	float dca3d_xy_error = NAN;
	float dca3d_z_error  = NAN;

	try{
		TMatrixF pos_in(3,1);
		TMatrixF cov_in(3,3);
		TMatrixF pos_out(3,1);
		TMatrixF cov_out(3,3);

		TVectorD state6(6); // pos(3), mom(3)
		TMatrixDSym cov6(6,6); //

		gf_state_vertex_ca->get6DStateCov(state6, cov6);

		TVector3 vn(state6[3], state6[4], state6[5]);

		// mean of two multivariate gaussians Pos - Vertex
		pos_in[0][0] = state6[0] - vertex_position.X();
		pos_in[1][0] = state6[1] - vertex_position.Y();
		pos_in[2][0] = state6[2] - vertex_position.Z();


		for(int i=0;i<3;++i){
			for(int j=0;j<3;++j){
				cov_in[i][j] = cov6[i][j] + vertex_cov[i][j];
			}
		}

		pos_cov_XYZ_to_RZ(vn, pos_in, cov_in, pos_out, cov_out);

		dca3d_xy = pos_out[0][0];
		dca3d_z  = pos_out[2][0];
		dca3d_xy_error = sqrt(cov_out[0][0]);
		dca3d_z_error  = sqrt(cov_out[2][2]);

#ifdef _DEBUG_
		cout<<__LINE__<<": Vertex: ----------------"<<endl;
		vertex_position.Print();
		vertex_cov.Print();

		cout<<__LINE__<<": State: ----------------"<<endl;
		state6.Print();
		cov6.Print();

		cout<<__LINE__<<": Mean: ----------------"<<endl;
		pos_in.Print();
		cout<<"===>"<<endl;
		pos_out.Print();

		cout<<__LINE__<<": Cov: ----------------"<<endl;
		cov_in.Print();
		cout<<"===>"<<endl;
		cov_out.Print();

		cout<<endl;
#endif

	} catch (...) {
		if (Verbosity() > 0)
			LogWarning("DCA calculationfailed!");
	}

	out_track->set_dca3d_xy(dca3d_xy);
	out_track->set_dca3d_z(dca3d_z);
	out_track->set_dca3d_xy_error(dca3d_xy_error);
	out_track->set_dca3d_z_error(dca3d_z_error);

	//if(gf_state_vertex_ca) delete gf_state_vertex_ca;

	out_track->set_chisq(chi2);
	out_track->set_ndf(ndf);
	out_track->set_charge(phgf_track->get_charge());

	out_track->set_px(mom.Px());
	out_track->set_py(mom.Py());
	out_track->set_pz(mom.Pz());

	out_track->set_x(pos.X());
	out_track->set_y(pos.Y());
	out_track->set_z(pos.Z());

	for (int i = 0; i < 6; i++) {
		for (int j = i; j < 6; j++) {
			out_track->set_error(i, j, cov[i][j]);
		}
	}

//	for (SvtxTrack::ConstClusterIter iter = svtx_track->begin_clusters();
//			iter != svtx_track->end_clusters(); ++iter) {
//		unsigned int cluster_id = *iter;
//		SvtxCluster* cluster = _clustermap->get(cluster_id);
//		if (!cluster) {
//			LogError("No cluster Found!");
//			continue;
//		}
//		//cluster->identify(); //DEBUG
//
//		//unsigned int l = cluster->get_layer();
//
//		TVector3 pos(cluster->get_x(), cluster->get_y(), cluster->get_z());
//
//		double radius = pos.Pt();
//
//		std::shared_ptr<genfit::MeasuredStateOnPlane> gf_state = NULL;
//		try {
//			gf_state = std::shared_ptr < genfit::MeasuredStateOnPlane
//					> (phgf_track->extrapolateToCylinder(radius,
//							TVector3(0, 0, 0), TVector3(0, 0, 1), 0));
//		} catch (...) {
//			if (Verbosity() >= 2)
//				LogWarning("Exrapolation failed!");
//		}
//		if (!gf_state) {
//			if (Verbosity() > 1)
//				LogWarning("Exrapolation failed!");
//			continue;
//		}
//
//		//SvtxTrackState* state = new SvtxTrackState_v1(radius);
//		std::shared_ptr<SvtxTrackState> state = std::shared_ptr<SvtxTrackState> (new SvtxTrackState_v1(radius));
//		state->set_x(gf_state->getPos().x());
//		state->set_y(gf_state->getPos().y());
//		state->set_z(gf_state->getPos().z());
//
//		state->set_px(gf_state->getMom().x());
//		state->set_py(gf_state->getMom().y());
//		state->set_pz(gf_state->getMom().z());
//
//		//gf_state->getCov().Print();
//
//		for (int i = 0; i < 6; i++) {
//			for (int j = i; j < 6; j++) {
//				state->set_error(i, j, gf_state->get6DCov()[i][j]);
//			}
//		}
//
//		out_track->insert_state(state.get());
//
//#ifdef _DEBUG_
//		cout
//		<<__LINE__
//		<<": " << radius <<" => "
//		<<sqrt(state->get_x()*state->get_x() + state->get_y()*state->get_y())
//		<<endl;
//#endif
//	}

#ifdef _DEBUG_
	cout << __LINE__ << endl;
#endif

	const genfit::Track *gftrack = phgf_track->getGenFitTrack();
	const genfit::AbsTrackRep *rep = gftrack->getCardinalRep();
	for(unsigned int id = 0; id< gftrack->getNumPointsWithMeasurement();++id) {
#ifdef _DEBUG_
	  cout << __LINE__ << " Trying to get trackpoint with id="<<id<<" of " << gftrack->getNumPointsWithMeasurement() << " rep ptr="<< (void*)rep << endl;
#endif
		genfit::TrackPoint *trpoint = gftrack->getPointWithMeasurementAndFitterInfo(id, gftrack->getCardinalRep());

		if(!trpoint) {
			if (Verbosity() > 1)
				LogWarning("!trpoint");
			continue;
		}
#ifdef _DEBUG_
	cout << __LINE__ << endl;
#endif
		genfit::KalmanFitterInfo* kfi = static_cast<genfit::KalmanFitterInfo*>( trpoint->getFitterInfo(rep) );
		if(!kfi) {
			if (Verbosity() > 1)
				LogWarning("!kfi");
			continue;
		}
#ifdef _DEBUG_
	cout << __LINE__ << endl;
#endif
		std::shared_ptr<const genfit::MeasuredStateOnPlane> gf_state = NULL;
		try {
			//gf_state = std::shared_ptr <genfit::MeasuredStateOnPlane> (const_cast<genfit::MeasuredStateOnPlane*> (&(kfi->getFittedState(true))));
			const genfit::MeasuredStateOnPlane* temp_state = &(kfi->getFittedState(true));
			gf_state = std::shared_ptr <genfit::MeasuredStateOnPlane> (new genfit::MeasuredStateOnPlane(*temp_state));
		} catch (...) {
			if (Verbosity() > 1)
				LogWarning("Exrapolation failed!");
		}
		if (!gf_state) {
			if (Verbosity() > 1)
				LogWarning("Exrapolation failed!");
			continue;
		}
		genfit::MeasuredStateOnPlane temp;
#ifdef _DEBUG_
	  cout << __LINE__ << " Trying to extrapolate"<<id<<endl;
#endif
	  float pathlength = -phgf_track->extrapolateToPoint(temp,vertex_position,id);

		std::shared_ptr<SvtxTrackState> state = std::shared_ptr<SvtxTrackState> (new SvtxTrackState_v1(pathlength));
		state->set_x(gf_state->getPos().x());
		state->set_y(gf_state->getPos().y());
		state->set_z(gf_state->getPos().z());

		state->set_px(gf_state->getMom().x());
		state->set_py(gf_state->getMom().y());
		state->set_pz(gf_state->getMom().z());

		//gf_state->getCov().Print();

		for (int i = 0; i < 6; i++) {
			for (int j = i; j < 6; j++) {
				state->set_error(i, j, gf_state->get6DCov()[i][j]);
			}
		}

		out_track->insert_state(state.get());

		#ifdef _DEBUG_
		cout
		<<__LINE__
		<<": " << id
		<<": " << pathlength <<" => "
		<<sqrt(state->get_x()*state->get_x() + state->get_y()*state->get_y())
		<<endl;
#endif
	}

	return out_track;
}

/*
 * Fill SvtxVertexMap from GFRaveVertexes and Tracks
 */
bool PHG4TrackKalmanFitter::FillSvtxVertexMap(
		const std::vector<genfit::GFRaveVertex*>& rave_vertices,
		const std::vector<genfit::Track*>& gf_tracks) {

	if(_over_write_svtxvertexmap){
		_vertexmap->clear();
	}

	for (unsigned int ivtx = 0; ivtx < rave_vertices.size(); ++ivtx) {
		genfit::GFRaveVertex* rave_vtx = rave_vertices[ivtx];

		if (!rave_vtx) {
			cerr << PHWHERE << endl;
			return false;
		}

		std::shared_ptr<SvtxVertex> svtx_vtx(new SvtxVertex_v1());

		svtx_vtx->set_chisq(rave_vtx->getChi2());
		svtx_vtx->set_ndof(rave_vtx->getNdf());
		svtx_vtx->set_position(0, rave_vtx->getPos().X());
		svtx_vtx->set_position(1, rave_vtx->getPos().Y());
		svtx_vtx->set_position(2, rave_vtx->getPos().Z());

		for (int i = 0; i < 3; i++)
			for (int j = 0; j < 3; j++)
				svtx_vtx->set_error(i, j, rave_vtx->getCov()[i][j]);

		for (unsigned int i = 0; i < rave_vtx->getNTracks(); i++) {
			//TODO Assume id's are sync'ed between _trackmap_refit and gf_tracks, need to change?
			const genfit::Track* rave_track =
					rave_vtx->getParameters(i)->getTrack();
			for (unsigned int j = 0; j < gf_tracks.size(); j++) {
				if (rave_track == gf_tracks[j])
					svtx_vtx->insert_track(j);
			}
		}

		if (_over_write_svtxvertexmap) {
			if (_vertexmap) {
				_vertexmap->insert(svtx_vtx.get());
			} else {
				LogError("!_vertexmap");
			}
		} else {
			if (_vertexmap_refit) {
				_vertexmap_refit->insert(svtx_vtx.get());
			} else {
				LogError("!_vertexmap_refit");
			}
		}

//		if (Verbosity() >= 2) {
//			cout << PHWHERE << endl;
//			svtx_vtx->Print();
//			_vertexmap_refit->Print();
//		}

		//delete svtx_vtx;
	} //loop over RAVE vertices

	return true;
}

//bool PHG4TrackKalmanFitter::pos_cov_uvn_to_rz(const TVector3 u, const TVector3 v,
//		const TVector3 n, const TMatrixF pos_in, const TMatrixF cov_in,
//		TMatrixF& pos_out, TMatrixF& cov_out) const {
//
//	if(pos_in.GetNcols() != 1 || pos_in.GetNrows() != 3) {
//		if(Verbosity() > 0) LogWarning("pos_in.GetNcols() != 1 || pos_in.GetNrows() != 3");
//		return false;
//	}
//
//	if(cov_in.GetNcols() != 3 || cov_in.GetNrows() != 3) {
//		if(Verbosity() > 0) LogWarning("cov_in.GetNcols() != 3 || cov_in.GetNrows() != 3");
//		return false;
//	}
//
//	TVector3 up = TVector3(0., 0., 1.).Cross(n);
//	if(up.Mag() < 0.00001){
//		if(Verbosity() > 0) LogWarning("n is parallel to z");
//		return false;
//	}
//
//	TMatrixF R(3, 3);
//	TMatrixF R_inv(3,3);
//	TMatrixF R_inv_T(3,3);
//
//	try {
//		TMatrixF ROT1(3, 3);
//		TMatrixF ROT2(3, 3);
//		TMatrixF ROT3(3, 3);
//
//		// rotate n along z to xz plane
//		float phi = -TMath::ATan2(n.Y(), n.X());
//		ROT1[0][0] = cos(phi);
//		ROT1[0][1] = -sin(phi);
//		ROT1[0][2] = 0;
//		ROT1[1][0] = sin(phi);
//		ROT1[1][1] = cos(phi);
//		ROT1[1][2] = 0;
//		ROT1[2][0] = 0;
//		ROT1[2][1] = 0;
//		ROT1[2][2] = 1;
//
//		// rotate n along y to z
//		TVector3 n1(n);
//		n1.RotateZ(phi);
//		float theta = -TMath::ATan2(n1.X(), n1.Z());
//		ROT2[0][0] = cos(theta);
//		ROT2[0][1] = 0;
//		ROT2[0][2] = sin(theta);
//		ROT2[1][0] = 0;
//		ROT2[1][1] = 1;
//		ROT2[1][2] = 0;
//		ROT2[2][0] = -sin(theta);
//		ROT2[2][1] = 0;
//		ROT2[2][2] = cos(theta);
//
//		// rotate u along z to x
//		TVector3 u2(u);
//		u2.RotateZ(phi);
//		u2.RotateY(theta);
//		float phip = -TMath::ATan2(u2.Y(), u2.X());
//		phip -= -TMath::ATan2(up.Y(), up.X());
//		ROT3[0][0] = cos(phip);
//		ROT3[0][1] = -sin(phip);
//		ROT3[0][2] = 0;
//		ROT3[1][0] = sin(phip);
//		ROT3[1][1] = cos(phip);
//		ROT3[1][2] = 0;
//		ROT3[2][0] = 0;
//		ROT3[2][1] = 0;
//		ROT3[2][2] = 1;
//
//		// R: rotation from u,v,n to (z X n), v', z
//		R = ROT3 * ROT2 * ROT1;
//		R_inv = R.Invert();
//		R_inv_T.Transpose(R_inv);
//
//	} catch (...) {
//		if (Verbosity() > 0)
//			LogWarning("Can't get rotation matrix");
//
//		return false;
//	}
//
//	pos_out.ResizeTo(3, 1);
//	cov_out.ResizeTo(3, 3);
//
//	pos_out = R_inv * pos_in;
//	cov_out = R_inv * cov_in * R_inv_T;
//
//	return true;
//}

bool PHG4TrackKalmanFitter::pos_cov_uvn_to_rz(const TVector3& u, const TVector3& v,
		const TVector3& n, const TMatrixF& pos_in, const TMatrixF& cov_in,
		TMatrixF& pos_out, TMatrixF& cov_out) const {

	if(pos_in.GetNcols() != 1 || pos_in.GetNrows() != 3) {
		if(Verbosity() > 0) LogWarning("pos_in.GetNcols() != 1 || pos_in.GetNrows() != 3");
		return false;
	}

	if(cov_in.GetNcols() != 3 || cov_in.GetNrows() != 3) {
		if(Verbosity() > 0) LogWarning("cov_in.GetNcols() != 3 || cov_in.GetNrows() != 3");
		return false;
	}

	TVector3 Z_uvn(u.Z(),v.Z(),n.Z());
	TVector3 up_uvn = TVector3(0., 0., 1.).Cross(Z_uvn); // n_uvn X Z_uvn

	if(up_uvn.Mag() < 0.00001){
		if(Verbosity() > 0) LogWarning("n is parallel to z");
		return false;
	}


	// R: rotation from u,v,n to n X Z, nX(nXZ), n
	TMatrixF R(3, 3);
	TMatrixF R_T(3,3);

	try {
		// rotate u along z to up
		float phi = -TMath::ATan2(up_uvn.Y(), up_uvn.X());
		R[0][0] = cos(phi);
		R[0][1] = -sin(phi);
		R[0][2] = 0;
		R[1][0] = sin(phi);
		R[1][1] = cos(phi);
		R[1][2] = 0;
		R[2][0] = 0;
		R[2][1] = 0;
		R[2][2] = 1;

		R_T.Transpose(R);
	} catch (...) {
		if (Verbosity() > 0)
			LogWarning("Can't get rotation matrix");

		return false;
	}

	pos_out.ResizeTo(3, 1);
	cov_out.ResizeTo(3, 3);

	pos_out = R * pos_in;
	cov_out = R * cov_in * R_T;

	return true;
}

bool PHG4TrackKalmanFitter::get_vertex_error_uvn(const TVector3& u,
		const TVector3& v, const TVector3& n, const TMatrixF& cov_in,
		TMatrixF& cov_out) const {

	/*!
	 * Get matrix that rotates frame (u,v,n) to (x,y,z)
	 * or the matrix that rotates vector defined in (x,y,z) to defined (u,v,n)
	 */

	TMatrixF R = get_rotation_matrix(u, v, n);
//
//	LogDebug("PHG4TrackKalmanFitter::get_vertex_error_uvn::R = ");
//	R.Print();
//	cout<<"R.Determinant() = "<<R.Determinant()<<"\n";

	if(!(abs(R.Determinant()-1)<0.01)) {
		if (Verbosity() > 0)
			LogWarning("!(abs(R.Determinant()-1)<0.0001)");
		return false;
	}

	if (R.GetNcols() != 3 || R.GetNrows() != 3) {
		if (Verbosity() > 0)
			LogWarning("R.GetNcols() != 3 || R.GetNrows() != 3");
		return false;
	}

	if (cov_in.GetNcols() != 3 || cov_in.GetNrows() != 3) {
		if (Verbosity() > 0)
			LogWarning("cov_in.GetNcols() != 3 || cov_in.GetNrows() != 3");
		return false;
	}

	TMatrixF R_T(3,3);

	R_T.Transpose(R);

	cov_out.ResizeTo(3, 3);

	cov_out = R * cov_in * R_T;

	return true;
}

//todo convert h
bool PHG4TrackKalmanFitter::pos_cov_XYZ_to_RZ(
	        const TVector3& n, const TMatrixF& pos_in, const TMatrixF& cov_in,
		TMatrixF& pos_out, TMatrixF& cov_out) const {

<<<<<<< HEAD
        if(pos_in.GetNcols() != 1 || pos_in.GetNrows() != 3) {
	  if(verbosity > 0) LogWarning("pos_in.GetNcols() != 1 || pos_in.GetNrows() != 3");
	  return false;
=======
	if(pos_in.GetNcols() != 1 || pos_in.GetNrows() != 3) {
		if(Verbosity() > 0) LogWarning("pos_in.GetNcols() != 1 || pos_in.GetNrows() != 3");
		return false;
>>>>>>> 020c95bd
	}
	
	if(cov_in.GetNcols() != 3 || cov_in.GetNrows() != 3) {
<<<<<<< HEAD
	  if(verbosity > 0) LogWarning("cov_in.GetNcols() != 3 || cov_in.GetNrows() != 3");
	  return false;
=======
		if(Verbosity() > 0) LogWarning("cov_in.GetNcols() != 3 || cov_in.GetNrows() != 3");
		return false;
>>>>>>> 020c95bd
	}
	
	TVector3 r = n.Cross(TVector3(0.,0.,1.));
	
	if(r.Mag() < 0.00001){
<<<<<<< HEAD
	  if(verbosity > 0) LogWarning("n is parallel to z");
	  return false;
=======
		if(Verbosity() > 0) LogWarning("n is parallel to z");
		return false;
>>>>>>> 020c95bd
	}
	

	//for precision when dealing with small numbers in covariance, we up-scale the calculation to double precision:
	TMatrixD pos_d(3,1);
	TMatrixD cov_d(3,3);

	for (int i=0;i<3;i++){
	  pos_d[i][0]=pos_in[i][0];
	}
	for (int i=0;i<3;i++){
	  for (int j=0;j<3;j++){
	  cov_d[i][j]=cov_in[i][j];
	  }
	}

	
	// R: rotation from u,v,n to n X Z, nX(nXZ), n
	// these do not scale, they're pure rotation, and the basis becomes phi, r, z in that order if done correctly
	TMatrixD R(3, 3);
	TMatrixD R_T(3,3);
	
	try {
		// rotate u along z to up
		//float phi = -TMath::ATan2(r.Y(), r.X());
		float phi= -r.Phi();
		//cout << "phi from atan="<<phi<<"\t phi from vector="<<r.Phi()<<endl;
		R[0][0] = cos(phi);
		R[0][1] = -sin(phi);
		R[0][2] = 0;
		R[1][0] = sin(phi);
		R[1][1] = cos(phi);
		R[1][2] = 0;
		R[2][0] = 0;
		R[2][1] = 0;
		R[2][2] = 1;

		R_T.Transpose(R);
	} catch (...) {
		if (Verbosity() > 0)
			LogWarning("Can't get rotation matrix");

		return false;
	}

	pos_out.ResizeTo(3, 1);
	cov_out.ResizeTo(3, 3);

	TMatrixD pos_mid = R * pos_d;
	TMatrixD cov_mid = R * cov_d * R_T;

	for (int i=0;i<3;i++){
	  pos_out[i][0]=pos_mid[i][0];
	}
	for (int i=0;i<3;i++){
	  for (int j=0;j<3;j++){
	  cov_out[i][j]=cov_mid[i][j];
	  }
	}

	return true;
}

/*!
 * Get 3D Rotation Matrix that rotates frame (x,y,z) to (x',y',z')
 * Default rotate local to global, or rotate vector in global to local representation
 */
TMatrixF PHG4TrackKalmanFitter::get_rotation_matrix(const TVector3 x,
		const TVector3 y, const TVector3 z, const TVector3 xp, const TVector3 yp,
		const TVector3 zp) const {

	TMatrixF R(3, 3);

	TVector3 xu = x.Unit();
	TVector3 yu = y.Unit();
	TVector3 zu = z.Unit();

	const float max_diff = 0.01;

	if(!(
			abs(xu*yu) < max_diff and
			abs(xu*zu) < max_diff and
			abs(yu*zu) < max_diff
			)) {
		if (Verbosity() > 0)
			LogWarning("input frame error!");
		return R;
	}

	TVector3 xpu = xp.Unit();
	TVector3 ypu = yp.Unit();
	TVector3 zpu = zp.Unit();

	if(!(
			abs(xpu*ypu) < max_diff and
			abs(xpu*zpu) < max_diff and
			abs(ypu*zpu) < max_diff
			)) {
		if (Verbosity() > 0)
			LogWarning("output frame error!");
		return R;
	}

	/*!
	 * Decompose x',y',z' in x,y,z and call them u,v,n
	 * Then the question will be rotate the standard X,Y,Z to u,v,n
	 */

	TVector3 u(xpu.Dot(xu),xpu.Dot(yu),xpu.Dot(zu));
	TVector3 v(ypu.Dot(xu),ypu.Dot(yu),ypu.Dot(zu));
	TVector3 n(zpu.Dot(xu),zpu.Dot(yu),zpu.Dot(zu));


	try {
		std::shared_ptr<TRotation> rotation(new TRotation());
		//TRotation *rotation = new TRotation();

		//! Rotation that rotate standard (X, Y, Z) to (u, v, n)
		rotation->RotateAxes(u, v, n);

		R[0][0] = rotation->XX();
		R[0][1] = rotation->XY();
		R[0][2] = rotation->XZ();
		R[1][0] = rotation->YX();
		R[1][1] = rotation->YY();
		R[1][2] = rotation->YZ();
		R[2][0] = rotation->ZX();
		R[2][1] = rotation->ZY();
		R[2][2] = rotation->ZZ();
//
//		LogDebug("PHG4TrackKalmanFitter::get_rotation_matrix: TRotation:");
//		R.Print();
//		cout<<"R.Determinant() = "<<R.Determinant()<<"\n";

		//delete rotation;

//		TMatrixF ROT1(3, 3);
//		TMatrixF ROT2(3, 3);
//		TMatrixF ROT3(3, 3);
//
//		// rotate n along z to xz plane
//		float phi = -TMath::ATan2(n.Y(), n.X());
//		ROT1[0][0] = cos(phi);
//		ROT1[0][1] = -sin(phi);
//		ROT1[0][2] = 0;
//		ROT1[1][0] = sin(phi);
//		ROT1[1][1] = cos(phi);
//		ROT1[1][2] = 0;
//		ROT1[2][0] = 0;
//		ROT1[2][1] = 0;
//		ROT1[2][2] = 1;
//
//		// rotate n along y to z
//		TVector3 n1(n);
//		n1.RotateZ(phi);
//		float theta = -TMath::ATan2(n1.X(), n1.Z());
//		ROT2[0][0] = cos(theta);
//		ROT2[0][1] = 0;
//		ROT2[0][2] = sin(theta);
//		ROT2[1][0] = 0;
//		ROT2[1][1] = 1;
//		ROT2[1][2] = 0;
//		ROT2[2][0] = -sin(theta);
//		ROT2[2][1] = 0;
//		ROT2[2][2] = cos(theta);
//
//		// rotate u along z to x
//		TVector3 u2(u);
//		u2.RotateZ(phi);
//		u2.RotateY(theta);
//		float phip = -TMath::ATan2(u2.Y(), u2.X());
//		ROT3[0][0] = cos(phip);
//		ROT3[0][1] = -sin(phip);
//		ROT3[0][2] = 0;
//		ROT3[1][0] = sin(phip);
//		ROT3[1][1] = cos(phip);
//		ROT3[1][2] = 0;
//		ROT3[2][0] = 0;
//		ROT3[2][1] = 0;
//		ROT3[2][2] = 1;
//
//		// R: rotation from u,v,n to (z X n), v', z
//		R = ROT3 * ROT2 * ROT1;
//
//		R.Invert();
//		LogDebug("PHG4TrackKalmanFitter::get_rotation_matrix: Home Brew:");
//		R.Print();
//		cout<<"R.Determinant() = "<<R.Determinant()<<"\n";

	} catch (...) {
		if (Verbosity() > 0)
			LogWarning("Can't get rotation matrix");

		return R;
	}

	return R;
}


/*!
 * Returns the x,y,z coords of the cluster in the given track that is closest to the requested radius.
 */
TVector3 PHG4TrackKalmanFitter::getClusterPosAtRadius(const float radius, const SvtxTrack* intrack){
  
  TVector3 bestpos(-9000,-9000,-9000);
  float bestdelta=9999;
  for (auto iter = intrack->begin_clusters();
       iter != intrack->end_clusters(); ++iter) {
    unsigned int cluster_id = *iter;
    SvtxCluster* cluster = _clustermap->get(cluster_id);
    float x = cluster->get_x();
    float y = cluster->get_y();
    float z = cluster->get_z();
    float r = sqrt(x*x+y*y);
    float delta= (TMath::Abs(r-radius));
    
    if (delta<bestdelta){
      bestpos.SetXYZ(x,y,z);
      bestdelta=delta;
    }
  }
  return bestpos;
}

/*!
 * Returns the x,y,z coords of the g4hit in the current record that is closest to the target position.
 */
TVector3 PHG4TrackKalmanFitter::getClosestG4HitPos(const TVector3 target){

  PHG4HitContainer* _g4hits_svtx    = findNode::getClass<PHG4HitContainer>(topNode,"G4HIT_TPC");
  TVector3 bestpos(-9000,-9000,-9000);
  float bestdelta=9999;
  float bestr=9999;
  int numhits_at_this_radius=0;
  const float mindiff=0.01;//minimum increment for a 'better' position.
  // loop over all the g4hits in the TPC layers
  if (_g4hits_svtx) {
    for (PHG4HitContainer::ConstIterator g4iter = _g4hits_svtx->getHits().first;
     g4iter != _g4hits_svtx->getHits().second;
     ++g4iter) {

      PHG4Hit* g4hit = g4iter->second;
      float x = (g4hit->get_x(0) + candidate->get_x(1)) / 2.0; // use average position
      float y = (g4hit->get_y(0) + candidate->get_y(1)) / 2.0; 
      float r   = sqrt(x*x+y*y);
      float delta= (TMath::Abs(r-target.Perp()));
      float delta_from_best=(TMath::Abs(r-target.Perp()));
      if (delta_from_best<mindiff){
	numhits_at_this_radius++;
      }
      if (delta<bestdelta-mindiff){
	numhits_at_this_radius=1;
	float z = (g4hit->get_z(0) + candidate->get_z(1)) / 2.0; 
	bestpos.SetXYZ(x,y,z);
	bestdelta=delta;
      }
    }
    if (verbosity>2 && numhits_at_this_radius>1){
      cout << "Finding Closest g4hit.  "<<numhits_at_this_radius << " hits have the same radius.  Selection was arbitrary"<<endl;
    return bestpos;
  }
  
  TVector3 bestpos(-9000,-9000,-9000);
  float bestdelta=9999;
  for (auto iter = intrack->begin_clusters();
       iter != intrack->end_clusters(); ++iter) {
    unsigned int cluster_id = *iter;
    SvtxCluster* cluster = _clustermap->get(cluster_id);
    float x = cluster->get_x();
    float y = cluster->get_y();
    float z = cluster->get_z();
    float r = sqrt(x*x+y*y);
    float delta= (TMath::Abs(r-radius));
    
    if (delta<bestdelta){
      bestpos.SetXYZ(x,y,z);
      bestdelta=delta;
    }
  }
  return bestpos;
}

/*!
 * Get Phi R Z coords and covariance from a kalman extrapolation/interpolation to a given radius
 * Currently will not work correctly for radii smaller than the last point on the track.
 * pos_out and cov_out will be filled with the Phi, R, Z values of position and covariance terms.
 * returns true if all the manipulations were successful.
 */
bool PHG4TrackKalmanFitter::extrapolateTrackToRadiusPhiRZ(float radius,
       std::shared_ptr<PHGenFit::Track>& rf_phgf_track,TMatrixF& pos_out, TMatrixF& cov_out){
  bool worked=true;
  const TVector3 line_point=TVector3(0.,0.,0.);
  const TVector3 line_direction=TVector3(0.,0.,1.);
  int npoints=rf_phgf_track->getGenFitTrack()->getNumPointsWithMeasurement();


  std::shared_ptr < genfit::MeasuredStateOnPlane> gf_cylinder_state;
  if (verbosity >= 2) std::cout << PHWHERE << npoints << " points in measured track RCC"<<endl;
  //standing question:  is the track rep robust enough that picking from any point on the track is equivalent?
  //I should try to find the closest point to the desired radius and extrapolate back/forward.  For now, replicate 'v1' of the code.
  //should get the sense of whether radius is smaller or larger than last point, too.
  try {
    gf_cylinder_state = std::shared_ptr < genfit::MeasuredStateOnPlane
					  > (rf_phgf_track->extrapolateToCylinder(radius,line_point,line_direction,npoints-1,1));
    //second to last number there is which point to start from.  The last is the direction +1 = continue forward on track.
  } catch (...) {
    if (verbosity >= 2)
      LogWarning("extrapolateToCylinder failed!");
  }
  if (!gf_cylinder_state) {
    worked=false;
    LogWarning("No Cylinder state RCC");
    //std::cout << PHWHERE << "Cylinder State not filled RCC"<<endl;
  }

  TVector3 pos(NAN,NAN,NAN);
  TVector3 mom(NAN,NAN,NAN);
  //  TMatrixF pos_in(3,1);
  //TMatrixF cov_in(3,3);
  //float pos_rphi_error = NAN;
  //float pos_z_error  = NAN;

  TMatrixF pos_in(3,1);
  TMatrixF cov_in(3,3);
  if(worked){
    try{
      TVectorD state6(6); // pos(3), mom(3)
      TMatrixDSym cov6(6,6); //
		      
      gf_cylinder_state->get6DStateCov(state6, cov6);
		    
      //for extrapolation to cylinder, the normal direction is just the xy position of the hit
      //look at the other instance for confirmation
      TVector3 vn(state6[0], state6[1], 0);
		      
      pos_in[0][0] = state6[0];
      pos_in[1][0] = state6[1];
      pos_in[2][0] = state6[2];
      pos.SetXYZ(state6[0],state6[1],state6[2]);
      mom.SetXYZ(state6[3],state6[4],state6[5]);

      for(int i=0;i<3;++i){
	for(int j=0;j<3;++j){
	  cov_in[i][j] = cov6[i][j];
	}
      }


      //this call resize pos_out and cov_out to the correct size.
      pos_cov_XYZ_to_RZ(vn, pos_in, cov_in, pos_out, cov_out);

      if (verbosity > 4){
	cout << "pos: Phi=" << pos.Phi() << "\t R="<<pos.Perp() << "\t Z="<<pos.Z()<<endl;
	cout << "pos_after_rotation: Phi=(should be zero!)" << pos_out[0][0] << "\t R="<<pos_out[1][0] << "\t Z="<<pos_out[2][0]<<endl;
	cout << "cov_kalman (x,y,z):"<<endl<<"{";
	for (int j=0;j<3;j++){
	  cout << "{";
	  for (int k=0;k<3;k++){
	    cout << cov_in[j][k] << ",\t";
	  }
	  cout << "},"<< endl;
	}

	cout << "cov_kalman (r,phi,z):"<<endl<<"{";
	for (int j=0;j<3;j++){
	  cout << "{";
	  for (int k=0;k<3;k++){
	    cout << cov_out[j][k] << ",\t";
	  }
	  cout << "},"<< endl;
	}
      }
    } catch (...) {
      if (verbosity > 0)
	LogWarning("State Covariance unavailable!");
      // std::cout << PHWHERE << "Extraction of State Cov failed RCC"<<endl;

      worked=false;
    }
  }
  //the rotation makes phi=0, so we restore the correct phi:
  pos_out[0][0]=pos.Phi();

  return worked;
}<|MERGE_RESOLUTION|>--- conflicted
+++ resolved
@@ -261,13 +261,8 @@
 	}
 
 	if (_do_eval) {
-<<<<<<< HEAD
-		if(verbosity >= 1)
+		if(Verbosity() >= 1)
 			cout << PHWHERE << " Opening file: " << _eval_outname << endl;
-=======
-		if(Verbosity() >= 1)
-			cout << PHWHERE << " Openning file: " << _eval_outname << endl;
->>>>>>> 020c95bd
 		PHTFileServer::get().open(_eval_outname, "RECREATE");
 		init_eval_tree();
 	}
@@ -283,15 +278,8 @@
 int PHG4TrackKalmanFitter::process_event(PHCompositeNode *topNode) {
 	_event++;
 
-<<<<<<< HEAD
-	if(verbosity > 1)
+	if(Verbosity() > 1)
 		std::cout << PHWHERE << "(Heads up! You're running a non-stock PHG4TrackKalmanFitter) Events processed: " << _event << std::endl;
-=======
-	if(Verbosity() > 1)
-		std::cout << PHWHERE << "Events processed: " << _event << std::endl;
->>>>>>> 020c95bd
-//	if (_event % 1000 == 0)
-//		cout << PHWHERE << "Events processed: " << _event << endl;
 
 	GetNodes(topNode);
 
@@ -500,12 +488,12 @@
 
 		    
 		  } catch (...) {
-		    if (verbosity >= 2)
+		    if (Verbosity() >= 2)
 		      LogWarning("gf_cylinder_state_prev failed!");
 		    //std::cout <<PHWHERE << " Problem in lienar extrapolation."<< endl;
 		  }
 		  
-		  if (verbosity > 0){// and !covariance_okay){
+		  if (Verbosity() > 0){// and !covariance_okay){
 		    std::cout << PHWHERE << "Covariance_okay="<< (covariance_okay?"true":"false") <<" RCC!" <<endl;
 		  }
 
@@ -2250,37 +2238,23 @@
 	        const TVector3& n, const TMatrixF& pos_in, const TMatrixF& cov_in,
 		TMatrixF& pos_out, TMatrixF& cov_out) const {
 
-<<<<<<< HEAD
-        if(pos_in.GetNcols() != 1 || pos_in.GetNrows() != 3) {
-	  if(verbosity > 0) LogWarning("pos_in.GetNcols() != 1 || pos_in.GetNrows() != 3");
-	  return false;
-=======
+
 	if(pos_in.GetNcols() != 1 || pos_in.GetNrows() != 3) {
 		if(Verbosity() > 0) LogWarning("pos_in.GetNcols() != 1 || pos_in.GetNrows() != 3");
 		return false;
->>>>>>> 020c95bd
 	}
 	
 	if(cov_in.GetNcols() != 3 || cov_in.GetNrows() != 3) {
-<<<<<<< HEAD
-	  if(verbosity > 0) LogWarning("cov_in.GetNcols() != 3 || cov_in.GetNrows() != 3");
-	  return false;
-=======
+
 		if(Verbosity() > 0) LogWarning("cov_in.GetNcols() != 3 || cov_in.GetNrows() != 3");
 		return false;
->>>>>>> 020c95bd
 	}
 	
 	TVector3 r = n.Cross(TVector3(0.,0.,1.));
 	
 	if(r.Mag() < 0.00001){
-<<<<<<< HEAD
-	  if(verbosity > 0) LogWarning("n is parallel to z");
-	  return false;
-=======
 		if(Verbosity() > 0) LogWarning("n is parallel to z");
 		return false;
->>>>>>> 020c95bd
 	}
 	
 
@@ -2539,7 +2513,7 @@
 	bestdelta=delta;
       }
     }
-    if (verbosity>2 && numhits_at_this_radius>1){
+    if (Verbosity()>2 && numhits_at_this_radius>1){
       cout << "Finding Closest g4hit.  "<<numhits_at_this_radius << " hits have the same radius.  Selection was arbitrary"<<endl;
     return bestpos;
   }
@@ -2579,7 +2553,7 @@
 
 
   std::shared_ptr < genfit::MeasuredStateOnPlane> gf_cylinder_state;
-  if (verbosity >= 2) std::cout << PHWHERE << npoints << " points in measured track RCC"<<endl;
+  if (Verbosity() >= 2) std::cout << PHWHERE << npoints << " points in measured track RCC"<<endl;
   //standing question:  is the track rep robust enough that picking from any point on the track is equivalent?
   //I should try to find the closest point to the desired radius and extrapolate back/forward.  For now, replicate 'v1' of the code.
   //should get the sense of whether radius is smaller or larger than last point, too.
@@ -2588,7 +2562,7 @@
 					  > (rf_phgf_track->extrapolateToCylinder(radius,line_point,line_direction,npoints-1,1));
     //second to last number there is which point to start from.  The last is the direction +1 = continue forward on track.
   } catch (...) {
-    if (verbosity >= 2)
+    if (Verbosity() >= 2)
       LogWarning("extrapolateToCylinder failed!");
   }
   if (!gf_cylinder_state) {
@@ -2633,7 +2607,7 @@
       //this call resize pos_out and cov_out to the correct size.
       pos_cov_XYZ_to_RZ(vn, pos_in, cov_in, pos_out, cov_out);
 
-      if (verbosity > 4){
+      if (Verbosity() > 4){
 	cout << "pos: Phi=" << pos.Phi() << "\t R="<<pos.Perp() << "\t Z="<<pos.Z()<<endl;
 	cout << "pos_after_rotation: Phi=(should be zero!)" << pos_out[0][0] << "\t R="<<pos_out[1][0] << "\t Z="<<pos_out[2][0]<<endl;
 	cout << "cov_kalman (x,y,z):"<<endl<<"{";
@@ -2655,7 +2629,7 @@
 	}
       }
     } catch (...) {
-      if (verbosity > 0)
+      if (Verbosity() > 0)
 	LogWarning("State Covariance unavailable!");
       // std::cout << PHWHERE << "Extraction of State Cov failed RCC"<<endl;
 
