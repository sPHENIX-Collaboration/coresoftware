--- conflicted
+++ resolved
@@ -144,14 +144,9 @@
 		SubsysReco(name), _flags(NONE), _output_mode(OverwriteOriginalNode), _fit_primary_tracks(
 				true), _mag_field_file_name(
 				"/phenix/upgrades/decadal/fieldmaps/sPHENIX.2d.root"), _mag_field_re_scaling_factor(
-<<<<<<< HEAD
 				1.4 / 1.5), _reverse_mag_field(true), _fitter( NULL), _track_fitting_alg_name(
-				"KalmanFitterRefTrack"), _primary_pid_guess(211), _vertex_finder(
+				"KalmanFitterRefTrack"), _primary_pid_guess(211), _cut_min_pT(0.1), _vertex_finder(
 		NULL), _vertexing_method("mvf"), _truth_container(
-=======
-				1.4 / 1.5), _reverse_mag_field(true), _fitter( NULL), _track_fitting_alg_name("KalmanFitterRefTrack"), _primary_pid_guess(211), _cut_min_pT(0.1), _vertex_finder(
-				NULL), _vertexing_method("mvf"), _truth_container(
->>>>>>> a6faabe8
 		NULL), _clustermap(NULL), _trackmap(NULL), _vertexmap(NULL), _trackmap_refit(
 		NULL), _primary_trackmap(NULL), _vertexmap_refit(NULL), _do_eval(false), _eval_outname(
 				"PHG4TrackKalmanFitter_eval.root"), _eval_tree(
@@ -223,9 +218,12 @@
  */
 int PHG4TrackKalmanFitter::process_event(PHCompositeNode *topNode) {
 	_event++;
-
+#if _DEBUG_MODE_ == 1
+	cout << PHWHERE << "Events processed: " << _event << endl;
+#else
 	if (_event % 1000 == 0)
 		cout << PHWHERE << "Events processed: " << _event << endl;
+#endif
 
 	GetNodes(topNode);
 
@@ -244,16 +242,11 @@
 
 	for (SvtxTrackMap::Iter iter = _trackmap->begin(); iter != _trackmap->end();
 			++iter) {
-
-		SvtxTrack* svtx_track = iter->second;
-		if (!svtx_track)
-			continue;
-		if (!(svtx_track->get_pt() > _cut_min_pT))
-			continue;
-
 		//! stands for Refit_PHGenFit_Track
 		PHGenFit::Track* rf_phgf_track = ReFitTrack(iter->second);
-
+#if _DEBUG_MODE_ == 1
+		//rf_phgf_track->getGenFitTrack()->Print();
+#endif
 		if (rf_phgf_track) {
 			svtxtrack_genfittrack_map[iter->second->get_id()] =
 					rf_phgf_tracks.size();
@@ -330,13 +323,6 @@
 		if (vertex) {
 			for (SvtxTrackMap::ConstIter iter = _trackmap->begin();
 					iter != _trackmap->end(); ++iter) {
-
-				SvtxTrack* svtx_track = iter->second;
-				if (!svtx_track)
-					continue;
-				if (!(svtx_track->get_pt() > _cut_min_pT))
-					continue;
-
 				/*!
 				 * rf_phgf_track stands for Refit_PHGenFit_Track
 				 */
