AUTOMAKE_OPTIONS = foreign

INCLUDES = \
  -I$(includedir) \
  -I$(OFFLINE_MAIN)/include  \
  -I${G4_MAIN}/include \
  -I${G4_MAIN}/include/Geant4 \
  -I`root-config --incdir` \
  -I$(OFFLINE_MAIN)/include/eigen3

lib_LTLIBRARIES = \
   libg4hough_io.la \
   libg4hough.la

AM_CXXFLAGS = \
 -Wall -Werror -msse2 -DRAVE -DRaveDllExport=

AM_LDFLAGS = \
  -L$(libdir) \
  -L$(OFFLINE_MAIN)/lib

libg4hough_io_la_LIBADD = \
  -lphool

libg4hough_la_LDFLAGS = \
  `geant4-config --libs`

libg4hough_la_LIBADD = \
  -lg4detectors \
  -lfun4all \
  -lHelixHough \
  -lFitNewton \
  -lSeamstress \
<<<<<<< HEAD
  -lcemc \
  -lgenfit2 \
  -lgenfit2exp \
  -lPHGenFit \
=======
  -lg4bbc_io \
  -lcemc_io \
>>>>>>> 295a0b85
  libg4hough_io.la

pkginclude_HEADERS = \
  SvtxVertex.h \
  SvtxVertex_v1.h \
  SvtxVertexMap.h \
  SvtxVertexMap_v1.h \
  PHG4SvtxDeadArea.h \
  PHG4SvtxThresholds.h \
  PHG4SvtxAddConnectedCells.h \
  PHG4SvtxDigitizer.h \
  PHG4SvtxClusterizer.h \
  SvtxHit.h \
  SvtxHit_v1.h \
  SvtxHitMap.h \
  SvtxHitMap_v1.h \
  SvtxCluster.h \
  SvtxCluster_v1.h \
  SvtxClusterMap.h \
  SvtxClusterMap_v1.h \
  SvtxTrackState.h \
  SvtxTrackState_v1.h \
  SvtxTrack.h \
  SvtxTrack_v1.h \
  SvtxTrackMap.h \
  SvtxTrackMap_v1.h \
  SvtxBeamSpot.h \
  PHG4HoughTransform.h \
  PHG4HoughTransformTPC.h \
  PHG4TrackGhostRejection.h \
  PHG4TrackKalmanFitter.h \
  PHG4SvtxTrackProjection.h \
  PHG4SvtxBeamSpotReco.h \
  PHG4TPCClusterizer.h \
  SimpleTrack.h

libg4hough_io_la_SOURCES = \
  SvtxHit.C \
  SvtxHit_Dict.C \
  SvtxHit_v1.C \
  SvtxHit_v1_Dict.C \
  SvtxHitMap.C \
  SvtxHitMap_Dict.C \
  SvtxHitMap_v1.C \
  SvtxHitMap_v1_Dict.C \
  SvtxCluster.C \
  SvtxCluster_Dict.C \
  SvtxCluster_v1.C \
  SvtxCluster_v1_Dict.C \
  SvtxClusterMap.C \
  SvtxClusterMap_Dict.C \
  SvtxClusterMap_v1.C \
  SvtxClusterMap_v1_Dict.C \
  SvtxTrackState.C \
  SvtxTrackState_Dict.C \
  SvtxTrackState_v1.C \
  SvtxTrackState_v1_Dict.C \
  SvtxTrack.C \
  SvtxTrack_Dict.C \
  SvtxTrack_v1.C \
  SvtxTrack_v1_Dict.C \
  SvtxBeamSpot.C \
  SvtxBeamSpot_Dict.C \
  SvtxTrackMap.C \
  SvtxTrackMap_Dict.C \
  SvtxTrackMap_v1.C \
  SvtxTrackMap_v1_Dict.C \
  SvtxVertex.C \
  SvtxVertex_Dict.C \
  SvtxVertex_v1.C \
  SvtxVertex_v1_Dict.C \
  SvtxVertexMap.C \
  SvtxVertexMap_Dict.C \
  SvtxVertexMap_v1.C \
  SvtxVertexMap_v1_Dict.C

libg4hough_la_SOURCES = \
  PHG4SvtxDeadArea.C \
  PHG4SvtxDeadArea_Dict.C \
  PHG4SvtxThresholds.C \
  PHG4SvtxThresholds_Dict.C \
  PHG4SvtxAddConnectedCells.C \
  PHG4SvtxAddConnectedCells_Dict.C \
  PHG4SvtxDigitizer.C \
  PHG4SvtxDigitizer_Dict.C \
  PHG4SvtxClusterizer.C \
  PHG4SvtxClusterizer_Dict.C \
  PHG4TPCClusterizer.C \
  PHG4TPCClusterizer_Dict.C \
  PHG4HoughTransform.C \
  PHG4HoughTransform_Dict.C \
  PHG4HoughTransformTPC.C \
  PHG4HoughTransformTPC_Dict.C \
  PHG4TrackGhostRejection.C \
  PHG4TrackGhostRejection_Dict.C \
  PHG4TrackKalmanFitter.C \
  PHG4TrackKalmanFitter_Dict.C \
  PHG4SvtxTrackProjection.C \
  PHG4SvtxTrackProjection_Dict.C \
  PHG4SvtxBeamSpotReco.C \
  PHG4SvtxBeamSpotReco_Dict.C \
  SimpleTrack_Dict.C

# Rule for generating table CINT dictionaries.
%_Dict.C: %.h %LinkDef.h
	rootcint -f $@ -c $(DEFAULT_INCLUDES) $(INCLUDES) $^

%_Dict.cpp: %.h %LinkDef.h
	rootcint -f $@ -c $(DEFAULT_INCLUDES) $(INCLUDES) $^



################################################
# linking tests

noinst_PROGRAMS = testexternals

BUILT_SOURCES = \
  testexternals.C

testexternals_LDADD = \
  libg4hough_io.la \
  libg4hough.la

testexternals.C:
	echo "//*** this is a generated file. Do not commit, do not edit" > $@
	echo "int main()" >> $@
	echo "{" >> $@
	echo "  return 0;" >> $@
	echo "}" >> $@

clean-local:
	rm -f *Dict*<|MERGE_RESOLUTION|>--- conflicted
+++ resolved
@@ -31,15 +31,11 @@
   -lHelixHough \
   -lFitNewton \
   -lSeamstress \
-<<<<<<< HEAD
-  -lcemc \
+  -lg4bbc_io \
+  -lcemc_io \
   -lgenfit2 \
   -lgenfit2exp \
   -lPHGenFit \
-=======
-  -lg4bbc_io \
-  -lcemc_io \
->>>>>>> 295a0b85
   libg4hough_io.la
 
 pkginclude_HEADERS = \
