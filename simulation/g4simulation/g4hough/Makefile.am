AUTOMAKE_OPTIONS = foreign

INCLUDES = \
  -I$(includedir) \
  -I$(OFFLINE_MAIN)/include  \
  -I${G4_MAIN}/include \
  -I${G4_MAIN}/include/Geant4 \
  -I`root-config --incdir` \
  -I$(OFFLINE_MAIN)/include/eigen3

lib_LTLIBRARIES = \
   libg4hough_io.la \
   libg4hough.la

AM_CXXFLAGS = \
 -Wall -Werror -msse2

AM_LDFLAGS = \
  -L$(libdir) \
  -L$(OFFLINE_MAIN)/lib

libg4hough_io_la_LIBADD = \
  -lphool

libg4hough_la_LDFLAGS = \
  `geant4-config --libs`

libg4hough_la_LIBADD = \
  -lg4detectors \
  -lfun4all \
  -lHelixHough \
  -lFitNewton \
  -lSeamstress \
  -lcemc \
  libg4hough_io.la

pkginclude_HEADERS = \
  SvtxVertex.h \
  SvtxVertexMap.h \
  PHG4SvtxDeadArea.h \
  PHG4SvtxThresholds.h \
  PHG4SvtxAddConnectedCells.h \
  PHG4SvtxDigitizer.h \
  PHG4SvtxClusterizer.h \
  SvtxHit.h \
  SvtxHitMap.h \
  SvtxCluster.h \
  SvtxClusterMap.h \
  SvtxTrack.h \
  SvtxTrackMap.h \
  SvtxBeamSpot.h \
  PHG4HoughTransform.h \
  PHG4TrackGhostRejection.h \
  PHG4SvtxTrackProjection.h \
  PHG4SvtxBeamSpotReco.h \
  PHG4TPCClusterizer.h \
  SimpleTrack.h


libg4hough_io_la_SOURCES = \
  SvtxHit.C \
  SvtxHit_Dict.C \
  SvtxHitMap.C \
  SvtxHitMap_Dict.C \
  SvtxCluster.C \
  SvtxCluster_Dict.C \
  SvtxClusterMap.C \
  SvtxClusterMap_Dict.C \
  SvtxTrack.C \
  SvtxTrack_Dict.C \
  SvtxBeamSpot.C \
  SvtxBeamSpot_Dict.C \
  SvtxTrackMap.C \
  SvtxTrackMap_Dict.C \
  SvtxVertex.C \
  SvtxVertex_Dict.C \
  SvtxVertexMap.C \
<<<<<<< HEAD
  SvtxVertexMap_Dict.C

libg4hough_la_SOURCES = \
  PHG4SvtxDeadArea.C \
  PHG4SvtxDeadArea_Dict.C \
  PHG4SvtxThresholds.C \
  PHG4SvtxThresholds_Dict.C \
  PHG4SvtxAddConnectedCells.C \
  PHG4SvtxAddConnectedCells_Dict.C \
  PHG4SvtxDigitizer.C \
  PHG4SvtxDigitizer_Dict.C \
  PHG4SvtxClusterizer.C \
  PHG4SvtxClusterizer_Dict.C \
=======
  PHG4TPCClusterizer.C \
  PHG4TPCClusterizer_Dict.C \
  SvtxVertexMap_Dict.C \
>>>>>>> eae854d4
  PHG4HoughTransform.C \
  PHG4HoughTransform_Dict.C \
  PHG4TrackGhostRejection.C \
  PHG4TrackGhostRejection_Dict.C \
  PHG4SvtxTrackProjection.C \
  PHG4SvtxTrackProjection_Dict.C \
  PHG4SvtxBeamSpotReco.C \
  PHG4SvtxBeamSpotReco_Dict.C \
  SimpleTrack_Dict.C

# Rule for generating table CINT dictionaries.
%_Dict.C: %.h %LinkDef.h
	rootcint -f $@ -c $(DEFAULT_INCLUDES) $(INCLUDES) $^

%_Dict.cpp: %.h %LinkDef.h
	rootcint -f $@ -c $(DEFAULT_INCLUDES) $(INCLUDES) $^



################################################
# linking tests

noinst_PROGRAMS = testexternals

BUILT_SOURCES = \
  testexternals.C

testexternals_LDADD = \
  libg4hough_io.la \
  libg4hough.la

testexternals.C:
	echo "//*** this is a generated file. Do not commit, do not edit" > $@
	echo "int main()" >> $@
	echo "{" >> $@
	echo "  return 0;" >> $@
	echo "}" >> $@

clean-local:
	rm -f *Dict*<|MERGE_RESOLUTION|>--- conflicted
+++ resolved
@@ -56,7 +56,6 @@
   PHG4TPCClusterizer.h \
   SimpleTrack.h
 
-
 libg4hough_io_la_SOURCES = \
   SvtxHit.C \
   SvtxHit_Dict.C \
@@ -75,7 +74,6 @@
   SvtxVertex.C \
   SvtxVertex_Dict.C \
   SvtxVertexMap.C \
-<<<<<<< HEAD
   SvtxVertexMap_Dict.C
 
 libg4hough_la_SOURCES = \
@@ -89,11 +87,8 @@
   PHG4SvtxDigitizer_Dict.C \
   PHG4SvtxClusterizer.C \
   PHG4SvtxClusterizer_Dict.C \
-=======
   PHG4TPCClusterizer.C \
   PHG4TPCClusterizer_Dict.C \
-  SvtxVertexMap_Dict.C \
->>>>>>> eae854d4
   PHG4HoughTransform.C \
   PHG4HoughTransform_Dict.C \
   PHG4TrackGhostRejection.C \
