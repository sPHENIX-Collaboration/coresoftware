AUTOMAKE_OPTIONS = foreign

AM_CPPFLAGS = \
  -I$(includedir) \
  -I$(OFFLINE_MAIN)/include  \
  -I${G4_MAIN}/include \
  -I`root-config --incdir` \
  -I$(OFFLINE_MAIN)/include/eigen3

lib_LTLIBRARIES = \
   libg4hough_io.la \
   libg4hough.la

AM_CXXFLAGS = \
 -Werror -msse2 -DRAVE -DRaveDllExport=

AM_LDFLAGS = \
  -L$(libdir) \
  -L$(OFFLINE_MAIN)/lib \
  -L$(ROOTSYS)/lib

libg4hough_io_la_LIBADD = \
  -lphool

libg4hough_la_LDFLAGS = \
  `geant4-config --libs`\
  `root-config --libs`

libg4hough_la_LIBADD = \
  -lg4detectors \
  -lfun4all \
  -lHelixHough \
  -lFitNewton \
  -lSeamstress \
  -lg4bbc_io \
  -lcalo_io -lcalo_util \
  -lgenfit2 \
  -lphfield \
  -lgenfit2exp \
  -lPHGenFit \
  -lSpectrum \
  libg4hough_io.la

pkginclude_HEADERS = \
  SvtxVertex.h \
  SvtxVertex_v1.h \
  SvtxVertexMap.h \
  SvtxVertexMap_v1.h \
  PHG4SvtxDeadArea.h \
  PHG4SvtxThresholds.h \
  PHG4SvtxDigitizer.h \
  PHG4SvtxClusterizer.h \
  SvtxHit.h \
  SvtxHit_v1.h \
  SvtxHitMap.h \
  SvtxHitMap_v1.h \
  SvtxCluster.h \
  SvtxCluster_v1.h \
  SvtxClusterMap.h \
  SvtxClusterMap_v1.h \
  SvtxTrackState.h \
  SvtxTrackState_v1.h \
  SvtxTrack.h \
  SvtxTrack_v1.h \
  SvtxTrack_FastSim.h \
  SvtxTrackMap.h \
  SvtxTrackMap_v1.h \
  SvtxBeamSpot.h \
  Cluster3D.h \
  Track3D.h \
  HelixTrackState.h \
  HelixHoughSpace.h \
  HelixHoughSpace_v1.h \
  HelixHoughBin.h \
  HelixHoughBin_v1.h \
  HelixHoughFuncs.h \
  HelixHoughFuncs_v1.h \
  HelixKalmanFilter.h \
  CellularAutomaton.h \
  CellularAutomaton_v1.h \
  FunctionGradHessian.h \
  SquareGradient.h \
  NewtonMinimizerGradHessian.h \
  VertexFitter.h \
  VertexFitFuncs.h \
  PHG4HoughTransform.h \
  PHG4HoughTransformTPC.h \
  PHG4KalmanPatRec.h \
  PHG4InitZVertexing.h \
  PHG4PatternReco.h \
  PHG4TrackGhostRejection.h \
  PHG4TrackKalmanFitter.h \
  PHG4TruthPatRec.h \
  PHG4TrackFastSim.h \
  PHRaveVertexing.h \
  PHG4SvtxMomentumRecal.h \
  PHG4GenFitTrackProjection.h \
  PHG4SvtxTrackProjection.h \
  PHG4SvtxBeamSpotReco.h \
  PHG4TPCClusterizer.h \
  SimpleTrack.h

libg4hough_io_la_SOURCES = \
  SvtxHit.C \
  SvtxHit_Dict.C \
  SvtxHit_v1.C \
  SvtxHit_v1_Dict.C \
  SvtxHitMap.C \
  SvtxHitMap_Dict.C \
  SvtxHitMap_v1.C \
  SvtxHitMap_v1_Dict.C \
  SvtxCluster.C \
  SvtxCluster_Dict.C \
  SvtxCluster_v1.C \
  SvtxCluster_v1_Dict.C \
  SvtxClusterMap.C \
  SvtxClusterMap_Dict.C \
  SvtxClusterMap_v1.C \
  SvtxClusterMap_v1_Dict.C \
  SvtxTrackState.C \
  SvtxTrackState_Dict.C \
  SvtxTrackState_v1.C \
  SvtxTrackState_v1_Dict.C \
  SvtxTrack.C \
  SvtxTrack_Dict.C \
  SvtxTrack_v1.C \
  SvtxTrack_FastSim.C \
  SvtxTrack_v1_Dict.C \
  SvtxTrack_FastSim_Dict.C \
  SvtxBeamSpot.C \
  SvtxBeamSpot_Dict.C \
  SvtxTrackMap.C \
  SvtxTrackMap_Dict.C \
  SvtxTrackMap_v1.C \
  SvtxTrackMap_v1_Dict.C \
  SvtxVertex.C \
  SvtxVertex_Dict.C \
  SvtxVertex_v1.C \
  SvtxVertex_v1_Dict.C \
  SvtxVertexMap.C \
  SvtxVertexMap_Dict.C \
  SvtxVertexMap_v1.C \
  SvtxVertexMap_v1_Dict.C \
  Cluster3D.C \
  Track3D.C \
  HelixTrackState.C \
  HelixHoughSpace.C \
  HelixHoughSpace_Dict.C \
  HelixHoughSpace_v1.C \
  HelixHoughSpace_v1_Dict.C \
  HelixHoughBin.C \
  HelixHoughBin_Dict.C \
  HelixHoughBin_v1.C \
  HelixHoughBin_v1_Dict.C \
  HelixHoughFuncs.C \
  HelixHoughFuncs_Dict.C \
  HelixHoughFuncs_v1.C \
  HelixHoughFuncs_v1_Dict.C \
  HelixKalmanFilter.C \
  CellularAutomaton.C \
  CellularAutomaton_Dict.C \
  CellularAutomaton_v1.C \
  CellularAutomaton_v1_Dict.C \
  SquareGradient.C \
  NewtonMinimizerGradHessian.C \
  VertexFitter.C \
  VertexFitFuncs.C

libg4hough_la_SOURCES = \
  PHG4SiliconTrackerDigitizer.C \
  PHG4SiliconTrackerDigitizer_Dict.C \
  PHG4SvtxDeadArea.C \
  PHG4SvtxDeadArea_Dict.C \
  PHG4SvtxThresholds.C \
  PHG4SvtxThresholds_Dict.C \
  PHG4SvtxDigitizer.C \
  PHG4SvtxDigitizer_Dict.C \
  PHG4SvtxClusterizer.C \
  PHG4SvtxClusterizer_Dict.C \
  PHG4TPCClusterizer.C \
  PHG4TPCClusterizer_Dict.C \
  PHG4HoughTransform.C \
  PHG4HoughTransform_Dict.C \
  PHG4HoughTransformTPC.C \
  PHG4HoughTransformTPC_Dict.C \
  PHG4KalmanPatRec.C \
  PHG4KalmanPatRec_Dict.C \
<<<<<<< HEAD
  PHRaveVertexing.C \
  PHRaveVertexing_Dict.C \
=======
  PHG4InitZVertexing.C \
  PHG4InitZVertexing_Dict.C \
  PHG4PatternReco.C \
  PHG4PatternReco_Dict.C \
>>>>>>> 4fb48f51
  PHG4TrackGhostRejection.C \
  PHG4TrackGhostRejection_Dict.C \
  PHG4TrackKalmanFitter.C \
  PHG4TruthPatRec.C \
  PHG4TrackFastSim.C \
  PHG4TrackKalmanFitter_Dict.C \
  PHG4TruthPatRec_Dict.C \
  PHG4TrackFastSim_Dict.C \
  PHG4SvtxMomentumRecal.C \
  PHG4SvtxMomentumRecal_Dict.C \
  PHG4GenFitTrackProjection.C \
  PHG4GenFitTrackProjection_Dict.C \
  PHG4SvtxTrackProjection.C \
  PHG4SvtxTrackProjection_Dict.C \
  PHG4SvtxBeamSpotReco.C \
  PHG4SvtxBeamSpotReco_Dict.C \
  SimpleTrack_Dict.C

# Rule for generating table CINT dictionaries.
%_Dict.C: %.h %LinkDef.h
	rootcint -f $@ @CINTDEFS@  -c $(DEFAULT_INCLUDES) $(AM_CPPFLAGS) $^

################################################
# linking tests

noinst_PROGRAMS = \
  testexternals_g4hough_io \
  testexternals_g4hough

testexternals_g4hough_io_SOURCES = testexternals.C
testexternals_g4hough_io_LDADD = libg4hough_io.la

testexternals_g4hough_SOURCES = testexternals.C
testexternals_g4hough_LDADD = libg4hough.la

testexternals.C:
	echo "//*** this is a generated file. Do not commit, do not edit" > $@
	echo "int main()" >> $@
	echo "{" >> $@
	echo "  return 0;" >> $@
	echo "}" >> $@

clean-local:
	rm -f *Dict* *.pcm<|MERGE_RESOLUTION|>--- conflicted
+++ resolved
@@ -185,15 +185,12 @@
   PHG4HoughTransformTPC_Dict.C \
   PHG4KalmanPatRec.C \
   PHG4KalmanPatRec_Dict.C \
-<<<<<<< HEAD
   PHRaveVertexing.C \
   PHRaveVertexing_Dict.C \
-=======
   PHG4InitZVertexing.C \
   PHG4InitZVertexing_Dict.C \
   PHG4PatternReco.C \
   PHG4PatternReco_Dict.C \
->>>>>>> 4fb48f51
   PHG4TrackGhostRejection.C \
   PHG4TrackGhostRejection_Dict.C \
   PHG4TrackKalmanFitter.C \
