--- conflicted
+++ resolved
@@ -511,22 +511,25 @@
   PHG4CylinderGeomContainer* laddergeos = 
       findNode::getClass<PHG4CylinderGeomContainer>(
           topNode,"CYLINDERGEOM_SILICON_TRACKER");
-  
-  if (cellgeos||laddergeos) {
+  PHG4CylinderGeomContainer* mapsladdergeos = findNode::getClass<PHG4CylinderGeomContainer>(
+	  topNode,"CYLINDERGEOM_MAPS");
+
+ if (cellgeos||laddergeos||mapsladdergeos) {
     unsigned int ncelllayers = 0;
     if (cellgeos) ncelllayers += cellgeos->get_NLayers();
     unsigned int nladderlayers = 0;
     if (laddergeos) nladderlayers += laddergeos->get_NLayers();
-    _nlayers = ncelllayers + nladderlayers;
+    unsigned int nmapsladderlayers = 0;
+    if (mapsladdergeos) nmapsladderlayers += mapsladdergeos->get_NLayers();
+    _nlayers = ncelllayers + nladderlayers+nmapsladderlayers;
     default_geo = false;
   } else {
     cerr << PHWHERE
-	 << "Neither CYLINDERCELLGEOM_SVTX nor CYLINDERGEOM_SILICON_TRACKER "
-            "available, reverting to a default geometry"
+	 << "None of CYLINDERCELLGEOM_SVTX or CYLINDERGEOM_MAPS or CYLINDERGEOM_SILICON_TRACKER available, reverting to a default geometry"
 	 << std::endl;    
     _nlayers = 6;
     default_geo = true;
-  }
+ }
 
   //=================================================
   //  Initializing HelixHough objects
@@ -598,6 +601,16 @@
       }
     }
 
+    if (mapsladdergeos) {
+      PHG4CylinderGeomContainer::ConstRange layerrange = mapsladdergeos->get_begin_end();
+      for(PHG4CylinderGeomContainer::ConstIterator layeriter = layerrange.first;
+	  layeriter != layerrange.second;
+	  ++layeriter) {
+	radius_layer_map.insert( make_pair(layeriter->second->get_radius(),
+					   layeriter->second->get_layer()) );
+      }
+    }
+
     // now that the layer ids are sorted by radius, I can create a storage
     // index, ilayer, that is 0..N-1 and sorted by radius
     
@@ -637,6 +650,21 @@
 	_smear_z_layer[_layer_ilayer_map[geo->get_layer()]] = geo->get_strip_z_spacing();     
       }
     }
+
+  if (mapsladdergeos) {    
+      PHG4CylinderGeomContainer::ConstRange begin_end = mapsladdergeos->get_begin_end();
+      PHG4CylinderGeomContainer::ConstIterator miter = begin_end.first;
+      for( ; miter != begin_end.second; miter++) {
+	PHG4CylinderGeom *geo = miter->second;
+	
+	if (verbosity > 1) geo->identify();
+	
+	_radii[_layer_ilayer_map[geo->get_layer()]] = geo->get_radius();      
+	_smear_xy_layer[_layer_ilayer_map[geo->get_layer()]] = geo->get_pixel_x();
+	_smear_z_layer[_layer_ilayer_map[geo->get_layer()]] = geo->get_pixel_z();     
+      }
+    }
+
   }  
 
   // set material on each layer
@@ -1271,203 +1299,6 @@
     float kappa = _tracks.at(itrack).kappa;
     float d = _tracks.at(itrack).d;
     float phi = _tracks.at(itrack).phi;
-<<<<<<< HEAD
-
-    float dzdl = _tracks.at(itrack).dzdl;
-    float z0 = _tracks.at(itrack).z0;
-    
-    // track.set_helix_phi(phi);
-    // track.set_helix_kappa(kappa);
-    // track.set_helix_d(d);
-    // track.set_helix_z0(z0);
-    // track.set_helix_dzdl(dzdl);
-    
-    float pT = kappaToPt(kappa);
-
-    float x_center = cos(phi)*(d+1/kappa); // x coordinate of circle center
-    float y_center = sin(phi)*(d+1/kappa); // y    "      "     "      "
-
-    // find helicity from cross product sign
-    short int helicity;
-    if((track_hits[0].get_x()-x_center)*(track_hits[track_hits.size()-1].get_y()-y_center) -
-       (track_hits[0].get_y()-y_center)*(track_hits[track_hits.size()-1].get_x()-x_center) > 0)
-    {
-      helicity = 1;
-    }
-    else
-    { 
-      helicity = -1;
-    }
-    float pZ = 0;
-    if(dzdl != 1)
-    {
-      pZ = pT * dzdl / sqrt(1.0 - dzdl*dzdl);
-    }
-    int ndf = 2*_tracks.at(itrack).hits.size() - 5;
-    track.set_chisq(chi_squareds[itrack]);
-    track.set_ndf(ndf);
-    track.set_px( pT*cos(phi-helicity*M_PI/2) );
-    track.set_py( pT*sin(phi-helicity*M_PI/2) );
-    track.set_pz( pZ );
-
-    track.set_dca2d( d );
-    track.set_dca2d_error(sqrt(_tracker->getKalmanStates()[itrack].C(1,1)));  
-
-    if(_write_reco_tree==true)
-    {
-      _recoevent->tracks.push_back( SimpleRecoTrack() );
-      _recoevent->tracks.back().px = pT*cos(phi-helicity*M_PI/2);
-      _recoevent->tracks.back().py = pT*sin(phi-helicity*M_PI/2);
-      _recoevent->tracks.back().pz = pZ;
-      _recoevent->tracks.back().d = d;
-      _recoevent->tracks.back().z0 = z0;
-      _recoevent->tracks.back().quality = chi_squareds[itrack]/((float)ndf);
-      _recoevent->tracks.back().charge = (-1*helicity);
-    }
-    
-
-    if(_magField > 0)
-    {
-      track.set_charge( helicity );
-    }
-    else
-    {
-      track.set_charge( -1.0*helicity );
-    }
-
-    Matrix<float,6,6> euclidean_cov = Matrix<float,6,6>::Zero(6,6);
-    convertHelixCovarianceToEuclideanCovariance( _magField, phi, d, kappa, z0, dzdl, _tracker->getKalmanStates()[itrack].C, euclidean_cov );
-    
-    for(unsigned int row=0;row<6;++row)
-    {
-      for(unsigned int col=0;col<6;++col)
-      {
-	track.set_error(row,col,euclidean_cov(row,col));
-      }
-    }
-
-    track.set_x( vertex.get_x() + d*cos(phi) );
-    track.set_y( vertex.get_y() + d*sin(phi) );
-    track.set_z( vertex.get_z() + z0 );
-    
-    _g4tracks->insert(&track);
-    vertex.insert_track(track.get_id());
-
-    if (verbosity > 5) {
-      cout << "track " << itrack << " quality = "
-           << track.get_quality() << endl;
-      cout << "px = " << track.get_px()
-           << " py = " << track.get_py()
-           << " pz = " << track.get_pz() << endl;
-    }
-  } // track loop
-
-  SvtxVertex *vtxptr = _g4vertexes->insert(&vertex);
-  if (verbosity > 5) vtxptr->identify();
-  
-  if(verbosity > 0)
-  {
-    cout << "PHG4HoughTransformTPC::process_event -- leaving process_event" << endl;
-  }
-
-  if(_write_reco_tree==true){ _reco_tree->Fill(); }
-
-  _timer.get()->stop();
-  return Fun4AllReturnCodes::EVENT_OK;
-}
-
-int PHG4HoughTransformTPC::End(PHCompositeNode *topNode) {
-  delete _tracker_vertex;
-  delete _tracker;
-
-  if(_write_reco_tree==true)
-  {
-    TFile recofile( "recotracks.root", "recreate" );
-    recofile.cd();
-    _reco_tree->Write();
-    recofile.Close();
-  }
-  
-  
-  return Fun4AllReturnCodes::EVENT_OK;
-}
-
-int PHG4HoughTransformTPC::InitializeGeometry(PHCompositeNode *topNode) {
-
-  //---------------------------------------------------------
-  // Grab Run-Dependent Detector Geometry and Configure Hough
-  //---------------------------------------------------------
-
-  bool default_geo = false;
-  
-  PHG4CylinderCellGeomContainer* cellgeos = findNode::getClass<PHG4CylinderCellGeomContainer>(topNode,"CYLINDERCELLGEOM_SVTX");
-  PHG4CylinderGeomContainer* laddergeos = findNode::getClass<PHG4CylinderGeomContainer>(topNode,"CYLINDERGEOM_SILICON_TRACKER");
-  PHG4CylinderGeomContainer* mapsladdergeos = findNode::getClass<PHG4CylinderGeomContainer>(topNode,"CYLINDERGEOM_MAPS");
-  //PHG4CylinderCellContainer* cells = findNode::getClass<PHG4CylinderCellContainer>(topNode,"G4CELL_SVTX");
-  
-  if (cellgeos||laddergeos||mapsladdergeos) {
-    unsigned int ncelllayers = 0;
-    if (cellgeos) ncelllayers += cellgeos->get_NLayers();
-    unsigned int nladderlayers = 0;
-    if (laddergeos) nladderlayers += laddergeos->get_NLayers();
-    unsigned int nmapsladderlayers = 0;
-    if (mapsladdergeos) nmapsladderlayers += mapsladdergeos->get_NLayers();
-    _nlayers = ncelllayers + nladderlayers+nmapsladderlayers;
-    default_geo = false;
-  } else {
-    cerr << PHWHERE
-	 << "None of CYLINDERCELLGEOM_SVTX or CYLINDERGEOM_MAPS or CYLINDERGEOM_SILICON_TRACKER available, reverting to a default geometry"
-	 << std::endl;    
-    _nlayers = 6;
-    default_geo = true;
-  }
-
-  //=================================================//                                                                                                      
-  //  Initializing HelixHough objects                //                                                                                                      
-  //=================================================//                                                                                            
-
-  _radii.assign(_nlayers, 0.0);
-  _smear_xy_layer.assign(_nlayers, 0.0);
-  _smear_z_layer.assign(_nlayers, 0.0);
-  float sqrt_12 = sqrt(12.);
-	
-  if (default_geo) {
-
-    // default geometry
-    _radii[0] = 2.5;
-    _radii[1] = 5.0;
-    _radii[2] = 10.0;
-    _radii[3] = 14.0;
-    _radii[4] = 40.0;
-    _radii[5] = 60.0;
-    
-    _smear_xy_layer[0] = (50.0e-4/sqrt_12);
-    _smear_z_layer[0] = (425.0e-4/sqrt_12);
-    _smear_xy_layer[1] = (50.0e-4/sqrt_12);
-    _smear_z_layer[1] = (425.0e-4/sqrt_12);
-    _smear_xy_layer[2] = (80.0e-4/sqrt_12);
-    _smear_z_layer[2] = (1000.0e-4/sqrt_12);
-    _smear_xy_layer[3] = (80.0e-4/sqrt_12);
-    _smear_z_layer[3] = (1000.0e-4/sqrt_12);
-    
-    for(int il=4; il<_nlayers; ++il) {
-      _smear_xy_layer[il] = (80.0e-4/sqrt_12);
-      _smear_z_layer[il] = (30000.0e-4/sqrt_12);
-    }
-
-    _layer_ilayer_map.clear();
-    for (int ilayer = 0; ilayer < _nlayers; ++ilayer) {
-      _layer_ilayer_map.insert(make_pair(ilayer,ilayer));
-    }
-    
-  } else {
-
-    // Since the G4 layers don't necessarily correspond to the
-    // silicon layers, and don't necessarily start from zero (argh),
-    // we create our own layers numbers that are consecutive
-    // starting from zero.
-=======
->>>>>>> 440a5316
 
     float dzdl = _tracks.at(itrack).dzdl;
     float z0 = _tracks.at(itrack).z0;
@@ -1499,31 +1330,8 @@
     track.set_py( pT*sin(phi-helicity*M_PI/2) );
     track.set_pz( pZ );
 
-<<<<<<< HEAD
-    if (mapsladdergeos) {
-      PHG4CylinderGeomContainer::ConstRange layerrange = mapsladdergeos->get_begin_end();
-      for(PHG4CylinderGeomContainer::ConstIterator layeriter = layerrange.first;
-	  layeriter != layerrange.second;
-	  ++layeriter) {
-	radius_layer_map.insert( make_pair(layeriter->second->get_radius(),
-					   layeriter->second->get_layer()) );
-      }
-    }
-
-    // now that the layer ids are sorted by radius, I can create a storage
-    // index, ilayer, that is 0..N-1 and sorted by radius
-    
-    int ilayer = 0;
-    for(map<float,int>::iterator iter = radius_layer_map.begin();
-	iter != radius_layer_map.end();
-	++iter) {
-      _layer_ilayer_map.insert( make_pair(iter->second,ilayer) );
-      ++ilayer;
-    }   
-=======
     track.set_dca2d( d );
     track.set_dca2d_error(sqrt(_track_covars[itrack](1,1)));
->>>>>>> 440a5316
 
     if(_write_reco_tree==true) {
       _recoevent->tracks.push_back( SimpleRecoTrack() );
@@ -1552,24 +1360,6 @@
         track.set_error(row,col,euclidean_cov(row,col));
       }
     }
-<<<<<<< HEAD
-
-    if (mapsladdergeos) {    
-      PHG4CylinderGeomContainer::ConstRange begin_end = mapsladdergeos->get_begin_end();
-      PHG4CylinderGeomContainer::ConstIterator miter = begin_end.first;
-      for( ; miter != begin_end.second; miter++) {
-	PHG4CylinderGeom *geo = miter->second;
-	
-	if (verbosity > 1) geo->identify();
-	
-	_radii[_layer_ilayer_map[geo->get_layer()]] = geo->get_radius();      
-	_smear_xy_layer[_layer_ilayer_map[geo->get_layer()]] = geo->get_pixel_x();
-	_smear_z_layer[_layer_ilayer_map[geo->get_layer()]] = geo->get_pixel_z();     
-      }
-    }
-  }
-=======
->>>>>>> 440a5316
 
     track.set_x(vertex.get_x() + d * cos(phi));
     track.set_y(vertex.get_y() + d * sin(phi));
