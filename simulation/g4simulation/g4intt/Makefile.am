AUTOMAKE_OPTIONS = foreign

# List of shared libraries to produce
lib_LTLIBRARIES = \
    libg4intt_io.la \
    libg4intt.la

AM_CPPFLAGS = \
    -DCGAL_DISABLE_ROUNDING_MATH_CHECK \
    -I$(includedir) \
    -I$(OFFLINE_MAIN)/include \
    -I$(ROOTSYS)/include \
    -I$(G4_MAIN)/include \
    -I$(OPT_SPHENIX)/include

# set in configure.in to check if gcc version >= 4.8
#if GCC_GE_48
#  AM_CXXFLAGS = -std=c++11
#endif

AM_LDFLAGS = \
    -L$(libdir) \
    -L$(OFFLINE_MAIN)/lib

libg4intt_io_la_LIBADD = \
  -L$(ROOTSYS)/lib \
  -lCLHEP \
  -lphool \
  -lboost_filesystem \
  -lboost_system \
  -lpdbcalBase \
  -lXMLIO \
  -lphparameter \
  -lg4detectors_io 

libg4intt_la_LIBADD = \
  libg4intt_io.la \
  -lphg4gdml \
  -lphool  \
  -lCGAL \
  -lSubsysReco \
  -lg4testbench \
  -lg4detectors \
  -ltrackbase_historic_io \
  -ltrack_io \
  -lintt

pkginclude_HEADERS = \
  PHG4CylinderGeom_INTT.h \
  PHG4CylinderGeomINTT.h \
  PHG4INTTHitReco.h \
  PHG4INTTDefs.h \
  INTTDeadMap.h \
  INTTDeadMapv1.h \
  PHG4INTTSubsystem.h \
  PHG4INTTDigitizer.h 

ROOTDICTS = \
  INTTDeadMap_Dict.cc \
  INTTDeadMapv1_Dict.cc \
  PHG4CylinderGeom_INTT_Dict.cc \
  PHG4CylinderGeomINTT_Dict.cc 
if MAKEROOT6
  pcmdir = $(libdir)
  nobase_dist_pcm_DATA = \
  INTTDeadMap_Dict_rdict.pcm \
  INTTDeadMapv1_Dict_rdict.pcm \
  PHG4CylinderGeom_INTT_Dict_rdict.pcm \
  PHG4CylinderGeomINTT_Dict_rdict.pcm 
else
  ROOT5_DICTS = \
    PHG4INTTDeadMapLoader_Dict.cc \
    PHG4INTTDigitizer_Dict.cc \
    PHG4INTTCellReco_Dict.cc \
    PHG4INTTSubsystem_Dict.cc
endif

libg4intt_io_la_SOURCES = \
  $(ROOTDICTS) \
  INTTDeadMap.cc \
  INTTDeadMapv1.cc \
  PHG4CylinderGeom_INTT.cc \
  PHG4CylinderGeomINTT.cc

libg4intt_la_SOURCES = \
  $(ROOT5_DICTS) \
  PHG4INTTDeadMapLoader.cc \
  PHG4INTTDigitizer.cc \
<<<<<<< HEAD
  PHG4INTTDigitizer_Dict.cc \
  PHG4INTTHitReco.cc \
  PHG4INTTHitReco_Dict.cc \
=======
  PHG4INTTCellReco.cc \
>>>>>>> 04769ff9
  PHG4INTTDefs_Dict.cc \
  PHG4INTTDetector.cc \
  PHG4INTTSteppingAction.cc \
  PHG4INTTSubsystem.cc \
  PHG4INTTParameterisation.cc

# Rule for generating table CINT dictionaries.
%_Dict.cc: %.h %LinkDef.h
	rootcint -f $@ @CINTDEFS@ -c $(DEFAULT_INCLUDES) $(AM_CPPFLAGS) $^

#just to get the dependency
%_Dict_rdict.pcm: %_Dict.cc ;

################################################
# linking tests

BUILT_SOURCES = testexternals.cc

noinst_PROGRAMS = \
  testexternals_g4intt \
  testexternals_g4intt_io

testexternals_g4intt_SOURCES = testexternals.cc
testexternals_g4intt_LDADD = libg4intt.la

testexternals_g4intt_io_SOURCES = testexternals.cc
testexternals_g4intt_io_LDADD = libg4intt_io.la

testexternals.cc:
	echo "//*** this is a generated file. Do not commit, do not edit" > $@
	echo "int main()" >> $@
	echo "{" >> $@
	echo "  return 0;" >> $@
	echo "}" >> $@

##############################################
# please add new classes in alphabetical order

clean-local:
	rm -f *Dict* $(BUILT_SOURCES)<|MERGE_RESOLUTION|>--- conflicted
+++ resolved
@@ -86,13 +86,9 @@
   $(ROOT5_DICTS) \
   PHG4INTTDeadMapLoader.cc \
   PHG4INTTDigitizer.cc \
-<<<<<<< HEAD
-  PHG4INTTDigitizer_Dict.cc \
   PHG4INTTHitReco.cc \
   PHG4INTTHitReco_Dict.cc \
-=======
   PHG4INTTCellReco.cc \
->>>>>>> 04769ff9
   PHG4INTTDefs_Dict.cc \
   PHG4INTTDetector.cc \
   PHG4INTTSteppingAction.cc \
