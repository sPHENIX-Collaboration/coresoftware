--- conflicted
+++ resolved
@@ -1225,11 +1225,7 @@
                                       supportparams->get_double_param("endcap_AlPEEK_Alring_length") * cm / 2.,
                                       -M_PI, 2.0 * M_PI);
 
-<<<<<<< HEAD
-  G4LogicalVolume *endcap_AlPEEK_Alring_1_volume = new G4LogicalVolume(endcap_AlPEEK_Alring_1, G4Material::GetMaterial("G4_Al"),
-=======
   G4LogicalVolume *endcap_AlPEEK_Alring_1_volume = new G4LogicalVolume(endcap_AlPEEK_Alring_1, GetDetectorMaterial("G4_Al"),
->>>>>>> 5f68c945
 								     "endcap_AlPEEK_Alring_1_volume", 0, 0, 0);
   m_DisplayAction->AddVolume(endcap_AlPEEK_Alring_1_volume, "EndcapAlPEEK_Al1");
 
@@ -1240,11 +1236,7 @@
                                       supportparams->get_double_param("endcap_AlPEEK_Cring_length") * cm / 2.,
                                       -M_PI, 2.0 * M_PI);
 
-<<<<<<< HEAD
-  G4LogicalVolume *endcap_AlPEEK_Cring_1_volume = new G4LogicalVolume(endcap_AlPEEK_Cring_1, G4Material::GetMaterial("CF30_PEEK70"),
-=======
   G4LogicalVolume *endcap_AlPEEK_Cring_1_volume = new G4LogicalVolume(endcap_AlPEEK_Cring_1, GetDetectorMaterial("CF30_PEEK70"),
->>>>>>> 5f68c945
 								     "endcap_AlPEEK_Cring_1_volume", 0, 0, 0);
   m_DisplayAction->AddVolume(endcap_AlPEEK_Cring_1_volume, "EndcapAlPEEK_C1");
 
@@ -1255,11 +1247,7 @@
                                       supportparams->get_double_param("endcap_AlPEEK_Alring_length") * cm / 2.,
                                       -M_PI, 2.0 * M_PI);
 
-<<<<<<< HEAD
-  G4LogicalVolume *endcap_AlPEEK_Alring_2_volume = new G4LogicalVolume(endcap_AlPEEK_Alring_2, G4Material::GetMaterial("G4_Al"),
-=======
   G4LogicalVolume *endcap_AlPEEK_Alring_2_volume = new G4LogicalVolume(endcap_AlPEEK_Alring_2, GetDetectorMaterial("G4_Al"),
->>>>>>> 5f68c945
 								     "endcap_AlPEEK_Alring_2_volume", 0, 0, 0);
   m_DisplayAction->AddVolume(endcap_AlPEEK_Alring_2_volume, "EndcapAlPEEK_Al2");
 
@@ -1270,11 +1258,7 @@
                                       supportparams->get_double_param("endcap_AlPEEK_Cring_length") * cm / 2.,
                                       -M_PI, 2.0 * M_PI);
 
-<<<<<<< HEAD
-  G4LogicalVolume *endcap_AlPEEK_Cring_2_volume = new G4LogicalVolume(endcap_AlPEEK_Cring_2, G4Material::GetMaterial("CF30_PEEK70"),
-=======
   G4LogicalVolume *endcap_AlPEEK_Cring_2_volume = new G4LogicalVolume(endcap_AlPEEK_Cring_2, GetDetectorMaterial("CF30_PEEK70"),
->>>>>>> 5f68c945
 								     "endcap_AlPEEK_Cring_2_volume", 0, 0, 0);
   m_DisplayAction->AddVolume(endcap_AlPEEK_Cring_2_volume, "EndcapAlPEEK_C2");
 
@@ -1285,11 +1269,7 @@
                                       supportparams->get_double_param("endcap_AlPEEK_Alring_length") * cm / 2.,
                                       -M_PI, 2.0 * M_PI);
 
-<<<<<<< HEAD
-  G4LogicalVolume *endcap_AlPEEK_Alring_3_volume = new G4LogicalVolume(endcap_AlPEEK_Alring_3, G4Material::GetMaterial("G4_Al"),
-=======
   G4LogicalVolume *endcap_AlPEEK_Alring_3_volume = new G4LogicalVolume(endcap_AlPEEK_Alring_3, GetDetectorMaterial("G4_Al"),
->>>>>>> 5f68c945
 								       "endcap_AlPEEK_Alring_3_volume", 0, 0, 0);
   m_DisplayAction->AddVolume(endcap_AlPEEK_Alring_3_volume, "EndcapAlPEEK_Al3");
 
