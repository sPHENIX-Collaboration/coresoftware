#include "PHG4InttSubsystem.h"
#include "PHG4InttDefs.h"
#include "PHG4InttDetector.h"
#include "PHG4InttDisplayAction.h"
#include "PHG4InttSteppingAction.h"

#include <phparameter/PHParameters.h>
#include <phparameter/PHParametersContainer.h>

#include <g4detectors/PHG4DetectorGroupSubsystem.h>  // for PHG4DetectorGrou...

#include <g4main/PHG4DisplayAction.h>                // for PHG4DisplayAction
#include <g4main/PHG4HitContainer.h>
#include <g4main/PHG4SteppingAction.h>               // for PHG4SteppingAction

#include <phool/PHIODataNode.h>                      // for PHIODataNode
#include <phool/PHNode.h>                            // for PHNode
#include <phool/PHNodeIterator.h>                    // for PHNodeIterator
#include <phool/PHObject.h>                          // for PHObject
#include <phool/getClass.h>
#include <phool/PHCompositeNode.h>

#include <boost/format.hpp>

#include <iostream>                                  // for operator<<, basi...
#include <set>                                       // for _Rb_tree_const_i...
#include <type_traits>                               // for __decay_and_stri...

class PHG4Detector;

using namespace std;

//_______________________________________________________________________
PHG4InttSubsystem::PHG4InttSubsystem(const std::string &detectorname, const vpair &layerconfig)
  : PHG4DetectorGroupSubsystem(detectorname)
  , m_Detector(nullptr)
  , m_SteppingAction(nullptr)
  , m_DisplayAction(nullptr)
  , m_LayerConfigVector(layerconfig)
  , m_DetectorType(detectorname)
{
  for (vector<pair<int, int>>::const_iterator piter = layerconfig.begin(); piter != layerconfig.end(); ++piter)
  {
    AddDetId((*piter).second);
  }

  InitializeParameters();
  // put the layer into the name so we get unique names
  // for multiple layers
  Name(detectorname);
  SuperDetector(detectorname);
}

PHG4InttSubsystem::~PHG4InttSubsystem()
{
  delete m_DisplayAction;
}

//_______________________________________________________________________
int PHG4InttSubsystem::InitRunSubsystem(PHCompositeNode *topNode)
{
  if (Verbosity() > 0)
  {
    std::cout << "PHG4InttSubsystem::Init started" << std::endl;
  }

  PHNodeIterator iter(topNode);
  PHCompositeNode *dstNode = dynamic_cast<PHCompositeNode *>(iter.findFirst("PHCompositeNode", "DST"));

  // create display settings before detector (detector adds its volumes to it)
  m_DisplayAction = new PHG4InttDisplayAction(Name());
  // create detector
  pair<vector<pair<int, int>>::const_iterator, vector<pair<int, int>>::const_iterator> layer_begin_end = make_pair(m_LayerConfigVector.begin(), m_LayerConfigVector.end());
  m_Detector = new PHG4InttDetector(this, topNode, GetParamsContainer(), Name(), layer_begin_end);
  m_Detector->Verbosity(Verbosity());
  m_Detector->SuperDetector(SuperDetector());
  m_Detector->Detector(m_DetectorType);
  m_Detector->OverlapCheck(CheckOverlap());

  int active = 0;
  // initialize with support active flag (if support is active we need the absorber hit node)
  int absorberactive = GetParamsContainer()->GetParameters(PHG4InttDefs::SUPPORTPARAMS)->get_int_param("supportactive");
  int blackhole = 0;
  for (set<int>::const_iterator parcontaineriter = GetDetIds().first; parcontaineriter != GetDetIds().second; ++parcontaineriter)
  {
    if (active || GetParamsContainer()->GetParameters(*parcontaineriter)->get_int_param("active"))
    {
      active = 1;
    }
    if (absorberactive || GetParamsContainer()->GetParameters(*parcontaineriter)->get_int_param("absorberactive"))
    {
      absorberactive = 1;
    }
    if (blackhole || GetParamsContainer()->GetParameters(*parcontaineriter)->get_int_param("blackhole"))
    {
      blackhole = 1;
    }
  }
  if (active)
  {
    PHNodeIterator dstIter(dstNode);
    PHCompositeNode *DetNode = dynamic_cast<PHCompositeNode *>(dstIter.findFirst("PHCompositeNode", SuperDetector()));
    if (!DetNode)
    {
      DetNode = new PHCompositeNode(SuperDetector());
      dstNode->addNode(DetNode);
    }
    std::string nodename = (SuperDetector() != "NONE") ? boost::str(boost::format("G4HIT_%s") % SuperDetector()) : boost::str(boost::format("G4HIT_%s") % m_DetectorType);

    // create hit list
    PHG4HitContainer *hitcontainer = findNode::getClass<PHG4HitContainer>(topNode, nodename.c_str());
    if (!hitcontainer)
      DetNode->addNode(new PHIODataNode<PHObject>(hitcontainer = new PHG4HitContainer(nodename), nodename.c_str(), "PHObject"));

    if (absorberactive)
    {
      nodename = (SuperDetector() != "NONE") ? boost::str(boost::format("G4HIT_ABSORBER_%s") % SuperDetector()) : boost::str(boost::format("G4HIT_ABSORBER_%s") % m_DetectorType);

      hitcontainer = findNode::getClass<PHG4HitContainer>(topNode, nodename.c_str());
      if (!hitcontainer)
      {
        DetNode->addNode(new PHIODataNode<PHObject>(hitcontainer = new PHG4HitContainer(nodename), nodename.c_str(), "PHObject"));
      }
    }

    // create stepping action
    m_SteppingAction = new PHG4InttSteppingAction(m_Detector, GetParamsContainer(), layer_begin_end);
    m_SteppingAction->Verbosity(Verbosity());
  }
  else
  {
    if (blackhole)
    {
      m_SteppingAction = new PHG4InttSteppingAction(m_Detector, GetParamsContainer(), layer_begin_end);
    }
  }

  return 0;
}

//_______________________________________________________________________
int PHG4InttSubsystem::process_event(PHCompositeNode *topNode)
{
  // pass top node to stepping action so that it gets
  // relevant nodes needed internally
  if (m_SteppingAction)
  {
    m_SteppingAction->SetInterfacePointers(topNode);
  }

  return 0;
}

//_______________________________________________________________________
PHG4Detector *PHG4InttSubsystem::GetDetector(void) const
{
  return m_Detector;
}

void PHG4InttSubsystem::SetDefaultParameters()
{
  // We have only two types of ladders, one with vertical strips (SEGMENTATION_Z) and one with horizontal strips (SEGMENTATION_PHI)set
  // There are 4 sensors in each ladder
  //     In ladder type 0 the sensor is special and inner and outer sensors are the same.
  //     In ladder type 1 there are two different sensor types, inner and outer
  // We do not want to hard code the ladder types for the layers

  // We define default ladder types for 8 layers, but these can be changed at the macro level

  int laddertype[8] = {PHG4InttDefs::SEGMENTATION_Z,
                       PHG4InttDefs::SEGMENTATION_Z,
                       PHG4InttDefs::SEGMENTATION_PHI,
                       PHG4InttDefs::SEGMENTATION_PHI,
                       PHG4InttDefs::SEGMENTATION_PHI,
                       PHG4InttDefs::SEGMENTATION_PHI,
                       PHG4InttDefs::SEGMENTATION_PHI,
                       PHG4InttDefs::SEGMENTATION_PHI};                                    // default

  int nladder[8]          = {17,   17,    12,    12,    16,     16,     21,     21};      // default, new 03/05/2020

  double sensor_radius[8]     = {6.876, 7.462,
				 // 4 elements are those for PHG4InttDefs::SEGMENTATION_PHI, 36um subtracted to set si sensors at the place
				 // these subtractions are due to different thickness of glue for the sensors (14um) and the FPHX chips (50um)
				 7.188 - 36e-4, 7.732 - 36e-4, 9.680 - 36e-4, 10.262 - 36e-4,
				 12.676, 13.179};  // radius of center of sensor for layer default, new 30/05/2020

  auto detid = GetDetIds();  // get pair of iterators to begin/end of set<int> of detids
  for (auto detiter = detid.first; detiter != detid.second; ++detiter)
  {
    set_default_int_param(*detiter, "active", 1);

    // To reconfigure the layers, all you have to do is overide the defaults for these four arrays from the tracking macro
    set_default_int_param(*detiter, "laddertype", laddertype[*detiter]);
    set_default_int_param(*detiter, "nladder", nladder[*detiter]);  // ladders per layer
    set_default_double_param(*detiter, "sensor_radius", sensor_radius[*detiter]);
    // These offsets should be kept at zero in the new design
    set_default_double_param(*detiter, "offsetphi", 0.);
    set_default_double_param(*detiter, "offsetrot", 0.);


    // 	sitrack->set_int_param(i, "laddertype", laddertype[i]);
  }

  // These are the parameters that describe the internal ladder geometry for the two ladder types
  {  // just being lazy, using namespace in this scope for less clutter
    using namespace PHG4InttDefs;
    // SEGMENTATION_Z //////////////////////////////////////
    // int param
    set_default_int_param(SEGMENTATION_Z, "nstrips_phi_cell", 1);
    set_default_int_param(SEGMENTATION_Z, "nstrips_phi_sensor", 1);
    set_default_int_param(SEGMENTATION_Z, "nstrips_z_sensor_0", 128 * 5);
    set_default_int_param(SEGMENTATION_Z, "nstrips_z_sensor_1", 128 * 5);

    // double param
    set_default_double_param(SEGMENTATION_Z, "fphx_x", 0.032);
    set_default_double_param(SEGMENTATION_Z, "fphx_y", 0.27);
    set_default_double_param(SEGMENTATION_Z, "fphx_z", 0.91);
    set_default_double_param(SEGMENTATION_Z, "fphx_offset_z", 0.005);
    set_default_double_param(SEGMENTATION_Z, "gap_sensor_fphx", 0.1);
    set_default_double_param(SEGMENTATION_Z, "halfladder_z", 40.00);
    set_default_double_param(SEGMENTATION_Z, "halfladder_inside_z", 23.9622);
    set_default_double_param(SEGMENTATION_Z, "hdi_copper_x", 0.0052);
    set_default_double_param(SEGMENTATION_Z, "hdi_edge_z", 0.);
    set_default_double_param(SEGMENTATION_Z, "hdi_kapton_x", 0.038);
    set_default_double_param(SEGMENTATION_Z, "hdi_y", 2.55);
    set_default_double_param(SEGMENTATION_Z, "pgs_x", 0.02);
    set_default_double_param(SEGMENTATION_Z, "sensor_edge_phi", 0.13);
    set_default_double_param(SEGMENTATION_Z, "sensor_edge_z", 0.1);
    set_default_double_param(SEGMENTATION_Z, "sensor_offset_y", 0.304);
    set_default_double_param(SEGMENTATION_Z, "strip_x", 0.032);
    set_default_double_param(SEGMENTATION_Z, "strip_y", 1.6);
    set_default_double_param(SEGMENTATION_Z, "strip_z_0", 0.01406);
    set_default_double_param(SEGMENTATION_Z, "strip_z_1", 0.01406);
    set_default_double_param(SEGMENTATION_Z, "stave_straight_cooler_x", 0.01905);
    set_default_double_param(SEGMENTATION_Z, "stave_straight_cooler_y", 0.47);
    set_default_double_param(SEGMENTATION_Z, "stave_slant_cooler_y", 1.4362);
    set_default_double_param(SEGMENTATION_Z, "stave_straight_outer_y", 0.672);
    set_default_double_param(SEGMENTATION_Z, "stave_straight_rohacell_y", 0.57181);

    // SEGMENTATION_PHI //////////////////////////////////////
    // int param
    set_default_int_param(SEGMENTATION_PHI, "nstrips_phi_cell",   256);
    set_default_int_param(SEGMENTATION_PHI, "nstrips_phi_sensor", 256);
    set_default_int_param(SEGMENTATION_PHI, "nstrips_z_sensor_0",   8);
    set_default_int_param(SEGMENTATION_PHI, "nstrips_z_sensor_1",   5);

    // double param
    set_default_double_param(SEGMENTATION_PHI, "fphx_x",          0.032);
    set_default_double_param(SEGMENTATION_PHI, "fphx_y",          0.27 );
    set_default_double_param(SEGMENTATION_PHI, "fphx_z",          0.91 );
    set_default_double_param(SEGMENTATION_PHI, "fphx_offset_z",   0.005);
    set_default_double_param(SEGMENTATION_PHI, "gap_sensor_fphx", 0.1  );

    set_default_double_param(SEGMENTATION_PHI, "si_glue_x",   0.0014 ); // 14 um, don't forget to change double sensor_radius when it's changed
    set_default_double_param(SEGMENTATION_PHI, "fphx_glue_x", 0.005  ); // 50 um

    set_default_double_param(SEGMENTATION_PHI, "halfladder_z",        40.00  );
    set_default_double_param(SEGMENTATION_PHI, "halfladder_inside_z", 23.9622);

    set_default_double_param(SEGMENTATION_PHI, "hdi_copper_x", 0.00376);
    set_default_double_param(SEGMENTATION_PHI, "hdi_edge_z",   0.     );
    set_default_double_param(SEGMENTATION_PHI, "hdi_kapton_x", 0.038  );
    set_default_double_param(SEGMENTATION_PHI, "hdi_y",        3.8    );

    set_default_double_param(SEGMENTATION_PHI, "sensor_edge_phi", 0.13  );
    set_default_double_param(SEGMENTATION_PHI, "sensor_edge_z",   0.1   );
    set_default_double_param(SEGMENTATION_PHI, "sensor_offset_y", 0.    );
    set_default_double_param(SEGMENTATION_PHI, "strip_x",         0.032 );
    set_default_double_param(SEGMENTATION_PHI, "strip_y",         0.0078);
    set_default_double_param(SEGMENTATION_PHI, "strip_z_0",       1.6   );
    set_default_double_param(SEGMENTATION_PHI, "strip_z_1",       2.    );

    set_default_double_param(SEGMENTATION_PHI, "stave_straight_cooler_x", 0.03   );
    set_default_double_param(SEGMENTATION_PHI, "stave_straight_cooler_y", 1.47684);

    set_default_double_param(SEGMENTATION_PHI, "stave_slant_cooler_y",   0.6322614829);

    set_default_double_param(SEGMENTATION_PHI, "stave_straight_outer_y",    0.33227);
    set_default_double_param(SEGMENTATION_PHI, "stave_straight_rohacell_y", 0.58842);

    // SUPPORTPARAMS //////////////////////////////////////
    // int param
    set_default_int_param(SUPPORTPARAMS, "supportactive", 0);

    // double param
    set_default_double_param(SUPPORTPARAMS, "inner_skin_inner_radius", 6.2416);
    set_default_double_param(SUPPORTPARAMS, "inner_skin_length",      50.7   );
    set_default_double_param(SUPPORTPARAMS, "inner_skin_outer_radius", 6.2666);
    
    set_default_double_param(SUPPORTPARAMS, "outer_skin_cfcin_inner_radius", 12.0444);
    set_default_double_param(SUPPORTPARAMS, "outer_skin_cfcin_outer_radius", 12.0694);
    set_default_double_param(SUPPORTPARAMS, "outer_skin_cfcin_length",       50.7   );

    set_default_double_param(SUPPORTPARAMS, "outer_skin_foam_inner_radius", 12.0694);
    set_default_double_param(SUPPORTPARAMS, "outer_skin_foam_outer_radius", 12.2194);
    set_default_double_param(SUPPORTPARAMS, "outer_skin_foam_length",       50.7   );

    set_default_double_param(SUPPORTPARAMS, "outer_skin_cfcout_inner_radius", 12.2194);
    set_default_double_param(SUPPORTPARAMS, "outer_skin_cfcout_outer_radius", 12.2444);
    set_default_double_param(SUPPORTPARAMS, "outer_skin_cfcout_length",       50.7   );

    // Endcap ring flag
    set_default_int_param(SUPPORTPARAMS, "endcap_ring_enabled", 1);
    set_default_int_param(SUPPORTPARAMS, "endcap_ring_type",    1);  // 0: Al+SS+WG, 1 : CarbonPEEK

    // Aluminum endcap ring position
    set_default_double_param(SUPPORTPARAMS, "endcap_ring_z", 24.35);

    // Aluminum endcap ring
    set_default_double_param(SUPPORTPARAMS, "endcap_Alring_inner_radius",  6.267 );
    set_default_double_param(SUPPORTPARAMS, "endcap_Alring_outer_radius", 12.0444);
    set_default_double_param(SUPPORTPARAMS, "endcap_Alring_length",        0.3645);

    // Stainless steel endcap ring
    set_default_double_param(SUPPORTPARAMS, "endcap_SSring_inner_radius",  6.267 );
    set_default_double_param(SUPPORTPARAMS, "endcap_SSring_outer_radius", 12.0444);
    set_default_double_param(SUPPORTPARAMS, "endcap_SSring_length",        0.0047);

    // Water Glycol endcap ring
    set_default_double_param(SUPPORTPARAMS, "endcap_WGring_inner_radius",  6.267 );
    set_default_double_param(SUPPORTPARAMS, "endcap_WGring_outer_radius", 12.0444);
    set_default_double_param(SUPPORTPARAMS, "endcap_WGring_length",        0.0186);

    // CarbonPEEK endcap ring position
    set_default_double_param(SUPPORTPARAMS, "endcap_CPring_z", 24.4185);

    // CarbonPEEK endcap ring position
<<<<<<< HEAD
    set_default_double_param(SUPPORTPARAMS, "endcap_CPring_inner_radius",  6.6675);
    set_default_double_param(SUPPORTPARAMS, "endcap_CPring_outer_radius", 11.43  );
    set_default_double_param(SUPPORTPARAMS, "endcap_CPring_length",        0.6370);

    // Cylinders for the bus extenders
    set_default_int_param(SUPPORTPARAMS,    "bus_extender",    1);  // 0: OFF, 1: ON
    set_default_double_param(SUPPORTPARAMS, "bus_extender_length",   120.0 );    // in cm
    set_default_double_param(SUPPORTPARAMS, "bus_extender_ends_at",  328.5 );    // z-coordinate in cm where the bus extender ends at
    set_default_double_param(SUPPORTPARAMS, "bus_extender_radius",    15.0 );    // radius of the innermost layer (copper for the inner barrel)
    set_default_double_param(SUPPORTPARAMS, "bus_extender_copper_x",  48.0e-4 * 1.5 ); // thickness of the copper layer of the bus extenders in cm, it's 48 um
    set_default_double_param(SUPPORTPARAMS, "bus_extender_kapton_x", 300.0e-4 * 1.5 ); // thickness of the kapton layer of the bus extenders in cm, it's 300 um

    set_default_double_param(SUPPORTPARAMS, "mvtx_shell_foam_core_thickness",     0.18);
    set_default_double_param(SUPPORTPARAMS, "mvtx_shell_inner_skin_inner_radius", 4.8 );
    set_default_double_param(SUPPORTPARAMS, "mvtx_shell_length",                 42.  );
    set_default_double_param(SUPPORTPARAMS, "mvtx_shell_skin_thickness",          0.01);

    set_default_double_param(SUPPORTPARAMS, "rail_dphi",        90.  );  // deg
=======
    set_default_double_param(SUPPORTPARAMS, "endcap_CPring_inner_radius", 6.6675);
    set_default_double_param(SUPPORTPARAMS, "endcap_CPring_outer_radius", 11.43);
    set_default_double_param(SUPPORTPARAMS, "endcap_CPring_length", 0.6370);

    set_default_double_param(SUPPORTPARAMS, "rail_dphi", 90.);  // deg
>>>>>>> 770b30d7
    set_default_double_param(SUPPORTPARAMS, "rail_inner_radius", 0.45);
    set_default_double_param(SUPPORTPARAMS, "rail_length",     410   );  // tpc length
    set_default_double_param(SUPPORTPARAMS, "rail_outer_radius", 0.6 );
    set_default_double_param(SUPPORTPARAMS, "rail_phi_start",   45.  );  // deg
    set_default_double_param(SUPPORTPARAMS, "rail_radius",     16.85 );
  }

  return;
}

void PHG4InttSubsystem::Print(const string &what) const
{
  PrintDefaultParams();
  cout << endl
       << "------" << endl;
  PrintMacroParams();
  cout << endl
       << "------" << endl
       << endl;
  GetParamsContainer()->Print();
}<|MERGE_RESOLUTION|>--- conflicted
+++ resolved
@@ -325,7 +325,6 @@
     set_default_double_param(SUPPORTPARAMS, "endcap_CPring_z", 24.4185);
 
     // CarbonPEEK endcap ring position
-<<<<<<< HEAD
     set_default_double_param(SUPPORTPARAMS, "endcap_CPring_inner_radius",  6.6675);
     set_default_double_param(SUPPORTPARAMS, "endcap_CPring_outer_radius", 11.43  );
     set_default_double_param(SUPPORTPARAMS, "endcap_CPring_length",        0.6370);
@@ -338,19 +337,7 @@
     set_default_double_param(SUPPORTPARAMS, "bus_extender_copper_x",  48.0e-4 * 1.5 ); // thickness of the copper layer of the bus extenders in cm, it's 48 um
     set_default_double_param(SUPPORTPARAMS, "bus_extender_kapton_x", 300.0e-4 * 1.5 ); // thickness of the kapton layer of the bus extenders in cm, it's 300 um
 
-    set_default_double_param(SUPPORTPARAMS, "mvtx_shell_foam_core_thickness",     0.18);
-    set_default_double_param(SUPPORTPARAMS, "mvtx_shell_inner_skin_inner_radius", 4.8 );
-    set_default_double_param(SUPPORTPARAMS, "mvtx_shell_length",                 42.  );
-    set_default_double_param(SUPPORTPARAMS, "mvtx_shell_skin_thickness",          0.01);
-
     set_default_double_param(SUPPORTPARAMS, "rail_dphi",        90.  );  // deg
-=======
-    set_default_double_param(SUPPORTPARAMS, "endcap_CPring_inner_radius", 6.6675);
-    set_default_double_param(SUPPORTPARAMS, "endcap_CPring_outer_radius", 11.43);
-    set_default_double_param(SUPPORTPARAMS, "endcap_CPring_length", 0.6370);
-
-    set_default_double_param(SUPPORTPARAMS, "rail_dphi", 90.);  // deg
->>>>>>> 770b30d7
     set_default_double_param(SUPPORTPARAMS, "rail_inner_radius", 0.45);
     set_default_double_param(SUPPORTPARAMS, "rail_length",     410   );  // tpc length
     set_default_double_param(SUPPORTPARAMS, "rail_outer_radius", 0.6 );
