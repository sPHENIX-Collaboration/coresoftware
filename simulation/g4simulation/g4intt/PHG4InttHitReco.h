// Tell emacs that this is a C++ source
// This file is really -*- C++ -*-.
#ifndef G4INTT_PHG4INTTHITRECO_H
#define G4INTT_PHG4INTTHITRECO_H

#include <phparameter/PHParameterInterface.h>

#include <fun4all/SubsysReco.h>

#include <gsl/gsl_vector.h>  // for gsl_vector

#include <cmath>
#include <string>

class PHCompositeNode;

class PHG4InttHitReco : public SubsysReco, public PHParameterInterface
{
 public:
  PHG4InttHitReco(const std::string &name = "PHG4InttHitReco");

  ~PHG4InttHitReco() override;
  //! module initialization
  int InitRun(PHCompositeNode *topNode) override;

  //! event processing
  int process_event(PHCompositeNode *topNode) override;

  //! set default parameter values
  void SetDefaultParameters() override;

  void Detector(const std::string &d) { m_Detector = d; }

 protected:
  std::string m_Detector = "INTT";
  std::string m_HitNodeName;
  std::string m_CellNodeName;
  std::string m_GeoNodeName;

<<<<<<< HEAD
  double m_Tmin;
  double m_Tmax;
  double m_crossingPeriod;
=======
  double m_Tmin = NAN;
  double m_Tmax = NAN;
>>>>>>> 35170a8f

  gsl_vector *m_LocalOutVec = nullptr;
  gsl_vector *m_PathVec = nullptr;
  gsl_vector *m_SegmentVec = nullptr;
};

#endif<|MERGE_RESOLUTION|>--- conflicted
+++ resolved
@@ -37,14 +37,9 @@
   std::string m_CellNodeName;
   std::string m_GeoNodeName;
 
-<<<<<<< HEAD
   double m_Tmin;
   double m_Tmax;
   double m_crossingPeriod;
-=======
-  double m_Tmin = NAN;
-  double m_Tmax = NAN;
->>>>>>> 35170a8f
 
   gsl_vector *m_LocalOutVec = nullptr;
   gsl_vector *m_PathVec = nullptr;
