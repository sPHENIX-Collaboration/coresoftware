#include "PHG4IHCalDetector.h"

#include "PHG4IHCalDisplayAction.h"

#include <g4detectors/PHG4HcalDefs.h>

#include <phparameter/PHParameters.h>

#include <g4main/PHG4Detector.h>
#include <g4main/PHG4DisplayAction.h>
#include <g4main/PHG4Subsystem.h>

#include <phool/phool.h>
#include <phool/recoConsts.h>
#include <g4gdml/PHG4GDMLConfig.hh>
#include <g4gdml/PHG4GDMLUtility.hh>

#include <TSystem.h>

#include <Geant4/G4AssemblyVolume.hh>
#include <Geant4/G4LogicalVolume.hh>
#include <Geant4/G4PVPlacement.hh>
#include <Geant4/G4RotationMatrix.hh>
#include <Geant4/G4String.hh>
#include <Geant4/G4SystemOfUnits.hh>
#include <Geant4/G4ThreeVector.hh>
#include <Geant4/G4Transform3D.hh>
#include <Geant4/G4Tubs.hh>
#include <Geant4/G4VPhysicalVolume.hh>  // for G4VPhysicalVolume
#include <Geant4/G4VSolid.hh>
#include <Geant4/G4Material.hh>

#pragma GCC diagnostic push
#pragma GCC diagnostic ignored "-Wshadow"
#pragma GCC diagnostic ignored "-Wpedantic"
#include <Geant4/G4GDMLParser.hh>
#include <Geant4/G4GDMLReadStructure.hh>  // for G4GDMLReadStructure
#pragma GCC diagnostic pop

#include <boost/lexical_cast.hpp>
#include <boost/tokenizer.hpp>

#include <cmath>
#include <cstdlib>
#include <iostream>
#include <memory>       // for unique_ptr
#include <type_traits>  // for __decay_and_strip<>::_...
#include <utility>      // for pair, make_pair
#include <vector>       // for vector, vector<>::iter...

class G4Material;
class PHCompositeNode;

PHG4IHCalDetector::PHG4IHCalDetector(PHG4Subsystem *subsys, PHCompositeNode *Node, PHParameters *parameters, const std::string &dnam)
  : PHG4Detector(subsys, Node, dnam)
  , m_DisplayAction(dynamic_cast<PHG4IHCalDisplayAction *>(subsys->GetDisplayAction()))
  , m_Params(parameters)
  , m_InnerRadius(m_Params->get_double_param("inner_radius") * cm)
  , m_OuterRadius(m_Params->get_double_param("outer_radius") * cm)
  , m_SizeZ(m_Params->get_double_param("size_z") * cm)
  , m_NumScintiPlates(m_Params->get_int_param(PHG4HcalDefs::scipertwr) * m_Params->get_int_param("n_towers"))
  , m_Active(m_Params->get_int_param("active"))
  , m_AbsorberActive(m_Params->get_int_param("absorberactive"))
  , m_GDMPath(m_Params->get_string_param("GDMPath"))
{
  gdml_config = PHG4GDMLUtility::GetOrMakeConfigNode(Node);
  assert(gdml_config);
}

PHG4IHCalDetector::~PHG4IHCalDetector()
{
  delete m_ScintiMotherAssembly;
}

//_______________________________________________________________
//_______________________________________________________________
int PHG4IHCalDetector::IsInIHCal(G4VPhysicalVolume *volume) const
{
  if (m_AbsorberActive)
  {
    if (m_SteelAbsorberLogVolSet.find(volume->GetLogicalVolume()) != m_SteelAbsorberLogVolSet.end())
    {
      return -1;
    }
  }
  if (m_Active)
  {
    if (m_ScintiTileLogVolSet.find(volume->GetLogicalVolume()) != m_ScintiTileLogVolSet.end())
    {
      return 1;
    }
  }
  return 0;
}

// Construct the envelope and the call the
// actual inner hcal construction
void PHG4IHCalDetector::ConstructMe(G4LogicalVolume *logicWorld)
{
  recoConsts *rc = recoConsts::instance();
  G4Material *worldmat = GetDetectorMaterial(rc->get_StringFlag("WorldMaterial"));
  G4VSolid *hcal_envelope_cylinder = new G4Tubs("IHCal_envelope_solid", m_InnerRadius, m_OuterRadius, m_SizeZ / 2., 0, 2 * M_PI);
  m_VolumeEnvelope = hcal_envelope_cylinder->GetCubicVolume();
  G4LogicalVolume *hcal_envelope_log = new G4LogicalVolume(hcal_envelope_cylinder, worldmat, "Hcal_envelope", nullptr, nullptr, nullptr);

  G4RotationMatrix hcal_rotm;
  hcal_rotm.rotateX(m_Params->get_double_param("rot_x") * deg);
  hcal_rotm.rotateY(m_Params->get_double_param("rot_y") * deg);
  hcal_rotm.rotateZ(m_Params->get_double_param("rot_z") * deg);
  G4VPhysicalVolume *mothervol = new G4PVPlacement(G4Transform3D(hcal_rotm, G4ThreeVector(m_Params->get_double_param("place_x") * cm, m_Params->get_double_param("place_y") * cm, m_Params->get_double_param("place_z") * cm)), hcal_envelope_log, "IHCalEnvelope", logicWorld, false, false, OverlapCheck());
  m_DisplayAction->SetMyTopVolume(mothervol);
  ConstructIHCal(hcal_envelope_log);

  // disable GDML export for HCal geometries for memory saving and compatibility issues
  assert(gdml_config);
  gdml_config->exclude_physical_vol(mothervol);
<<<<<<< HEAD
  gdml_config->exclude_logical_vol (hcal_envelope_log);
  
  const G4MaterialTable* mtable = G4Material::GetMaterialTable();
  int nMaterials = G4Material::GetNumberOfMaterials();
  for(G4int i=0; i<nMaterials; ++i) {
    const G4Material* mat = (*mtable)[i];
    if(mat->GetName()=="EJ200") mat->GetIonisation()->SetBirksConstant(m_Params->get_double_param("Birk_const"));
    
    
  }
  
=======
  gdml_config->exclude_logical_vol(hcal_envelope_log);

>>>>>>> 5b54831d
  return;
}

int PHG4IHCalDetector::ConstructIHCal(G4LogicalVolume *hcalenvelope)
{
  // import the staves from the geometry file
  std::unique_ptr<G4GDMLReadStructure> reader(new G4GDMLReadStructure());
  G4GDMLParser gdmlParser(reader.get());
  gdmlParser.SetOverlapCheck(OverlapCheck());
  gdmlParser.Read(m_GDMPath, false);

  G4AssemblyVolume *abs_asym = reader->GetAssembly("InnerSector");      //absorber
  m_ScintiMotherAssembly = reader->GetAssembly("InnerTileAssembly90");  // scintillator
  std::vector<G4VPhysicalVolume *>::iterator it = abs_asym->GetVolumesIterator();
  static const unsigned int tilepersec = 24 * 4 * 2;
  for (unsigned int isector = 0; isector < abs_asym->TotalImprintedVolumes(); isector++)
  {
    m_DisplayAction->AddSteelVolume((*it)->GetLogicalVolume());
    m_SteelAbsorberLogVolSet.insert((*it)->GetLogicalVolume());
    hcalenvelope->AddDaughter((*it));
    m_AbsorberPhysVolMap.insert(std::make_pair(*it, isector));
    m_VolumeSteel += (*it)->GetLogicalVolume()->GetSolid()->GetCubicVolume();
    std::vector<G4VPhysicalVolume *>::iterator its = m_ScintiMotherAssembly->GetVolumesIterator();
    unsigned int ioff = isector * tilepersec;
    for (unsigned int j = 0; j < ioff; j++)
    {
      ++its;
    }
    for (unsigned int j = ioff; j < ioff + tilepersec; j++)
    {
      m_DisplayAction->AddScintiVolume((*its)->GetLogicalVolume());
      m_ScintiTileLogVolSet.insert((*its)->GetLogicalVolume());
      hcalenvelope->AddDaughter((*its));
      m_ScintiTilePhysVolMap.insert(std::make_pair(*its, ExtractLayerTowerId(isector, *its)));
      m_VolumeScintillator += (*its)->GetLogicalVolume()->GetSolid()->GetCubicVolume();
      ++its;
    }

    ++it;
  }
  return 0;
}

int PHG4IHCalDetector::ConsistencyCheck() const
{
  // just make sure the parameters make a bit of sense
  if (m_InnerRadius >= m_OuterRadius)
  {
    std::cout << PHWHERE << ": Inner Radius " << m_InnerRadius / cm
              << " cm larger than Outer Radius " << m_OuterRadius / cm
              << " cm" << std::endl;
    gSystem->Exit(1);
  }
  return 0;
}

void PHG4IHCalDetector::Print(const std::string &what) const
{
  std::cout << "Inner Hcal Detector:" << std::endl;
  if (what == "ALL" || what == "VOLUME")
  {
    std::cout << "Volume Envelope: " << m_VolumeEnvelope / cm3 << " cm^3" << std::endl;
    std::cout << "Volume Steel: " << m_VolumeSteel / cm3 << " cm^3" << std::endl;
    std::cout << "Volume Scintillator: " << m_VolumeScintillator / cm3 << " cm^3" << std::endl;
    std::cout << "Volume Air: " << (m_VolumeEnvelope - m_VolumeSteel - m_VolumeScintillator) / cm3 << " cm^3" << std::endl;
  }
  return;
}

std::tuple<int, int, int> PHG4IHCalDetector::GetLayerTowerId(G4VPhysicalVolume *volume) const
{
  auto it = m_ScintiTilePhysVolMap.find(volume);
  if (it != m_ScintiTilePhysVolMap.end())
  {
    return it->second;
  }
  std::cout << "could not locate volume " << volume->GetName()
            << " in Inner Hcal scintillator map" << std::endl;
  gSystem->Exit(1);
  // that's dumb but code checkers do not know that gSystem->Exit()
  // terminates, so using the standard exit() makes them happy
  exit(1);
}

int PHG4IHCalDetector::GetSectorId(G4VPhysicalVolume *volume) const
{
  auto it = m_AbsorberPhysVolMap.find(volume);
  if (it != m_AbsorberPhysVolMap.end())
  {
    return it->second;
  }
  std::cout << "could not locate volume " << volume->GetName()
            << " in Inner Hcal Absorber map" << std::endl;
  gSystem->Exit(1);
  // that's dumb but code checkers do not know that gSystem->Exit()
  // terminates, so using the standard exit() makes them happy
  exit(1);
}

std::tuple<int, int, int> PHG4IHCalDetector::ExtractLayerTowerId(const int isector, G4VPhysicalVolume *volume)
{
  boost::char_separator<char> sep("_");
  boost::tokenizer<boost::char_separator<char>> tok(volume->GetName(), sep);
  boost::tokenizer<boost::char_separator<char>>::const_iterator tokeniter;
  int layer_id = -1, tower_id = -1;
  for (tokeniter = tok.begin(); tokeniter != tok.end(); ++tokeniter)
  {
    if (*tokeniter == "impr")
    {
      ++tokeniter;
      if (tokeniter != tok.end())
      {
        layer_id = boost::lexical_cast<int>(*tokeniter) / 2;
        layer_id--;
        if (layer_id < 0 || layer_id >= m_NumScintiPlates)
        {
          std::cout << "invalid scintillator row " << layer_id
                    << ", valid range 0 < row < " << m_NumScintiPlates << std::endl;
          gSystem->Exit(1);
        }
      }
      else
      {
        std::cout << PHWHERE << " Error parsing " << volume->GetName()
                  << " for mother volume number " << std::endl;
        gSystem->Exit(1);
      }
      break;
    }
  }
  for (tokeniter = tok.begin(); tokeniter != tok.end(); ++tokeniter)
  {
    if (*tokeniter == "pv")
    {
      ++tokeniter;
      if (tokeniter != tok.end())
      {
        tower_id = boost::lexical_cast<int>(*tokeniter);
      }
    }
  }
  int column = map_towerid(tower_id);
  int row = map_layerid(layer_id);
  return std::make_tuple(isector, row, column);
}

// map gdml tower ids to our columns
int PHG4IHCalDetector::map_towerid(const int tower_id)
{
  // odd id's go in one direction, even id's in the other one
  // this is a shortcut to derive the observed dependency
  // commented out after this code
  int itwr = -1;
  int itmp = tower_id / 2;
  if (tower_id % 2)
  {
    itwr = 11 - itmp;
  }
  else
  {
    itwr = 12 + itmp;
  }
  return itwr;
  // here is the mapping in long form
  // if (tower_id == 23)
  // {
  //   itwr = 0;
  // }
  // else if (tower_id == 21)
  // {
  //   itwr = 1;
  // }
  // else if (tower_id ==19 )
  // {
  //   itwr = 2;
  // }
  // else if (tower_id == 17)
  // {
  //   itwr = 3;
  // }
  // else if (tower_id == 15)
  // {
  //   itwr = 4;
  // }
  // else if (tower_id == 13)
  // {
  //   itwr = 5;
  // }
  // else if (tower_id == 11)
  // {
  //   itwr = 6;
  // }
  // else if (tower_id == 9)
  // {
  //   itwr = 7;
  // }
  // else if (tower_id == 7)
  // {
  //   itwr = 8;
  // }
  // else if (tower_id == 5)
  // {
  //   itwr = 9;
  // }
  // else if (tower_id == 3)
  // {
  //   itwr = 10;
  // }
  // else if (tower_id == 1)
  // {
  //   itwr = 11;
  // }
  // else if (tower_id == 0)
  // {
  //   itwr = 12;
  // }
  // else if (tower_id == 2)
  // {
  //   itwr = 13;
  // }
  // else if (tower_id == 4)
  // {
  //   itwr = 14;
  // }
  // else if (tower_id == 6)
  // {
  //   itwr = 15;
  // }
  // else if (tower_id == 8)
  // {
  //   itwr = 16;
  // }
  // else if (tower_id == 10)
  // {
  //   itwr = 17;
  // }
  // else if (tower_id == 12)
  // {
  //   itwr = 18;
  // }
  // else if (tower_id == 14)
  // {
  //   itwr = 19;
  // }
  // else if (tower_id == 16)
  // {
  //   itwr = 20;
  // }
  // else if (tower_id == 18)
  // {
  //   itwr = 21;
  // }
  // else if (tower_id == 20)
  // {
  //   itwr = 22;
  // }
  // else if (tower_id == 22)
  // {
  //   itwr = 23;
  // }
  // else
  // {
  //   std::cout << PHWHERE << " cannot map tower " << tower_id << std::endl;
  //   gSystem->Exit(1);
  //   exit(1);
  // }
}

int PHG4IHCalDetector::map_layerid(const int layer_id)
{
  int rowid = -1;
  if (layer_id <= 60)
  {
    rowid = 60 - layer_id;
  }
  else if (layer_id <= 191)
  {
    rowid = 191 - layer_id + 125;
  }
  else
  {
    rowid = 255 - layer_id + 61;
  }
  return rowid;
}<|MERGE_RESOLUTION|>--- conflicted
+++ resolved
@@ -114,8 +114,7 @@
   // disable GDML export for HCal geometries for memory saving and compatibility issues
   assert(gdml_config);
   gdml_config->exclude_physical_vol(mothervol);
-<<<<<<< HEAD
-  gdml_config->exclude_logical_vol (hcal_envelope_log);
+  gdml_config->exclude_logical_vol(hcal_envelope_log);
   
   const G4MaterialTable* mtable = G4Material::GetMaterialTable();
   int nMaterials = G4Material::GetNumberOfMaterials();
@@ -126,10 +125,7 @@
     
   }
   
-=======
-  gdml_config->exclude_logical_vol(hcal_envelope_log);
-
->>>>>>> 5b54831d
+
   return;
 }
 
