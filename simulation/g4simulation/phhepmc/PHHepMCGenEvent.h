--- conflicted
+++ resolved
@@ -86,13 +86,7 @@
 
   HepMC::GenEvent* _theEvt;
 
-<<<<<<< HEAD
- private:
   ClassDef(PHHepMCGenEvent, 4)
-=======
-  ClassDef(PHHepMCGenEvent,2)
-    
->>>>>>> 183541d6
 };
 
 #endif  // __PHHEPMCEVENT__