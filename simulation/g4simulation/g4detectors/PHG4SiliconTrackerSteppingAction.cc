--- conflicted
+++ resolved
@@ -109,53 +109,36 @@
     return false;
   }
 
+  if (Verbosity() > 0)
+    {
+      cout << endl
+	   << "PHG4SilicoTrackerSteppingAction::UserSteppingAction for volume name (pre) " << touch->GetVolume()->GetName()
+	   << " volume name (1) " << touch->GetVolume(1)->GetName()
+	   << " volume->GetTranslation " << touch->GetVolume()->GetTranslation()
+	   << endl;
+    }
+
   // set ladder index
   int sphxlayer = 0;
   int inttlayer = 0;
   int ladderz = 0;
   int ladderphi = 0;
   int zposneg = 0;
-<<<<<<< HEAD
-
-  if (whichactive > 0)  // silicon acrive sensor
-    {
-      //if (Verbosity() > 0)
-	{
-          cout << endl
-	       << "PHG4SilicoTrackerSteppingAction::UserSteppingAction for volume name (pre) " << touch->GetVolume()->GetName()
-	       << " volume name (1) " << touch->GetVolume(1)->GetName()
-	       << " volume->GetTranslation " << touch->GetVolume()->GetTranslation()
-	       << endl;
-	}
-      
-      // We have a hit in the sensor volume
-      
-      // Get the layer and ladder information
-      boost::char_separator<char> sep("_");
-      boost::tokenizer<boost::char_separator<char>> tok(touch->GetVolume(1)->GetName(), sep);
-      boost::tokenizer<boost::char_separator<char>>::const_iterator tokeniter;
-      tokeniter = tok.begin();
-      if (*tokeniter == "ladder")
-	{
-	  // advance the tokeniter and then cast it if first token is "ladder"
-	  //      sphxlayer = boost::lexical_cast<int>(*(++tokeniter));
-	  //      cout << "sphxlayer orig: " << sphxlayer;
-	  inttlayer = boost::lexical_cast<int>(*(++tokeniter));
-	  sphxlayer = m_InttToTrackerLayerMap.find(inttlayer)->second;
-	  cout << " inttlayer " << inttlayer << ", sphhxlayer from intt: " << sphxlayer << endl;
-	  ladderz = boost::lexical_cast<int>(*(++tokeniter));    // inner sensor itype = 0, outer sensor itype = 1
-	  ladderphi = boost::lexical_cast<int>(*(++tokeniter));  // copy number in phi
-	  zposneg = boost::lexical_cast<int>(*(++tokeniter));    // 1 for negative z, 2 for positive z
-	}
-      else
-	{
-	  cout << GetName() << "parsing of " << touch->GetVolume(1)->GetName() << " failed, it does not start with ladder_" << endl;
-	  exit(1);
-	}
+
+  if(whichactive > 0)  // silicon acrive sensor
+    {  
+      // Get the layer and ladder information which is step up in the volume hierarchy
+      // the ladder also contains inactive volumes but we check in m_Detector->IsInSiliconTracker(volume)
+      // if we are in an active logical volume whioch is located in this ladder
+      auto iter = m_Detector->get_ActiveVolumeTuple(touch->GetVolume(1));
+      tie(inttlayer, ladderz, ladderphi, zposneg) = iter->second;
       if (inttlayer < 0 || inttlayer > 3)
-	assert(!"PHG4SiliconTrackerSteppingAction: check INTT ladder layer.");
-      map<int, int>::const_iterator activeiter = IsActive.find(inttlayer);
-      if (activeiter == IsActive.end())
+	{
+	  assert(!"PHG4SiliconTrackerSteppingAction: check INTT ladder layer.");
+	}
+      sphxlayer = m_InttToTrackerLayerMap.find(inttlayer)->second;
+      map<int, int>::const_iterator activeiter = m_IsActiveMap.find(inttlayer);
+      if (activeiter == m_IsActiveMap.end())
 	{
 	  cout << "PHG4SiliconTrackerSteppingAction: could not find active flag for layer " << inttlayer << endl;
 	  gSystem->Exit(1);
@@ -164,300 +147,21 @@
 	{
 	  return false;
 	}
-
-    }     // end of whichactive > 0 block
-  else  // silicon inactive area, FPHX, stabe etc. as absorbers
-    {
-      try
-	{
-	  boost::char_separator<char> sep("_");
-	  boost::tokenizer<boost::char_separator<char>> tok(touch->GetVolume(0)->GetName(), sep);
-	  boost::tokenizer<boost::char_separator<char>>::const_iterator tokeniter;
-	  tokeniter = tok.begin();
-	  map<string, int>::const_iterator iter = AbsorberIndex.find(*tokeniter);
-	  if (iter == AbsorberIndex.end())
-	    {
-	      cout << "Absorber " << *tokeniter << " not in list" << endl;
-	      missingabsorbers.insert(*tokeniter);
-	      ladderz = -AbsorberIndex.size();
-	      AbsorberIndex[*tokeniter] = ladderz;
-	    }
-	  else
-	    {
-	      ladderz = iter->second;
-	    }
-	  cout << "volume: " << touch->GetVolume(0)->GetName();
-	  inttlayer = boost::lexical_cast<int>(*(++tokeniter));
-	  cout << ", inttlayer: " << inttlayer;
-	  sphxlayer = m_InttToTrackerLayerMap.find(inttlayer)->second;
-	  cout << ", sphxlayer(intt): " << sphxlayer << endl;
-	}
-      catch (...)
-	{
-	  cout << " that did not work for " << touch->GetVolume(0)->GetName() << endl;
-	  missingabsorbers.insert(touch->GetVolume(0)->GetName());
-	}
-    }  // end of si inactive area block
+      
+    }
+  else  // whichactive < 0, silicon inactive area, FPHX, stabe etc. as absorbers
+    {
+      auto iter = m_Detector->get_PassiveVolumeTuple(touch->GetVolume(0)->GetLogicalVolume());
+      tie(inttlayer, ladderz) = iter->second;
+      sphxlayer = inttlayer;  //for absorber we use the INTT layer, not the tracking layer in sPHENIX
+    }                         // end of si inactive area block
   
-=======
-  int strip_z_index = 0;
-  int strip_y_index = 0;
-  // int save_strip_z_index = 0;
-  // int save_strip_y_index = 0;
-  // int save_ladderz = 0;
-  // int save_ladderphi = 0;
-  if (whichactive > 0)  // silicon active sensor
-  {
-    if (Verbosity() > 0)
-    {
-      cout << endl
-           << "PHG4SilicoTrackerSteppingAction::UserSteppingAction for volume name (pre) " << touch->GetVolume()->GetName()
-           << " volume name (2) " << touch->GetVolume(2)->GetName()
-           << " volume->GetTranslation " << touch->GetVolume()->GetTranslation()
-           << " volume->GetCopyNo() " << volume->GetCopyNo()
-           << endl;
-    }
-
-    // Get the layer and ladder information which are 2 steps up in the volume hierarchy
-    // the ladder also contains inactive volumes but we check in m_Detector->IsInSiliconTracker(volume)
-    // if we are in an active logical volume whioch is located in this ladder
-    auto iter = m_Detector->get_ActiveVolumeTuple(touch->GetVolume(2));
-    tie(inttlayer, ladderz, ladderphi, zposneg) = iter->second;
-    if (inttlayer < 0 || inttlayer > 3)
-    {
-      assert(!"PHG4SiliconTrackerSteppingAction: check INTT ladder layer.");
-    }
-    sphxlayer = m_InttToTrackerLayerMap.find(inttlayer)->second;
-    map<int, int>::const_iterator activeiter = m_IsActiveMap.find(inttlayer);
-    if (activeiter == m_IsActiveMap.end())
-    {
-      cout << "PHG4SiliconTrackerSteppingAction: could not find active flag for layer " << inttlayer << endl;
-      gSystem->Exit(1);
-    }
-    if (activeiter->second == 0)
-    {
-      return false;
-    }
-
-    // Find the strip y and z index values from the copy number (integer division, quotient is strip_y, remainder is strip_z)
-    int laddertype = (m_LadderTypeMap.find(inttlayer))->second;
-    int nstrips_z_sensor;
-    switch (ladderz)
-    {
-    case 0:
-      nstrips_z_sensor = m_nStripsZSensor.find(laddertype)->second.first;
-      break;
-    case 1:
-      nstrips_z_sensor = m_nStripsZSensor.find(laddertype)->second.second;
-      break;
-    default:
-      cout << "Bad ladderz: " << ladderz << endl;
-      gSystem->Exit(1);
-      // this is just to make the optimizer happy which otherwise complains about possibly
-      // uninitialized variables. It doesn't know gSystem->Exit(1) quits,
-      // this exit here terminates the program for it
-      exit(1);
-    }
-    div_t copydiv = div(volume->GetCopyNo(), nstrips_z_sensor);
-    strip_y_index = copydiv.quot;
-    strip_z_index = copydiv.rem;
-    // save_strip_z_index = strip_z_index;
-    // save_strip_y_index = strip_y_index;
-    // save_ladderz = ladderz;
-    // save_ladderphi = ladderphi;
-    G4ThreeVector strip_pos = volume->GetTranslation();
-    G4ThreeVector prepos = prePoint->GetPosition();
-    G4ThreeVector postpos = postPoint->GetPosition();
-    if (Verbosity() > 0)
-    {
-      cout << " sphxlayer " << sphxlayer << " inttlayer " << inttlayer << " ladderz " << ladderz << " ladderphi " << ladderphi
-           << " zposneg " << zposneg
-           << " copy no. " << volume->GetCopyNo() << " nstrips_z_sensor " << nstrips_z_sensor
-           << " strip_y_index " << strip_y_index << " strip_z_index " << strip_z_index << endl;
-    }
-    // There are two failure modes observed for this stupid parameterised volume:
-    //  1) If the prePoint step status is "fUndefined" then the copy number is sometimes kept from the last hit, which is often an unrelated volume
-    //  2) If the  pre and post step are in the same volume but they both have status fGeomBoundary, the volume is assigned the copy number of the next volume, which is usually off by one in strip_y_index
-    // in both cases we need to find the correct strip_y_index and strip_z_index values the hard way - that is what is done here
-    int fixit = 0;
-    G4VPhysicalVolume* volume_post = postPoint->GetTouchableHandle()->GetVolume();
-    //      G4VPhysicalVolume* volume_pre = prePoint->GetTouchableHandle()->GetVolume();
-    G4LogicalVolume* logvolpre = volume->GetLogicalVolume();
-    G4LogicalVolume* logvolpost = volume_post->GetLogicalVolume();
-    if (prePoint->GetStepStatus() == fGeomBoundary && postPoint->GetStepStatus() == fGeomBoundary)
-    {
-      // this is just failsafe - we still have those impossible hits where pre and poststep
-      // are in the same volume with status fGeomBoundary
-      // but the extraction of the strip index above works for those
-      // my assumption is that the end of a physics step coincides with the boundary and
-      // the physics step size is taken rather the geometric step size
-      if (logvolpre == logvolpost)
-      {
-        if (volume->GetCopyNo() == volume_post->GetCopyNo())
-        {
-          fixit = 1;
-        }
-      }
-    }
-
-    if (prePoint->GetStepStatus() == fUndefined)
-    {
-      fixit = 2;
-
-      // cout << "copy pre vol: " << volume->GetCopyNo() << ", " << volume->GetName()
-      // 	   << ", post: " << volume_post->GetCopyNo() << ", " << volume_post->GetName()
-      // 	   << ", pre: " << volume_pre->GetCopyNo() << ", " << volume_pre->GetName()
-      // 	   << endl;
-      // if (prePoint->GetProcessDefinedStep())
-      // {
-      // cout << prePoint->GetProcessDefinedStep()->GetProcessName() << endl;
-      // }
-      // else
-      // {
-      // 	cout << "Process is null ptr, try post step" << endl;
-      // 	if (postPoint->GetProcessDefinedStep())
-      // 	{
-      // 	  cout << postPoint->GetProcessDefinedStep()->GetProcessName() << endl;
-      // 	}
-      // 	else
-      // 	{
-      // 	  cout << "no post step proc either" << endl;
-      // 	}
-      // }
-      // G4ThreeVector preworldPos = prePoint->GetPosition();
-      // G4ThreeVector strip_pos = touch->GetHistory()->GetTransform(touch->GetHistory()->GetDepth() - 1).TransformPoint(preworldPos);
-      // G4ThreeVector postworldPos = postPoint->GetPosition();
-      // G4ThreeVector poststrip_pos = touch->GetHistory()->GetTransform(touch->GetHistory()->GetDepth() - 1).TransformPoint(postworldPos);
-      // cout << "preworldpos: " << preworldPos << endl;
-      // cout << "pre strip pos: " << strip_pos << endl;
-      // cout << "postworldPos: " << postPoint->GetPosition() << endl;
-      // cout << "poststrip_pos: " << poststrip_pos << endl;
-    }
-
-    if (fixit)
-    {
-      //	cout << "fixit: " << fixit << endl;
-      int strip_y_index_old = strip_y_index;
-      int strip_z_index_old = strip_z_index;
-
-      // we need a hack to compare the values above with the correct strip index values
-      // the transform of the world coordinates into the sensor frame will work correctly,
-      // so we determine the strip indices from the hit position
-      G4ThreeVector preworldPos = prePoint->GetPosition();
-      G4ThreeVector strip_pos = touch->GetHistory()->GetTransform(touch->GetHistory()->GetDepth() - 1).TransformPoint(preworldPos);
-      G4ThreeVector postworldPos = postPoint->GetPosition();
-      G4ThreeVector poststrip_pos = touch->GetHistory()->GetTransform(touch->GetHistory()->GetDepth() - 1).TransformPoint(postworldPos);
-
-      strip_z_index = 0;
-      double strip_z;
-      int nstrips_z_sensor;
-      switch (ladderz)
-      {
-      case 0:
-        strip_z = m_StripZMap.find(laddertype)->second.first;
-        nstrips_z_sensor = m_nStripsZSensor.find(laddertype)->second.first;
-        break;
-      case 1:
-        strip_z = m_StripZMap.find(laddertype)->second.second;
-        nstrips_z_sensor = m_nStripsZSensor.find(laddertype)->second.second;
-        break;
-      default:
-        cout << "Bad ladderz: " << ladderz << endl;
-        gSystem->Exit(1);
-        // this is just to make the optimizer happy which otherwise complains about possibly
-        // uninitialized variables. It doesn't know gSystem->Exit(1) quits,
-        // this exit here terminates the program for it
-        exit(1);
-      }
-      // cout << "nstrips_z_sensor: " << nstrips_z_sensor
-      //      << ", strip_z: " << strip_z
-      //      << endl;
-      for (int i = 0; i < nstrips_z_sensor; ++i)
-      {
-        const double zmin = strip_z * i - (strip_z / 2.) * nstrips_z_sensor;
-        const double zmax = strip_z * (i + 1) - (strip_z / 2.) * nstrips_z_sensor;
-        if (strip_pos.z() / mm > zmin && strip_pos.z() / mm <= zmax)
-        {
-          strip_z_index = i;
-          if (Verbosity() > 1) std::cout << "                            revised strip z position = " << strip_z_index << std::endl;
-          break;
-        }
-      }
-
-      strip_y_index = 0;
-      int nstrips_phi_cell = m_nStripsPhiCell.find(laddertype)->second;
-      double strip_y = m_StripYMap.find(laddertype)->second;
-      // cout << "nstrips_phi_cell: " << nstrips_phi_cell
-      //      << ", strip_y: " << strip_y
-      //      << endl;
-      for (int i = 0; i < 2 * nstrips_phi_cell; ++i)
-      {
-        const double ymin = strip_y * i - strip_y * nstrips_phi_cell;
-        ;
-        const double ymax = strip_y * (i + 1) - strip_y * nstrips_phi_cell;
-        if (strip_pos.y() / mm > ymin && strip_pos.y() / mm <= ymax)
-        {
-          strip_y_index = i;
-          if (Verbosity() > 1) std::cout << "                            revised strip y position = " << strip_y_index << std::endl;
-          break;
-        }
-      }
-
-      if (fixit == 1)
-      {
-        if (strip_y_index_old != strip_y_index || strip_z_index_old != strip_z_index)
-        {
-          G4VPhysicalVolume* volume_post = postPoint->GetTouchableHandle()->GetVolume();
-          G4LogicalVolume* logvolpre = volume->GetLogicalVolume();
-          G4LogicalVolume* logvolpost = volume_post->GetLogicalVolume();
-          G4ThreeVector preworldPos = prePoint->GetPosition();
-          G4ThreeVector strip_pos = touch->GetHistory()->GetTransform(touch->GetHistory()->GetDepth() - 1).TransformPoint(preworldPos);
-          G4ThreeVector postworldPos = postPoint->GetPosition();
-          G4ThreeVector poststrip_pos = touch->GetHistory()->GetTransform(touch->GetHistory()->GetDepth() - 1).TransformPoint(postworldPos);
-
-          cout << "Overlap detected in volume " << volume->GetName() << " where post volume "
-               << volume_post->GetName() << " has same copy no." << volume->GetCopyNo()
-               << " pre and post step point of same volume for step status fGeomBoundary" << endl;
-          cout << "logvol name " << logvolpre->GetName() << ", post: " << logvolpost->GetName() << endl;
-          cout << "strip y bef: " << strip_y_index_old << ", strip z: " << strip_z_index_old << endl;
-          cout << " strip y aft: " << strip_y_index << ", strip z: " << strip_z_index << endl;
-          cout << "pre hitpos x: " << strip_pos.x() << ", y: " << strip_pos.y() << ", z: "
-               << strip_pos.z() << endl;
-          cout << "posthitpos x: " << poststrip_pos.x() << ", y: " << poststrip_pos.y() << ", z: "
-               << poststrip_pos.z() << endl;
-          cout << "eloss: " << aStep->GetTotalEnergyDeposit() / GeV << " GeV" << endl;
-          cout << "safety prestep: " << prePoint->GetSafety()
-               << ", poststep: " << postPoint->GetSafety() << endl;
-        }
-      }
-      else
-      {
-        if (Verbosity() > 1) cout << "Detected fUndefined for prePoint step status, re-calculated strip_z_index and strip_y_index independently above" << endl;
-      }
-    }
-  }     // end of whichactive > 0 block
-  else  // whichactive < 0, silicon inactive area, FPHX, stabe etc. as absorbers
-  {
-    auto iter = m_Detector->get_PassiveVolumeTuple(touch->GetVolume(0)->GetLogicalVolume());
-    tie(inttlayer, ladderz) = iter->second;
-    sphxlayer = inttlayer;  //for absorber we use the INTT layer, not the tracking layer in sPHENIX
-  }                         // end of si inactive area block
-
->>>>>>> aac5c0be
+
   // collect energy and track length step by step
   G4double edep = aStep->GetTotalEnergyDeposit() / GeV;
   G4double eion = (aStep->GetTotalEnergyDeposit() - aStep->GetNonIonizingEnergyDeposit()) / GeV;
   
   // if this block stops everything, just put all kinetic energy into edep
-<<<<<<< HEAD
-  if ((IsBlackHole.find(inttlayer))->second == 1)
-    {
-      edep = aTrack->GetKineticEnergy() / GeV;
-      G4Track* killtrack = const_cast<G4Track*>(aTrack);
-      killtrack->SetTrackStatus(fStopAndKill);
-    }
-  
-=======
   if ((m_IsBlackHoleMap.find(inttlayer))->second == 1)
   {
     edep = aTrack->GetKineticEnergy() / GeV;
@@ -465,7 +169,7 @@
     killtrack->SetTrackStatus(fStopAndKill);
   }
 
->>>>>>> aac5c0be
+
   bool geantino = false;
   
   // the check for the pdg code speeds things up, I do not want to make
@@ -474,96 +178,6 @@
   if (aTrack->GetParticleDefinition()->GetPDGEncoding() == 0 && aTrack->GetParticleDefinition()->GetParticleName().find("geantino") != string::npos)
   {
     geantino = true;
-<<<<<<< HEAD
-  
-  //if (Verbosity() > 1)
-  cout << "prePoint step status = " << prePoint->GetStepStatus() << " postPoint step status = " << postPoint->GetStepStatus() << endl;
-  switch (prePoint->GetStepStatus())
-    {
-    case fGeomBoundary:
-    case fUndefined:
-
-      if(prePoint->GetStepStatus() == fUndefined)   cout << PHWHERE << "***** Warning: prePoint step status of fUndefined found " << endl;      
-
-      if (Verbosity() > 1) 
-      cout << " found prePoint step status of fGeomBoundary (" << fGeomBoundary << ")" << " or fUndefined (" << fUndefined << ") = " << prePoint->GetStepStatus() << "  start a new hit " << endl;
-      
-      // if previous hit was saved, hit pointer was set to nullptr
-      // and we have to make a new one
-      if (!hit)
-	{
-	  hit = new PHG4Hitv1();
-	}
-      
-      hit->set_layer((unsigned int) sphxlayer);
-      
-      // set the index values needed to locate the sensor strip
-      if (zposneg == 2) ladderz += 2;  // ladderz = 0, 1 for negative z and = 2, 3 for positive z
-      hit->set_ladder_z_index(ladderz);
-
-      if (whichactive > 0)
-	{
-	  hit->set_strip_z_index(-1);  // N/A
-	  hit->set_strip_y_index(-1);  // N/A
-	  hit->set_ladder_phi_index(ladderphi);
-	}
-
-      // Store the local coordinates for the entry point 
-      StoreLocalCoordinate(hit, aStep, true, false);
-	  
-      //here we set the entrance values in cm
-      hit->set_x(0, prePoint->GetPosition().x() / cm);
-      hit->set_y(0, prePoint->GetPosition().y() / cm);
-      hit->set_z(0, prePoint->GetPosition().z() / cm);
-      
-
-	cout << "    Adding G4 hit with hit position x,y,z = " << prePoint->GetPosition().x() / cm
-	<< "    " << prePoint->GetPosition().y() / cm
-	<< "     " << prePoint->GetPosition().z() / cm
-	<< endl;
-
-      
-      hit->set_px(0, prePoint->GetMomentum().x() / GeV);
-      hit->set_py(0, prePoint->GetMomentum().y() / GeV);
-      hit->set_pz(0, prePoint->GetMomentum().z() / GeV);
-      
-      // time in ns
-      hit->set_t(0, prePoint->GetGlobalTime() / nanosecond);
-      
-      //set the track ID
-      hit->set_trkid(aTrack->GetTrackID());
-      
-      //set the initial energy deposit
-      hit->set_edep(0);
-      hit->set_eion(0);  // only implemented for v5 otherwise empty
-      
-      if (whichactive > 0)  // return of IsInSiliconTracker, > 0 hit in si-strip, < 0 hit in absorber
-	{
-	  // Now save the container we want to add this hit to
-	  savehitcontainer = hits_;
-	}
-      else
-	{
-	  savehitcontainer = absorberhits_;
-	}
-      
-      if (G4VUserTrackInformation* p = aTrack->GetUserInformation())
-	{
-	  if (PHG4TrackUserInfoV1* pp = dynamic_cast<PHG4TrackUserInfoV1*>(p))
-	    {
-	      hit->set_trkid(pp->GetUserTrackId());
-	      hit->set_shower_id(pp->GetShower()->get_id());
-	      saveshower = pp->GetShower();
-	    }
-	}
-      
-      break;
-      
-    default:
-      break;
-    }
-  
-=======
   }
 
   if (Verbosity() > 1)
@@ -594,8 +208,8 @@
 
     if (whichactive > 0)
     {
-      m_Hit->set_strip_z_index(strip_z_index);
-      m_Hit->set_strip_y_index(strip_y_index);
+      m_Hit->set_strip_z_index(-1);  // N/A
+      m_Hit->set_strip_y_index(-1);  // N/A
       m_Hit->set_ladder_phi_index(ladderphi);
       m_Hit->set_px(0, prePoint->GetMomentum().x() / GeV);
       m_Hit->set_py(0, prePoint->GetMomentum().y() / GeV);
@@ -607,6 +221,8 @@
     m_Hit->set_x(0, prePoint->GetPosition().x() / cm);
     m_Hit->set_y(0, prePoint->GetPosition().y() / cm);
     m_Hit->set_z(0, prePoint->GetPosition().z() / cm);
+
+    StoreLocalCoordinate(m_Hit, aStep, true, false);
 
     /*
     cout << "     hit position x,y,z = " << prePoint->GetPosition().x() / cm
@@ -649,7 +265,6 @@
     break;
   }
 
->>>>>>> aac5c0be
   // here we just update the exit values, it will be overwritten
   // for every step until we leave the volume or the particle
   // ceases to exist
@@ -657,27 +272,8 @@
   m_Hit->set_y(1, postPoint->GetPosition().y() / cm);
   m_Hit->set_z(1, postPoint->GetPosition().z() / cm);
 
-<<<<<<< HEAD
- // Store the local coordinates for the exit point 
- StoreLocalCoordinate(hit, aStep, false, true);
-  
-  hit->set_px(1, postPoint->GetMomentum().x() / GeV);
-  hit->set_py(1, postPoint->GetMomentum().y() / GeV);
-  hit->set_pz(1, postPoint->GetMomentum().z() / GeV);
-  
-  hit->set_t(1, postPoint->GetGlobalTime() / nanosecond);
-  
-  //sum up the energy to get total deposited
-  hit->set_edep(hit->get_edep() + edep);
-  hit->set_eion(hit->get_eion() + eion);
-  
-  if (geantino)
-    {
-      hit->set_edep(-1);  // only energy=0 g4hits get dropped, this way geantinos survive the g4hit compression
-      hit->set_eion(-1);
-    }
-  
-=======
+  StoreLocalCoordinate(m_Hit, aStep, false, true);
+
   if (whichactive > 0)
   {
     m_Hit->set_px(1, postPoint->GetMomentum().x() / GeV);
@@ -700,7 +296,6 @@
     }
   }
 
->>>>>>> aac5c0be
   if (edep > 0)
   {
     if (G4VUserTrackInformation* p = aTrack->GetUserInformation())
@@ -708,14 +303,11 @@
       if (PHG4TrackUserInfoV1* pp = dynamic_cast<PHG4TrackUserInfoV1*>(p))
       {
         pp->SetKeep(1);  // we want to keep the track
-<<<<<<< HEAD
-  
-=======
       }
     }
   }
 
->>>>>>> aac5c0be
+
   // if any of these conditions is true this is the last step in
   // this volume and we need to save the hit
   // postPoint->GetStepStatus() == fGeomBoundary: track leaves this volume
@@ -729,115 +321,36 @@
       postPoint->GetStepStatus() == fAtRestDoItProc ||
       aTrack->GetTrackStatus() == fStopAndKill)
     {
-      //if (Verbosity() > 1)
+      if (Verbosity() > 1)
 	{
 	  cout << " postPoint step status changed to " << postPoint->GetStepStatus() << " save hit and delete it" << endl;
-	  /*
-	  cout << " fWorldBoundary " << fWorldBoundary
-	       << " fGeomBoundary = " << fGeomBoundary
-	       << " fAtRestDoItProc " << fAtRestDoItProc
-	       << " fAlongStepDoItProc " << fAlongStepDoItProc
-	       << " fPostStepDoItProc " << fPostStepDoItProc
-	       << " fUserDefinedLimit " << fUserDefinedLimit
-	       << " fExclusivelyForcedProc " << fExclusivelyForcedProc
-	       << " fUndefined " << fUndefined
-	       << " fStopAndKill " << fStopAndKill
-	       << endl;
-	  */
-	}
+	}
+
       // save only hits with energy deposit (or -1 for geantino)
-      if (hit->get_edep())
-	{
-	  savehitcontainer->AddHit(sphxlayer, hit);
-	  if (saveshower)
+      if (m_Hit->get_edep())
+	{
+	  m_SaveHitContainer->AddHit(sphxlayer, m_Hit);
+	  if (m_SaveShower)
 	    {
-	      saveshower->add_g4hit_id(savehitcontainer->GetID(), hit->get_hit_id());
+	      m_SaveShower->add_g4hit_id(m_SaveHitContainer->GetID(), m_Hit->get_hit_id());
 	    }
 	  if (Verbosity() > 1)
-	    hit->print();
+	    {
+	      m_Hit->print();
+	    }
 	  // ownership has been transferred to container, set to null
 	  // so we will create a new hit for the next track
-	  hit = nullptr;
-	}
-      else
+	  m_Hit = nullptr;
+	}
+      
+      if (whichactive > 0 && Verbosity() > 0)  // return of IsInSiliconTracker, > 0 hit in si-strip, < 0 hit in absorber
 	{
 	  // if this hit has no energy deposit, just reset it for reuse
 	  // this means we have to delete it in the dtor. If this was
 	  // the last hit we processed the memory is still allocated
-	  hit->Reset();
-	}
-    }
-<<<<<<< HEAD
-  
-  if (Verbosity() > 1)
-    {
-      G4StepPoint* prePoint = aStep->GetPreStepPoint();
-      G4StepPoint* postPoint = aStep->GetPostStepPoint();
-      G4ThreeVector preworldPos = prePoint->GetPosition();
-      G4ThreeVector postworldPos = postPoint->GetPosition();
-      
-      cout << " entry point world pos " << prePoint->GetPosition().x() << "  " << prePoint->GetPosition().y() << "  " << prePoint->GetPosition().z() << endl;
-      cout << " exit point world pos " << postPoint->GetPosition().x() << "  " << postPoint->GetPosition().y() << "  " << postPoint->GetPosition().z() << endl;
-      
-      // The exit point transforms do not work here because the particle has already entered the next volume
-      // - go back and find Jin's fix for this
-      
-      // strip local pos
-      G4TouchableHistory* theTouchable = (G4TouchableHistory*) (prePoint->GetTouchable());
-      G4ThreeVector prelocalPos = theTouchable->GetHistory()->GetTopTransform().TransformPoint(preworldPos);
-      cout << " entry point strip local pos: "
-      << " is " << prelocalPos.x() << " " << prelocalPos.y() << " " << prelocalPos.z() << endl;
-      G4TouchableHistory* postTouchable = (G4TouchableHistory*) (postPoint->GetTouchable());
-      G4ThreeVector postlocalPos = postTouchable->GetHistory()->GetTopTransform().TransformPoint(postworldPos);
-      cout << " exit point strip local pos: " << postlocalPos.x() << " " << postlocalPos.y() << " " << postlocalPos.z() << endl;
-      
-      // sensor local pos
-      G4ThreeVector presensorLocalPos = theTouchable->GetHistory()->GetTransform(theTouchable->GetHistory()->GetDepth() - 1).TransformPoint(preworldPos);
-      cout << " entry point sensor local pos: " << presensorLocalPos.x() << " " << presensorLocalPos.y() << " " << presensorLocalPos.z() << endl;
-      G4ThreeVector postsensorLocalPos = postTouchable->GetHistory()->GetTransform(postTouchable->GetHistory()->GetDepth() - 1).TransformPoint(postworldPos);
-      cout << " exit point sensor local pos: " << postsensorLocalPos.x() << " " << postsensorLocalPos.y() << " " << postsensorLocalPos.z() << endl;
-=======
-    // save only hits with energy deposit (or -1 for geantino)
-    if (m_Hit->get_edep())
-    {
-      m_SaveHitContainer->AddHit(sphxlayer, m_Hit);
-      if (m_SaveShower)
-      {
-        m_SaveShower->add_g4hit_id(m_SaveHitContainer->GetID(), m_Hit->get_hit_id());
-      }
-      if (Verbosity() > 1)
-      {
-        m_Hit->print();
-      }
-      // ownership has been transferred to container, set to null
-      // so we will create a new hit for the next track
-      m_Hit = nullptr;
->>>>>>> aac5c0be
-    }
-  
-  if (whichactive > 0 && Verbosity() > 0)  // return of IsInSiliconTracker, > 0 hit in si-strip, < 0 hit in absorber
-    {
-<<<<<<< HEAD
-      G4StepPoint* prePoint = aStep->GetPreStepPoint();
-      G4StepPoint* postPoint = aStep->GetPostStepPoint();
-      cout << "----- PHg4SiliconTrackerSteppingAction::UserSteppingAction - active volume = " << volume->GetName() << endl;
-      //cout << "       strip_z_index = " << strip_z_index << " strip_y_index = " << strip_y_index << endl;
-      cout << "       prepoint x position " << prePoint->GetPosition().x() / cm << endl;
-      cout << "       prepoint y position " << prePoint->GetPosition().y() / cm << endl;
-      cout << "       prepoint z position " << prePoint->GetPosition().z() / cm << endl;
-      cout << "       postpoint x position " << postPoint->GetPosition().x() / cm << endl;
-      cout << "       postpoint y position " << postPoint->GetPosition().y() / cm << endl;
-      cout << "       postpoint z position " << postPoint->GetPosition().z() / cm << endl;
-      cout << "       edep " << edep << endl;
-      cout << "       eion " << eion << endl;
-=======
-      // if this hit has no energy deposit, just reset it for reuse
-      // this means we have to delete it in the dtor. If this was
-      // the last hit we processed the memory is still allocated
-      m_Hit->Reset();
->>>>>>> aac5c0be
-    }
-  
+	  m_Hit->Reset();
+	}
+    }
   return true;
 }
 				     
@@ -858,12 +371,4 @@
 
   if (!m_AbsorberHits && Verbosity() > 1)
     cout << "PHG4SiliconTrackerSteppingAction::SetTopNode - unable to find " << absorbernodename << endl;
-
-  const string geonodename = "CYLINDERGEOM_" + detectorname;
-  geo_ = findNode::getClass<PHG4CylinderGeomContainer>(topNode, geonodename.c_str());
-  if (!geo_)
-    {
-      std::cout << "Could not locate geometry node " << geonodename << std::endl;
-      exit(1);
-    }
 }