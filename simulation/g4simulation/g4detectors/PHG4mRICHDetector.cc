--- conflicted
+++ resolved
@@ -107,7 +107,6 @@
   /*holder box and hollow volume*/ G4VPhysicalVolume* hollowVol=build_holderBox(parameters,logicWorld);
   /*aerogel                     */ build_aerogel(parameters,hollowVol);
   /*sensor plane                */ build_sensor(parameters,hollowVol->GetLogicalVolume());
-<<<<<<< HEAD
  
   //-------------------------- for full set up ---------------------------//
   if (detectorSetup) {               //for full setup
@@ -117,12 +116,6 @@
     /*readout electronics         */ build_polyhedra(parameters->GetPolyPar("readout"),hollowVol->GetLogicalVolume());
   }
   
-=======
-  /*readout electronics         */passive_volumes.insert(build_polyhedra(parameters->GetPolyPar("readout"),hollowVol->GetLogicalVolume()));
-
-  printf("============== detector built ================\n");
-
->>>>>>> 65ed2d88
   return hollowVol->GetMotherLogical();  //return detector holder box.
                                          //you have more than 1 daugthers,
                                          //but you can only have one mother.
@@ -615,8 +608,8 @@
 //________________________________________________________________________//
 void PHG4mRICHDetector::build_foamHolder(mRichParameter* detectorParameter,G4LogicalVolume* motherLV)
 {
-  passive_volumes.insert(build_box(detectorParameter->GetBoxPar("foamHolderBox"),motherLV));
-  passive_volumes.insert(build_polyhedra(detectorParameter->GetPolyPar("foamHolderPoly"),motherLV));
+  build_box(detectorParameter->GetBoxPar("foamHolderBox"),motherLV);
+  build_polyhedra(detectorParameter->GetPolyPar("foamHolderPoly"),motherLV);
 }
 //________________________________________________________________________//
 void PHG4mRICHDetector::build_aerogel(mRichParameter* detectorParameter,G4VPhysicalVolume* motherPV)
@@ -693,7 +686,6 @@
       y=last_x;
     }
 
-<<<<<<< HEAD
     detectorParameter->SetPar_glassWindow(i+1,x,y);
 
     detectorParameter->SetPar_sensor(i+1,x,y);
@@ -701,13 +693,6 @@
 
     sensor_vol[sensor_PV[i]] = i;
     // cout << "in build_sensor: sensor_vol = " << sensor_vol[sensor_PV[i]] << endl;
-=======
-    detectorParameter->SetPar_glassWindow(x,y);
-    passive_volumes.insert(build_box(detectorParameter->GetBoxPar("glassWindow"),motherLV));;
-
-    detectorParameter->SetPar_sensor(x,y);
-    active_volumes.insert(build_box(detectorParameter->GetBoxPar("sensor"),motherLV));
->>>>>>> 65ed2d88
 
     last_x=x;
     last_y=y;
