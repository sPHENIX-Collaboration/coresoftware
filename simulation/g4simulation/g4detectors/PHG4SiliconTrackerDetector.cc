--- conflicted
+++ resolved
@@ -164,38 +164,16 @@
       // We add them to the ladder later
       //============================================================
 
-      // Create a volume for the Si-strip. Use half widths to make the box
-      G4VSolid *strip_box = new G4Box((boost::format("strip_box_%d_%d") % inttlayer % itype).str(),
-                                      strip_x / 2., strip_y / 2. - strip_y / 20000., strip_z / 2. - strip_z / 2. / 10000.);
-      G4LogicalVolume *strip_volume = new G4LogicalVolume(strip_box, G4Material::GetMaterial("G4_Si"),
-                                                          (boost::format("strip_volume_%d_%d") % inttlayer % itype).str(), 0, 0, 0);
-      if ((m_IsActiveMap.find(inttlayer))->second > 0)
-      {
-        m_ActiveLogVols.insert(strip_volume);
-      }
-      G4VisAttributes *strip_vis = new G4VisAttributes();
-      strip_vis->SetVisibility(false);
-      strip_vis->SetForceSolid(false);
-      strip_vis->SetColour(G4Colour::White());
-      strip_volume->SetVisAttributes(strip_vis);
-
       // Create Si-sensor active volume
       const double siactive_x = strip_x;
       const double siactive_y = strip_y * nstrips_phi_sensor;
       const double siactive_z = strip_z * nstrips_z_sensor;
       G4VSolid *siactive_box = new G4Box((boost::format("siactive_box_%d_%d") % inttlayer % itype).str(), siactive_x / 2, siactive_y / 2., siactive_z / 2.);
       G4LogicalVolume *siactive_volume = new G4LogicalVolume(siactive_box, G4Material::GetMaterial("G4_Si"),
-<<<<<<< HEAD
                                                              boost::str(boost::format("siactive_volume_%d_%d") % inttlayer % itype).c_str(), 0, 0, 0);
-      if ((IsActive.find(inttlayer))->second > 0)
-      {
-        activelogvols.insert(siactive_volume);
-=======
-                                                             (boost::format("siwafer_volume_%d_%d") % inttlayer % itype).str(), 0, 0, 0);
-      if ((m_IsAbsorberActiveMap.find(inttlayer))->second > 0)
-      {
-        m_PassiveVolumeTuple.insert(make_pair(siactive_volume, make_tuple(inttlayer, PHG4SiliconTrackerDefs::SI_WAFER)));
->>>>>>> aac5c0be
+      if ((m_IsActiveMap.find(inttlayer))->second > 0)
+      {
+        m_ActiveLogVols.insert(siactive_volume);
       }
       G4VisAttributes *siactive_vis = new G4VisAttributes();
       siactive_vis->SetVisibility(true);
@@ -205,40 +183,6 @@
 
       // We do not subdivide the sensor in G4. We will assign hits to strips in the stepping action, using the geometry object
 
-      /*
-      // Now make a G4PVParameterised containing all of the strips in a sensor
-      // this works for ladder 0 because there is only one strip type - all cells are identical
-      G4VPVParameterisation *stripparam = new PHG4SiliconTrackerStripParameterisation(nstrips_phi_sensor, nstrips_z_sensor, strip_y, strip_z);
-      new G4PVParameterised((boost::format("siactive_%d_%d") % inttlayer % itype).str(),
-                            strip_volume, siactive_volume, kZAxis, nstrips_phi_sensor * nstrips_z_sensor, stripparam, false);  // overlap check too long.
-      */
-      /*
-      // Place strips in the active sensor volume
-      const double strip_offsety = nstrips_phi_sensor * strip_y * 0.5;
-      const double strip_offsetz = nstrips_z_sensor * strip_z * 0.5;
-      cout << "   inttlayer " << inttlayer << " layer " << layeriter->first << " laddertype " << laddertype << " itype " << itype 
-	   << " strip_x " << strip_x << " strip_y " << strip_y << " strip_z " << strip_z  << endl;
-      cout << "   strip_offsety " << strip_offsety << " nstrips_phi_sensor " << nstrips_phi_sensor << " strip_y " << strip_y  << endl;  
-      cout << "   strip_offsetz " << strip_offsetz << " nstrips_z_sensor " << nstrips_z_sensor << " strip_z " << strip_z  << endl;  
-
-      int icopy = 0;
-      for(int iy = 0;iy < nstrips_phi_sensor; iy++)
-	{
-	  for(int iz =0; iz < nstrips_z_sensor; iz++)
-	    {
-	      // calculate the location of the strip in the sensor active volume
-	      double fXStrip = 0.0;
-	      double fYStrip = (iy + 0.5) * strip_y - strip_offsety;
-	      double fZStrip = (iz + 0.5) * strip_z - strip_offsetz;	      
-	      new G4PVPlacement(0, G4ThreeVector(fXStrip, fYStrip, fZStrip), strip_volume,
-				boost::str(boost::format("siactive_%d_%d_%d") % inttlayer % itype % icopy).c_str(), siactive_volume, false, 0, OverlapCheck());
-	      //cout << "inttlayer " << inttlayer << " layer " << layeriter->first << " itype " << itype << " strip_x " << strip_x << " strip_y " << strip_y << " strip_z " << strip_z  
-	      //   << " placed strip copy " << icopy << " at x = " << fXStrip << " y = " << fYStrip << " z = " << fZStrip << endl;
-	      icopy++;
-	    }
-	}
-      */      
-
       // Si-sensor full (active+inactive) area
       const double sifull_x = siactive_x;
       const double sifull_y = siactive_y + 2.0 * params->get_double_param("sensor_edge_phi");
@@ -263,17 +207,10 @@
 
       // Make the HDI Kapton and copper volumes
 
-<<<<<<< HEAD
-      // This makes HDI volumes that matches this sensor in Z length
-      const G4double hdi_z = sifull_z + params->get_double_param("hdi_edge_z");
-      hdi_z_[inttlayer][itype] = hdi_z;
-      G4VSolid *hdi_kapton_box = new G4Box(boost::str(boost::format("hdi_kapton_box_%d_%d") % inttlayer % itype).c_str(), hdi_kapton_x / 2., hdi_y / 2., hdi_z / 2.0);
-=======
       // This makes HDI volumes that matche this sensor in Z length
       const double hdi_z = sifull_z + params->get_double_param("hdi_edge_z");
       hdi_z_arr[inttlayer][itype] = hdi_z;
       G4VSolid *hdi_kapton_box = new G4Box((boost::format("hdi_kapton_box_%d_%d") % inttlayer % itype).str(), hdi_kapton_x / 2., hdi_y / 2., hdi_z / 2.0);
->>>>>>> aac5c0be
       G4LogicalVolume *hdi_kapton_volume = new G4LogicalVolume(hdi_kapton_box, G4Material::GetMaterial("G4_KAPTON"),
                                                                (boost::format("hdi_kapton_%d_%d") % inttlayer % itype).str(), 0, 0, 0);
 
