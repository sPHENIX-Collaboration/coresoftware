#include "PHG4CylinderCellTPCReco.h"
#include "PHG4CylinderGeomContainer.h"
#include "PHG4CylinderGeom.h"
#include "PHG4CylinderCellGeomContainer.h"
#include "PHG4CylinderCellGeom.h"
#include "PHG4CylinderCellv1.h"
#include "PHG4CylinderCellContainer.h"
#include "PHG4CylinderCellDefs.h"
#include "PHG4TPCDistortion.h"

#include <g4main/PHG4Hit.h>
#include <g4main/PHG4HitContainer.h>
#include <fun4all/Fun4AllReturnCodes.h>
#include <fun4all/Fun4AllServer.h>

#include <phool/getClass.h>
#include <phool/PHCompositeNode.h>
#include <phool/PHIODataNode.h>
#include <phool/PHNodeIterator.h>
#include <phool/PHRandomSeed.h>

#include <CLHEP/Units/PhysicalConstants.h>
#include <CLHEP/Units/SystemOfUnits.h>

#include <cmath>
#include <cstdlib>
#include <iostream>
#include <sstream>
#include <limits>

using namespace std;

PHG4CylinderCellTPCReco::PHG4CylinderCellTPCReco(int n_pixel,
                                                 const string &name)
    : SubsysReco(name),
<<<<<<< HEAD
      fHalfLength(100),
      fDiffusionT(0.0057),
      fDiffusionL(0.0057),
=======
      _timer(PHTimeServer::get()->insert_new(name)),
      diffusion(0.0057),
>>>>>>> 1552b13b
      elec_per_kev(38.),
      driftv(6.0/1000.0), // cm per ns
      num_pixel_layers(n_pixel),
      tmin_default(0.0),  // ns
      tmax_default(60.0), // ns
      tmin_max(),
      distortion(NULL) 
{
  memset(nbins,0,sizeof(nbins));
  rand.SetSeed(PHRandomSeed());
}

PHG4CylinderCellTPCReco::~PHG4CylinderCellTPCReco()
{
  delete distortion;
}

void PHG4CylinderCellTPCReco::Detector(const std::string &d)
{
  detector = d;
  // only set the outdetector nodename if it wasn't set already
  // in case the order in the macro is outdetector(); detector();
  if (outdetector.size() == 0)
  {
    OutputDetector(d);
  }
  return;
}


void PHG4CylinderCellTPCReco::cellsize(const int i, const double sr, const double sz)
{
  cell_size[i] = std::make_pair(sr, sz);
}


int PHG4CylinderCellTPCReco::InitRun(PHCompositeNode *topNode)
{
  PHNodeIterator iter(topNode);
  
  PHCompositeNode *dstNode;
  dstNode = dynamic_cast<PHCompositeNode*>(iter.findFirst("PHCompositeNode", "DST"));
  if (!dstNode){std::cout << PHWHERE << "DST Node missing, doing nothing." << std::endl;exit(1);}
  hitnodename = "G4HIT_" + detector;
  PHG4HitContainer *g4hit = findNode::getClass<PHG4HitContainer>(topNode, hitnodename.c_str());
  if (!g4hit){cout << "Could not locate g4 hit node " << hitnodename << endl;exit(1);}
  cellnodename = "G4CELL_" + outdetector;
  PHG4CylinderCellContainer *cells = findNode::getClass<PHG4CylinderCellContainer>(topNode , cellnodename);
  if (!cells){cells = new PHG4CylinderCellContainer();PHIODataNode<PHObject> *newNode = new PHIODataNode<PHObject>(cells, cellnodename.c_str() , "PHObject");dstNode->addNode(newNode);}
  geonodename = "CYLINDERGEOM_" + detector;
  PHG4CylinderGeomContainer *geo =  findNode::getClass<PHG4CylinderGeomContainer>(topNode , geonodename.c_str());
  if (!geo){cout << "Could not locate geometry node " << geonodename << endl;exit(1);}
  seggeonodename = "CYLINDERCELLGEOM_" + outdetector;
  PHG4CylinderCellGeomContainer *seggeo = findNode::getClass<PHG4CylinderCellGeomContainer>(topNode , seggeonodename.c_str());
  if (!seggeo){seggeo = new PHG4CylinderCellGeomContainer();PHCompositeNode *runNode = dynamic_cast<PHCompositeNode*>(iter.findFirst("PHCompositeNode", "RUN" ));PHIODataNode<PHObject> *newNode = new PHIODataNode<PHObject>(seggeo, seggeonodename.c_str() , "PHObject");runNode->addNode(newNode);}
  
  map<int, PHG4CylinderGeom *>::const_iterator miter;
  pair <map<int, PHG4CylinderGeom *>::const_iterator, map<int, PHG4CylinderGeom *>::const_iterator> begin_end = geo->get_begin_end();
  map<int, std::pair <double, double> >::iterator sizeiter;
  for(miter = begin_end.first; miter != begin_end.second; ++miter)
  {
    PHG4CylinderGeom *layergeom = miter->second;
    int layer = layergeom->get_layer();
    double circumference = layergeom->get_radius() * 2 * M_PI;
    double length_in_z = layergeom->get_zmax() - layergeom->get_zmin();
    sizeiter = cell_size.find(layer);
    if (sizeiter == cell_size.end()){cout << "no cell sizes for layer " << layer << endl;exit(1);}
    PHG4CylinderCellGeom *layerseggeo = new PHG4CylinderCellGeom();
    layerseggeo->set_layer(layergeom->get_layer());
    layerseggeo->set_radius(layergeom->get_radius());
    layerseggeo->set_thickness(layergeom->get_thickness());
    
    zmin_max[layer] = make_pair(layergeom->get_zmin(), layergeom->get_zmax());
    double size_z = (sizeiter->second).second;
    double size_r = (sizeiter->second).first;
    double bins_r;
    // unlikely but if the circumference is a multiple of the cell size
    // use result of division, if not - add 1 bin which makes the
    // cells a tiny bit smaller but makes them fit
    double fract = modf(circumference / size_r, &bins_r);
    if (fract != 0)
    {
      bins_r++;
    }
    nbins[0] = bins_r;
    size_r = circumference / bins_r;
    (sizeiter->second).first = size_r;
    double phistepsize = 2 * M_PI / bins_r;
    double phimin = -M_PI;
    double phimax = phimin + phistepsize;
    phistep[layer] = phistepsize;
    for (int i = 0 ; i < nbins[0]; i++)
    {
      phimax += phistepsize;
    }
    // unlikely but if the length is a multiple of the cell size
    // use result of division, if not - add 1 bin which makes the
    // cells a tiny bit smaller but makes them fit
    fract = modf(length_in_z / size_z, &bins_r);
    if (fract != 0)
    {
      bins_r++;
    }
    nbins[1] = bins_r;
    pair<int, int> phi_z_bin = make_pair(nbins[0], nbins[1]);
    n_phi_z_bins[layer] = phi_z_bin;
    // update our map with the new sizes
    size_z = length_in_z / bins_r;
    (sizeiter->second).second = size_z;
    double zlow = layergeom->get_zmin();
    double zhigh = zlow + size_z;;
    for (int i = 0 ; i < nbins[1]; i++)
    {
      zhigh += size_z;
    }
    layerseggeo->set_binning(PHG4CylinderCellDefs::sizebinning);
    layerseggeo->set_zbins(nbins[1]);
    layerseggeo->set_zmin(layergeom->get_zmin());
    layerseggeo->set_zstep(size_z);
    layerseggeo->set_phibins(nbins[0]);
    layerseggeo->set_phistep(phistepsize);
    
    seggeo->AddLayerCellGeom(layerseggeo);
  }

  for (std::map<int,int>::iterator iter = binning.begin(); 
       iter != binning.end(); ++iter) {
    int layer = iter->first;
    // if the user doesn't set an integration window, set the default
    tmin_max.insert(std::make_pair(layer,std::make_pair(tmin_default,tmax_default)));    
  }
  
  return Fun4AllReturnCodes::EVENT_OK;
}



int PHG4CylinderCellTPCReco::process_event(PHCompositeNode *topNode)
{
  _timer.get()->restart();
  PHG4HitContainer *g4hit = findNode::getClass<PHG4HitContainer>(topNode, hitnodename.c_str());
  if (!g4hit){cout << "Could not locate g4 hit node " << hitnodename << endl;exit(1);}
  PHG4CylinderCellContainer *cells = findNode::getClass<PHG4CylinderCellContainer>(topNode, cellnodename);
  if (! cells){cout << "could not locate cell node " << cellnodename << endl;exit(1);}
  PHG4CylinderCellGeomContainer *seggeo = findNode::getClass<PHG4CylinderCellGeomContainer>(topNode , seggeonodename.c_str());
  if (! seggeo){cout << "could not locate geo node " << seggeonodename << endl;exit(1);}
  
  map<int, std::pair <double, double> >::iterator sizeiter;
  PHG4HitContainer::LayerIter layer;
  pair<PHG4HitContainer::LayerIter, PHG4HitContainer::LayerIter> layer_begin_end = g4hit->getLayers();
  
  for(layer = layer_begin_end.first; layer != layer_begin_end.second; layer++)
  {
<<<<<<< HEAD
    std::map<unsigned long, PHG4CylinderCell*> cellptmap; // key will fail if numbins per layer > 4.2 billion
=======
    std::map<unsigned long long, PHG4CylinderCell*> cellptmap;
>>>>>>> 1552b13b
    PHG4HitContainer::ConstIterator hiter;
    PHG4HitContainer::ConstRange hit_begin_end = g4hit->getHits(*layer);
    PHG4CylinderCellGeom *geo = seggeo->GetLayerCellGeom(*layer);
    if(verbosity>1000) {
      std::cout << "Layer " << (*layer);
      std::cout << " Radius " << geo->get_radius();
      std::cout << " Thickness " << geo->get_thickness();
      std::cout << " zmin " << geo->get_zmin();
      std::cout << " nbinsz " << geo->get_zbins();
      std::cout << " phimin " << geo->get_phimin();
      std::cout << " nbinsphi " << geo->get_phibins();
      std::cout << std::endl;
    }

    int nphibins = n_phi_z_bins[*layer].first;
    int nzbins = n_phi_z_bins[*layer].second;

    sizeiter = cell_size.find(*layer);
    if (sizeiter == cell_size.end()){cout << "logical screwup!!! no sizes for layer " << *layer << endl;exit(1);}
    double zstepsize = (sizeiter->second).second;
    double phistepsize = phistep[*layer];
    for (hiter = hit_begin_end.first; hiter != hit_begin_end.second; hiter++)
    {
      // checking ADC timing integration window cut
      if (hiter->second->get_t(0)>tmin_max[*layer].second) continue;
      if (hiter->second->get_t(1)<tmin_max[*layer].first) continue;
      
      double xinout;
      double yinout;
      double phi;
      double z;
      int phibin;
      int zbin;
      xinout = hiter->second->get_avg_x();
      yinout = hiter->second->get_avg_y();
      double r = sqrt( xinout*xinout + yinout*yinout );
      phi = atan2(hiter->second->get_avg_y(), hiter->second->get_avg_x());
      z =  hiter->second->get_avg_z();
      
      // apply primary charge distortion
      if( (*layer) >= (unsigned int)num_pixel_layers )
        { // in TPC	    
          if (distortion)
            {
              // do TPC distortion
              const double dz = distortion ->get_z_distortion(r,phi,z);
              const double drphi = distortion ->get_rphi_distortion(r,phi,z);
              //TODO: radial distortion is not applied at the moment,
              //      because it leads to major change to the structure of this code and it affect the insensitive direction to
              //      near radial tracks
              //
              //          const double dr = distortion ->get_r_distortion(r,phi,z);
              phi += drphi/r;
              z += dz;
            }

      //TODO: this is an approximation of average track propagation time correction on a cluster's hit time or z-position.
      // Full simulation require implement this correction in PHG4TPCClusterizer::process_event
      const double approximate_cluster_path_length = sqrt(
		hiter->second->get_avg_x() * hiter->second->get_avg_x()
		+ hiter->second->get_avg_y() * hiter->second->get_avg_y()
		+ hiter->second->get_avg_z() * hiter->second->get_avg_z());
	  const double speed_of_light_cm_ns = CLHEP::c_light / (CLHEP::centimeter / CLHEP::nanosecond);
	  if (z >= 0.0)
		z -= driftv * ( hiter->second->get_avg_t() - approximate_cluster_path_length / speed_of_light_cm_ns);
	  else
		z += driftv * ( hiter->second->get_avg_t() - approximate_cluster_path_length / speed_of_light_cm_ns);
      }

      phibin = geo->get_phibin( phi );
      if(phibin < 0 || phibin >= nphibins){continue;}
      double phidisp = phi - geo->get_phicenter(phibin);
      
      zbin = geo->get_zbin( hiter->second->get_avg_z() );
      if(zbin < 0 || zbin >= nzbins){continue;}
      double zdisp = z - geo->get_zcenter(zbin);
      
      double edep = hiter->second->get_edep();
      
<<<<<<< HEAD
      if( (*layer) < (unsigned int)num_pixel_layers ) { // MAPS + ITT
        unsigned long key = zbin*nphibins + phibin;
	std::map<unsigned long, PHG4CylinderCell*>::iterator it = cellptmap.find(key);
	PHG4CylinderCell *cell;
	if(it != cellptmap.end()) {
	  cell = it->second;
	} else {
          cell = new PHG4CylinderCellv1();
	  cell->set_layer(*layer);
	  cell->set_phibin(phibin);
	  cell->set_zbin(zbin);
	  cellptmap[key] = cell;
	}
	cell->add_edep(hiter->first, edep);
	cell->add_shower_edep(hiter->second->get_shower_id(), edep);
      } else { // TPC
        double nelec = elec_per_kev*1e6*edep;
	double sigmaT = 0.03;
	double sigmaL = 0.01;
        double cloud_sig_rp = sqrt( fDiffusionT*fDiffusionT*(fHalfLength - TMath::Abs(hiter->second->get_avg_z())) + sigmaT*sigmaT );
        double cloud_sig_zz = sqrt( fDiffusionL*fDiffusionL*(fHalfLength - TMath::Abs(hiter->second->get_avg_z())) + sigmaL*sigmaL );
	int n_rp = (int)(3.*( cloud_sig_rp/(r*phistepsize) )) + 3;
        int n_zz = (int)(3.*( cloud_sig_zz/zstepsize )) + 3;
	double cloud_sig_rp_inv = 1./cloud_sig_rp;
        double cloud_sig_zz_inv = 1./cloud_sig_zz;
	// converting Edep to Effective Number Of Electrons
        for( int iphi = -n_rp; iphi <= n_rp; ++iphi ) {
          int cur_phi_bin = phibin + iphi;
	  // correcting for continuity in phi
          if( cur_phi_bin < 0 ) cur_phi_bin += nphibins;
          else if( cur_phi_bin >= nphibins ) cur_phi_bin -= nphibins;
	  if( (cur_phi_bin < 0) || (cur_phi_bin >= nphibins) ) {
	    std::cout << "PHG4CylinderCellTPCReco => error in phi continuity. Skipping" << std::endl;
	    continue;
	  }
	  double sqrt2 = sqrt(2.);
	  double phiLim1 = 0.5*sqrt2*( (iphi+0.5)*phistepsize*r - phidisp*r )*cloud_sig_rp_inv;
	  double phiLim2 = 0.5*sqrt2*( (iphi-0.5)*phistepsize*r - phidisp*r )*cloud_sig_rp_inv;
          double phi_integral = 0.5*( erf(phiLim1) - erf(phiLim2) );
          for( int iz = -n_zz; iz <= n_zz; ++iz ) {
            int cur_z_bin = zbin + iz;
	    if( (cur_z_bin < 0) || (cur_z_bin >= nzbins) ) continue;
	    double zLim1 = 0.5*sqrt2*( (iz+0.5)*zstepsize - zdisp )*cloud_sig_zz_inv;
	    double zLim2 = 0.5*sqrt2*( (iz-0.5)*zstepsize - zdisp )*cloud_sig_zz_inv;
            double z_integral = 0.5*( erf(zLim1) - erf(zLim2) );
            double neffelectrons = rand.Poisson( nelec*( phi_integral * z_integral ) );
            if(neffelectrons == 0.) continue; // skip no signals
	    unsigned long key = cur_z_bin*nphibins + cur_phi_bin;
	    std::map<unsigned long, PHG4CylinderCell*>::iterator it = cellptmap.find(key);
	    PHG4CylinderCell *cell;
	    if(it != cellptmap.end()) {
	      cell = it->second;
	    } else {
	      cell = new PHG4CylinderCellv1();
	      cell->set_layer(*layer);
	      cell->set_phibin(cur_phi_bin);
	      cell->set_zbin(cur_z_bin);
	      cellptmap[key] = cell;
	    }
	    cell->add_edep(hiter->first, neffelectrons );
	    cell->add_shower_edep(hiter->second->get_shower_id(), neffelectrons );
          } //iz
        } //iphi
      }
    }
    int count = 0;
    for(std::map<unsigned long, PHG4CylinderCell*>::iterator it = cellptmap.begin(); it != cellptmap.end(); ++it) {
=======
      if( (*layer) < (unsigned int)num_pixel_layers )
	{
	  unsigned long long tmp = phibin;
	  unsigned long long inkey = tmp << 32;
	  inkey += zbin;
	  PHG4CylinderCell *cell = nullptr;
	  map<unsigned long long, PHG4CylinderCell*>::iterator it;
	  it = cellptmap.find(inkey);
	  if (it != cellptmap.end())
	    {
	      cell = it->second;
	    }
	  else
	    {
	      cell = new PHG4CylinderCellv1();
	      cellptmap[inkey] = cell;
	      cell->set_layer(*layer);
	      cell->set_phibin(phibin);
	      cell->set_zbin(zbin);
	    }
          cell->add_edep(hiter->first, edep);
          cell->add_shower_edep(hiter->second->get_shower_id(), edep);
        }
      else
      {
        double nelec = elec_per_kev*1.0e6*edep;

        double cloud_sig_x = 1.5*sqrt( diffusion*diffusion*(100. - fabs(hiter->second->get_avg_z())) + 0.03*0.03 );
        double cloud_sig_z = 1.5*sqrt((1.+2.2*2.2)*diffusion*diffusion*(100. - fabs(hiter->second->get_avg_z())) + 0.01*0.01 );
        
        int n_phi = (int)(3.*( cloud_sig_x/(r*phistepsize) )) + 3;
        int n_z = (int)(3.*( cloud_sig_z/zstepsize )) + 3;
        
        double cloud_sig_x_inv = 1./cloud_sig_x;
        double cloud_sig_z_inv = 1./cloud_sig_z;
        
        // we will store effective number of electrons instead of edep
        for( int iphi = -n_phi; iphi <= n_phi; ++iphi )
        {
          int cur_phi_bin = phibin + iphi;
          if( cur_phi_bin < 0 ){cur_phi_bin += nphibins;}
          else if( cur_phi_bin >= nphibins ){cur_phi_bin -= nphibins;}
          
          if( (cur_phi_bin < 0) || (cur_phi_bin >= nphibins) ){continue;}
        
          
          double phi_integral = 0.5*erf(-0.5*sqrt(2.)*phidisp*r*cloud_sig_x_inv + 0.5*sqrt(2.)*( (0.5 + (double)iphi)*phistepsize*r )*cloud_sig_x_inv) - 0.5*erf(-0.5*sqrt(2.)*phidisp*r*cloud_sig_x_inv + 0.5*sqrt(2.)*( (-0.5 + (double)iphi)*phistepsize*r )*cloud_sig_x_inv);
          
          for( int iz = -n_z; iz <= n_z; ++iz )
          {
            int cur_z_bin = zbin + iz;if( (cur_z_bin < 0) || (cur_z_bin >= nzbins) ){continue;}
            
            double z_integral = 0.5*erf(-0.5*sqrt(2.)*zdisp*cloud_sig_z_inv + 0.5*sqrt(2.)*( (0.5 + (double)iz)*zstepsize )*cloud_sig_z_inv) - 0.5*erf(-0.5*sqrt(2.)*zdisp*cloud_sig_z_inv + 0.5*sqrt(2.)*( (-0.5 + (double)iz)*zstepsize )*cloud_sig_z_inv);

            double total_weight = rand.Poisson( nelec*( phi_integral * z_integral ) );
            
            if( !(total_weight == total_weight) ){continue;}
            if(total_weight == 0.){continue;}
	    unsigned long long tmp = cur_phi_bin;
	    unsigned long long inkey = tmp << 32;
	    inkey += cur_z_bin;
	    PHG4CylinderCell *cell = nullptr;
	    map<unsigned long long, PHG4CylinderCell*>::iterator it;
	    it = cellptmap.find(inkey);
	    if (it != cellptmap.end())
	      {
		cell = it->second;
	      }
	    else
	      {
		cell = new PHG4CylinderCellv1();
		cellptmap[inkey] = cell;
		cell->set_layer(*layer);
		cell->set_phibin(cur_phi_bin);
		cell->set_zbin(cur_z_bin);
	      }
	    cell->add_edep(hiter->first, total_weight);
	    cell->add_shower_edep(hiter->second->get_shower_id(), total_weight);
	  }
	}
      }
    }
    int count = 0;
    for(std::map<unsigned long long, PHG4CylinderCell*>::iterator it = cellptmap.begin(); it != cellptmap.end(); ++it)
    {
>>>>>>> 1552b13b
      cells->AddCylinderCell((unsigned int)(*layer), it->second);
      if(verbosity>1000) std::cout << " Adding phibin" << it->second->get_binphi() << " zbin " << it->second->get_binz() << std::endl;
      count += 1;
    }
    if(verbosity>1000) std::cout << " || Number of cells hit " << count<< std::endl;
  }
<<<<<<< HEAD
  if(verbosity>1000) std::cout<<"PHG4CylinderCellTPCReco end" << std::endl;
=======
  // cout<<"PHG4CylinderCellTPCReco end"<<endl;
  _timer.get()->stop();
>>>>>>> 1552b13b
  return Fun4AllReturnCodes::EVENT_OK;
}


int PHG4CylinderCellTPCReco::End(PHCompositeNode *topNode)
{
  return Fun4AllReturnCodes::EVENT_OK;
}

<|MERGE_RESOLUTION|>--- conflicted
+++ resolved
@@ -33,14 +33,10 @@
 PHG4CylinderCellTPCReco::PHG4CylinderCellTPCReco(int n_pixel,
                                                  const string &name)
     : SubsysReco(name),
-<<<<<<< HEAD
       fHalfLength(100),
       fDiffusionT(0.0057),
       fDiffusionL(0.0057),
-=======
       _timer(PHTimeServer::get()->insert_new(name)),
-      diffusion(0.0057),
->>>>>>> 1552b13b
       elec_per_kev(38.),
       driftv(6.0/1000.0), // cm per ns
       num_pixel_layers(n_pixel),
@@ -194,11 +190,7 @@
   
   for(layer = layer_begin_end.first; layer != layer_begin_end.second; layer++)
   {
-<<<<<<< HEAD
     std::map<unsigned long, PHG4CylinderCell*> cellptmap; // key will fail if numbins per layer > 4.2 billion
-=======
-    std::map<unsigned long long, PHG4CylinderCell*> cellptmap;
->>>>>>> 1552b13b
     PHG4HitContainer::ConstIterator hiter;
     PHG4HitContainer::ConstRange hit_begin_end = g4hit->getHits(*layer);
     PHG4CylinderCellGeom *geo = seggeo->GetLayerCellGeom(*layer);
@@ -278,7 +270,6 @@
       
       double edep = hiter->second->get_edep();
       
-<<<<<<< HEAD
       if( (*layer) < (unsigned int)num_pixel_layers ) { // MAPS + ITT
         unsigned long key = zbin*nphibins + phibin;
 	std::map<unsigned long, PHG4CylinderCell*>::iterator it = cellptmap.find(key);
@@ -346,105 +337,14 @@
     }
     int count = 0;
     for(std::map<unsigned long, PHG4CylinderCell*>::iterator it = cellptmap.begin(); it != cellptmap.end(); ++it) {
-=======
-      if( (*layer) < (unsigned int)num_pixel_layers )
-	{
-	  unsigned long long tmp = phibin;
-	  unsigned long long inkey = tmp << 32;
-	  inkey += zbin;
-	  PHG4CylinderCell *cell = nullptr;
-	  map<unsigned long long, PHG4CylinderCell*>::iterator it;
-	  it = cellptmap.find(inkey);
-	  if (it != cellptmap.end())
-	    {
-	      cell = it->second;
-	    }
-	  else
-	    {
-	      cell = new PHG4CylinderCellv1();
-	      cellptmap[inkey] = cell;
-	      cell->set_layer(*layer);
-	      cell->set_phibin(phibin);
-	      cell->set_zbin(zbin);
-	    }
-          cell->add_edep(hiter->first, edep);
-          cell->add_shower_edep(hiter->second->get_shower_id(), edep);
-        }
-      else
-      {
-        double nelec = elec_per_kev*1.0e6*edep;
-
-        double cloud_sig_x = 1.5*sqrt( diffusion*diffusion*(100. - fabs(hiter->second->get_avg_z())) + 0.03*0.03 );
-        double cloud_sig_z = 1.5*sqrt((1.+2.2*2.2)*diffusion*diffusion*(100. - fabs(hiter->second->get_avg_z())) + 0.01*0.01 );
-        
-        int n_phi = (int)(3.*( cloud_sig_x/(r*phistepsize) )) + 3;
-        int n_z = (int)(3.*( cloud_sig_z/zstepsize )) + 3;
-        
-        double cloud_sig_x_inv = 1./cloud_sig_x;
-        double cloud_sig_z_inv = 1./cloud_sig_z;
-        
-        // we will store effective number of electrons instead of edep
-        for( int iphi = -n_phi; iphi <= n_phi; ++iphi )
-        {
-          int cur_phi_bin = phibin + iphi;
-          if( cur_phi_bin < 0 ){cur_phi_bin += nphibins;}
-          else if( cur_phi_bin >= nphibins ){cur_phi_bin -= nphibins;}
-          
-          if( (cur_phi_bin < 0) || (cur_phi_bin >= nphibins) ){continue;}
-        
-          
-          double phi_integral = 0.5*erf(-0.5*sqrt(2.)*phidisp*r*cloud_sig_x_inv + 0.5*sqrt(2.)*( (0.5 + (double)iphi)*phistepsize*r )*cloud_sig_x_inv) - 0.5*erf(-0.5*sqrt(2.)*phidisp*r*cloud_sig_x_inv + 0.5*sqrt(2.)*( (-0.5 + (double)iphi)*phistepsize*r )*cloud_sig_x_inv);
-          
-          for( int iz = -n_z; iz <= n_z; ++iz )
-          {
-            int cur_z_bin = zbin + iz;if( (cur_z_bin < 0) || (cur_z_bin >= nzbins) ){continue;}
-            
-            double z_integral = 0.5*erf(-0.5*sqrt(2.)*zdisp*cloud_sig_z_inv + 0.5*sqrt(2.)*( (0.5 + (double)iz)*zstepsize )*cloud_sig_z_inv) - 0.5*erf(-0.5*sqrt(2.)*zdisp*cloud_sig_z_inv + 0.5*sqrt(2.)*( (-0.5 + (double)iz)*zstepsize )*cloud_sig_z_inv);
-
-            double total_weight = rand.Poisson( nelec*( phi_integral * z_integral ) );
-            
-            if( !(total_weight == total_weight) ){continue;}
-            if(total_weight == 0.){continue;}
-	    unsigned long long tmp = cur_phi_bin;
-	    unsigned long long inkey = tmp << 32;
-	    inkey += cur_z_bin;
-	    PHG4CylinderCell *cell = nullptr;
-	    map<unsigned long long, PHG4CylinderCell*>::iterator it;
-	    it = cellptmap.find(inkey);
-	    if (it != cellptmap.end())
-	      {
-		cell = it->second;
-	      }
-	    else
-	      {
-		cell = new PHG4CylinderCellv1();
-		cellptmap[inkey] = cell;
-		cell->set_layer(*layer);
-		cell->set_phibin(cur_phi_bin);
-		cell->set_zbin(cur_z_bin);
-	      }
-	    cell->add_edep(hiter->first, total_weight);
-	    cell->add_shower_edep(hiter->second->get_shower_id(), total_weight);
-	  }
-	}
-      }
-    }
-    int count = 0;
-    for(std::map<unsigned long long, PHG4CylinderCell*>::iterator it = cellptmap.begin(); it != cellptmap.end(); ++it)
-    {
->>>>>>> 1552b13b
       cells->AddCylinderCell((unsigned int)(*layer), it->second);
       if(verbosity>1000) std::cout << " Adding phibin" << it->second->get_binphi() << " zbin " << it->second->get_binz() << std::endl;
       count += 1;
     }
     if(verbosity>1000) std::cout << " || Number of cells hit " << count<< std::endl;
   }
-<<<<<<< HEAD
   if(verbosity>1000) std::cout<<"PHG4CylinderCellTPCReco end" << std::endl;
-=======
-  // cout<<"PHG4CylinderCellTPCReco end"<<endl;
   _timer.get()->stop();
->>>>>>> 1552b13b
   return Fun4AllReturnCodes::EVENT_OK;
 }
 
