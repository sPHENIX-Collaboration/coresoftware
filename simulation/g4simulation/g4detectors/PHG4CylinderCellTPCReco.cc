#include "PHG4CylinderCellTPCReco.h"
#include "PHG4CylinderGeomContainer.h"
#include "PHG4CylinderGeom.h"
#include "PHG4CylinderCellGeomContainer.h"
#include "PHG4CylinderCellGeom.h"
#include "PHG4CylinderCellv1.h"
#include "PHG4CylinderCellContainer.h"
#include "PHG4CylinderCellDefs.h"
#include "PHG4TPCDistortion.h"

#include <g4main/PHG4Hit.h>
#include <g4main/PHG4HitContainer.h>
#include <fun4all/Fun4AllReturnCodes.h>
#include <fun4all/Fun4AllServer.h>

#include <phool/getClass.h>
#include <phool/PHCompositeNode.h>
#include <phool/PHIODataNode.h>
#include <phool/PHNodeIterator.h>
#include <phool/PHRandomSeed.h>

#include <TROOT.h>
#include <TMath.h>

#include <cmath>
#include <cstdlib>
#include <iostream>
#include <sstream>
#include <limits>

using namespace std;

PHG4CylinderCellTPCReco::PHG4CylinderCellTPCReco(int n_pixel,
                                                 const string &name)
    : SubsysReco(name),
      diffusion(0.0057),
      elec_per_kev(38.),
      driftv(6.0/1000.0), // cm per ns
      num_pixel_layers(n_pixel),
      tmin_default(0.0),  // ns
      tmax_default(60.0), // ns
      tmin_max(),
<<<<<<< HEAD
      distortion(NULL) {
  nbins[0] = -1;
  nbins[1] = -1;

=======
      distortion(NULL) 
{
  memset(nbins,0,sizeof(nbins));
  rand.SetSeed(PHRandomSeed());
>>>>>>> 440a5316
}

PHG4CylinderCellTPCReco::~PHG4CylinderCellTPCReco()
{
  delete distortion;
}

void PHG4CylinderCellTPCReco::Detector(const std::string &d)
{
  detector = d;
  // only set the outdetector nodename if it wasn't set already
  // in case the order in the macro is outdetector(); detector();
  if (outdetector.size() == 0)
  {
    OutputDetector(d);
  }
  return;
}


void PHG4CylinderCellTPCReco::cellsize(const int i, const double sr, const double sz)
{
  cell_size[i] = std::make_pair(sr, sz);
}


int PHG4CylinderCellTPCReco::InitRun(PHCompositeNode *topNode)
{
  PHNodeIterator iter(topNode);
  
  PHCompositeNode *dstNode;
  dstNode = dynamic_cast<PHCompositeNode*>(iter.findFirst("PHCompositeNode", "DST"));
  if (!dstNode){std::cout << PHWHERE << "DST Node missing, doing nothing." << std::endl;exit(1);}
  hitnodename = "G4HIT_" + detector;
  PHG4HitContainer *g4hit = findNode::getClass<PHG4HitContainer>(topNode, hitnodename.c_str());
  if (!g4hit){cout << "Could not locate g4 hit node " << hitnodename << endl;exit(1);}
  cellnodename = "G4CELL_" + outdetector;
  PHG4CylinderCellContainer *cells = findNode::getClass<PHG4CylinderCellContainer>(topNode , cellnodename);
  if (!cells){cells = new PHG4CylinderCellContainer();PHIODataNode<PHObject> *newNode = new PHIODataNode<PHObject>(cells, cellnodename.c_str() , "PHObject");dstNode->addNode(newNode);}
  geonodename = "CYLINDERGEOM_" + detector;
  PHG4CylinderGeomContainer *geo =  findNode::getClass<PHG4CylinderGeomContainer>(topNode , geonodename.c_str());
  if (!geo){cout << "Could not locate geometry node " << geonodename << endl;exit(1);}
  
  seggeonodename = "CYLINDERCELLGEOM_" + outdetector;
  PHG4CylinderCellGeomContainer *seggeo = findNode::getClass<PHG4CylinderCellGeomContainer>(topNode , seggeonodename.c_str());
  if (!seggeo){seggeo = new PHG4CylinderCellGeomContainer();PHCompositeNode *runNode = dynamic_cast<PHCompositeNode*>(iter.findFirst("PHCompositeNode", "RUN" ));PHIODataNode<PHObject> *newNode = new PHIODataNode<PHObject>(seggeo, seggeonodename.c_str() , "PHObject");runNode->addNode(newNode);}
  
  map<int, PHG4CylinderGeom *>::const_iterator miter;
  pair <map<int, PHG4CylinderGeom *>::const_iterator, map<int, PHG4CylinderGeom *>::const_iterator> begin_end = geo->get_begin_end();
  map<int, std::pair <double, double> >::iterator sizeiter;
  for(miter = begin_end.first; miter != begin_end.second; ++miter)
  {
    PHG4CylinderGeom *layergeom = miter->second;
    int layer = layergeom->get_layer();
    double circumference = layergeom->get_radius() * 2 * M_PI;
    double length_in_z = layergeom->get_zmax() - layergeom->get_zmin();
    sizeiter = cell_size.find(layer);
    if (sizeiter == cell_size.end()){cout << "no cell sizes for layer " << layer << endl;exit(1);}
    PHG4CylinderCellGeom *layerseggeo = new PHG4CylinderCellGeom();
    layerseggeo->set_layer(layergeom->get_layer());
    layerseggeo->set_radius(layergeom->get_radius());
    layerseggeo->set_thickness(layergeom->get_thickness());
    
    zmin_max[layer] = make_pair(layergeom->get_zmin(), layergeom->get_zmax());
    double size_z = (sizeiter->second).second;
    double size_r = (sizeiter->second).first;
    double bins_r;
    // unlikely but if the circumference is a multiple of the cell size
    // use result of division, if not - add 1 bin which makes the
    // cells a tiny bit smaller but makes them fit
    double fract = modf(circumference / size_r, &bins_r);
    if (fract != 0)
    {
      bins_r++;
    }
    nbins[0] = bins_r;
    size_r = circumference / bins_r;
    (sizeiter->second).first = size_r;
    double phistepsize = 2 * M_PI / bins_r;
    double phimin = -M_PI;
    double phimax = phimin + phistepsize;
    phistep[layer] = phistepsize;
    for (int i = 0 ; i < nbins[0]; i++)
    {
      phimax += phistepsize;
    }
    // unlikely but if the length is a multiple of the cell size
    // use result of division, if not - add 1 bin which makes the
    // cells a tiny bit smaller but makes them fit
    fract = modf(length_in_z / size_z, &bins_r);
    if (fract != 0)
    {
      bins_r++;
    }
    nbins[1] = bins_r;
    pair<int, int> phi_z_bin = make_pair(nbins[0], nbins[1]);
    n_phi_z_bins[layer] = phi_z_bin;
    // update our map with the new sizes
    size_z = length_in_z / bins_r;
    (sizeiter->second).second = size_z;
    double zlow = layergeom->get_zmin();
    double zhigh = zlow + size_z;;
    for (int i = 0 ; i < nbins[1]; i++)
    {
      zhigh += size_z;
    }
    layerseggeo->set_binning(PHG4CylinderCellDefs::sizebinning);
    layerseggeo->set_zbins(nbins[1]);
    layerseggeo->set_zmin(layergeom->get_zmin());
    layerseggeo->set_zstep(size_z);
    layerseggeo->set_phibins(nbins[0]);
    layerseggeo->set_phistep(phistepsize);
    
    seggeo->AddLayerCellGeom(layerseggeo);
  }

  for (std::map<int,int>::iterator iter = binning.begin(); 
       iter != binning.end(); ++iter) {
    int layer = iter->first;
    // if the user doesn't set an integration window, set the default
    tmin_max.insert(std::make_pair(layer,std::make_pair(tmin_default,tmax_default)));    
  }
  
  return Fun4AllReturnCodes::EVENT_OK;
}



int PHG4CylinderCellTPCReco::process_event(PHCompositeNode *topNode)
{
  PHG4HitContainer *g4hit = findNode::getClass<PHG4HitContainer>(topNode, hitnodename.c_str());
  if (!g4hit){cout << "Could not locate g4 hit node " << hitnodename << endl;exit(1);}
  PHG4CylinderCellContainer *cells = findNode::getClass<PHG4CylinderCellContainer>(topNode, cellnodename);
  if (! cells){cout << "could not locate cell node " << cellnodename << endl;exit(1);}
  PHG4CylinderCellGeomContainer *seggeo = findNode::getClass<PHG4CylinderCellGeomContainer>(topNode , seggeonodename.c_str());
  if (! seggeo){cout << "could not locate geo node " << seggeonodename << endl;exit(1);}
  
  map<int, std::pair <double, double> >::iterator sizeiter;
  PHG4HitContainer::LayerIter layer;
  pair<PHG4HitContainer::LayerIter, PHG4HitContainer::LayerIter> layer_begin_end = g4hit->getLayers();
  
  for(layer = layer_begin_end.first; layer != layer_begin_end.second; layer++)
  {
    std::map<std::string, PHG4CylinderCell*> cellptmap;
    PHG4HitContainer::ConstIterator hiter;
    PHG4HitContainer::ConstRange hit_begin_end = g4hit->getHits(*layer);
    PHG4CylinderCellGeom *geo = seggeo->GetLayerCellGeom(*layer);
    int nphibins = n_phi_z_bins[*layer].first;
    int nzbins = n_phi_z_bins[*layer].second;

    sizeiter = cell_size.find(*layer);
    if (sizeiter == cell_size.end()){cout << "logical screwup!!! no sizes for layer " << *layer << endl;exit(1);}
    double zstepsize = (sizeiter->second).second;
    double phistepsize = phistep[*layer];
    for (hiter = hit_begin_end.first; hiter != hit_begin_end.second; hiter++)
    {
      // checking ADC timing integration window cut
      if (hiter->second->get_t(0)>tmin_max[*layer].second) continue;
      if (hiter->second->get_t(1)<tmin_max[*layer].first) continue;
      
      double xinout;
      double yinout;
      double phi;
      double z;
      int phibin;
      int zbin;
      xinout = hiter->second->get_avg_x();
      yinout = hiter->second->get_avg_y();
      double r = sqrt( xinout*xinout + yinout*yinout );
      phi = atan2(hiter->second->get_avg_y(), hiter->second->get_avg_x());
      z =  hiter->second->get_avg_z();
      
      // apply primary charge distortion
      if( (*layer) >= (unsigned int)num_pixel_layers )
        { // in TPC	    
          if (distortion)
            {
              // do TPC distortion

              const double dz = distortion ->get_z_distortion(r,phi,z);
              const double drphi = distortion ->get_rphi_distortion(r,phi,z);
              //TODO: radial distortion is not applied at the moment,
              //      because it leads to major change to the structure of this code and it affect the insensitive direction to
              //      near radial tracks
              //
              //          const double dr = distortion ->get_r_distortion(r,phi,z);
              phi += drphi/r;
              z += dz;
            }

	  if ( z >= 0.0 ) z -= driftv * hiter->second->get_t(0);
	  else z += driftv * hiter->second->get_t(0);
        }

      phibin = geo->get_phibin( phi );
      if(phibin < 0 || phibin >= nphibins){continue;}
      double phidisp = phi - geo->get_phicenter(phibin);
      
      zbin = geo->get_zbin( hiter->second->get_avg_z() );
      if(zbin < 0 || zbin >= nzbins){continue;}
      double zdisp = z - geo->get_zcenter(zbin);
      
      double edep = hiter->second->get_edep();
      
      if( (*layer) < (unsigned int)num_pixel_layers )
      {
        char inkey[1024];
        sprintf(inkey,"%i-%i",phibin,zbin);
        std::string key(inkey);
        if(cellptmap.count(key) > 0)
        {
          cellptmap.find(key)->second->add_edep(hiter->first, edep);
          cellptmap.find(key)->second->add_shower_edep(hiter->second->get_shower_id(), edep);
        }
        else
        {
          cellptmap[key] = new PHG4CylinderCellv1();
          std::map<std::string, PHG4CylinderCell*>::iterator it = cellptmap.find(key);
          it->second->set_layer(*layer);
          it->second->set_phibin(phibin);
          it->second->set_zbin(zbin);
          it->second->add_edep(hiter->first, edep);
          it->second->add_shower_edep(hiter->second->get_shower_id(), edep);
        }
      }
      else
      {
        double nelec = elec_per_kev*1.0e6*edep;

        double cloud_sig_x = 1.5*sqrt( diffusion*diffusion*(100. - TMath::Abs(hiter->second->get_avg_z())) + 0.03*0.03 );
        double cloud_sig_z = 1.5*sqrt((1.+2.2*2.2)*diffusion*diffusion*(100. - TMath::Abs(hiter->second->get_avg_z())) + 0.01*0.01 );
        
        int n_phi = (int)(3.*( cloud_sig_x/(r*phistepsize) )) + 3;
        int n_z = (int)(3.*( cloud_sig_z/zstepsize )) + 3;
        
        double cloud_sig_x_inv = 1./cloud_sig_x;
        double cloud_sig_z_inv = 1./cloud_sig_z;
        
        // we will store effective number of electrons instead of edep
        for( int iphi = -n_phi; iphi <= n_phi; ++iphi )
        {
          int cur_phi_bin = phibin + iphi;
          if( cur_phi_bin < 0 ){cur_phi_bin += nphibins;}
          else if( cur_phi_bin >= nphibins ){cur_phi_bin -= nphibins;}
          
          if( (cur_phi_bin < 0) || (cur_phi_bin >= nphibins) ){continue;}
        
          
          double phi_integral = 0.5*erf(-0.5*sqrt(2.)*phidisp*r*cloud_sig_x_inv + 0.5*sqrt(2.)*( (0.5 + (double)iphi)*phistepsize*r )*cloud_sig_x_inv) - 0.5*erf(-0.5*sqrt(2.)*phidisp*r*cloud_sig_x_inv + 0.5*sqrt(2.)*( (-0.5 + (double)iphi)*phistepsize*r )*cloud_sig_x_inv);
          
          for( int iz = -n_z; iz <= n_z; ++iz )
          {
            int cur_z_bin = zbin + iz;if( (cur_z_bin < 0) || (cur_z_bin >= nzbins) ){continue;}
            
            double z_integral = 0.5*erf(-0.5*sqrt(2.)*zdisp*cloud_sig_z_inv + 0.5*sqrt(2.)*( (0.5 + (double)iz)*zstepsize )*cloud_sig_z_inv) - 0.5*erf(-0.5*sqrt(2.)*zdisp*cloud_sig_z_inv + 0.5*sqrt(2.)*( (-0.5 + (double)iz)*zstepsize )*cloud_sig_z_inv);

            double total_weight = rand.Poisson( nelec*( phi_integral * z_integral ) );
            
            if( !(total_weight == total_weight) ){continue;}
            if(total_weight == 0.){continue;}
            
            char inkey[1024];
            sprintf(inkey,"%i-%i",cur_phi_bin,cur_z_bin);
            std::string key(inkey);
            if(cellptmap.count(key) > 0)
            {
              cellptmap.find(key)->second->add_edep(hiter->first, total_weight);
              cellptmap.find(key)->second->add_shower_edep(hiter->second->get_shower_id(), total_weight);
            }
            else
            {
              cellptmap[key] = new PHG4CylinderCellv1();
              std::map<std::string, PHG4CylinderCell*>::iterator it = cellptmap.find(key);
              it->second->set_layer(*layer);
              it->second->set_phibin(cur_phi_bin);
              it->second->set_zbin(cur_z_bin);
              it->second->add_edep(hiter->first, total_weight);
              it->second->add_shower_edep(hiter->second->get_shower_id(), total_weight);
            }
          }
        }
      }
    }
    int count = 0;
    for(std::map<std::string, PHG4CylinderCell*>::iterator it = cellptmap.begin(); it != cellptmap.end(); ++it)
    {
      cells->AddCylinderCell((unsigned int)(*layer), it->second);
      count += 1;
    }
  }
  // cout<<"PHG4CylinderCellTPCReco end"<<endl;
  return Fun4AllReturnCodes::EVENT_OK;
}


int PHG4CylinderCellTPCReco::End(PHCompositeNode *topNode)
{
  return Fun4AllReturnCodes::EVENT_OK;
}

<|MERGE_RESOLUTION|>--- conflicted
+++ resolved
@@ -40,17 +40,10 @@
       tmin_default(0.0),  // ns
       tmax_default(60.0), // ns
       tmin_max(),
-<<<<<<< HEAD
-      distortion(NULL) {
-  nbins[0] = -1;
-  nbins[1] = -1;
-
-=======
       distortion(NULL) 
 {
   memset(nbins,0,sizeof(nbins));
   rand.SetSeed(PHRandomSeed());
->>>>>>> 440a5316
 }
 
 PHG4CylinderCellTPCReco::~PHG4CylinderCellTPCReco()
