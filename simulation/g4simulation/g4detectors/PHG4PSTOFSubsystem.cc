// $Id$

/*!
 * \file ${file_name}
 * \brief
 * \author Mickey Chiu <chiu@bnl.gov>
 * \version $Revision$
 * \date $Date$
 */

#include "PHG4PSTOFSubsystem.h"
#include "PHG4PSTOFDetector.h"
#include "PHG4PSTOFSteppingAction.h"

#include <phparameter/PHParameters.h>
#include <phparameter/PHParametersContainer.h>

#include <g4main/PHG4HitContainer.h>

#include <pdbcalbase/PdbParameterMap.h>

#include <phool/getClass.h>

#include <Geant4/globals.hh>

#include <boost/foreach.hpp>

#include <sstream>

using namespace std;

//_______________________________________________________________________
PHG4PSTOFSubsystem::PHG4PSTOFSubsystem(const std::string &name)
  : PHG4DetectorGroupSubsystem(name)
  , detector_(nullptr)
  , steppingAction_(nullptr)
{
  InitializeParameters();
  Name(name);
  SuperDetector(name);
}

//_______________________________________________________________________
int PHG4PSTOFSubsystem::InitRunSubsystem(PHCompositeNode *topNode)
{
  PHNodeIterator iter(topNode);
  PHCompositeNode *dstNode = dynamic_cast<PHCompositeNode *>(iter.findFirst("PHCompositeNode", "DST"));

  // create detector
  detector_ = new PHG4PSTOFDetector(topNode, GetParamsContainer(), Name());
  detector_->SuperDetector(SuperDetector());
  detector_->OverlapCheck(CheckOverlap());

  set<string> nodes;
  if (GetParamsContainer()->GetParameters(-1)->get_int_param("active"))
  {
    PHNodeIterator dstIter(dstNode);
    PHCompositeNode *DetNode = dynamic_cast<PHCompositeNode *>(dstIter.findFirst("PHCompositeNode", SuperDetector()));
    if (!DetNode)
    {
      DetNode = new PHCompositeNode(SuperDetector());
      dstNode->addNode(DetNode);
    }
    ostringstream nodename;
    if (SuperDetector() != "NONE")
    {
      nodename << "G4HIT_" << SuperDetector();
    }
    else
    {
      nodename << "G4HIT_" << Name();
    }
    nodes.insert(nodename.str());
    BOOST_FOREACH (string node, nodes)
    {
      PHG4HitContainer *g4_hits = findNode::getClass<PHG4HitContainer>(topNode, node.c_str());
      if (!g4_hits)
      {
        g4_hits = new PHG4HitContainer(node);
        DetNode->addNode(new PHIODataNode<PHObject>(g4_hits, node.c_str(), "PHObject"));
      }
    }
    // create stepping action
    steppingAction_ = new PHG4PSTOFSteppingAction(detector_, GetParamsContainer());
    steppingAction_->Init();
  }

  return 0;
}

//_______________________________________________________________________
int PHG4PSTOFSubsystem::process_event(PHCompositeNode *topNode)
{
  cout << "In PHG4PSTOFSubsystem::process_event()" << endl;

  // pass top node to stepping action so that it gets
  // relevant nodes needed internally
  if (steppingAction_)
  {
<<<<<<< HEAD
    steppingAction_->SetInterfacePointers(topNode);
=======
    cout << "Doing stepping action" << endl;

    steppingAction_->SetInterfacePointers( topNode );
>>>>>>> 6bb2e934
  }
  return 0;
}

void PHG4PSTOFSubsystem::Print(const string &what) const
{
  //cout << "PSTOF Parameters: " << endl;
  PrintDefaultParams();
  PrintMacroParams();
  GetParamsContainer()->Print();
  if (detector_)
  {
    detector_->Print(what);
  }
  return;
}

//_______________________________________________________________________
PHG4Detector *PHG4PSTOFSubsystem::GetDetector(void) const
{
  return detector_;
}

//_______________________________________________________________________
PHG4SteppingAction *PHG4PSTOFSubsystem::GetSteppingAction(void) const
{
  return steppingAction_;
}

void PHG4PSTOFSubsystem::SetDefaultParameters()
{
<<<<<<< HEAD
  set_default_double_param(0, "z_mod_0", -109.3);
  set_default_double_param(1, "z_mod_0", -96.66);
  set_default_double_param(2, "z_mod_0", -84.42);
  set_default_double_param(3, "z_mod_0", -72.55);
  set_default_double_param(4, "z_mod_0", -61.07);
  set_default_double_param(5, "z_mod_0", -49.97);
  set_default_double_param(6, "z_mod_0", -39.25);
  set_default_double_param(7, "z_mod_0", -28.72);
  set_default_double_param(8, "z_mod_0", -18.76);
  set_default_double_param(9, "z_mod_0", -9.191);
  set_default_double_param(10, "z_mod_0", 0);
  set_default_double_param(11, "z_mod_0", 9.191);
  set_default_double_param(12, "z_mod_0", 18.76);
  set_default_double_param(13, "z_mod_0", 28.72);
  set_default_double_param(14, "z_mod_0", 39.25);
  set_default_double_param(15, "z_mod_0", 49.97);
  set_default_double_param(16, "z_mod_0", 61.07);
  set_default_double_param(17, "z_mod_0", 72.55);
  set_default_double_param(18, "z_mod_0", 84.42);
  set_default_double_param(19, "z_mod_0", 96.66);
  set_default_double_param(20, "z_mod_0", 109.3);

  set_default_double_param(0, "z_mod_1", -107.2);
  set_default_double_param(1, "z_mod_1", -94.66);
  set_default_double_param(2, "z_mod_1", -82.52);
  set_default_double_param(3, "z_mod_1", -70.75);
  set_default_double_param(4, "z_mod_1", -59.37);
  set_default_double_param(5, "z_mod_1", -48.47);
  set_default_double_param(6, "z_mod_1", -37.85);
  set_default_double_param(7, "z_mod_1", -27.72);
  set_default_double_param(8, "z_mod_1", -18.76);
  set_default_double_param(9, "z_mod_1", -9.191);
  set_default_double_param(10, "z_mod_1", 0);
  set_default_double_param(11, "z_mod_1", 9.191);
  set_default_double_param(12, "z_mod_1", 18.76);
  set_default_double_param(13, "z_mod_1", 27.72);
  set_default_double_param(14, "z_mod_1", 37.85);
  set_default_double_param(15, "z_mod_1", 48.47);
  set_default_double_param(16, "z_mod_1", 59.37);
  set_default_double_param(17, "z_mod_1", 70.75);
  set_default_double_param(18, "z_mod_1", 82.52);
  set_default_double_param(19, "z_mod_1", 94.66);
  set_default_double_param(20, "z_mod_1", 107.2);

  set_default_double_param(0, "r_mod_0", 85.6);
  set_default_double_param(1, "r_mod_0", 85.6);
  set_default_double_param(2, "r_mod_0", 85.6);
  set_default_double_param(3, "r_mod_0", 85.6);
  set_default_double_param(4, "r_mod_0", 86);
  set_default_double_param(5, "r_mod_0", 86.5);
  set_default_double_param(6, "r_mod_0", 86.5);
  set_default_double_param(7, "r_mod_0", 86.5);
  set_default_double_param(8, "r_mod_0", 85.5);
  set_default_double_param(9, "r_mod_0", 83.6);
  set_default_double_param(10, "r_mod_0", 87.5);
  set_default_double_param(11, "r_mod_0", 83.6);
  set_default_double_param(12, "r_mod_0", 85.5);
  set_default_double_param(13, "r_mod_0", 86.5);
  set_default_double_param(14, "r_mod_0", 86.5);
  set_default_double_param(15, "r_mod_0", 86.5);
  set_default_double_param(16, "r_mod_0", 86);
  set_default_double_param(17, "r_mod_0", 85.6);
  set_default_double_param(18, "r_mod_0", 85.6);
  set_default_double_param(19, "r_mod_0", 85.6);
  set_default_double_param(20, "r_mod_0", 85.6);

  set_default_double_param(0, "r_mod_1", 85.3);
  set_default_double_param(1, "r_mod_1", 85.2);
  set_default_double_param(2, "r_mod_1", 84.9);
  set_default_double_param(3, "r_mod_1", 84.8);
  set_default_double_param(4, "r_mod_1", 85.1);
  set_default_double_param(5, "r_mod_1", 85);
  set_default_double_param(6, "r_mod_1", 85);
  set_default_double_param(7, "r_mod_1", 84.8);
  set_default_double_param(8, "r_mod_1", 83.8);
  set_default_double_param(9, "r_mod_1", 81.9);
  set_default_double_param(10, "r_mod_1", 85.8);
  set_default_double_param(11, "r_mod_1", 81.9);
  set_default_double_param(12, "r_mod_1", 83.8);
  set_default_double_param(13, "r_mod_1", 84.8);
  set_default_double_param(14, "r_mod_1", 85);
  set_default_double_param(15, "r_mod_1", 85);
  set_default_double_param(16, "r_mod_1", 85.1);
  set_default_double_param(17, "r_mod_1", 84.8);
  set_default_double_param(18, "r_mod_1", 84.9);
  set_default_double_param(19, "r_mod_1", 85.2);
  set_default_double_param(20, "r_mod_1", 85.3);
=======
  // whether to track through subsystem
  set_default_int_param(0,"active",1);
>>>>>>> 6bb2e934

  // 
  set_default_int_param(0,"use_g4steps", 0);
 
  // geometry version number
  // we use negative numbers until the "official" version
  // when we build the detector
  // set_default_int_param(-1,"geometry_version",-1);
  set_default_int_param(-1, "modules", 21);
  set_default_int_param(-1, "rows", 56);
  set_default_double_param(-1, "xsize", 0.8);
  set_default_double_param(-1, "ysize", 6.);
  set_default_double_param(-1, "zsize", 5.);
  set_default_int_param(-1, "active", 1);
  set_default_int_param(-1, "absorberactive", 0);
}<|MERGE_RESOLUTION|>--- conflicted
+++ resolved
@@ -97,13 +97,9 @@
   // relevant nodes needed internally
   if (steppingAction_)
   {
-<<<<<<< HEAD
-    steppingAction_->SetInterfacePointers(topNode);
-=======
     cout << "Doing stepping action" << endl;
 
     steppingAction_->SetInterfacePointers( topNode );
->>>>>>> 6bb2e934
   }
   return 0;
 }
@@ -135,7 +131,6 @@
 
 void PHG4PSTOFSubsystem::SetDefaultParameters()
 {
-<<<<<<< HEAD
   set_default_double_param(0, "z_mod_0", -109.3);
   set_default_double_param(1, "z_mod_0", -96.66);
   set_default_double_param(2, "z_mod_0", -84.42);
@@ -223,10 +218,9 @@
   set_default_double_param(18, "r_mod_1", 84.9);
   set_default_double_param(19, "r_mod_1", 85.2);
   set_default_double_param(20, "r_mod_1", 85.3);
-=======
+
   // whether to track through subsystem
   set_default_int_param(0,"active",1);
->>>>>>> 6bb2e934
 
   // 
   set_default_int_param(0,"use_g4steps", 0);
