--- conflicted
+++ resolved
@@ -247,17 +247,7 @@
 }
 
 void
-<<<<<<< HEAD
-PHG4OuterHcalSubsystem::SetAbsorberTruth(const int i)
-{
-  params->absorbertruth = i;
-}
-
-void
-PHG4OuterHcalSubsystem::BlackHole(const int i)
-=======
 PHG4OuterHcalSubsystem::set_int_param(const std::string &name, const int ival)
->>>>>>> bd0b5e92
 {
   if (default_int.find(name) == default_int.end())
     {
