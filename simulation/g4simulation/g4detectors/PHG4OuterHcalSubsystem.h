--- conflicted
+++ resolved
@@ -55,12 +55,7 @@
 
   void SetActive(const int i = 1);
   void SetAbsorberActive(const int i = 1);
-<<<<<<< HEAD
-  void SetAbsorberTruth(const int i = 1);
-  void SuperDetector(const std::string &name) {superdetector = name;}
-=======
   void SuperDetector(const std::string &name);
->>>>>>> bd0b5e92
   const std::string SuperDetector() {return superdetector;}
 
   void BlackHole(const int i=1);
