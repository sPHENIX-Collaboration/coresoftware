--- conflicted
+++ resolved
@@ -51,11 +51,8 @@
   PHG4Cellv2.h \
   PHG4CellContainer.h \
   PHG4CellDefs.h \
-<<<<<<< HEAD
   PHG4ConeSubsystem.h \
-=======
   PHG4CrystalCalorimeterSubsystem.h \
->>>>>>> 46cae8d5
   PHG4CylinderCell.h \
   PHG4CylinderCellv1.h \
   PHG4CylinderCell_MAPS.h \
