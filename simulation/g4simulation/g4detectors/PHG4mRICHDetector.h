--- conflicted
+++ resolved
@@ -88,17 +88,11 @@
   int absorberactive;
   //int blackhole;
   std::string superdetector;
-<<<<<<< HEAD
   G4VPhysicalVolume *mRICH_PV;         //physical volume of detector box of single module  
   G4VPhysicalVolume *sensor_PV[4];     //physical volume of sensors the sensitive components
 
   std::map<const G4VPhysicalVolume*, int> sensor_vol; // physical volume of senseors
   std::map<const G4VPhysicalVolume*, int> aerogel_vol; // physical volume of senseors
-=======
-  std::set<G4VPhysicalVolume*> active_volumes;
-  std::set<G4VPhysicalVolume*> passive_volumes;
-  
->>>>>>> 65ed2d88
 };
 //___________________________________________________________________________
 class PHG4mRICHDetector::mRichParameter
