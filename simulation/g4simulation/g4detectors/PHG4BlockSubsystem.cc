#include "PHG4BlockSubsystem.h"
#include "PHG4BlockDetector.h"
#include "PHG4EventActionClearZeroEdep.h"
#include "PHG4BlockSteppingAction.h"
#include "PHG4BlockGeomv1.h"
#include "PHG4BlockGeomContainer.h"

#include <g4main/PHG4HitContainer.h>
#include <g4main/PHG4Utils.h>

#include <phool/getClass.h>

#include <Geant4/globals.hh>

#include <sstream>

using namespace std;

//_______________________________________________________________________
PHG4BlockSubsystem::PHG4BlockSubsystem( const std::string &name, const int lyr ):
  PHG4DetectorSubsystem( name, lyr ),
  _detector( NULL ),
  _steppingAction(NULL),
  _eventAction(NULL)
{
  InitializeParameters();
}

//_______________________________________________________________________
int PHG4BlockSubsystem::InitRunSubsystem( PHCompositeNode* topNode )
{
  PHNodeIterator iter( topNode );
  PHCompositeNode *dstNode = dynamic_cast<PHCompositeNode*>(iter.findFirst("PHCompositeNode", "DST" ));

  // create detector
  _detector = new PHG4BlockDetector(topNode, GetParams(), Name(), GetLayer());
  _detector->SuperDetector(SuperDetector());
  _detector->OverlapCheck(CheckOverlap());
  if(GetParams()->get_int_param("active"))
    {

      ostringstream nodename;
      ostringstream geonode;
      if(SuperDetector() != "NONE")
	{
	  nodename <<  "G4HIT_" << SuperDetector();
	  geonode << "BLOCKGEOM_" << SuperDetector();
	}
      else
	{
	  nodename <<  "G4HIT_" << Name();
	  geonode << "BLOCKGEOM_" << Name();
	}

      // create hit list
      PHG4HitContainer* block_hits =  findNode::getClass<PHG4HitContainer>( topNode , nodename.str().c_str());
      if( !block_hits )
	{
	  dstNode->addNode( new PHIODataNode<PHObject>( block_hits = new PHG4HitContainer(nodename.str()), nodename.str().c_str(), "PHObject" ));
	}

      block_hits->AddLayer(GetLayer());
      PHG4BlockGeomContainer *geocont = findNode::getClass<PHG4BlockGeomContainer>(topNode,
										   geonode.str().c_str());
      if(!geocont)
	{
	  geocont = new PHG4BlockGeomContainer();
	  PHCompositeNode *runNode = dynamic_cast<PHCompositeNode*>(iter.findFirst("PHCompositeNode", "RUN" ));
	  PHIODataNode<PHObject> *newNode = new PHIODataNode<PHObject>(geocont, geonode.str().c_str(), "PHObject");
	  runNode->addNode(newNode);
	}

      PHG4BlockGeom *geom = new PHG4BlockGeomv1(GetLayer(),
						GetParams()->get_double_param("size_x"),
						GetParams()->get_double_param("size_y"),
						GetParams()->get_double_param("size_z"),
						GetParams()->get_double_param("place_x"),
						GetParams()->get_double_param("place_y"),
						GetParams()->get_double_param("place_z"),
						GetParams()->get_double_param("rot_z"));
      geocont->AddLayerGeom(GetLayer(), geom);

      _steppingAction = new PHG4BlockSteppingAction(_detector, GetParams());
      _eventAction = new PHG4EventActionClearZeroEdep(topNode, nodename.str());

    }
  else if(GetParams()->get_int_param("blackhole"))
    {
      _steppingAction = new PHG4BlockSteppingAction(_detector, GetParams());
    }

  return 0;
}

//_______________________________________________________________________
int PHG4BlockSubsystem::process_event( PHCompositeNode* topNode )
{
  // pass top node to stepping action so that it gets
  // relevant nodes needed internally
  if(_steppingAction)
    {
      _steppingAction->SetInterfacePointers( topNode );
    }
  return 0;
}


//_______________________________________________________________________
PHG4Detector*
PHG4BlockSubsystem::GetDetector( void ) const
{
  return _detector;
}

void
PHG4BlockSubsystem::SetDefaultParameters()
{
  set_default_double_param("place_x", 0.);
  set_default_double_param("place_y", 0.);
  set_default_double_param("place_z", 0.);
  set_default_double_param("rot_x", 0.);
  set_default_double_param("rot_y", 0.);
  set_default_double_param("rot_z", 0.);
  set_default_double_param("size_x", 10.);
  set_default_double_param("size_y", 10.);
  set_default_double_param("size_z", 10.);

  set_default_int_param("use_g4steps",0);
  
<<<<<<< HEAD
  set_default_string_param("material", "G4_AIR");
=======
  set_default_string_param("material", "G4_Galactic");
>>>>>>> 1cebccf9
}<|MERGE_RESOLUTION|>--- conflicted
+++ resolved
@@ -127,9 +127,5 @@
 
   set_default_int_param("use_g4steps",0);
   
-<<<<<<< HEAD
-  set_default_string_param("material", "G4_AIR");
-=======
   set_default_string_param("material", "G4_Galactic");
->>>>>>> 1cebccf9
 }