--- conflicted
+++ resolved
@@ -34,15 +34,11 @@
 //   void etaphisize(const int i, const double deltaeta, const double deltaphi);
   void OutputDetector(const std::string &d) {outdetector = d;}
 
-<<<<<<< HEAD
   void setHalfLength( double hz ){fHalfLength = hz;}
   void setDiffusionL( double diff ){fDiffusionL = diff;}
   void setDiffusionT( double diff ){fDiffusionT = diff;}
+  void setDiffusion( double diff ){SetDifussionL(diff); setDisffusionT(diff);} //deprecated
   void setElectronsPerKeV( double epk ){elec_per_kev = epk;}
-=======
-  void setDiffusion( const double diff ){diffusion = diff;}
-  void setElectronsPerKeV( const double epk ){elec_per_kev = epk;}
->>>>>>> 1552b13b
   void set_drift_velocity( const double cm_per_ns) { driftv = cm_per_ns;}
   
   double get_timing_window_min(const int i) {return tmin_max[i].first;}
