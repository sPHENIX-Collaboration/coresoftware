--- conflicted
+++ resolved
@@ -37,17 +37,6 @@
   void cellsize(const int i, const double sr, const double sz);
   void OutputDetector(const std::string &d) {outdetector = d;}
 
-<<<<<<< HEAD
-  void setHalfLength( double hz ){fHalfLength = hz;}
-  void setDiffusionL( double diff ){fDiffusionL = diff;}
-  void setDiffusionT( double diff ){fDiffusionT = diff;}
-  void setDiffusion( double diff ){setDiffusionL(diff); setDiffusionT(diff);} //deprecated
-  void setElectronsPerKeV( double epk ){elec_per_kev = epk;}
-  void set_drift_velocity( const double cm_per_ns) { driftv = cm_per_ns;}
-
-  void setSmearRPhi( double v ) {fFractRPsm=v;}
-  void setSmearZ( double v ) {fFractZZsm=v;}
-=======
   void setHalfLength(const double hz){fHalfLength = hz;}
   void setDiffusionL(const double diff){fDiffusionL = diff;}
   void setDiffusionT(const double diff){fDiffusionT = diff;}
@@ -56,7 +45,6 @@
 
   void setSmearRPhi(const double v) {fFractRPsm=v;}
   void setSmearZ(const double v) {fFractZZsm=v;}
->>>>>>> 2b61d491
   
   double get_timing_window_min(const int i) {return tmin_max[i].first;}
   double get_timing_window_max(const int i) {return tmin_max[i].second;}
@@ -108,16 +96,11 @@
   TProfile2D *fHErrorZ;
   double fFractRPsm;
   double fFractZZsm;
-<<<<<<< HEAD
-  TStopwatch *fSW;
-  TH1F *fHTime;
-=======
 #ifndef __CINT__
   //! random generator that conform with sPHENIX standard
   gsl_rng *RandomGenerator;
 #endif
 
->>>>>>> 2b61d491
 };
 
 #endif