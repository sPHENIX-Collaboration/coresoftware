#ifndef PHG4CYLINDERCELLTPCRECO_H
#define PHG4CYLINDERCELLTPCRECO_H

#include <fun4all/SubsysReco.h>
#include <phool/PHTimeServer.h>
#include <string>
#include <map>
#include "TRandom3.h"

class PHCompositeNode;
class PHG4CylinderCell;
class PHG4TPCDistortion;

class PHG4CylinderCellTPCReco : public SubsysReco
{
public:
  
  PHG4CylinderCellTPCReco( int n_pixel=2, const std::string &name = "CYLINDERTPCRECO");
  
  virtual ~PHG4CylinderCellTPCReco();
  
  //! module initialization
  int InitRun(PHCompositeNode *topNode);
  
  //! run initialization
  int Init(PHCompositeNode *topNode) {return 0;}
  
  //! event processing
  int process_event(PHCompositeNode *topNode);
  
  //! end of process
  int End(PHCompositeNode *topNode);
  
  void Detector(const std::string &d);
  void cellsize(const int i, const double sr, const double sz);
//   void etaphisize(const int i, const double deltaeta, const double deltaphi);
  void OutputDetector(const std::string &d) {outdetector = d;}

  void setDiffusion( double diff ){diffusion = diff;}
  void setElectronsPerKeV( double epk ){elec_per_kev = epk;}

<<<<<<< HEAD
  double get_timing_window_min() {return timing_min;}
  double get_timing_window_max() {return timing_max;}
  void set_timing_window(const double tmin, const double tmax) {
    timing_min = tmin; timing_max = tmax;
  }
  
  //! get timing window size in ns.
  double get_timing_window_size() const {return timing_max - timing_min;}
  //! set timing window size in ns. This is for a simple simulation of the ADC integration window starting from 0ns to this value. Default to infinity, i.e. include all hits
  void set_timing_window_size(const double s) {set_timing_window(0.0,s);}
  
=======
  //! distortion to the primary ionization
  void setDistortion (PHG4TPCDistortion * d) {distortion = d;}

>>>>>>> 0c5dc591
protected:
//   void set_size(const int i, const double sizeA, const double sizeB, const int what);
//   int CheckEnergy(PHCompositeNode *topNode);
//   static std::pair<double, double> get_etaphi(const double x, const double y, const double z);
//   static double get_eta(const double radius, const double z);
//   bool lines_intersect( double ax, double ay, double bx, double by, double cx, double cy, double dx, double dy, double* rx, double* ry);
//   bool line_and_rectangle_intersect( double ax, double ay, double bx, double by, double cx, double cy, double dx, double dy, double* rr);
  
  std::map<int, int>  binning;
  std::map<int, std::pair <double,double> > cell_size; // cell size in phi/z
  std::map<int, std::pair <double,double> > zmin_max; // zmin/zmax for each layer for faster lookup
  std::map<int, double> phistep;
  std::map<int, double> etastep;
  std::string detector;
  std::string outdetector;
  std::string hitnodename;
  std::string cellnodename;
  std::string geonodename;
  std::string seggeonodename;
  std::map<int, std::pair<int, int> > n_phi_z_bins;
  
  int nbins[2];
  
  TRandom3 rand;

  double diffusion;
  double elec_per_kev;

<<<<<<< HEAD
  double timing_min;
  double timing_max;
=======
  int num_pixel_layers;
  
  //! distortion to the primary ionization if not NULL
  PHG4TPCDistortion * distortion;
>>>>>>> 0c5dc591
};

#endif<|MERGE_RESOLUTION|>--- conflicted
+++ resolved
@@ -39,7 +39,6 @@
   void setDiffusion( double diff ){diffusion = diff;}
   void setElectronsPerKeV( double epk ){elec_per_kev = epk;}
 
-<<<<<<< HEAD
   double get_timing_window_min() {return timing_min;}
   double get_timing_window_max() {return timing_max;}
   void set_timing_window(const double tmin, const double tmax) {
@@ -51,11 +50,9 @@
   //! set timing window size in ns. This is for a simple simulation of the ADC integration window starting from 0ns to this value. Default to infinity, i.e. include all hits
   void set_timing_window_size(const double s) {set_timing_window(0.0,s);}
   
-=======
   //! distortion to the primary ionization
   void setDistortion (PHG4TPCDistortion * d) {distortion = d;}
 
->>>>>>> 0c5dc591
 protected:
 //   void set_size(const int i, const double sizeA, const double sizeB, const int what);
 //   int CheckEnergy(PHCompositeNode *topNode);
@@ -84,15 +81,13 @@
   double diffusion;
   double elec_per_kev;
 
-<<<<<<< HEAD
   double timing_min;
   double timing_max;
-=======
+
   int num_pixel_layers;
   
   //! distortion to the primary ionization if not NULL
   PHG4TPCDistortion * distortion;
->>>>>>> 0c5dc591
 };
 
 #endif